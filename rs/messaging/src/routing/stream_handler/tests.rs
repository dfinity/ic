--- conflicted
+++ resolved
@@ -1989,11 +1989,7 @@
 /// critical error.
 fn failing_to_induct_best_effort_response_does_not_raise_a_critical_error_impl(
     prepare_state: impl FnOnce(&mut ReplicatedState),
-<<<<<<< HEAD
-    response_is_dropped: bool,
-=======
     prepare_expected_state: impl FnOnce(&mut ReplicatedState, Cycles),
->>>>>>> d2885bb6
 ) {
     with_local_test_setup(
         btreemap![LOCAL_SUBNET => StreamConfig {
@@ -2015,26 +2011,7 @@
                 ..StreamConfig::default()
             });
             expected_state.with_streams(btreemap![LOCAL_SUBNET => loopback_stream.clone()]);
-<<<<<<< HEAD
-            if response_is_dropped {
-                // Cycles attached to the dropped response are lost.
-                expected_state
-                    .metadata
-                    .subnet_metrics
-                    .observe_consumed_cycles_with_use_case(
-                        DroppedMessages,
-                        response.cycles().into(),
-                    );
-            } else {
-                // Cycles attached to the response are refunded.
-                expected_state.credit_refund(&ic_types::messages::Refund::anonymous(
-                    *LOCAL_CANISTER,
-                    response.cycles(),
-                ));
-            }
-=======
             prepare_expected_state(&mut expected_state, response.cycles());
->>>>>>> d2885bb6
 
             let inducted_state = stream_handler.induct_loopback_stream(state, &mut (i64::MAX / 2));
             assert_eq!(expected_state, inducted_state);
@@ -2063,9 +2040,6 @@
                 .system_state
                 .set_status(CanisterStatus::Stopped);
         },
-<<<<<<< HEAD
-        false,
-=======
         |expected_state, refund| {
             // Cycles attached to the late response are refunded.
             expected_state.credit_refund(&ic_types::messages::Refund::anonymous(
@@ -2073,7 +2047,6 @@
                 refund,
             ));
         },
->>>>>>> d2885bb6
     );
 }
 
@@ -2087,9 +2060,6 @@
             // Remove the `LOCAL_CANISTER`.
             state.canister_states.remove(&LOCAL_CANISTER).unwrap();
         },
-<<<<<<< HEAD
-        true,
-=======
         |expected_state, refund| {
             // Cycles attached to the dropped response are lost.
             expected_state
@@ -2097,7 +2067,6 @@
                 .subnet_metrics
                 .observe_consumed_cycles_with_use_case(DroppedMessages, refund.into());
         },
->>>>>>> d2885bb6
     );
 }
 
