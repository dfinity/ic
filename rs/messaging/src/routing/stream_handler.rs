--- conflicted
+++ resolved
@@ -837,16 +837,10 @@
             .unwrap_or(false)
     }
 
-<<<<<<< HEAD
-    /// Computes the subnet's available message memory, as the difference
-    /// between the subnet's message memory capacity and its current usage.
-    fn subnet_available_memory(&self, state: &ReplicatedState) -> i64 {
-=======
     /// Computes the subnet's available guaranteed response message memory, as the
     /// difference between the subnet's guaranteed response message memory capacity
     /// and its current usage.
     fn available_guaranteed_response_memory(&self, state: &ReplicatedState) -> i64 {
->>>>>>> 1b9da75e
         self.guaranteed_response_message_memory_capacity.get() as i64
             - state.guaranteed_response_message_memory_taken().get() as i64
     }
