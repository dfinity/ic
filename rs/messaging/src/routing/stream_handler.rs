use crate::message_routing::{
    CRITICAL_ERROR_INDUCT_RESPONSE_FAILED, LatencyMetrics, MessageRoutingMetrics,
};
use ic_base_types::NumBytes;
use ic_config::execution_environment::Config as HypervisorConfig;
use ic_error_types::RejectCode;
use ic_interfaces::messaging::{
    LABEL_VALUE_CANISTER_METHOD_NOT_FOUND, LABEL_VALUE_CANISTER_NOT_FOUND,
    LABEL_VALUE_CANISTER_OUT_OF_CYCLES, LABEL_VALUE_CANISTER_STOPPED,
    LABEL_VALUE_CANISTER_STOPPING, LABEL_VALUE_INVALID_MANAGEMENT_PAYLOAD,
};
use ic_logger::{ReplicaLogger, debug, error, info, trace};
use ic_metrics::MetricsRegistry;
use ic_metrics::buckets::{add_bucket, decimal_buckets};
use ic_replicated_state::metadata_state::{Stream, StreamMap};
use ic_replicated_state::replicated_state::{
    LABEL_VALUE_QUEUE_FULL, MR_SYNTHETIC_REJECT_MESSAGE_MAX_LEN, ReplicatedStateMessageRouting,
};
use ic_replicated_state::{ReplicatedState, StateError};
use ic_types::messages::{
    MAX_INTER_CANISTER_PAYLOAD_IN_BYTES_U64, MAX_RESPONSE_COUNT_BYTES, Payload, Refund,
    RejectContext, Request, RequestOrResponse, Response, StreamMessage,
};
use ic_types::xnet::{RejectReason, RejectSignal, StreamIndex, StreamIndexedQueue, StreamSlice};
use ic_types::{CanisterId, SubnetId};
use prometheus::{Histogram, IntCounter, IntCounterVec, IntGaugeVec};
use std::cell::RefCell;
use std::collections::{BTreeMap, VecDeque};
use std::sync::{Arc, Mutex};

#[cfg(test)]
mod tests;

struct StreamHandlerMetrics {
    /// Counts of XNet message induction attempts, by message type and status.
    pub inducted_xnet_messages: IntCounterVec,
    /// Successfully inducted XNet message payload sizes.
    pub inducted_xnet_payload_sizes: Histogram,
    /// Garbage collected XNet messages.
    pub gced_xnet_messages: IntCounter,
    /// Garbage collected XNet reject signals.
    pub gced_xnet_reject_signals: IntCounter,
    /// Change in stream flags observed.
    pub stream_flags_changes: IntCounter,
    /// Backlog of XNet messages based on end in stream header and last message
    /// in slice, per subnet.
    pub xnet_message_backlog: IntGaugeVec,
    /// Critical error counter (see [`MetricsRegistry::error_counter`]) tracking the
    /// receival of bad reject signals for responses.
    pub critical_error_bad_reject_signal_for_response: IntCounter,
    /// Critical error counter (see [`MetricsRegistry::error_counter`]) tracking
    /// failures to induct responses.
    pub critical_error_induct_response_failed: IntCounter,
    /// Critical error counter (see [`MetricsRegistry::error_counter`]) tracking
    /// messages received from a subnet that is not known to host (or to have hosted
    /// according to `canister_migrations`) the sender.
    pub critical_error_sender_subnet_mismatch: IntCounter,
    /// Critical error counter (see [`MetricsRegistry::error_counter`]) tracking
    /// messages for canisters not hosted (now, or previously, according to
    /// `canister_migrations`) by this subnet.
    pub critical_error_receiver_subnet_mismatch: IntCounter,
}

const METRIC_INDUCTED_XNET_MESSAGES: &str = "mr_inducted_xnet_message_count";
const METRIC_INDUCTED_XNET_PAYLOAD_SIZES: &str = "mr_inducted_xnet_payload_size_bytes";
const METRIC_GCED_XNET_MESSAGES: &str = "mr_gced_xnet_message_count";
const METRIC_GCED_XNET_REJECT_SIGNALS: &str = "mr_gced_xnet_reject_signal_count";
const METRIC_STREAM_FLAGS_CHANGES: &str = "mr_stream_flags_changes_count";

const METRIC_XNET_MESSAGE_BACKLOG: &str = "mr_xnet_message_backlog";

const LABEL_STATUS: &str = "status";
const LABEL_VALUE_SUCCESS: &str = "success";
const LABEL_VALUE_DROPPED: &str = "dropped";
const LABEL_VALUE_SENDER_SUBNET_MISMATCH: &str = "SenderSubnetMismatch";
const LABEL_VALUE_SENDER_SUBNET_MISMATCH_MIGRATING: &str = "SenderSubnetMismatchMigrating";
const LABEL_VALUE_RECEIVER_SUBNET_MISMATCH: &str = "ReceiverSubnetMismatch";
const LABEL_VALUE_REQUEST_MISROUTED: &str = "RequestMisrouted";
const LABEL_VALUE_SENDER_MIGRATED: &str = "SenderMigrated";
const LABEL_VALUE_RECEIVER_MIGRATED: &str = "ReceiverMigrated";
const LABEL_VALUE_RECEIVER_LIKELY_MIGRATED: &str = "ReceiverLikelyMigrated";
const LABEL_TYPE: &str = "type";
const LABEL_VALUE_TYPE_REQUEST: &str = "request";
const LABEL_VALUE_TYPE_RESPONSE: &str = "response";
const LABEL_VALUE_TYPE_REFUND: &str = "refund";
const LABEL_REMOTE: &str = "remote";

const CRITICAL_ERROR_BAD_REJECT_SIGNAL_FOR_RESPONSE: &str = "mr_bad_reject_signal_for_response";
const CRITICAL_ERROR_SENDER_SUBNET_MISMATCH: &str = "mr_sender_subnet_mismatch";
const CRITICAL_ERROR_RECEIVER_SUBNET_MISMATCH: &str = "mr_receiver_subnet_mismatch";

impl StreamHandlerMetrics {
    pub fn new(
        metrics_registry: &MetricsRegistry,
        message_routing_metrics: &MessageRoutingMetrics,
    ) -> Self {
        let inducted_xnet_messages = metrics_registry.int_counter_vec(
            METRIC_INDUCTED_XNET_MESSAGES,
            "Counts of XNet message induction attempts, by message type and status.",
            &[LABEL_TYPE, LABEL_STATUS],
        );
        let inducted_xnet_payload_sizes = metrics_registry.histogram(
            METRIC_INDUCTED_XNET_PAYLOAD_SIZES,
            "Successfully inducted XNet message payload sizes.",
            // 10 B - 5 MB, plus 2 MiB (limit for XNet payloads)
            add_bucket(
                MAX_INTER_CANISTER_PAYLOAD_IN_BYTES_U64 as f64,
                decimal_buckets(1, 6),
            ),
        );
        let gced_xnet_messages = metrics_registry.int_counter(
            METRIC_GCED_XNET_MESSAGES,
            "Garbage collected XNet messages.",
        );
        let gced_xnet_reject_signals = metrics_registry.int_counter(
            METRIC_GCED_XNET_REJECT_SIGNALS,
            "Garbage collected XNet reject signals.",
        );
        let stream_flags_changes = metrics_registry.int_counter(
            METRIC_STREAM_FLAGS_CHANGES,
            "Change in stream flags observed.",
        );
        let xnet_message_backlog = metrics_registry.int_gauge_vec(
            METRIC_XNET_MESSAGE_BACKLOG,
            "Backlog of XNet messages, by sending subnet.",
            &[LABEL_REMOTE],
        );
        let critical_error_bad_reject_signal_for_response =
            metrics_registry.error_counter(CRITICAL_ERROR_BAD_REJECT_SIGNAL_FOR_RESPONSE);
        let critical_error_induct_response_failed = message_routing_metrics
            .critical_error_induct_response_failed
            .clone();
        let critical_error_sender_subnet_mismatch =
            metrics_registry.error_counter(CRITICAL_ERROR_SENDER_SUBNET_MISMATCH);
        let critical_error_receiver_subnet_mismatch =
            metrics_registry.error_counter(CRITICAL_ERROR_RECEIVER_SUBNET_MISMATCH);

        // Initialize all `inducted_xnet_messages` counters with zero, so they are all
        // exported from process start (`IntCounterVec` is really a map).
        for msg_type in &[LABEL_VALUE_TYPE_REQUEST, LABEL_VALUE_TYPE_RESPONSE] {
            for status in &[
                LABEL_VALUE_SUCCESS,
                LABEL_VALUE_DROPPED,
                LABEL_VALUE_CANISTER_NOT_FOUND,
                LABEL_VALUE_CANISTER_OUT_OF_CYCLES,
                LABEL_VALUE_CANISTER_STOPPED,
                LABEL_VALUE_CANISTER_STOPPING,
                LABEL_VALUE_QUEUE_FULL,
                LABEL_VALUE_SENDER_SUBNET_MISMATCH,
                LABEL_VALUE_REQUEST_MISROUTED,
                LABEL_VALUE_RECEIVER_SUBNET_MISMATCH,
                LABEL_VALUE_SENDER_MIGRATED,
                LABEL_VALUE_RECEIVER_MIGRATED,
                LABEL_VALUE_RECEIVER_LIKELY_MIGRATED,
                LABEL_VALUE_CANISTER_METHOD_NOT_FOUND,
                LABEL_VALUE_INVALID_MANAGEMENT_PAYLOAD,
            ] {
                inducted_xnet_messages.with_label_values(&[msg_type, status]);
            }
        }

        Self {
            inducted_xnet_messages,
            inducted_xnet_payload_sizes,
            gced_xnet_messages,
            gced_xnet_reject_signals,
            stream_flags_changes,
            xnet_message_backlog,
            critical_error_bad_reject_signal_for_response,
            critical_error_induct_response_failed,
            critical_error_sender_subnet_mismatch,
            critical_error_receiver_subnet_mismatch,
        }
    }
}

/// Interface for the `StreamHandler` sub-component.  Invoked by `Demux`.
pub(crate) trait StreamHandler: Send {
    /// Processes `StreamSlices`. The two stages of processing are to
    ///  1. clean up streams based on the received messages/signals; and
    ///  2. induct input messages (adding outgoing signals as appropriate).
    fn process_stream_slices(
        &self,
        state: ReplicatedState,
        stream_slices: BTreeMap<SubnetId, StreamSlice>,
    ) -> ReplicatedState;
}

pub(crate) struct StreamHandlerImpl {
    subnet_id: SubnetId,

    /// The memory allocated for guaranteed response messages on the subnet.
    guaranteed_response_message_memory_capacity: NumBytes,

    metrics: StreamHandlerMetrics,
    /// Per-destination-subnet histogram of wall time spent by messages in the
    /// stream before they are garbage collected.
    time_in_stream_metrics: Arc<Mutex<LatencyMetrics>>,
    /// Per-source-subnet histogram of wall time between finding out about the
    /// existence of a message from an incoming stream header; and inducting it.
    time_in_backlog_metrics: RefCell<LatencyMetrics>,

    log: ReplicaLogger,
}

impl StreamHandlerImpl {
    pub(crate) fn new(
        subnet_id: SubnetId,
        hypervisor_config: HypervisorConfig,
        metrics_registry: &MetricsRegistry,
        message_routing_metrics: &MessageRoutingMetrics,
        time_in_stream_metrics: Arc<Mutex<LatencyMetrics>>,
        log: ReplicaLogger,
    ) -> Self {
        Self {
            subnet_id,
            guaranteed_response_message_memory_capacity: hypervisor_config
                .guaranteed_response_message_memory_capacity,
            metrics: StreamHandlerMetrics::new(metrics_registry, message_routing_metrics),
            time_in_stream_metrics,
            time_in_backlog_metrics: RefCell::new(LatencyMetrics::new_time_in_backlog(
                metrics_registry,
            )),
            log,
        }
    }
}

impl StreamHandler for StreamHandlerImpl {
    fn process_stream_slices(
        &self,
        mut state: ReplicatedState,
        stream_slices: BTreeMap<SubnetId, StreamSlice>,
    ) -> ReplicatedState {
        trace!(self.log, "Process certified stream slices");

        {
            // Record having learned about the existence of all messages "mentioned" in
            // `stream_slices` headers.
            let mut time_in_backlog_metrics = self.time_in_backlog_metrics.borrow_mut();
            stream_slices
                .iter()
                .for_each(|(remote_subnet, stream_slice)| {
                    time_in_backlog_metrics.record_header(*remote_subnet, stream_slice.header());
                });
        }

        // A lower bound running estimate of the subnet's available guaranteed response
        // message memory. It accurately reflects all memory allocated by inducted and
        // rejected messages and released by inducting responses; but not the changes to
        // `Streams::responses_size_bytes` (the size of responses already routed to
        // streams), as some of its entries may refer to deleted or migrated canisters.
        let mut available_guaranteed_response_memory =
            self.available_guaranteed_response_memory(&state);

        // Induct our own loopback stream first, if one exists and has any messages.
        state = self.induct_loopback_stream(state, &mut available_guaranteed_response_memory);
        debug_assert!(
            self.available_guaranteed_response_memory(&state)
                >= available_guaranteed_response_memory
        );

        // Garbage collect our stream state based on the contents of the slices.
        state = self.garbage_collect_local_state(
            state,
            &mut available_guaranteed_response_memory,
            &stream_slices,
        );
        debug_assert!(
            self.available_guaranteed_response_memory(&state)
                >= available_guaranteed_response_memory
        );
        self.observe_backlog_durations(&stream_slices);

        // Induct the messages in `stream_slices`, updating signals as appropriate.
        let state = self.induct_stream_slices(
            state,
            stream_slices,
            &mut available_guaranteed_response_memory,
        );
        debug_assert!(
            self.available_guaranteed_response_memory(&state)
                >= available_guaranteed_response_memory
        );

        state
    }
}

impl StreamHandlerImpl {
    /// Inducts and consumes all messages from the subnet's loopback stream.
    ///
    /// After the call completes, the loopback stream may only contain reject
    /// responses or rerouted responses and no signals. All initial messages and
    /// corresponding signals will have been garbage collected.
    ///
    /// Updates `available_guaranteed_response_memory` to reflect change in memory
    /// usage, in such a way that it remains a lower-bound estimate of the actual
    /// available guaranteed response memory.
    ///
    /// The sequence of steps is as follows:
    ///
    /// 1. All messages in the loopback stream ("initial messages"; cloned,
    ///    wrapped within a `StreamSlice`) are inducted. See
    ///    [`Self::induct_message`] for possible outcomes.
    /// 2. Initial messages only (not including any newly appended reject
    ///    responses) are garbage collected from the loopback stream. Any
    ///    rejected `Responses` are retained for rerouting at step (4).
    /// 3. Signals for the initial messages only are garbage collected from the
    ///    loopback stream.
    /// 4. Any rejected `Responses` collected at step (2) are rerouted into the
    ///    appropriate streams as per the routing table.
    fn induct_loopback_stream(
        &self,
        mut state: ReplicatedState,
        available_guaranteed_response_memory: &mut i64,
    ) -> ReplicatedState {
        let loopback_stream = state.get_stream(&self.subnet_id);

        // All done if the loopback stream does not exist or is empty.
        if loopback_stream.is_none() || loopback_stream.unwrap().messages().is_empty() {
            return state;
        }
        let loopback_stream = loopback_stream.unwrap();

        // Precondition: ensure that the loopback stream has had signals for all
        // earlier messages.
        assert_valid_slice_messages_for_stream(
            Some(loopback_stream.messages()),
            loopback_stream.signals_end(),
            self.subnet_id,
        );

        // Wrap it within a StreamSlice.
        let loopback_stream_slice: StreamSlice = loopback_stream.clone().into();

        // 1. Induct all messages. This will add signals to the loopback stream.
        let mut stream_slices = BTreeMap::new();
        stream_slices.insert(self.subnet_id, loopback_stream_slice);
        state =
            self.induct_stream_slices(state, stream_slices, available_guaranteed_response_memory);

        let mut streams = state.take_streams();
        // We know for sure that the loopback stream exists, so it is safe to unwrap.
        let loopback_stream = streams.get_mut(&self.subnet_id).unwrap();

        // 2. Garbage collect all initial messages and retain any rejected messages.
        let signals_end = loopback_stream.signals_end();
        let reject_signals = loopback_stream.reject_signals().clone();
        let rejected_messages = self.garbage_collect_messages(
            loopback_stream,
            self.subnet_id,
            signals_end,
            &reject_signals,
        );

        // 3. Garbage collect signals for all initial messages.
        self.discard_signals_before(loopback_stream, signals_end);

        // 4. Respond to rejected requests and reroute rejected responses.
        self.handle_rejected_messages(
            rejected_messages,
            self.subnet_id,
            &mut state,
            &mut streams,
            available_guaranteed_response_memory,
        );

        state.put_streams(streams);

        #[cfg(debug_assertions)]
        {
            let loopback_stream = state.get_stream(&self.subnet_id).unwrap();
            debug_assert!(loopback_stream.reject_signals().is_empty());
            debug_assert!(
                loopback_stream
                    .messages()
                    .iter()
                    .all(|(_, msg)| matches!(msg, StreamMessage::Response(_)))
            );
        }

        state
    }

    /// Garbage collects outgoing `Streams` based on the headers (signals and
    /// `begin` indices) of the provided stream slices.
    fn garbage_collect_local_state(
        &self,
        mut state: ReplicatedState,
        available_guaranteed_response_memory: &mut i64,
        stream_slices: &BTreeMap<SubnetId, StreamSlice>,
    ) -> ReplicatedState {
        let mut streams = state.take_streams();
        for (remote_subnet, stream_slice) in stream_slices {
            match streams.get_mut(remote_subnet) {
                Some(stream) => {
                    let rejected_messages = self.garbage_collect_messages(
                        stream,
                        *remote_subnet,
                        stream_slice.header().signals_end(),
                        stream_slice.header().reject_signals(),
                    );
                    self.garbage_collect_signals(stream, *remote_subnet, stream_slice);

                    if stream.reverse_stream_flags() != stream_slice.header().flags() {
                        stream.set_reverse_stream_flags(*stream_slice.header().flags());
                        self.metrics.stream_flags_changes.inc();
                    }

                    // Respond to rejected requests and reroute rejected responses.
                    self.handle_rejected_messages(
                        rejected_messages,
                        *remote_subnet,
                        &mut state,
                        &mut streams,
                        available_guaranteed_response_memory,
                    );
                }
                None => {
                    // New stream.
                    assert_eq!(
                        stream_slice.header().signals_end(),
                        StreamIndex::from(0),
                        "Cannot garbage collect a stream for subnet {remote_subnet} that does not exist"
                    );
                    assert_eq!(
                        stream_slice.header().begin(),
                        StreamIndex::from(0),
                        "Signals from subnet {remote_subnet} do not start from 0 in the first communication attempt"
                    );
                }
            }
            let backlog = if let Some(messages) = stream_slice.messages() {
                stream_slice.header().end() - messages.end()
            } else {
                stream_slice.header().end() - stream_slice.header().begin()
            };
            self.metrics
                .xnet_message_backlog
                .with_label_values(&[&remote_subnet.to_string()])
                .set(backlog.get() as i64);
        }
        state.put_streams(streams);
        state
    }

    /// Garbage collects the messages of an outgoing `Stream` based on the
    /// signals in an incoming stream slice. Returns any rejected messages.
    ///
    /// Panics if the slice's `signals_end` refers to a nonexistent (already
    /// garbage collected or future) message; or if `reject_signals` plus
    /// `signals_end` are invalid (not strictly increasing).
    fn garbage_collect_messages(
        &self,
        stream: &mut Stream,
        remote_subnet: SubnetId,
        signals_end: StreamIndex,
        reject_signals: &VecDeque<RejectSignal>,
    ) -> Vec<(RejectReason, StreamMessage)> {
        assert_valid_signals(
            signals_end,
            reject_signals,
            StreamComponent::SignalsFrom(remote_subnet),
        );
        assert_valid_signals_for_messages(
            signals_end,
            stream.messages_begin(),
            stream.messages_end(),
            StreamComponent::SignalsFrom(remote_subnet),
        );

        if remote_subnet != self.subnet_id {
            // Observe the enqueuing duration of all garbage collected messages.
            let mut time_in_stream_metrics = self.time_in_stream_metrics.lock().unwrap();
            time_in_stream_metrics
                .observe_message_durations(remote_subnet, stream.messages_begin()..signals_end);
        }

        // Remove the consumed messages from our outgoing stream.
        self.observe_gced_messages(stream.messages_begin(), signals_end);
        stream.discard_messages_before(signals_end, reject_signals)
    }

    /// Garbage collects the signals of an outgoing `Stream` based on the
    /// `header.begin` of an incoming stream slice (the index of the first
    /// message of (an earlier state of) the remote stream).
    ///
    /// For received `CertifiedStreamSlice` _s_:
    ///  * remove all outgoing signals at i <=_s.begin()_
    ///
    /// Panics if the outgoing `Signals` do not left overlap or touch the
    /// `[stream_slice.header.begin, stream_slice.messages.end)` range; or
    /// if `stream_slice.messages.begin != stream.signals_end`.
    fn garbage_collect_signals(
        &self,
        stream: &mut Stream,
        remote_subnet: SubnetId,
        stream_slice: &StreamSlice,
    ) {
        assert_valid_signals(
            stream.signals_end(),
            stream.reject_signals(),
            StreamComponent::SignalsTo(remote_subnet),
        );
        assert_valid_signals_for_messages(
            stream.signals_end(),
            stream_slice.header().begin(),
            stream_slice
                .messages()
                .map_or_else(|| stream_slice.header().end(), |q| q.end()),
            StreamComponent::MessagesFrom(remote_subnet),
        );
        assert_valid_slice_messages_for_stream(
            stream_slice.messages(),
            stream.signals_end(),
            remote_subnet,
        );

        self.discard_signals_before(stream, stream_slice.header().begin());
    }

    /// Wrapper around `Stream::discard_signals_before()` plus telemetry.
    fn discard_signals_before(&self, stream: &mut Stream, header_begin: StreamIndex) {
        let signal_count_before = stream.reject_signals().len();
        stream.discard_signals_before(header_begin);
        self.observe_gced_reject_signals(signal_count_before - stream.reject_signals().len());
    }

    /// Handles messages for which a reject signal was received:
    /// - If the message is a request, a reject response is generated and inducted into `state`.
    ///   If the reject response can not be inducted due to a canister migration, it is treated
    ///   as a rejected response (see below).
    /// - If the message is a response or refund, it is rerouted according to the routing table
    ///   into the appropriate stream.
    ///
    /// Error cases:
    /// - A response or refund with a `RejectReason` other than `CanisterMigrating`: guaranteed
    ///   delivery requires rerouting; an error counter is incremented.
    fn handle_rejected_messages(
        &self,
        rejected_messages: Vec<(RejectReason, StreamMessage)>,
        remote_subnet_id: SubnetId,
        state: &mut ReplicatedState,
        streams: &mut StreamMap,
        available_guaranteed_response_memory: &mut i64,
    ) {
        fn reroute_message(
            response: StreamMessage,
            state: &ReplicatedState,
            streams: &mut StreamMap,
            log: &ReplicaLogger,
        ) {
            let new_destination = state
                .metadata
                .network_topology
                .route(response.receiver().get())
                .expect("Canister disappeared from registry. Registry in an inconsistent state.");
            info!(
                log,
                "Canister {} is being migrated, rerouting to subnet {} for {:?}",
                response.receiver(),
                new_destination,
                response,
            );
            streams.entry(new_destination).or_default().push(response);
        }

        for (reason, msg) in rejected_messages {
            match msg {
                StreamMessage::Request(ref request) => {
                    // Generate a reject response and try to induct it.
                    debug!(
                        self.log,
                        "Received reject signal '{:?}', generating reject response for {:?}",
                        reason,
                        request
                    );

                    let reject_response = generate_reject_response_for(reason, request);
                    if self.validate_sender_subnet(&reject_response, remote_subnet_id, state)
                        == SenderSubnet::Mismatch
                    {
                        // `remote_subnet_id` is not known to be a valid host for `msg.sender()`.
                        //
                        // This can happen during a canister migration. It's not an error, but we add this case
                        // to the metrics as its own status.
                        self.observe_inducted_message_status(
                            LABEL_VALUE_TYPE_REQUEST,
                            LABEL_VALUE_REQUEST_MISROUTED,
                        );
                    }

                    // Try to induct the reject response.
                    match self.induct_message_impl(
                        reject_response,
                        LABEL_VALUE_TYPE_RESPONSE,
                        state,
                        available_guaranteed_response_memory,
                    ) {
                        // Reject response successfully inducted or silently dropped (for being late).
                        Accept => {}
                        // Canister is being migrated, reroute reject response.
                        Reject(RejectReason::CanisterMigrating, reject_response) => {
                            reroute_message(reject_response.into(), state, streams, &self.log);
                        }
                        Reject(..) => {
                            unreachable!(
                                "Errors other than `CanisterMigrating` shouldn't be possible."
                            );
                        }
                    }
                }

                // Refunds are treated the same as responses for rerouting purposes.
                StreamMessage::Response(_) | StreamMessage::Refund(_) => {
                    if reason != RejectReason::CanisterMigrating {
                        // Signals other than `CanisterMigrating` shouldn't be possible for
                        // responses or refunds.
                        error!(
                            self.log,
                            "{}: Received unsupported reject reason {:?} from {} for {:?}",
                            CRITICAL_ERROR_BAD_REJECT_SIGNAL_FOR_RESPONSE,
                            reason,
                            remote_subnet_id,
                            msg,
                        );
                        self.metrics
                            .critical_error_bad_reject_signal_for_response
                            .inc();
                    }
                    // The policy for guaranteed responses enforces rerouting all responses
                    // regardless of signal/response pairing.
                    reroute_message(msg, state, streams, &self.log);
                }
            }
        }
    }

    /// Inducts the messages in the provided stream slices into the
    /// `InductionPool`, generating a signal for each message.
    ///
    /// See [`Self::induct_message`] for the possible outcomes of inducting a
    /// message.
    ///
    /// Updates `available_guaranteed_response_memory` to reflect change in memory
    /// usage, in such a way that it remains a lower-bound estimate of the actual
    /// available guaranteed response memory.
    fn induct_stream_slices(
        &self,
        mut state: ReplicatedState,
        stream_slices: BTreeMap<SubnetId, StreamSlice>,
        available_guaranteed_response_memory: &mut i64,
    ) -> ReplicatedState {
        let mut streams = state.take_streams();

        for (remote_subnet_id, mut stream_slice) in stream_slices {
            // Output stream, for resulting signals and (in the initial iteration) reject
            // `Responses`.
            let stream = streams.entry(remote_subnet_id).or_default();

            while let Some((stream_index, msg)) = stream_slice.pop_message() {
                assert_eq!(
                    stream.signals_end(),
                    stream_index,
                    "Expecting signal with stream index {}, got {}",
                    stream.signals_end(),
                    stream_index
                );
                self.induct_message(
                    msg,
                    remote_subnet_id,
                    &mut state,
                    stream,
                    available_guaranteed_response_memory,
                );
            }
        }

        state.put_streams(streams);
        state
    }

    /// Attempts to induct the given message, at `stream_index` in the incoming
    /// stream from `remote_subnet_id` into `state`, producing a signal onto the
    /// provided reverse `stream`. The induction attempt will result in one of
    /// the following outcomes:
    ///
    ///  * Message successfully inducted: accept signal appended to the reverse
    ///    stream;
    ///  * `Request` not inducted (queue full, out of memory, canister not found,
    ///    canister migrated): reject signal appended to the reverse stream;
    ///  * `Response` or `Refund` not inducted (canister migrated): reject signal
    ///    appended to reverse stream.
    ///  * `Request` or `Refund` not inducted (potential manual canister migration):
    ///    reject signal appended to reverse stream.
    ///  * `Response` or `Refund` not inducted (canister deleted): accept signal
    ///    appended to reverse stream.
    ///  * `Response` silently dropped, critical error raised and accept signal
    ///    appended to reverse stream iff:
    ///     * the sender and source subnet do not match (according to the
    ///       routing table or canister migrations); or
    ///     * the receiver is not hosted by or being migrated off of this
    ///       subnet.
    ///
    /// Updates `available_guaranteed_response_memory` to reflect any change in
    /// guaranteed response memory usage.
    fn induct_message(
        &self,
        msg: StreamMessage,
        remote_subnet_id: SubnetId,
        state: &mut ReplicatedState,
        stream: &mut Stream,
        available_guaranteed_response_memory: &mut i64,
    ) {
        let (msg, msg_type) = match msg {
            StreamMessage::Request(req) => {
                (RequestOrResponse::Request(req), LABEL_VALUE_TYPE_REQUEST)
            }
            StreamMessage::Response(rep) => {
                (RequestOrResponse::Response(rep), LABEL_VALUE_TYPE_RESPONSE)
            }
            StreamMessage::Refund(refund) => {
                return self.induct_refund(&refund, state, stream);
            }
        };

        match (
            self.validate_sender_subnet(&msg, remote_subnet_id, state),
            &msg,
        ) {
            // Induct messages with a matching sender; and responses from any subnet
            // on a canister's migration path.
            (SenderSubnet::Match, _)
            | (SenderSubnet::OnMigrationPath, RequestOrResponse::Response(_)) => {
                match self.induct_message_impl(
                    msg,
                    msg_type,
                    state,
                    available_guaranteed_response_memory,
                ) {
                    // Message successfully inducted or dropped (late best-effort response).
                    Accept => stream.push_accept_signal(),

                    // Unable to induct a request, push a reject signal.
                    Reject(reason, RequestOrResponse::Request(_)) => {
                        stream.push_reject_signal(reason);
                    }
                    // Unable to deliver a response due to migrating canister, push reject signal.
                    Reject(RejectReason::CanisterMigrating, RequestOrResponse::Response(_)) => {
                        stream.push_reject_signal(RejectReason::CanisterMigrating);
                    }
                    Reject(_, RequestOrResponse::Response(_)) => {
                        unreachable!(
                            "No signals are generated for response induction failures except for CanisterMigrating"
                        );
                    }
                }
            }

            // Reject requests from migrating senders, if they do not originate
            // from the sender's known host subnet. This is to ensure request
            // ordering guarantees.
            (SenderSubnet::OnMigrationPath, RequestOrResponse::Request(_)) => {
                self.observe_inducted_message_status(msg_type, LABEL_VALUE_SENDER_MIGRATED);
                stream.push_reject_signal(RejectReason::CanisterMigrating);
            }

            // Reject requests not originating from their sender's known host
            // subnet. Their senders are likely manually migrated canisters.
            (SenderSubnet::Mismatch, RequestOrResponse::Request(_)) => {
                self.observe_inducted_message_status(
                    msg_type,
                    LABEL_VALUE_SENDER_SUBNET_MISMATCH_MIGRATING,
                );
                stream.push_reject_signal(RejectReason::CanisterMigrating);
            }

            // Responses that fail the routing check indicate a critical error.
            //
            // Do not push a reject signal as remote subnet is likely malicious.
            (SenderSubnet::Mismatch, RequestOrResponse::Response(rep)) => {
                error!(
                    self.log,
                    "{}: Dropping message from subnet {} claiming to be from sender {}: {:?}",
                    CRITICAL_ERROR_SENDER_SUBNET_MISMATCH,
                    remote_subnet_id,
                    rep.respondent,
                    msg
                );
                self.observe_inducted_message_status(msg_type, LABEL_VALUE_SENDER_SUBNET_MISMATCH);
                self.metrics.critical_error_sender_subnet_mismatch.inc();
                stream.push_accept_signal();
                // Cycles are lost.
                state.observe_lost_cycles_due_to_dropped_messages(rep.refund);
            }
        }
    }

    /// Inducts a message into `state`.
    ///
    /// There are 4 possible outcomes:
    ///  * `msg` successfully inducted: returns `Accept`.
    ///  * silently dropped late best-effort response: returns `Accept` (having
<<<<<<< HEAD
    ///    refunded any attached cycles).
=======
    ///    credited any refund).
>>>>>>> fed7cfc6
    ///  * `msg` failed to be inducted (error or canister migrating), returns a
    ///    `Reject` wrapping a `RejectReason` and the original `msg`. The caller is
    ///    expected to produce a reject response or a reject signal.
    ///  * internal error when inducting a `Response`: returns `Accept` (`Response`
    ///    is consumed) and logs a critical error.
    fn induct_message_impl(
        &self,
        msg: RequestOrResponse,
        msg_type: &str,
        state: &mut ReplicatedState,
        available_guaranteed_response_memory: &mut i64,
    ) -> InductionResult {
        // Subnet that should have received the message according to the routing table.
        let receiver_host_subnet = state.metadata.network_topology.route(msg.receiver().get());

        let payload_size = msg.payload_size_bytes().get();
        match receiver_host_subnet {
            // Matching receiver subnet, try inducting message.
            Some(host_subnet) if host_subnet == self.subnet_id => {
                match state.push_input(msg, available_guaranteed_response_memory) {
                    // Message successfully inducted, all done.
                    Ok(true) => {
                        self.observe_inducted_message_status(msg_type, LABEL_VALUE_SUCCESS);
                        self.observe_inducted_payload_size(payload_size);
                        Accept
                    }

                    // Message silently dropped, any refund was already credited.
                    Ok(false) => {
                        self.observe_inducted_message_status(msg_type, LABEL_VALUE_DROPPED);
<<<<<<< HEAD
                        // Any cycles were already refunded.
=======
>>>>>>> fed7cfc6
                        Accept
                    }

                    // Message not inducted.
                    Err((err, msg)) => {
                        self.observe_inducted_message_status(msg_type, err.to_label_value());

                        match msg {
                            RequestOrResponse::Request(ref request) => {
                                let reason = match err {
                                    // Receiver should be hosted by this subnet, but does not exist.
                                    StateError::CanisterNotFound(_) => {
                                        RejectReason::CanisterNotFound
                                    }
                                    StateError::CanisterStopped(_) => RejectReason::CanisterStopped,
                                    StateError::CanisterStopping(_) => {
                                        RejectReason::CanisterStopping
                                    }
                                    StateError::QueueFull { .. } => RejectReason::QueueFull,
                                    StateError::OutOfMemory { .. } => RejectReason::OutOfMemory,
                                    // Unreachable.
                                    StateError::NonMatchingResponse { .. }
                                    | StateError::BitcoinNonMatchingResponse { .. } => {
                                        RejectReason::Unknown
                                    }
                                };
                                debug!(
                                    self.log,
                                    "Inducting request failed: {}\n{:?}", &err, &request
                                );
                                Reject(reason, msg)
                            }
                            RequestOrResponse::Response(response) => {
                                // Responses should always be inducted successfully (or silently dropped,
                                // in the case of duplicate best-effort responses). But never produce an error.
                                error!(
                                    self.log,
                                    "{}: Inducting response failed: {}\n{:?}",
                                    CRITICAL_ERROR_INDUCT_RESPONSE_FAILED,
                                    err,
                                    response
                                );
                                self.metrics.critical_error_induct_response_failed.inc();
                                // Cycles are lost.
                                state.observe_lost_cycles_due_to_dropped_messages(response.refund);
                                Accept
                            }
                        }
                    }
                }
            }

            // Receiver canister is migrating to/from this subnet.
            Some(host_subnet) if self.is_canister_migrating(msg.receiver(), host_subnet, state) => {
                self.observe_inducted_message_status(msg_type, LABEL_VALUE_RECEIVER_MIGRATED);

                match &msg {
                    RequestOrResponse::Request(request) => {
                        debug!(
                            self.log,
                            "Inducting request failed: Canister {} is migrating\n{:?}",
                            request.receiver,
                            request
                        );
                    }
                    RequestOrResponse::Response(response) => {
                        debug!(
                            self.log,
                            "Inducting response failed: Canister {} is migrating\n{:?}",
                            response.originator,
                            response
                        );
                    }
                }
                Reject(RejectReason::CanisterMigrating, msg)
            }

            // Best-effort response to canister hosted by other subnet. May occur
            // legitimately if the canister was migrated after the matching callback had
            // timed out.
            Some(_) if msg.is_best_effort() && matches!(msg, RequestOrResponse::Response(_)) => {
                self.observe_inducted_message_status(
                    msg_type,
                    LABEL_VALUE_RECEIVER_LIKELY_MIGRATED,
                );
                Reject(RejectReason::CanisterMigrating, msg)
            }

            // Request to receiver not hosted by this subnet. May occur legitimately during
            // a manual canister migration.
            _ if matches!(msg, RequestOrResponse::Request(_)) => {
                self.observe_inducted_message_status(
                    msg_type,
                    LABEL_VALUE_RECEIVER_LIKELY_MIGRATED,
                );
                Reject(RejectReason::CanisterMigrating, msg)
            }

            // Guaranteed response to receiver not hosted by this subnet. Should never
            // happen, whether due to subnet splits (there would be a matching
            // `canister_migrations` entry) or due to a manual canister migration (the
            // canister would have been stopped).
            host_subnet => {
                error!(
                    self.log,
                    "{}: Dropping misrouted message (receiver {} is hosted by {:?}): {:?}",
                    CRITICAL_ERROR_RECEIVER_SUBNET_MISMATCH,
                    msg.receiver(),
                    host_subnet,
                    msg
                );
                self.observe_inducted_message_status(
                    msg_type,
                    LABEL_VALUE_RECEIVER_SUBNET_MISMATCH,
                );
                self.metrics.critical_error_receiver_subnet_mismatch.inc();
                Reject(RejectReason::CanisterMigrating, msg)
            }
        }
    }

    /// Credits the cycles attached to a refund message to its respective receiver.
    fn induct_refund(&self, refund: &Refund, state: &mut ReplicatedState, stream: &mut Stream) {
        // Subnet that should have received the message according to the routing table.
        let receiver_host_subnet = state
            .metadata
            .network_topology
            .route(refund.recipient().get());

        match receiver_host_subnet {
            // Matching receiver subnet, try crediting the cycles.
            Some(host_subnet) if host_subnet == self.subnet_id => {
                stream.push_accept_signal();
                if state.credit_refund(refund) {
                    self.observe_inducted_message_status(
                        LABEL_VALUE_TYPE_REFUND,
                        LABEL_VALUE_SUCCESS,
                    );
                } else {
                    // Recipient canister not found, cycles are lost.
                    self.observe_inducted_message_status(
                        LABEL_VALUE_TYPE_REFUND,
                        LABEL_VALUE_DROPPED,
                    );
                    state.observe_lost_cycles_due_to_dropped_messages(refund.amount());
                }
            }

            // Receiver canister is migrating to/from this subnet.
            Some(host_subnet)
                if self.is_canister_migrating(refund.recipient(), host_subnet, state) =>
            {
                self.observe_inducted_message_status(
                    LABEL_VALUE_TYPE_REFUND,
                    LABEL_VALUE_RECEIVER_MIGRATED,
                );
                stream.push_reject_signal(RejectReason::CanisterMigrating);
            }

            // Refund to receiver not hosted by this subnet. May occur legitimately during
            // a manual canister migration.
            _ => {
                self.observe_inducted_message_status(
                    LABEL_VALUE_TYPE_REFUND,
                    LABEL_VALUE_RECEIVER_LIKELY_MIGRATED,
                );
                stream.push_reject_signal(RejectReason::CanisterMigrating);
            }
        }
    }

    /// Checks whether `actual_subnet_id` is a valid host subnet for `msg.sender()`
    /// (i.e. whether it is its current host according to the routing table; or an
    /// exception applies due to a canister migrations).
    fn validate_sender_subnet(
        &self,
        msg: &RequestOrResponse,
        actual_subnet_id: SubnetId,
        state: &ReplicatedState,
    ) -> SenderSubnet {
        // Remote subnet that should have sent the message according to the routing table.
        let expected_subnet_id = state.metadata.network_topology.route(msg.sender().get());

        match expected_subnet_id {
            // The actual originating subnet and the routing table entry for the sender are in agreement.
            Some(expected_subnet_id) if expected_subnet_id == actual_subnet_id => SenderSubnet::Match,

            // A message originating from a subnet B; with the routing table claiming it
            // should be coming from a subnet C; and there is a migration trace for the
            // sender from B to C or C to B.
            Some(expected_subnet_id)
                if migration_trace(state, msg.sender()).is_some_and(|trace| {
                    trace.contains(&actual_subnet_id) && trace.contains(&expected_subnet_id)
                }) =>
            {
                SenderSubnet::OnMigrationPath
            }

            // A reject response coming from a subnet B; with the routing table claiming it
            // should be coming from a subnet C; but there is a migration trace for the
            // receiver from subnet B to this subnet.
            _ if matches!(
                msg,
                RequestOrResponse::Response(response) if matches!(response.response_payload, Payload::Reject(_))
            ) && migration_trace(state, msg.receiver()).is_some_and(|trace| {
                matches!(
                    (
                        trace.iter().position(|subnet_id| subnet_id == &actual_subnet_id),
                        trace.iter().position(|subnet_id| subnet_id == &state.metadata.own_subnet_id),
                    ),
                    (Some(index_1), Some(index_2)) if index_1 < index_2
                )
            }) =>
            {
                SenderSubnet::OnMigrationPath
            }

            // The sender is not known to be hosted by the originating subnet now (according to the
            // routing table) or previously (according to canister migration traces).
            _ => SenderSubnet::Mismatch,
        }
    }

    /// Checks whether the given canister (known not to be hosted by
    /// `self.subnet_id`) is part of a canister migration between the known host
    /// subnet and this subnet (in any order).
    fn is_canister_migrating(
        &self,
        canister: CanisterId,
        known_host_subnet_id: SubnetId,
        state: &ReplicatedState,
    ) -> bool {
        debug_assert_eq!(
            Some(known_host_subnet_id),
            state.metadata.network_topology.route(canister.get())
        );

        // Reroute if `msg.receiver()` is being migrated between `self.subnet_id` and
        // `actual_receiver_subnet_id` (possibly with extra steps).
        migration_trace(state, canister).is_some_and(|trace| {
            trace.contains(&known_host_subnet_id) && trace.contains(&self.subnet_id)
        })
    }

    /// Computes the subnet's available guaranteed response message memory, as the
    /// difference between the subnet's guaranteed response message memory capacity
    /// and its current usage.
    fn available_guaranteed_response_memory(&self, state: &ReplicatedState) -> i64 {
        self.guaranteed_response_message_memory_capacity.get() as i64
            - state.guaranteed_response_message_memory_taken().get() as i64
    }

    /// Observes "time in backlog" (since learning about their existence from
    /// the stream header) for each of the given inducted messages.
    fn observe_backlog_durations(&self, stream_slices: &BTreeMap<SubnetId, StreamSlice>) {
        let mut time_in_backlog_metrics = self.time_in_backlog_metrics.borrow_mut();
        for (remote_subnet_id, stream_slice) in stream_slices {
            if let Some(messages) = stream_slice.messages() {
                time_in_backlog_metrics
                    .observe_message_durations(*remote_subnet_id, messages.begin()..messages.end());
            }
        }
    }

    /// Records the result of inducting an XNet message.
    fn observe_inducted_message_status(&self, msg_type: &str, status: &str) {
        self.metrics
            .inducted_xnet_messages
            .with_label_values(&[msg_type, status])
            .inc();
    }

    /// Records the size of a successfully inducted XNet message payload.
    fn observe_inducted_payload_size(&self, bytes: u64) {
        self.metrics
            .inducted_xnet_payload_sizes
            .observe(bytes as f64);
    }

    /// Records the garbage collection of all messages between the two given
    /// stream indices.
    fn observe_gced_messages(&self, from: StreamIndex, to: StreamIndex) {
        assert!(from <= to);
        self.metrics.gced_xnet_messages.inc_by((to - from).get());
    }

    /// Records the garbage collection of all reject signals.
    fn observe_gced_reject_signals(&self, signal_count: usize) {
        self.metrics
            .gced_xnet_reject_signals
            .inc_by(signal_count as u64);
    }
}

/// Returns a migration trace for `canister_id` in the network topology in `state` (if any).
fn migration_trace(state: &ReplicatedState, canister_id: CanisterId) -> Option<Vec<SubnetId>> {
    state
        .metadata
        .network_topology
        .canister_migrations
        .lookup(canister_id)
}

/// Generates a reject `Response` for a pair of `RejectReason` and `Request`.
fn generate_reject_response_for(reason: RejectReason, request: &Request) -> RequestOrResponse {
    use ic_types::CountBytes;
    let (code, message) = match reason {
        RejectReason::CanisterMigrating => (
            RejectCode::SysTransient,
            "Canister migration in progress".to_string(),
        ),
        RejectReason::CanisterNotFound => (
            RejectCode::DestinationInvalid,
            format!("Canister {} not found", request.receiver),
        ),
        RejectReason::CanisterStopped => (
            RejectCode::CanisterError,
            format!("Canister {} is stopped", request.receiver),
        ),
        RejectReason::CanisterStopping => (
            RejectCode::CanisterError,
            format!("Canister {} is stopping", request.receiver),
        ),
        RejectReason::QueueFull => (
            RejectCode::SysTransient,
            format!("Canister {} input queue is full", request.receiver),
        ),
        RejectReason::OutOfMemory => (
            RejectCode::CanisterError,
            format!(
                "Cannot induct request. Out of memory: requested {}",
                request.count_bytes().max(MAX_RESPONSE_COUNT_BYTES),
            ),
        ),
        RejectReason::Unknown => (
            RejectCode::SysFatal,
            "Inducting request failed due to an unknown error".to_string(),
        ),
    };
    generate_reject_response(request, code, message)
}

/// Generates a reject `Response` for a `Request` message with the provided
/// `RejectCode` and error message.
fn generate_reject_response(
    request: &Request,
    reject_code: RejectCode,
    message: String,
) -> RequestOrResponse {
    Response {
        originator: request.sender,
        respondent: request.receiver,
        originator_reply_callback: request.sender_reply_callback,
        refund: request.payment,
        response_payload: Payload::Reject(RejectContext::new_with_message_length_limit(
            reject_code,
            message,
            MR_SYNTHETIC_REJECT_MESSAGE_MAX_LEN,
        )),
        deadline: request.deadline,
    }
    .into()
}

/// Ensures that the given signals are valid (strictly increasing, before
/// `signals_end`).
fn assert_valid_signals(
    signals_end: StreamIndex,
    reject_signals: &VecDeque<RejectSignal>,
    stream_component: StreamComponent,
) {
    let iter = reject_signals.iter().map(|signal| signal.index);
    assert!(
        // Check that signals are strictly monotonic and below signals_end.
        iter.clone()
            .zip(iter.skip(1).chain(std::iter::once(signals_end)))
            .all(|(x, y)| x < y),
        "Invalid {stream_component}: signals_end {signals_end}, signals {reject_signals:?}"
    );
}

/// Ensures that the given signals cover a prefix of messages.
fn assert_valid_signals_for_messages(
    signals_end: StreamIndex,
    messages_begin: StreamIndex,
    messages_end: StreamIndex,
    stream_component: StreamComponent,
) {
    assert!(
        messages_begin <= signals_end && signals_end <= messages_end,
        "Invalid {stream_component}: signals_end {signals_end}, messages [{messages_begin}, {messages_end})",
    );
}

/// Ensures that the given slice messages (if non-empty) begin where the reverse
/// stream's signals end.
fn assert_valid_slice_messages_for_stream(
    slice_messages: Option<&StreamIndexedQueue<StreamMessage>>,
    stream_signals_end: StreamIndex,
    subnet: SubnetId,
) {
    if let Some(messages) = slice_messages {
        assert!(
            messages.begin() == stream_signals_end,
            "Invalid message indices in stream slice from subnet {}: messages begin ({}) != stream signals_end ({})",
            subnet,
            messages.begin(),
            stream_signals_end
        );
    }
}

/// Identifies a part of a stream / stream slice and the remote subnet, for
/// logging purposes.
enum StreamComponent {
    SignalsFrom(SubnetId),
    SignalsTo(SubnetId),
    MessagesFrom(SubnetId),
}

impl std::fmt::Display for StreamComponent {
    fn fmt(&self, f: &mut std::fmt::Formatter<'_>) -> std::fmt::Result {
        match self {
            StreamComponent::SignalsFrom(subnet) => {
                write!(f, "signal indices in stream slice from subnet {subnet}")
            }
            StreamComponent::SignalsTo(subnet) => {
                write!(f, "signal indices in stream to subnet {subnet}")
            }
            StreamComponent::MessagesFrom(subnet) => {
                write!(f, "message indices in stream slice from subnet {subnet}")
            }
        }
    }
}

/// The outcome of checking the subnet ID that a message originated from against
/// the sender's expected subnet ID.
#[derive(Eq, PartialEq)]
enum SenderSubnet {
    Match,
    OnMigrationPath,
    Mismatch,
}

/// The outcome of inducting a message.
#[must_use]
enum InductionResult {
    /// Message was either inducted or silently dropped (late best-effort response),
    /// with the caller expected to produce (the equivalent of) an accept signal.
    Accept,

    /// Message was rejected, with the caller expected to produce a reject response
    /// or a reject signal.
    ///
    /// Wraps the reject reason and the original message.
    Reject(RejectReason, RequestOrResponse),
}
use InductionResult::*;<|MERGE_RESOLUTION|>--- conflicted
+++ resolved
@@ -802,11 +802,7 @@
     /// There are 4 possible outcomes:
     ///  * `msg` successfully inducted: returns `Accept`.
     ///  * silently dropped late best-effort response: returns `Accept` (having
-<<<<<<< HEAD
     ///    refunded any attached cycles).
-=======
-    ///    credited any refund).
->>>>>>> fed7cfc6
     ///  * `msg` failed to be inducted (error or canister migrating), returns a
     ///    `Reject` wrapping a `RejectReason` and the original `msg`. The caller is
     ///    expected to produce a reject response or a reject signal.
@@ -837,10 +833,6 @@
                     // Message silently dropped, any refund was already credited.
                     Ok(false) => {
                         self.observe_inducted_message_status(msg_type, LABEL_VALUE_DROPPED);
-<<<<<<< HEAD
-                        // Any cycles were already refunded.
-=======
->>>>>>> fed7cfc6
                         Accept
                     }
 
