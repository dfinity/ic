--- conflicted
+++ resolved
@@ -833,12 +833,7 @@
                     // Message silently dropped, any refund was already credited.
                     Ok(false) => {
                         self.observe_inducted_message_status(msg_type, LABEL_VALUE_DROPPED);
-<<<<<<< HEAD
                         Accept
-=======
-                        // Cycles were credited.
-                        Accept(Cycles::zero())
->>>>>>> 669b07d0
                     }
 
                     // Message not inducted.
