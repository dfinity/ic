--- conflicted
+++ resolved
@@ -1302,12 +1302,8 @@
 
         // If the subnet is starting up after a split, execute splitting phase 2.
         //
-<<<<<<< HEAD
         // TODO(DSM-57): Drop the `split_from` field and the `split()` and
         // `after_split()` methods once online splitting is fully rolled out.
-=======
-        // TODO(DSM-51): Repurpose `split_from` as a `subnet_split_height` signal only.
->>>>>>> 9c8a5736
         if let Some(split_from) = state.metadata.split_from {
             info!(
                 self.log,
