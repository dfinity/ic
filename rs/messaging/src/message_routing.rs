--- conflicted
+++ resolved
@@ -950,11 +950,8 @@
                 chain_key_settings,
                 subnet_size,
                 node_ids: nodes,
-<<<<<<< HEAD
                 registry_version,
-=======
                 canister_cycles_cost_schedule,
->>>>>>> 71fc77e0
             },
             node_public_keys,
             api_boundary_nodes,
