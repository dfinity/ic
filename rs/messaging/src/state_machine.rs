--- conflicted
+++ resolved
@@ -122,14 +122,6 @@
         }
 
         // Time out expired messages.
-<<<<<<< HEAD
-        #[cfg(debug_assertions)]
-        let balance_before_time_out = state.balance_with_messages();
-        state.time_out_messages(&self.metrics);
-        #[cfg(debug_assertions)]
-        state.assert_balance_with_messages(balance_before_time_out);
-
-=======
         //
         // Preservation of cycles is validated (in debug builds) here for timing out and
         // below for routing + shedding. Validation for induction is only done for each
@@ -139,7 +131,6 @@
         let balance_before_time_out = state.balance_with_messages();
 
         state.time_out_messages(&self.metrics);
->>>>>>> f46d6c92
         self.observe_phase_duration(PHASE_TIME_OUT_MESSAGES, &since);
 
         // Time out expired callbacks.
@@ -232,15 +223,11 @@
         state_after_stream_builder.assert_balance_with_messages(balance_before_routing);
         self.observe_phase_duration(PHASE_SHED_MESSAGES, &since);
 
-<<<<<<< HEAD
-        // Take out any refunds in the refund pool and observe them as lost cycles.
-=======
         // Take out all refunds from the refund pool and observe them as lost cycles.
         //
         // Refunds are currently not routed to streams (this will be implemented in a
         // follow-up change). Therefore, we "lose" them here, so they don't accumulate
         // forever.
->>>>>>> f46d6c92
         if !state_after_stream_builder.refunds().is_empty() {
             let mut lost_cycles = Cycles::new(0);
             state_after_stream_builder.take_refunds(|refund| {
