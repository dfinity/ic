--- conflicted
+++ resolved
@@ -126,21 +126,11 @@
         // Preservation of cycles is validated (in debug builds) here for timing out and
         // below for routing + shedding. Validation for induction is only done for each
         // inducted message separately, as doing it for induction as a whole would
-<<<<<<< HEAD
-        // require separate accounting for GC-ed and rejected messages.
+        // require detailed accounting of GC-ed and rejected messages.
         #[cfg(debug_assertions)]
         let balance_before_time_out = state.balance_with_messages();
+
         state.time_out_messages(&self.metrics);
-        #[cfg(debug_assertions)]
-        state.assert_balance_with_messages(balance_before_time_out);
-
-=======
-        // require detailed accounting of GC-ed and rejected messages.
-        #[cfg(debug_assertions)]
-        let balance_before_time_out = state.balance_with_messages();
-
-        state.time_out_messages(&self.metrics);
->>>>>>> 7a8c1676
         self.observe_phase_duration(PHASE_TIME_OUT_MESSAGES, &since);
 
         // Time out expired callbacks.
