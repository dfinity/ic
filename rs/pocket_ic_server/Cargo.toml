[package]
name = "pocket-ic-server"
version = "9.0.3"
edition = "2021"

[dependencies]
aide = { workspace = true }
askama = { workspace = true }
async-trait = { workspace = true }
axum = { workspace = true }
axum-extra = { workspace = true }
axum-server = { workspace = true }
backoff = { workspace = true }
base64 = { workspace = true }
bitcoin = { workspace = true }
bytes = { workspace = true }
candid = { workspace = true }
clap = { workspace = true }
ctrlc = { version = "3.4.5", features = ["termination"] }
cycles-minting-canister = { path = "../nns/cmc" }
flate2 = { workspace = true }
form_urlencoded = "1"
fqdn = "0.3.11"
futures = { workspace = true }
hex = { workspace = true }
http = { workspace = true }
http-body-util = { workspace = true }
hyper = { workspace = true }
hyper-util = { workspace = true }
icp-ledger = { path = "../ledger_suite/icp" }
ic-agent = { workspace = true }
ic-boundary = { path = "../boundary_node/ic_boundary" }
ic-btc-adapter = { path = "../bitcoin/adapter" }
ic-canister-sandbox-backend-lib = { path = "../canister_sandbox" }
ic-cdk = { workspace = true }
ic-config = { path = "../config" }
ic-crypto-iccsa = { path = "../crypto/iccsa" }
ic-crypto-sha2 = { path = "../crypto/sha2" }
ic-crypto-utils-threshold-sig-der = { path = "../crypto/utils/threshold_sig_der" }
ic-ed25519 = { path = "../../packages/ic-ed25519" }
ic-error-types = { path = "../../packages/ic-error-types" }
ic-gateway = { workspace = true }
ic-http-endpoints-public = { path = "../http_endpoints/public" }
ic-https-outcalls-adapter = { path = "../https_outcalls/adapter" }
ic-https-outcalls-adapter-client = { path = "../https_outcalls/client" }
ic-https-outcalls-service = { path = "../https_outcalls/service" }
ic-icp-index = { path = "../ledger_suite/icp/index" }
ic-icrc1-index-ng = { path = "../ledger_suite/icrc1/index-ng" }
ic-interfaces = { path = "../interfaces" }
ic-interfaces-adapter-client = { path = "../interfaces/adapter_client" }
ic-interfaces-registry = { path = "../interfaces/registry" }
ic-interfaces-state-manager = { path = "../interfaces/state_manager" }
ic-limits = { path = "../limits" }
ic-logger = { path = "../monitoring/logger" }
ic-management-canister-types-private = { path = "../types/management_canister_types" }
ic-metrics = { path = "../monitoring/metrics" }
ic-nns-common = { path = "../nns/common" }
ic-nns-constants = { path = "../nns/constants" }
<<<<<<< HEAD
ic-nns-delegation-manager = { path = "../http_endpoints/nns_delegation_manager" }
=======
ic-nns-governance-api = { path = "../nns/governance/api" }
ic-nns-governance-init = { path = "../nns/governance/init" }
ic-nns-handler-root = { path = "../nns/handlers/root/impl" }
>>>>>>> ddc55cb6
ic-protobuf = { path = "../protobuf" }
ic-registry-keys = { path = "../registry/keys" }
ic-registry-proto-data-provider = { path = "../registry/proto_data_provider" }
ic-registry-routing-table = { path = "../registry/routing_table" }
ic-registry-subnet-type = { path = "../registry/subnet_type" }
ic-replicated-state = { path = "../replicated_state" }
ic-sns-wasm = { path = "../nns/sns-wasm" }
ic-state-machine-tests = { path = "../state_machine_tests" }
ic-state-manager = { path = "../state_manager" }
ic-test-utilities = { path = "../test_utilities" }
ic-test-utilities-registry = { path = "../test_utilities/registry" }
ic-types = { path = "../types/types" }
ic-utils = { workspace = true }
ic-utils-thread = { path = "../utils/thread" }
ic-validator-ingress-message = { path = "../validator/ingress_message" }
itertools = { workspace = true }
libc = { workspace = true }
pocket-ic = { path = "../../packages/pocket-ic" }
rand = { workspace = true }
registry-canister = { path = "../registry/canister" }
reqwest = { workspace = true }
serde = { workspace = true }
serde_cbor = { workspace = true }
serde_json = { workspace = true }
slog = { workspace = true }
strum = { workspace = true }
tempfile = { workspace = true }
time = { workspace = true }
tokio = { workspace = true }
tokio-util = { workspace = true }
tonic = { workspace = true }
tower = { workspace = true }
tower-http = { workspace = true }
tracing = { workspace = true }
tracing-appender = { workspace = true }
tracing-subscriber = { workspace = true }
uuid = { workspace = true }
wat = { workspace = true }

[dev-dependencies]
bitcoincore-rpc = { workspace = true }
ic-btc-interface = { workspace = true }
ic-config = { path = "../config" }
ic-registry-transport = { path = "../registry/transport" }
nix = { version = "0.29.0" }
prometheus = { workspace = true }
rcgen = { workspace = true }
reqwest = { workspace = true }
rustls = { workspace = true }
serde_json = { workspace = true }
spec-compliance = { path = "../tests/research/spec_compliance" }<|MERGE_RESOLUTION|>--- conflicted
+++ resolved
@@ -56,13 +56,10 @@
 ic-metrics = { path = "../monitoring/metrics" }
 ic-nns-common = { path = "../nns/common" }
 ic-nns-constants = { path = "../nns/constants" }
-<<<<<<< HEAD
 ic-nns-delegation-manager = { path = "../http_endpoints/nns_delegation_manager" }
-=======
 ic-nns-governance-api = { path = "../nns/governance/api" }
 ic-nns-governance-init = { path = "../nns/governance/init" }
 ic-nns-handler-root = { path = "../nns/handlers/root/impl" }
->>>>>>> ddc55cb6
 ic-protobuf = { path = "../protobuf" }
 ic-registry-keys = { path = "../registry/keys" }
 ic-registry-proto-data-provider = { path = "../registry/proto_data_provider" }
