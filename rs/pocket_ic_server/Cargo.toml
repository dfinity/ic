[package]
name = "pocket-ic-server"
version = "6.0.0"
edition = "2021"

[dependencies]
aide = { version = "^0.13.0", features = ["axum"] }
askama = { workspace = true }
async-trait = { workspace = true }
axum = { workspace = true }
axum-extra = { version = "^0.9", features = ["typed-header"] }
axum-server = { version = "0.6.0", features = ["tls-rustls"] }
backoff = { workspace = true }
base64 = { workspace = true }
bitcoin = { version = "0.28.1", features = ["default", "use-serde", "rand"] }
bytes = { workspace = true }
candid = { workspace = true }
<<<<<<< HEAD
clap = { workspace = true }
=======
clap = { version = "3.2.25", features = ["derive"] }
ctrlc = { version = "3.4.5", features = ["termination"] }
>>>>>>> 1daf064e
flate2 = { workspace = true }
form_urlencoded = "1"
fqdn = "0.3.11"
futures = { workspace = true }
hex = { workspace = true }
http = { workspace = true }
http-body-util = { workspace = true }
hyper = { workspace = true }
hyper-util = { workspace = true }
ic-agent = { workspace = true }
ic-boundary = { path = "../boundary_node/ic_boundary" }
ic-btc-adapter = { path = "../bitcoin/adapter" }
ic-canister-sandbox-backend-lib = { path = "../canister_sandbox" }
ic-cdk = { workspace = true }
ic-config = { path = "../config" }
ic-crypto-ed25519 = { path = "../crypto/ed25519" }
ic-crypto-iccsa = { path = "../crypto/iccsa" }
ic-crypto-sha2 = { path = "../crypto/sha2" }
ic-crypto-utils-threshold-sig-der = { path = "../crypto/utils/threshold_sig_der" }
ic-http-gateway = { git = "https://github.com/dfinity/http-gateway", tag = "0.1.0-b0" }
ic-http-endpoints-public = { path = "../http_endpoints/public" }
ic-https-outcalls-adapter = { path = "../https_outcalls/adapter" }
ic-https-outcalls-adapter-client = { path = "../https_outcalls/client" }
ic-https-outcalls-service = { path = "../https_outcalls/service" }
ic-interfaces = { path = "../interfaces" }
ic-interfaces-adapter-client = { path = "../interfaces/adapter_client" }
ic-interfaces-state-manager = { path = "../interfaces/state_manager" }
ic-logger = { path = "../monitoring/logger" }
ic-management-canister-types = { path = "../types/management_canister_types" }
ic-metrics = { path = "../monitoring/metrics" }
ic-protobuf = { path = "../protobuf" }
ic-registry-keys = { path = "../registry/keys" }
ic-registry-proto-data-provider = { path = "../registry/proto_data_provider" }
ic-registry-routing-table = { path = "../registry/routing_table" }
ic-registry-subnet-type = { path = "../registry/subnet_type" }
ic-replicated-state = { path = "../replicated_state" }
ic-starter = { path = "../starter" }
ic-state-machine-tests = { path = "../state_machine_tests" }
ic-test-utilities = { path = "../test_utilities" }
ic-test-utilities-registry = { path = "../test_utilities/registry" }
ic-types = { path = "../types/types" }
ic-utils = { workspace = true }
ic-utils-thread = { path = "../utils/thread" }
ic-validator-ingress-message = { path = "../validator/ingress_message" }
itertools = { workspace = true }
pocket-ic = { path = "../../packages/pocket-ic" }
rand = { workspace = true }
serde = { workspace = true }
serde_cbor = { workspace = true }
serde_json = { workspace = true }
tempfile = { workspace = true }
time = { workspace = true }
tokio = { workspace = true }
tokio-util = { workspace = true }
tonic = { workspace = true }
tower = { workspace = true }
tower-http = { workspace = true }
tracing = { workspace = true }
tracing-appender = { workspace = true }
tracing-subscriber = { workspace = true }
wat = { workspace = true }

[dev-dependencies]
bitcoincore-rpc = "0.15.0"
ic-btc-interface = { workspace = true }
ic-config = { path = "../config" }
ic-registry-transport = { path = "../registry/transport" }
ic-interfaces-registry = { path = "../interfaces/registry" }
ic-nns-constants = { path = "../nns/constants" }
nix = { version = "0.29.0" }
rcgen = { workspace = true }
registry-canister = { path = "../registry/canister" }
reqwest = { workspace = true }
serde_json = { workspace = true }
spec-compliance = { path = "../tests/testing_verification/spec_compliance" }
slog = { workspace = true }<|MERGE_RESOLUTION|>--- conflicted
+++ resolved
@@ -15,12 +15,8 @@
 bitcoin = { version = "0.28.1", features = ["default", "use-serde", "rand"] }
 bytes = { workspace = true }
 candid = { workspace = true }
-<<<<<<< HEAD
 clap = { workspace = true }
-=======
-clap = { version = "3.2.25", features = ["derive"] }
 ctrlc = { version = "3.4.5", features = ["termination"] }
->>>>>>> 1daf064e
 flate2 = { workspace = true }
 form_urlencoded = "1"
 fqdn = "0.3.11"
