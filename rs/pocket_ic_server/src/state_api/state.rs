--- conflicted
+++ resolved
@@ -228,11 +228,8 @@
     RequestRoutingError(String),
     InvalidCanisterHttpRequestId((SubnetId, CanisterHttpRequestId)),
     InvalidMockCanisterHttpResponses((usize, usize)),
-<<<<<<< HEAD
     InvalidRejectCode(u64),
-=======
     SettingTimeIntoPast((u64, u64)),
->>>>>>> b5a45f63
 }
 
 impl From<Result<ic_state_machine_tests::WasmResult, ic_state_machine_tests::UserError>> for OpOut {
@@ -300,13 +297,11 @@
                     actual, expected
                 )
             }
-<<<<<<< HEAD
             OpOut::Error(PocketIcError::InvalidRejectCode(code)) => {
                 write!(f, "InvalidRejectCode({})", code)
-=======
+            }
             OpOut::Error(PocketIcError::SettingTimeIntoPast((current, set))) => {
                 write!(f, "SettingTimeIntoPast(current={},set={})", current, set)
->>>>>>> b5a45f63
             }
             OpOut::Bytes(bytes) => write!(f, "Bytes({})", base64::encode(bytes)),
             OpOut::StableMemBytes(bytes) => write!(f, "StableMemory({})", base64::encode(bytes)),
