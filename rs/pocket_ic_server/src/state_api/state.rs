/// This module contains the core state of the PocketIc server.
/// Axum handlers operate on a global state of type ApiState, whose
/// interface guarantees consistency and determinism.
use crate::pocket_ic::{
    AdvanceTimeAndTick, ApiResponse, EffectivePrincipal, GetCanisterHttp, MockCanisterHttp,
    PocketIc,
};
use crate::InstanceId;
use crate::{OpId, Operation};
use fqdn::{Fqdn, fqdn};
use axum_server::tls_rustls::RustlsConfig;
use axum_server::Handle;
use base64;
use futures::future::Shared;
//use hyper::header::{HeaderValue, HOST};
//use hyper::Version;
use hyper_legacy::{client::connect::HttpConnector, Client};
use hyper_rustls::HttpsConnectorBuilder;
use hyper_socks2::SocksConnector;
use ic_http_endpoints_public::cors_layer;
use ic_https_outcalls_adapter::CanisterHttp;
use ic_https_outcalls_adapter_client::grpc_status_code_to_reject;
use ic_https_outcalls_service::{
    canister_http_service_server::CanisterHttpService, CanisterHttpSendRequest,
    CanisterHttpSendResponse, HttpHeader, HttpMethod,
};
use ic_logger::replica_logger::no_op_logger;
use ic_metrics::MetricsRegistry;
use ic_state_machine_tests::RejectCode;
use ic_types::canister_http::CanisterHttpRequestId;
use ic_types::{canister_http::MAX_CANISTER_HTTP_RESPONSE_BYTES, CanisterId, SubnetId};
use pocket_ic::common::rest::{
    CanisterHttpHeader, CanisterHttpMethod, CanisterHttpReject, CanisterHttpReply,
    CanisterHttpRequest, CanisterHttpResponse, HttpGatewayBackend, HttpGatewayConfig,
    HttpGatewayDetails, HttpGatewayInfo, MockCanisterHttpResponse, Topology,
};
use pocket_ic::{ErrorCode, UserError, WasmResult};
use serde::{Deserialize, Serialize};
use std::{collections::HashMap, path::PathBuf, sync::Arc, time::Duration};
use tokio::{
    sync::mpsc::error::TryRecvError,
    sync::mpsc::Receiver,
    sync::{mpsc, Mutex, RwLock},
    task::{spawn, spawn_blocking, JoinHandle},
    time::{self, sleep, Instant},
};
use tonic::Request;
use tracing::{error, info, trace};

// The maximum wait time for a computation to finish synchronously.
const DEFAULT_SYNC_WAIT_DURATION: Duration = Duration::from_secs(10);

// The timeout for executing an operation in auto progress mode.
const AUTO_PROGRESS_OPERATION_TIMEOUT: Duration = Duration::from_secs(10);
// The minimum delay between consecutive attempts to run an operation in auto progress mode.
const MIN_OPERATION_DELAY: Duration = Duration::from_millis(100);
// The minimum delay between consecutive attempts to read the graph in auto progress mode.
const READ_GRAPH_DELAY: Duration = Duration::from_millis(100);

pub const STATE_LABEL_HASH_SIZE: usize = 32;

/// Uniquely identifies a state.
#[derive(Clone, Eq, PartialEq, Ord, PartialOrd, Hash, Default, Deserialize)]
pub struct StateLabel(pub [u8; STATE_LABEL_HASH_SIZE]);

// The only error condition is if the vector has the wrong size.
pub struct InvalidSize;

impl std::fmt::Debug for StateLabel {
    fn fmt(&self, f: &mut std::fmt::Formatter<'_>) -> std::fmt::Result {
        write!(f, "StateLabel(")?;
        self.0.iter().try_for_each(|b| write!(f, "{:02X}", b))?;
        write!(f, ")")
    }
}

impl std::convert::TryFrom<Vec<u8>> for StateLabel {
    // The input vector having the wrong size is the only possible error condition.
    type Error = InvalidSize;

    fn try_from(v: Vec<u8>) -> Result<StateLabel, InvalidSize> {
        if v.len() != STATE_LABEL_HASH_SIZE {
            return Err(InvalidSize);
        }

        let mut res = StateLabel::default();
        res.0[0..STATE_LABEL_HASH_SIZE].clone_from_slice(v.as_slice());
        Ok(res)
    }
}

struct ProgressThread {
    handle: JoinHandle<()>,
    sender: mpsc::Sender<()>,
}

/// The state of the PocketIC API.
pub struct ApiState {
    // impl note: If locks are acquired on both fields, acquire first on instances, then on graph.
    instances: Arc<RwLock<Vec<Mutex<InstanceState>>>>,
    graph: Arc<RwLock<HashMap<StateLabel, Computations>>>,
    // threads making IC instances progress automatically
    progress_threads: RwLock<Vec<Mutex<Option<ProgressThread>>>>,
    sync_wait_time: Duration,
    // PocketIC server port
    port: Option<u16>,
    // HTTP gateway infos (`None` = stopped)
    http_gateways: Arc<RwLock<Vec<Option<HttpGatewayDetails>>>>,
}

#[derive(Default)]
pub struct PocketIcApiStateBuilder {
    initial_instances: Vec<PocketIc>,
    sync_wait_time: Option<Duration>,
    port: Option<u16>,
}

impl PocketIcApiStateBuilder {
    pub fn new() -> Self {
        Default::default()
    }

    /// Computations are dispatched into background tasks. If a computation takes longer than
    /// [sync_wait_time], the update-operation returns, indicating that the given instance is busy.
    pub fn with_sync_wait_time(self, sync_wait_time: Duration) -> Self {
        Self {
            sync_wait_time: Some(sync_wait_time),
            ..self
        }
    }

    pub fn with_port(self, port: u16) -> Self {
        Self {
            port: Some(port),
            ..self
        }
    }

    /// Will make the given instance available in the initial state.
    pub fn add_initial_instance(mut self, instance: PocketIc) -> Self {
        self.initial_instances.push(instance);
        self
    }

    pub fn build(self) -> Arc<ApiState> {
        let graph: HashMap<StateLabel, Computations> = self
            .initial_instances
            .iter()
            .map(|i| (i.get_state_label(), Computations::default()))
            .collect();
        let graph = RwLock::new(graph);

        let instances: Vec<_> = self
            .initial_instances
            .into_iter()
            .map(|inst| Mutex::new(InstanceState::Available(inst)))
            .collect();
        let instances_len = instances.len();
        let instances = RwLock::new(instances);

        let progress_threads = RwLock::new((0..instances_len).map(|_| Mutex::new(None)).collect());

        let sync_wait_time = self.sync_wait_time.unwrap_or(DEFAULT_SYNC_WAIT_DURATION);

        Arc::new(ApiState {
            instances: instances.into(),
            graph: graph.into(),
            progress_threads,
            sync_wait_time,
            port: self.port,
            http_gateways: Arc::new(RwLock::new(Vec::new())),
        })
    }
}

#[derive(Clone)]
pub enum OpOut {
    NoOutput,
    Time(u64),
    CanisterResult(Result<WasmResult, UserError>),
    CanisterId(CanisterId),
    Cycles(u128),
    Bytes(Vec<u8>),
    StableMemBytes(Vec<u8>),
    MaybeSubnetId(Option<SubnetId>),
    Error(PocketIcError),
    RawResponse(Shared<ApiResponse>),
    Pruned,
    MessageId((EffectivePrincipal, Vec<u8>)),
    Topology(Topology),
    CanisterHttp(Vec<CanisterHttpRequest>),
}

#[derive(Debug, Clone, Eq, PartialEq, Ord, PartialOrd, Serialize, Deserialize)]
pub enum PocketIcError {
    CanisterNotFound(CanisterId),
    BadIngressMessage(String),
    SubnetNotFound(candid::Principal),
    RequestRoutingError(String),
    InvalidCanisterHttpRequestId((SubnetId, CanisterHttpRequestId)),
}

impl From<Result<ic_state_machine_tests::WasmResult, ic_state_machine_tests::UserError>> for OpOut {
    fn from(
        r: Result<ic_state_machine_tests::WasmResult, ic_state_machine_tests::UserError>,
    ) -> Self {
        let res = {
            match r {
                Ok(ic_state_machine_tests::WasmResult::Reply(wasm)) => Ok(WasmResult::Reply(wasm)),
                Ok(ic_state_machine_tests::WasmResult::Reject(s)) => Ok(WasmResult::Reject(s)),
                Err(user_err) => Err(UserError {
                    code: ErrorCode::try_from(user_err.code() as u64).unwrap(),
                    description: user_err.description().to_string(),
                }),
            }
        };
        OpOut::CanisterResult(res)
    }
}

// TODO: Remove this Into: It's only used in the InstallCanisterAsController Operation, which also should be removed.
impl From<Result<(), ic_state_machine_tests::UserError>> for OpOut {
    fn from(r: Result<(), ic_state_machine_tests::UserError>) -> Self {
        let res = {
            match r {
                Ok(_) => Ok(WasmResult::Reply(vec![])),
                Err(user_err) => Err(UserError {
                    code: ErrorCode::try_from(user_err.code() as u64).unwrap(),
                    description: user_err.description().to_string(),
                }),
            }
        };
        OpOut::CanisterResult(res)
    }
}

impl std::fmt::Debug for OpOut {
    fn fmt(&self, f: &mut std::fmt::Formatter<'_>) -> std::fmt::Result {
        match self {
            OpOut::NoOutput => write!(f, "NoOutput"),
            OpOut::Time(x) => write!(f, "Time({})", x),
            OpOut::Topology(t) => write!(f, "Topology({:?})", t),
            OpOut::CanisterId(cid) => write!(f, "CanisterId({})", cid),
            OpOut::Cycles(x) => write!(f, "Cycles({})", x),
            OpOut::CanisterResult(Ok(x)) => write!(f, "CanisterResult: Ok({:?})", x),
            OpOut::CanisterResult(Err(x)) => write!(f, "CanisterResult: Err({})", x),
            OpOut::Error(PocketIcError::CanisterNotFound(cid)) => {
                write!(f, "CanisterNotFound({})", cid)
            }
            OpOut::Error(PocketIcError::BadIngressMessage(msg)) => {
                write!(f, "BadIngressMessage({})", msg)
            }
            OpOut::Error(PocketIcError::SubnetNotFound(sid)) => {
                write!(f, "SubnetNotFound({})", sid)
            }
            OpOut::Error(PocketIcError::RequestRoutingError(msg)) => {
                write!(f, "RequestRoutingError({:?})", msg)
            }
            OpOut::Error(PocketIcError::InvalidCanisterHttpRequestId((
                subnet_id,
                canister_http_request_id,
            ))) => {
                write!(
                    f,
                    "InvalidCanisterHttpRequestId({},{:?})",
                    subnet_id, canister_http_request_id
                )
            }
            OpOut::Bytes(bytes) => write!(f, "Bytes({})", base64::encode(bytes)),
            OpOut::StableMemBytes(bytes) => write!(f, "StableMemory({})", base64::encode(bytes)),
            OpOut::MaybeSubnetId(Some(subnet_id)) => write!(f, "SubnetId({})", subnet_id),
            OpOut::MaybeSubnetId(None) => write!(f, "NoSubnetId"),
            OpOut::RawResponse(fut) => {
                write!(
                    f,
                    "ApiResp({:?})",
                    fut.peek().map(|(status, headers, bytes)| format!(
                        "{}:{:?}:{}",
                        status,
                        headers,
                        base64::encode(bytes)
                    ))
                )
            }
            OpOut::Pruned => write!(f, "Pruned"),
            OpOut::MessageId((effective_principal, message_id)) => {
                write!(
                    f,
                    "MessageId({:?},{})",
                    effective_principal,
                    hex::encode(message_id)
                )
            }
            OpOut::CanisterHttp(canister_http_reqeusts) => {
                write!(f, "CanisterHttp({:?})", canister_http_reqeusts)
            }
        }
    }
}

pub type Computations = HashMap<OpId, (StateLabel, OpOut)>;

/// The PocketIcApiState has a vector with elements of InstanceState.
/// When an operation is bound to an instance, the corresponding element in the
/// vector is replaced by a Busy variant which contains information about the
/// computation that is currently running. Afterwards, the instance is put back as
/// Available.
pub enum InstanceState {
    Busy {
        state_label: StateLabel,
        op_id: OpId,
    },
    Available(PocketIc),
    Deleted,
}

#[derive(Debug, Clone, Serialize, Deserialize)]
pub struct UpdateError {
    message: String,
}

pub type UpdateResult = std::result::Result<UpdateReply, UpdateError>;

/// An operation bound to an instance can be dispatched, which updates the instance.
/// If the instance is already busy with an operation, the initial state and that operation
/// are returned.
/// If the result can be read from a cache, or if the computation is a fast read, an Output is
/// returned directly.
/// If the computation can be run and takes longer, a Started variant is returned, containing the
/// requested op and the initial state.
#[derive(Debug)]
pub enum UpdateReply {
    /// The requested instance is busy executing another update.
    Busy {
        state_label: StateLabel,
        op_id: OpId,
    },
    /// The requested instance is busy executing this current update.
    Started {
        state_label: StateLabel,
        op_id: OpId,
    },
    // This request is either cached or quickly executable, so we return
    // the output immediately.
    Output(OpOut),
}

impl UpdateReply {
    pub fn get_in_progress(&self) -> Option<(StateLabel, OpId)> {
        match self {
            Self::Busy { state_label, op_id } => Some((state_label.clone(), op_id.clone())),
            Self::Started { state_label, op_id } => Some((state_label.clone(), op_id.clone())),
            _ => None,
        }
    }
}

/// This trait lets us put a mock of the pocket_ic into the PocketIcApiState.
pub trait HasStateLabel {
    fn get_state_label(&self) -> StateLabel;
}

enum ApiVersion {
    V2,
    V3,
}

impl std::fmt::Display for ApiVersion {
    fn fmt(&self, f: &mut std::fmt::Formatter<'_>) -> std::fmt::Result {
        match self {
            ApiVersion::V2 => write!(f, "v2"),
            ApiVersion::V3 => write!(f, "v3"),
        }
    }
}

fn received_stop_signal(rx: &mut Receiver<()>) -> bool {
    match rx.try_recv() {
        Ok(_) | Err(TryRecvError::Disconnected) => true,
        Err(TryRecvError::Empty) => false,
    }
}

impl ApiState {
    // Helper function for auto progress mode.
    // Executes an operation to completion and returns its `OpOut`
    // or `None` if the auto progress mode received a stop signal.
    async fn execute_operation(
        instances: Arc<RwLock<Vec<Mutex<InstanceState>>>>,
        graph: Arc<RwLock<HashMap<StateLabel, Computations>>>,
        instance_id: InstanceId,
        op: impl Operation + Send + Sync + 'static,
        rx: &mut Receiver<()>,
    ) -> Option<OpOut> {
        let op = Arc::new(op);
        loop {
            // It is safe to unwrap as there can only be an error if the instance does not exist
            // and there cannot be a progress thread for a non-existing instance (progress threads
            // are stopped before an instance is deleted).
            match Self::update_instances_with_timeout(
                instances.clone(),
                graph.clone(),
                op.clone(),
                instance_id,
                AUTO_PROGRESS_OPERATION_TIMEOUT,
            )
            .await
            .unwrap()
            {
                UpdateReply::Started { state_label, op_id } => {
                    break loop {
                        sleep(READ_GRAPH_DELAY).await;
                        if let Some((_, op_out)) =
                            Self::read_result(graph.clone(), &state_label, &op_id)
                        {
                            break Some(op_out);
                        }
                        if received_stop_signal(rx) {
                            break None;
                        }
                    }
                }
                UpdateReply::Busy { .. } => {}
                UpdateReply::Output(op_out) => break Some(op_out),
            };
            if received_stop_signal(rx) {
                break None;
            }
        }
    }

    /// For polling:
    /// The client lib dispatches a long running operation and gets a Started {state_label, op_id}.
    /// It then polls on that via this state tree api function.
    pub fn read_result(
        graph: Arc<RwLock<HashMap<StateLabel, Computations>>>,
        state_label: &StateLabel,
        op_id: &OpId,
    ) -> Option<(StateLabel, OpOut)> {
        if let Some((new_state_label, op_out)) = graph.try_read().ok()?.get(state_label)?.get(op_id)
        {
            Some((new_state_label.clone(), op_out.clone()))
        } else {
            None
        }
    }

    pub fn get_graph(&self) -> Arc<RwLock<HashMap<StateLabel, Computations>>> {
        self.graph.clone()
    }

    pub async fn add_instance(&self, instance: PocketIc) -> InstanceId {
        let mut instances = self.instances.write().await;
        let mut progress_threads = self.progress_threads.write().await;
        instances.push(Mutex::new(InstanceState::Available(instance)));
        progress_threads.push(Mutex::new(None));
        instances.len() - 1
    }

    pub async fn delete_instance(&self, instance_id: InstanceId) {
        self.stop_progress(instance_id).await;
        let instances = self.instances.read().await;
        let mut instance_state = instances[instance_id].lock().await;
        if let InstanceState::Available(pocket_ic) =
            std::mem::replace(&mut *instance_state, InstanceState::Deleted)
        {
            std::mem::drop(pocket_ic);
        }
    }

    pub async fn create_http_gateway(
        &self,
        http_gateway_config: HttpGatewayConfig,
    ) -> HttpGatewayInfo {
        use crate::state_api::routes::verify_cbor_content_header;
        use axum::extract::{DefaultBodyLimit, Path, /*Request as AxumRequest,*/ State};
        use axum::middleware::from_fn_with_state;
        //use axum::handler::Handler;
        //use axum::middleware::{self, Next};
        //use axum::response::Response as AxumResponse;
        use axum::routing::{get, post};
        use axum::Router;
        use http_body_util::Full;
        use hyper::body::{Bytes, Incoming};
        use hyper::header::CONTENT_TYPE;
        use hyper::{Method, Request, Response, StatusCode, /*Uri*/};
        use hyper_util::client::legacy::{connect::HttpConnector, Client};
        //use std::str::FromStr;

        async fn handler_status(
            State(replica_url): State<String>,
            bytes: Bytes,
        ) -> (StatusCode, Response<Incoming>) {
            let client =
                Client::builder(hyper_util::rt::TokioExecutor::new()).build(HttpConnector::new());
            let url = format!("{}/api/v2/status", replica_url);
            let req = Request::builder()
                .uri(url)
                .header(CONTENT_TYPE, "application/cbor")
                .body(Full::<Bytes>::new(bytes))
                .unwrap();
            let resp = client.request(req).await.unwrap();

            (resp.status(), resp)
        }

        async fn handler_api_canister(
            api_version: ApiVersion,
            replica_url: String,
            effective_canister_id: CanisterId,
            endpoint: &str,
            bytes: Bytes,
        ) -> (StatusCode, Response<Incoming>) {
            let client =
                Client::builder(hyper_util::rt::TokioExecutor::new()).build(HttpConnector::new());
            let url = format!(
                "{}/api/{}/canister/{}/{}",
                replica_url, api_version, effective_canister_id, endpoint
            );
            let req = Request::builder()
                .method(Method::POST)
                .uri(url)
                .header(CONTENT_TYPE, "application/cbor")
                .body(Full::<Bytes>::new(bytes))
                .unwrap();
            let resp = client.request(req).await.unwrap();

            (resp.status(), resp)
        }

        async fn handler_call_v2(
            State(replica_url): State<String>,
            Path(effective_canister_id): Path<CanisterId>,
            bytes: Bytes,
        ) -> (StatusCode, Response<Incoming>) {
            handler_api_canister(
                ApiVersion::V2,
                replica_url,
                effective_canister_id,
                "call",
                bytes,
            )
            .await
        }

        async fn handler_call_v3(
            State(replica_url): State<String>,
            Path(effective_canister_id): Path<CanisterId>,
            bytes: Bytes,
        ) -> (StatusCode, Response<Incoming>) {
            handler_api_canister(
                ApiVersion::V3,
                replica_url,
                effective_canister_id,
                "call",
                bytes,
            )
            .await
        }

        async fn handler_query(
            State(replica_url): State<String>,
            Path(effective_canister_id): Path<CanisterId>,
            bytes: Bytes,
        ) -> (StatusCode, Response<Incoming>) {
            handler_api_canister(
                ApiVersion::V2,
                replica_url,
                effective_canister_id,
                "query",
                bytes,
            )
            .await
        }

        async fn handler_read_state(
            State(replica_url): State<String>,
            Path(effective_canister_id): Path<CanisterId>,
            bytes: Bytes,
        ) -> (StatusCode, Response<Incoming>) {
            handler_api_canister(
                ApiVersion::V2,
                replica_url,
                effective_canister_id,
                "read_state",
                bytes,
            )
            .await
        }

<<<<<<< HEAD
        let port = http_gateway_config.listen_at.unwrap_or_default();
        let addr = format!("[::]:{}", port);
=======
        // converts an HTTP request to an HTTP/1.1 request required by icx-proxy
        async fn http2_middleware(mut request: AxumRequest, next: Next) -> AxumResponse {
            let uri = Uri::try_from(
                request
                    .uri()
                    .path_and_query()
                    .map(|v| v.as_str())
                    .unwrap_or(request.uri().path()),
            )
            .unwrap();
            let authority = request.uri().authority().map(|a| a.to_string());
            *request.version_mut() = Version::HTTP_11;
            *request.uri_mut() = uri;
            if let Some(authority) = authority {
                if !request.headers().contains_key(HOST) {
                    request
                        .headers_mut()
                        .insert(HOST, HeaderValue::from_str(&authority).unwrap());
                }
            }
            next.run(request).await
        }

        let ip_addr = http_gateway_config
            .ip_addr
            .unwrap_or("127.0.0.1".to_string());
        let port = http_gateway_config.port.unwrap_or_default();
        let addr = format!("{}:{}", ip_addr, port);
>>>>>>> 29e7b09e
        let listener = std::net::TcpListener::bind(&addr)
            .unwrap_or_else(|_| panic!("Failed to start HTTP gateway on port {}", port));
        let real_port = listener.local_addr().unwrap().port();

        let mut http_gateways = self.http_gateways.write().await;
        let instance_id = http_gateways.len();
        let http_gateway_details = HttpGatewayDetails {
            instance_id,
            port: real_port,
            forward_to: http_gateway_config.forward_to.clone(),
            domains: http_gateway_config.domains.clone(),
            https_config: http_gateway_config.https_config.clone(),
        };
        http_gateways.push(Some(http_gateway_details));
        drop(http_gateways);

        let http_gateways = self.http_gateways.clone();
        let pocket_ic_server_port = self.port.unwrap();
        let handle = Handle::new();
        let shutdown_handle = handle.clone();
        let axum_handle = handle.clone();
        spawn(async move {
            let replica_url = match http_gateway_config.forward_to {
                HttpGatewayBackend::Replica(replica_url) => replica_url,
                HttpGatewayBackend::PocketIcInstance(instance_id) => {
                    format!(
                        "http://localhost:{}/instances/{}/",
                        pocket_ic_server_port, instance_id
                    )
                }
            };
            let agent = ic_agent::Agent::builder()
                .with_url(replica_url.clone())
                .build()
                .unwrap();
            agent.fetch_root_key().await.unwrap();
            /*
            let replica_uri = Uri::from_str(&replica_url).unwrap();
            let replicas = vec![(agent, replica_uri)];
            let gateway_domains = http_gateway_config
                .domains
                .unwrap_or(vec!["localhost".to_string()]);
            let aliases: Vec<String> = vec![];
            let suffixes: Vec<String> = gateway_domains;
            let resolver = ResolverState {
                dns: DnsCanisterConfig::new(aliases, suffixes).unwrap(),
            };
            let validator = Validator::default();
            let app_state = AppState::new_for_testing(replicas, resolver, validator);
            let fallback_handler = agent_handler.with_state(app_state);
            */
            let client = ic_http_gateway::HttpGatewayClientBuilder::new()
              .with_agent(agent)
              .build().unwrap();
            let state_handler = Arc::new(ic_gateway::HandlerState::new(
                client,
                true,
            ));

            struct NoopCustomDomainResolver;

            impl ic_gateway::ResolvesDomain for NoopCustomDomainResolver {
               fn resolve(&self, _host: &Fqdn) -> Option<ic_gateway::DomainLookup> {
                 None
               }
            }

            let domain_resolver = Arc::new(ic_gateway::DomainResolver::new(
                vec![fqdn!("localhost")],
                vec![],
                vec![],
                Arc::new(NoopCustomDomainResolver),
            )) as Arc<dyn ic_gateway::ResolvesDomain>;

            let router = Router::new()
                .route("/api/v2/status", get(handler_status))
                .route(
                    "/api/v2/canister/:ecid/call",
                    post(handler_call_v2)
                        .layer(axum::middleware::from_fn(verify_cbor_content_header)),
                )
                .route(
                    "/api/v3/canister/:ecid/call",
                    post(handler_call_v3)
                        .layer(axum::middleware::from_fn(verify_cbor_content_header)),
                )
                .route(
                    "/api/v2/canister/:ecid/query",
                    post(handler_query)
                        .layer(axum::middleware::from_fn(verify_cbor_content_header)),
                )
                .route(
                    "/api/v2/canister/:ecid/read_state",
                    post(handler_read_state)
                        .layer(axum::middleware::from_fn(verify_cbor_content_header)),
                )
                //.fallback_service(fallback_handler)
      .fallback(
        post(ic_gateway::handler)
            .get(ic_gateway::handler)
            .put(ic_gateway::handler)
            .layer(ic_gateway::layer(&[
                Method::HEAD,
                Method::GET,
                Method::POST,
                Method::OPTIONS,
            ]))
            .with_state(state_handler)
      )
                .layer(DefaultBodyLimit::disable())
                .layer(cors_layer())
                .layer(from_fn_with_state(domain_resolver, ic_gateway::validate_middleware))
                .with_state(replica_url.trim_end_matches('/').to_string())
                .into_make_service();

            let http_gateways_for_shutdown = http_gateways.clone();
            tokio::spawn(async move {
                loop {
                    let guard = http_gateways_for_shutdown.read().await;
                    if guard[instance_id].is_none() {
                        shutdown_handle.shutdown();
                        break;
                    }
                    drop(guard);
                    tokio::time::sleep(Duration::from_secs(1)).await;
                }
            });
            if let Some(https_config) = http_gateway_config.https_config {
                let config = RustlsConfig::from_pem_file(
                    PathBuf::from(https_config.cert_path),
                    PathBuf::from(https_config.key_path),
                )
                .await;
                match config {
                    Ok(config) => {
                        axum_server::from_tcp_rustls(listener, config)
                            .handle(axum_handle)
                            .serve(router)
                            .await
                            .unwrap();
                    }
                    Err(e) => {
                        error!("TLS config could not be created: {:?}", e);
                        let mut guard = http_gateways.write().await;
                        guard[instance_id] = None;
                        return;
                    }
                }
            } else {
                axum_server::from_tcp(listener)
                    .handle(axum_handle)
                    .serve(router)
                    .await
                    .unwrap();
            }

            info!("Terminating HTTP gateway.");
        });

        // Wait until the HTTP gateway starts listening.
        while handle.listening().await.is_none() {}

        HttpGatewayInfo {
            instance_id,
            port: real_port,
        }
    }

    pub async fn stop_http_gateway(&self, instance_id: InstanceId) {
        let mut http_gateways = self.http_gateways.write().await;
        if instance_id < http_gateways.len() {
            http_gateways[instance_id] = None;
        }
    }

    async fn make_http_request(
        canister_http_request: CanisterHttpRequest,
    ) -> Result<CanisterHttpReply, (RejectCode, String)> {
        // Socks client setup
        // We don't really use the Socks client in PocketIC as we set `socks_proxy_allowed: false` in the request,
        // but we still have to provide one when constructing the production `CanisterHttp` object
        // and thus we use a reserved (and invalid) proxy IP address.
        let mut http_connector = HttpConnector::new();
        http_connector.enforce_http(false);
        http_connector.set_connect_timeout(Some(Duration::from_secs(2)));
        let proxy_connector = SocksConnector {
            proxy_addr: "http://240.0.0.0:8080"
                .parse::<tonic::transport::Uri>()
                .expect("Failed to parse socks url."),
            auth: None,
            connector: http_connector.clone(),
        };
        let https_connector = HttpsConnectorBuilder::new()
            .with_native_roots()
            .https_only()
            .enable_http1()
            .wrap_connector(proxy_connector);
        let socks_client = Client::builder().build::<_, hyper_legacy::Body>(https_connector);

        // Https client setup.
        let builder = HttpsConnectorBuilder::new()
            .with_native_roots()
            .https_or_http()
            .enable_http1();
        let https_client = Client::builder()
            .build::<_, hyper_legacy::Body>(builder.wrap_connector(http_connector));

        let canister_http = CanisterHttp::new(
            https_client,
            socks_client,
            no_op_logger(),
            &MetricsRegistry::default(),
        );
        let canister_http_request = CanisterHttpSendRequest {
            url: canister_http_request.url,
            method: match canister_http_request.http_method {
                CanisterHttpMethod::GET => HttpMethod::Get.into(),
                CanisterHttpMethod::POST => HttpMethod::Post.into(),
                CanisterHttpMethod::HEAD => HttpMethod::Head.into(),
            },
            max_response_size_bytes: canister_http_request
                .max_response_bytes
                .unwrap_or(MAX_CANISTER_HTTP_RESPONSE_BYTES),
            headers: canister_http_request
                .headers
                .into_iter()
                .map(|h| HttpHeader {
                    name: h.name,
                    value: h.value,
                })
                .collect(),
            body: canister_http_request.body,
            socks_proxy_allowed: false,
        };
        let request = Request::new(canister_http_request);
        canister_http
            .canister_http_send(request)
            .await
            .map(|adapter_response| {
                let CanisterHttpSendResponse {
                    status,
                    headers,
                    content: body,
                } = adapter_response.into_inner();
                CanisterHttpReply {
                    status: status.try_into().unwrap(),
                    headers: headers
                        .into_iter()
                        .map(|HttpHeader { name, value }| CanisterHttpHeader { name, value })
                        .collect(),
                    body,
                }
            })
            .map_err(|grpc_status| {
                (
                    grpc_status_code_to_reject(grpc_status.code()),
                    grpc_status.message().to_string(),
                )
            })
    }

    async fn process_canister_http_requests(
        instances: Arc<RwLock<Vec<Mutex<InstanceState>>>>,
        graph: Arc<RwLock<HashMap<StateLabel, Computations>>>,
        instance_id: InstanceId,
        rx: &mut Receiver<()>,
    ) -> Option<()> {
        let get_canister_http_op = GetCanisterHttp;
        let canister_http_requests = match Self::execute_operation(
            instances.clone(),
            graph.clone(),
            instance_id,
            get_canister_http_op,
            rx,
        )
        .await?
        {
            OpOut::CanisterHttp(canister_http) => canister_http,
            out => panic!("Unexpected OpOut: {:?}", out),
        };
        let mut mock_canister_http_responses = vec![];
        for canister_http_request in canister_http_requests {
            let subnet_id = canister_http_request.subnet_id;
            let request_id = canister_http_request.request_id;
            let response = match Self::make_http_request(canister_http_request).await {
                Ok(reply) => CanisterHttpResponse::CanisterHttpReply(reply),
                Err((reject_code, e)) => {
                    CanisterHttpResponse::CanisterHttpReject(CanisterHttpReject {
                        reject_code: reject_code as u64,
                        message: e,
                    })
                }
            };
            let mock_canister_http_response = MockCanisterHttpResponse {
                subnet_id,
                request_id,
                response,
            };
            mock_canister_http_responses.push(mock_canister_http_response);
        }
        for mock_canister_http_response in mock_canister_http_responses {
            let mock_canister_http_op = MockCanisterHttp {
                mock_canister_http_response,
            };
            Self::execute_operation(
                instances.clone(),
                graph.clone(),
                instance_id,
                mock_canister_http_op,
                rx,
            )
            .await?;
        }
        Some(())
    }

    pub async fn auto_progress(&self, instance_id: InstanceId) {
        let progress_threads = self.progress_threads.read().await;
        let mut progress_thread = progress_threads[instance_id].lock().await;
        let instances = self.instances.clone();
        let graph = self.graph.clone();
        if progress_thread.is_none() {
            let (tx, mut rx) = mpsc::channel::<()>(1);
            let handle = spawn(async move {
                let mut now = Instant::now();
                loop {
                    let start = Instant::now();
                    let old = std::mem::replace(&mut now, Instant::now());
                    let op = AdvanceTimeAndTick(now.duration_since(old));
                    if Self::execute_operation(
                        instances.clone(),
                        graph.clone(),
                        instance_id,
                        op,
                        &mut rx,
                    )
                    .await
                    .is_none()
                    {
                        return;
                    }
                    if Self::process_canister_http_requests(
                        instances.clone(),
                        graph.clone(),
                        instance_id,
                        &mut rx,
                    )
                    .await
                    .is_none()
                    {
                        return;
                    }
                    let duration = start.elapsed();
                    sleep(std::cmp::max(duration, MIN_OPERATION_DELAY)).await;
                    if received_stop_signal(&mut rx) {
                        return;
                    }
                }
            });
            *progress_thread = Some(ProgressThread { handle, sender: tx });
        }
    }

    pub async fn stop_progress(&self, instance_id: InstanceId) {
        let progress_threads = self.progress_threads.read().await;
        let mut progress_thread = progress_threads[instance_id].lock().await;
        if let Some(t) = progress_thread.take() {
            t.sender.send(()).await.unwrap();
            t.handle.await.unwrap();
        }
    }

    pub async fn list_instance_states(&self) -> Vec<String> {
        let instances = self.instances.read().await;
        let mut res = vec![];

        for instance_state in &*instances {
            let instance_state = &*instance_state.lock().await;
            match instance_state {
                InstanceState::Busy { state_label, op_id } => {
                    res.push(format!("Busy({:?}, {:?})", state_label, op_id))
                }
                InstanceState::Available(_) => res.push("Available".to_string()),
                InstanceState::Deleted => res.push("Deleted".to_string()),
            }
        }
        res
    }

    pub async fn list_http_gateways(&self) -> Vec<HttpGatewayDetails> {
        self.http_gateways
            .read()
            .await
            .clone()
            .into_iter()
            .flatten()
            .collect()
    }

    /// An operation bound to an instance (a Computation) can update the PocketIC state.
    ///
    /// * If the instance is busy executing an operation, the call returns [UpdateReply::Busy]
    ///   immediately. In that case, the state label and operation id contained in the result
    ///   indicate that the instance is busy with a previous operation.
    ///
    /// * If the instance is available and the computation exceeds a (short) timeout,
    ///   [UpdateReply::Busy] is returned.
    ///
    /// * If the computation finished within the timeout, [UpdateReply::Output] is returned
    ///   containing the result.
    ///
    /// Operations are _not_ queued by default. Thus, if the instance is busy with an existing operation,
    /// the client has to retry until the operation is done. Some operations for which the client
    /// might be unable to retry are exceptions to this rule and they are queued up implicitly
    /// by a retry mechanism inside PocketIc.
    pub async fn update<O>(&self, op: Arc<O>, instance_id: InstanceId) -> UpdateResult
    where
        O: Operation + Send + Sync + 'static,
    {
        self.update_with_timeout(op, instance_id, None).await
    }

    /// Same as [Self::update] except that the timeout can be specified manually. This is useful in
    /// cases when clients want to enforce a long-running blocking call.
    pub async fn update_with_timeout<O>(
        &self,
        op: Arc<O>,
        instance_id: InstanceId,
        sync_wait_time: Option<Duration>,
    ) -> UpdateResult
    where
        O: Operation + Send + Sync + 'static,
    {
        let sync_wait_time = sync_wait_time.unwrap_or(self.sync_wait_time);
        Self::update_instances_with_timeout(
            self.instances.clone(),
            self.graph.clone(),
            op,
            instance_id,
            sync_wait_time,
        )
        .await
    }

    /// Same as [Self::update] except that the timeout can be specified manually. This is useful in
    /// cases when clients want to enforce a long-running blocking call.
    async fn update_instances_with_timeout<O>(
        instances: Arc<RwLock<Vec<Mutex<InstanceState>>>>,
        graph: Arc<RwLock<HashMap<StateLabel, Computations>>>,
        op: Arc<O>,
        instance_id: InstanceId,
        sync_wait_time: Duration,
    ) -> UpdateResult
    where
        O: Operation + Send + Sync + 'static,
    {
        let op_id = op.id().0;
        trace!(
            "update_with_timeout::start instance_id={} op_id={}",
            instance_id,
            op_id,
        );
        let instances_cloned = instances.clone();
        let instances_locked = instances_cloned.read().await;
        let (bg_task, busy_outcome) = if let Some(instance_mutex) =
            instances_locked.get(instance_id)
        {
            let mut instance_state = instance_mutex.lock().await;
            // If this instance is busy, return the running op and initial state
            match &*instance_state {
                InstanceState::Deleted => {
                    return Err(UpdateError {
                        message: "Instance was deleted".to_string(),
                    });
                }
                // TODO: cache lookup possible with this state_label and our own op_id
                InstanceState::Busy { state_label, op_id } => {
                    return Ok(UpdateReply::Busy {
                        state_label: state_label.clone(),
                        op_id: op_id.clone(),
                    });
                }
                InstanceState::Available(pocket_ic) => {
                    // move pocket_ic out

                    let state_label = pocket_ic.get_state_label();
                    let op_id = op.id();
                    let busy = InstanceState::Busy {
                        state_label: state_label.clone(),
                        op_id: op_id.clone(),
                    };
                    let InstanceState::Available(mut pocket_ic) =
                        std::mem::replace(&mut *instance_state, busy)
                    else {
                        unreachable!()
                    };

                    let bg_task = {
                        let old_state_label = state_label.clone();
                        let op_id = op_id.clone();
                        let graph = graph.clone();
                        move || {
                            trace!(
                                "bg_task::start instance_id={} state_label={:?} op_id={}",
                                instance_id,
                                old_state_label,
                                op_id.0,
                            );
                            let result = op.compute(&mut pocket_ic);
                            let new_state_label = pocket_ic.get_state_label();
                            // add result to graph, but grab instance lock first!
                            let instances = instances.blocking_read();
                            let mut graph_guard = graph.blocking_write();
                            let cached_computations =
                                graph_guard.entry(old_state_label.clone()).or_default();
                            cached_computations
                                .insert(op_id.clone(), (new_state_label, result.clone()));
                            drop(graph_guard);
                            let mut instance_state = instances[instance_id].blocking_lock();
                            if let InstanceState::Deleted = &*instance_state {
                                std::mem::drop(pocket_ic);
                            } else {
                                *instance_state = InstanceState::Available(pocket_ic);
                            }
                            trace!("bg_task::end instance_id={} op_id={}", instance_id, op_id.0);
                            // also return old_state_label so we can prune graph if we return quickly
                            (result, old_state_label)
                        }
                    };

                    // cache miss: replace pocket_ic instance in the vector with Busy
                    (bg_task, UpdateReply::Started { state_label, op_id })
                }
            }
        } else {
            return Err(UpdateError {
                message: "Instance not found".to_string(),
            });
        };
        // drop lock, otherwise we end up with a deadlock
        std::mem::drop(instances_locked);

        // We schedule a blocking background task on the tokio runtime. Note that if all
        // blocking workers are busy, the task is put on a queue (which is what we want).
        //
        // Note: One issue here is that we drop the join handle "on the floor". Threads
        // that are not awaited upon before exiting the process are known to cause spurios
        // issues. This should not be a problem as the tokio Executor will wait
        // indefinitively for threads to return, unless a shutdown timeout is configured.
        //
        // See: https://docs.rs/tokio/latest/tokio/task/fn.spawn_blocking.html
        let bg_handle = spawn_blocking(bg_task);

        // if the operation returns "in time", we return the result, otherwise we indicate to the
        // client that the instance is busy.
        //
        // note: this assumes that cancelling the JoinHandle does not stop the execution of the
        // background task. This only works because the background thread, in this case, is a
        // kernel thread.
        if let Ok(Ok((op_out, old_state_label))) = time::timeout(sync_wait_time, bg_handle).await {
            trace!(
                "update_with_timeout::synchronous instance_id={} op_id={}",
                instance_id,
                op_id,
            );
            // prune this sync computation from graph, but only the value
            let mut graph_guard = graph.write().await;
            let cached_computations = graph_guard.entry(old_state_label.clone()).or_default();
            let (new_state_label, _) = cached_computations.get(&OpId(op_id.clone())).unwrap();
            cached_computations.insert(OpId(op_id), (new_state_label.clone(), OpOut::Pruned));
            drop(graph_guard);

            return Ok(UpdateReply::Output(op_out));
        }

        trace!(
            "update_with_timeout::timeout instance_id={} op_id={}",
            instance_id,
            op_id,
        );
        Ok(busy_outcome)
    }
}

impl std::fmt::Debug for InstanceState {
    fn fmt(&self, f: &mut std::fmt::Formatter<'_>) -> std::fmt::Result {
        match self {
            Self::Busy { state_label, op_id } => {
                write!(f, "Busy {{ {state_label:?}, {op_id:?} }}")?
            }
            Self::Available(pic) => write!(f, "Available({:?})", pic.get_state_label())?,
            Self::Deleted => write!(f, "Deleted")?,
        }
        Ok(())
    }
}

impl std::fmt::Debug for ApiState {
    fn fmt(&self, f: &mut std::fmt::Formatter<'_>) -> std::fmt::Result {
        let instances = self.instances.blocking_read();
        let graph = self.graph.blocking_read();

        writeln!(f, "Instances:")?;
        for (idx, instance) in instances.iter().enumerate() {
            writeln!(f, "  [{idx}] {instance:?}")?;
        }

        writeln!(f, "Graph:")?;
        for (k, v) in graph.iter() {
            writeln!(f, "  {k:?} => {v:?}")?;
        }
        Ok(())
    }
}<|MERGE_RESOLUTION|>--- conflicted
+++ resolved
@@ -7,13 +7,11 @@
 };
 use crate::InstanceId;
 use crate::{OpId, Operation};
-use fqdn::{Fqdn, fqdn};
 use axum_server::tls_rustls::RustlsConfig;
 use axum_server::Handle;
 use base64;
+use fqdn::{fqdn, Fqdn};
 use futures::future::Shared;
-//use hyper::header::{HeaderValue, HOST};
-//use hyper::Version;
 use hyper_legacy::{client::connect::HttpConnector, Client};
 use hyper_rustls::HttpsConnectorBuilder;
 use hyper_socks2::SocksConnector;
@@ -473,19 +471,15 @@
         http_gateway_config: HttpGatewayConfig,
     ) -> HttpGatewayInfo {
         use crate::state_api::routes::verify_cbor_content_header;
-        use axum::extract::{DefaultBodyLimit, Path, /*Request as AxumRequest,*/ State};
+        use axum::extract::{DefaultBodyLimit, Path, State};
         use axum::middleware::from_fn_with_state;
-        //use axum::handler::Handler;
-        //use axum::middleware::{self, Next};
-        //use axum::response::Response as AxumResponse;
         use axum::routing::{get, post};
         use axum::Router;
         use http_body_util::Full;
         use hyper::body::{Bytes, Incoming};
         use hyper::header::CONTENT_TYPE;
-        use hyper::{Method, Request, Response, StatusCode, /*Uri*/};
+        use hyper::{Method, Request, Response, StatusCode};
         use hyper_util::client::legacy::{connect::HttpConnector, Client};
-        //use std::str::FromStr;
 
         async fn handler_status(
             State(replica_url): State<String>,
@@ -588,39 +582,11 @@
             .await
         }
 
-<<<<<<< HEAD
-        let port = http_gateway_config.listen_at.unwrap_or_default();
-        let addr = format!("[::]:{}", port);
-=======
-        // converts an HTTP request to an HTTP/1.1 request required by icx-proxy
-        async fn http2_middleware(mut request: AxumRequest, next: Next) -> AxumResponse {
-            let uri = Uri::try_from(
-                request
-                    .uri()
-                    .path_and_query()
-                    .map(|v| v.as_str())
-                    .unwrap_or(request.uri().path()),
-            )
-            .unwrap();
-            let authority = request.uri().authority().map(|a| a.to_string());
-            *request.version_mut() = Version::HTTP_11;
-            *request.uri_mut() = uri;
-            if let Some(authority) = authority {
-                if !request.headers().contains_key(HOST) {
-                    request
-                        .headers_mut()
-                        .insert(HOST, HeaderValue::from_str(&authority).unwrap());
-                }
-            }
-            next.run(request).await
-        }
-
         let ip_addr = http_gateway_config
             .ip_addr
             .unwrap_or("127.0.0.1".to_string());
         let port = http_gateway_config.port.unwrap_or_default();
         let addr = format!("{}:{}", ip_addr, port);
->>>>>>> 29e7b09e
         let listener = std::net::TcpListener::bind(&addr)
             .unwrap_or_else(|_| panic!("Failed to start HTTP gateway on port {}", port));
         let real_port = listener.local_addr().unwrap().port();
@@ -657,35 +623,18 @@
                 .build()
                 .unwrap();
             agent.fetch_root_key().await.unwrap();
-            /*
-            let replica_uri = Uri::from_str(&replica_url).unwrap();
-            let replicas = vec![(agent, replica_uri)];
-            let gateway_domains = http_gateway_config
-                .domains
-                .unwrap_or(vec!["localhost".to_string()]);
-            let aliases: Vec<String> = vec![];
-            let suffixes: Vec<String> = gateway_domains;
-            let resolver = ResolverState {
-                dns: DnsCanisterConfig::new(aliases, suffixes).unwrap(),
-            };
-            let validator = Validator::default();
-            let app_state = AppState::new_for_testing(replicas, resolver, validator);
-            let fallback_handler = agent_handler.with_state(app_state);
-            */
             let client = ic_http_gateway::HttpGatewayClientBuilder::new()
-              .with_agent(agent)
-              .build().unwrap();
-            let state_handler = Arc::new(ic_gateway::HandlerState::new(
-                client,
-                true,
-            ));
+                .with_agent(agent)
+                .build()
+                .unwrap();
+            let state_handler = Arc::new(ic_gateway::HandlerState::new(client, true));
 
             struct NoopCustomDomainResolver;
 
             impl ic_gateway::ResolvesDomain for NoopCustomDomainResolver {
-               fn resolve(&self, _host: &Fqdn) -> Option<ic_gateway::DomainLookup> {
-                 None
-               }
+                fn resolve(&self, _host: &Fqdn) -> Option<ic_gateway::DomainLookup> {
+                    None
+                }
             }
 
             let domain_resolver = Arc::new(ic_gateway::DomainResolver::new(
@@ -717,22 +666,26 @@
                     post(handler_read_state)
                         .layer(axum::middleware::from_fn(verify_cbor_content_header)),
                 )
-                //.fallback_service(fallback_handler)
-      .fallback(
-        post(ic_gateway::handler)
-            .get(ic_gateway::handler)
-            .put(ic_gateway::handler)
-            .layer(ic_gateway::layer(&[
-                Method::HEAD,
-                Method::GET,
-                Method::POST,
-                Method::OPTIONS,
-            ]))
-            .with_state(state_handler)
-      )
+                .fallback(
+                    post(ic_gateway::handler)
+                        .get(ic_gateway::handler)
+                        .put(ic_gateway::handler)
+                        .delete(ic_gateway::handler)
+                        .layer(ic_gateway::layer(&[
+                            Method::HEAD,
+                            Method::GET,
+                            Method::POST,
+                            Method::PUT,
+                            Method::DELETE,
+                        ]))
+                        .with_state(state_handler),
+                )
                 .layer(DefaultBodyLimit::disable())
                 .layer(cors_layer())
-                .layer(from_fn_with_state(domain_resolver, ic_gateway::validate_middleware))
+                .layer(from_fn_with_state(
+                    domain_resolver,
+                    ic_gateway::validate_middleware,
+                ))
                 .with_state(replica_url.trim_end_matches('/').to_string())
                 .into_make_service();
 
