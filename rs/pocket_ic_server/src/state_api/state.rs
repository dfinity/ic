--- conflicted
+++ resolved
@@ -731,22 +731,15 @@
     {
         let mut instances = self.instances.write().await;
         let instance_id = instances.len();
-<<<<<<< HEAD
         let instance = tokio::task::spawn_blocking(move || f(instance_id))
             .await
             .expect("Failed to create PocketIC instance");
         let topology = instance.topology();
-        canister_http_adapters.insert(instance_id, instance.canister_http_adapters().clone());
-        instances.push(Mutex::new(InstanceState::Available(instance)));
-        progress_threads.push(Mutex::new(None));
-        (instance_id, topology)
-=======
         instances.push(Mutex::new(Instance {
             progress_thread: None,
             state: InstanceState::Available(instance),
         }));
-        instance_id
->>>>>>> 1a76b7ac
+        (instance_id, topology)
     }
 
     pub async fn delete_instance(&self, instance_id: InstanceId) {
