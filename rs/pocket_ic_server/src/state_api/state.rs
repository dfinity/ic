/// This module contains the core state of the PocketIc server.
/// Axum handlers operate on a global state of type ApiState, whose
/// interface guarantees consistency and determinism.
use crate::pocket_ic::{
    AdvanceTimeAndTick, ApiResponse, EffectivePrincipal, GetCanisterHttp, MockCanisterHttp,
    PocketIc,
};
use crate::InstanceId;
use crate::{OpId, Operation};
use axum_server::tls_rustls::RustlsConfig;
use axum_server::Handle;
use base64;
use futures::future::Shared;
use hyper::header::{HeaderValue, HOST};
use hyper::Version;
use hyper_legacy::{client::connect::HttpConnector, Client};
use hyper_rustls::HttpsConnectorBuilder;
use hyper_socks2::SocksConnector;
use ic_http_endpoints_public::cors_layer;
use ic_https_outcalls_adapter::CanisterHttp;
use ic_https_outcalls_adapter_client::grpc_status_code_to_reject;
use ic_https_outcalls_service::{
    canister_http_service_server::CanisterHttpService, CanisterHttpSendRequest,
    CanisterHttpSendResponse, HttpHeader, HttpMethod,
};
use ic_logger::replica_logger::no_op_logger;
use ic_metrics::MetricsRegistry;
use ic_state_machine_tests::RejectCode;
use ic_types::canister_http::CanisterHttpRequestId;
use ic_types::{canister_http::MAX_CANISTER_HTTP_RESPONSE_BYTES, CanisterId, SubnetId};
use pocket_ic::common::rest::{
    CanisterHttpHeader, CanisterHttpMethod, CanisterHttpReject, CanisterHttpReply,
    CanisterHttpRequest, CanisterHttpResponse, HttpGatewayBackend, HttpGatewayConfig,
    HttpGatewayDetails, HttpGatewayInfo, MockCanisterHttpResponse, Topology,
};
use pocket_ic::{ErrorCode, UserError, WasmResult};
use serde::{Deserialize, Serialize};
use std::{collections::HashMap, path::PathBuf, sync::Arc, time::Duration};
use tokio::{
    sync::mpsc::error::TryRecvError,
    sync::mpsc::Receiver,
    sync::{mpsc, Mutex, RwLock},
    task::{spawn, spawn_blocking, JoinHandle},
    time::{self, sleep, Instant},
};
use tonic::Request;
use tracing::{error, info, trace};

// The maximum wait time for a computation to finish synchronously.
const DEFAULT_SYNC_WAIT_DURATION: Duration = Duration::from_secs(10);

// The timeout for executing an operation in auto progress mode.
const AUTO_PROGRESS_OPERATION_TIMEOUT: Duration = Duration::from_secs(10);
// The minimum delay between consecutive attempts to run an operation in auto progress mode.
const MIN_OPERATION_DELAY: Duration = Duration::from_millis(100);
// The minimum delay between consecutive attempts to read the graph in auto progress mode.
const READ_GRAPH_DELAY: Duration = Duration::from_millis(100);

pub const STATE_LABEL_HASH_SIZE: usize = 32;

/// Uniquely identifies a state.
#[derive(Clone, Eq, PartialEq, Ord, PartialOrd, Hash, Default, Deserialize)]
pub struct StateLabel(pub [u8; STATE_LABEL_HASH_SIZE]);

// The only error condition is if the vector has the wrong size.
pub struct InvalidSize;

impl std::fmt::Debug for StateLabel {
    fn fmt(&self, f: &mut std::fmt::Formatter<'_>) -> std::fmt::Result {
        write!(f, "StateLabel(")?;
        self.0.iter().try_for_each(|b| write!(f, "{:02X}", b))?;
        write!(f, ")")
    }
}

impl std::convert::TryFrom<Vec<u8>> for StateLabel {
    // The input vector having the wrong size is the only possible error condition.
    type Error = InvalidSize;

    fn try_from(v: Vec<u8>) -> Result<StateLabel, InvalidSize> {
        if v.len() != STATE_LABEL_HASH_SIZE {
            return Err(InvalidSize);
        }

        let mut res = StateLabel::default();
        res.0[0..STATE_LABEL_HASH_SIZE].clone_from_slice(v.as_slice());
        Ok(res)
    }
}

struct ProgressThread {
    handle: JoinHandle<()>,
    sender: mpsc::Sender<()>,
}

/// The state of the PocketIC API.
pub struct ApiState {
    // impl note: If locks are acquired on both fields, acquire first on instances, then on graph.
    instances: Arc<RwLock<Vec<Mutex<InstanceState>>>>,
    graph: Arc<RwLock<HashMap<StateLabel, Computations>>>,
    // threads making IC instances progress automatically
    progress_threads: RwLock<Vec<Mutex<Option<ProgressThread>>>>,
    sync_wait_time: Duration,
    // PocketIC server port
    port: Option<u16>,
    // HTTP gateway infos (`None` = stopped)
    http_gateways: Arc<RwLock<Vec<Option<HttpGatewayDetails>>>>,
}

#[derive(Default)]
pub struct PocketIcApiStateBuilder {
    initial_instances: Vec<PocketIc>,
    sync_wait_time: Option<Duration>,
    port: Option<u16>,
}

impl PocketIcApiStateBuilder {
    pub fn new() -> Self {
        Default::default()
    }

    /// Computations are dispatched into background tasks. If a computation takes longer than
    /// [sync_wait_time], the update-operation returns, indicating that the given instance is busy.
    pub fn with_sync_wait_time(self, sync_wait_time: Duration) -> Self {
        Self {
            sync_wait_time: Some(sync_wait_time),
            ..self
        }
    }

    pub fn with_port(self, port: u16) -> Self {
        Self {
            port: Some(port),
            ..self
        }
    }

    /// Will make the given instance available in the initial state.
    pub fn add_initial_instance(mut self, instance: PocketIc) -> Self {
        self.initial_instances.push(instance);
        self
    }

    pub fn build(self) -> Arc<ApiState> {
        let graph: HashMap<StateLabel, Computations> = self
            .initial_instances
            .iter()
            .map(|i| (i.get_state_label(), Computations::default()))
            .collect();
        let graph = RwLock::new(graph);

        let instances: Vec<_> = self
            .initial_instances
            .into_iter()
            .map(|inst| Mutex::new(InstanceState::Available(inst)))
            .collect();
        let instances_len = instances.len();
        let instances = RwLock::new(instances);

        let progress_threads = RwLock::new((0..instances_len).map(|_| Mutex::new(None)).collect());

        let sync_wait_time = self.sync_wait_time.unwrap_or(DEFAULT_SYNC_WAIT_DURATION);

        Arc::new(ApiState {
            instances: instances.into(),
            graph: graph.into(),
            progress_threads,
            sync_wait_time,
            port: self.port,
            http_gateways: Arc::new(RwLock::new(Vec::new())),
        })
    }
}

#[derive(Clone)]
pub enum OpOut {
    NoOutput,
    Time(u64),
    CanisterResult(Result<WasmResult, UserError>),
    CanisterId(CanisterId),
    Cycles(u128),
    Bytes(Vec<u8>),
    StableMemBytes(Vec<u8>),
    MaybeSubnetId(Option<SubnetId>),
    Error(PocketIcError),
    RawResponse(Shared<ApiResponse>),
    Pruned,
    MessageId((EffectivePrincipal, Vec<u8>)),
    Topology(Topology),
    CanisterHttp(Vec<CanisterHttpRequest>),
}

#[derive(Debug, Clone, Eq, PartialEq, Ord, PartialOrd, Serialize, Deserialize)]
pub enum PocketIcError {
    CanisterNotFound(CanisterId),
    BadIngressMessage(String),
    SubnetNotFound(candid::Principal),
    RequestRoutingError(String),
    InvalidCanisterHttpRequestId((SubnetId, CanisterHttpRequestId)),
}

impl From<Result<ic_state_machine_tests::WasmResult, ic_state_machine_tests::UserError>> for OpOut {
    fn from(
        r: Result<ic_state_machine_tests::WasmResult, ic_state_machine_tests::UserError>,
    ) -> Self {
        let res = {
            match r {
                Ok(ic_state_machine_tests::WasmResult::Reply(wasm)) => Ok(WasmResult::Reply(wasm)),
                Ok(ic_state_machine_tests::WasmResult::Reject(s)) => Ok(WasmResult::Reject(s)),
                Err(user_err) => Err(UserError {
                    code: ErrorCode::try_from(user_err.code() as u64).unwrap(),
                    description: user_err.description().to_string(),
                }),
            }
        };
        OpOut::CanisterResult(res)
    }
}

// TODO: Remove this Into: It's only used in the InstallCanisterAsController Operation, which also should be removed.
impl From<Result<(), ic_state_machine_tests::UserError>> for OpOut {
    fn from(r: Result<(), ic_state_machine_tests::UserError>) -> Self {
        let res = {
            match r {
                Ok(_) => Ok(WasmResult::Reply(vec![])),
                Err(user_err) => Err(UserError {
                    code: ErrorCode::try_from(user_err.code() as u64).unwrap(),
                    description: user_err.description().to_string(),
                }),
            }
        };
        OpOut::CanisterResult(res)
    }
}

impl std::fmt::Debug for OpOut {
    fn fmt(&self, f: &mut std::fmt::Formatter<'_>) -> std::fmt::Result {
        match self {
            OpOut::NoOutput => write!(f, "NoOutput"),
            OpOut::Time(x) => write!(f, "Time({})", x),
            OpOut::Topology(t) => write!(f, "Topology({:?})", t),
            OpOut::CanisterId(cid) => write!(f, "CanisterId({})", cid),
            OpOut::Cycles(x) => write!(f, "Cycles({})", x),
            OpOut::CanisterResult(Ok(x)) => write!(f, "CanisterResult: Ok({:?})", x),
            OpOut::CanisterResult(Err(x)) => write!(f, "CanisterResult: Err({})", x),
            OpOut::Error(PocketIcError::CanisterNotFound(cid)) => {
                write!(f, "CanisterNotFound({})", cid)
            }
            OpOut::Error(PocketIcError::BadIngressMessage(msg)) => {
                write!(f, "BadIngressMessage({})", msg)
            }
            OpOut::Error(PocketIcError::SubnetNotFound(sid)) => {
                write!(f, "SubnetNotFound({})", sid)
            }
            OpOut::Error(PocketIcError::RequestRoutingError(msg)) => {
                write!(f, "RequestRoutingError({:?})", msg)
            }
            OpOut::Error(PocketIcError::InvalidCanisterHttpRequestId((
                subnet_id,
                canister_http_request_id,
            ))) => {
                write!(
                    f,
                    "InvalidCanisterHttpRequestId({},{:?})",
                    subnet_id, canister_http_request_id
                )
            }
            OpOut::Bytes(bytes) => write!(f, "Bytes({})", base64::encode(bytes)),
            OpOut::StableMemBytes(bytes) => write!(f, "StableMemory({})", base64::encode(bytes)),
            OpOut::MaybeSubnetId(Some(subnet_id)) => write!(f, "SubnetId({})", subnet_id),
            OpOut::MaybeSubnetId(None) => write!(f, "NoSubnetId"),
            OpOut::RawResponse(fut) => {
                write!(
                    f,
                    "ApiResp({:?})",
                    fut.peek().map(|(status, headers, bytes)| format!(
                        "{}:{:?}:{}",
                        status,
                        headers,
                        base64::encode(bytes)
                    ))
                )
            }
            OpOut::Pruned => write!(f, "Pruned"),
            OpOut::MessageId((effective_principal, message_id)) => {
                write!(
                    f,
                    "MessageId({:?},{})",
                    effective_principal,
                    hex::encode(message_id)
                )
            }
            OpOut::CanisterHttp(canister_http_reqeusts) => {
                write!(f, "CanisterHttp({:?})", canister_http_reqeusts)
            }
        }
    }
}

pub type Computations = HashMap<OpId, (StateLabel, OpOut)>;

/// The PocketIcApiState has a vector with elements of InstanceState.
/// When an operation is bound to an instance, the corresponding element in the
/// vector is replaced by a Busy variant which contains information about the
/// computation that is currently running. Afterwards, the instance is put back as
/// Available.
pub enum InstanceState {
    Busy {
        state_label: StateLabel,
        op_id: OpId,
    },
    Available(PocketIc),
    Deleted,
}

#[derive(Debug, Clone, Serialize, Deserialize)]
pub struct UpdateError {
    message: String,
}

pub type UpdateResult = std::result::Result<UpdateReply, UpdateError>;

/// An operation bound to an instance can be dispatched, which updates the instance.
/// If the instance is already busy with an operation, the initial state and that operation
/// are returned.
/// If the result can be read from a cache, or if the computation is a fast read, an Output is
/// returned directly.
/// If the computation can be run and takes longer, a Started variant is returned, containing the
/// requested op and the initial state.
#[derive(Debug)]
pub enum UpdateReply {
    /// The requested instance is busy executing another update.
    Busy {
        state_label: StateLabel,
        op_id: OpId,
    },
    /// The requested instance is busy executing this current update.
    Started {
        state_label: StateLabel,
        op_id: OpId,
    },
    // This request is either cached or quickly executable, so we return
    // the output immediately.
    Output(OpOut),
}

impl UpdateReply {
    pub fn get_in_progress(&self) -> Option<(StateLabel, OpId)> {
        match self {
            Self::Busy { state_label, op_id } => Some((state_label.clone(), op_id.clone())),
            Self::Started { state_label, op_id } => Some((state_label.clone(), op_id.clone())),
            _ => None,
        }
    }
}

/// This trait lets us put a mock of the pocket_ic into the PocketIcApiState.
pub trait HasStateLabel {
    fn get_state_label(&self) -> StateLabel;
}

enum ApiVersion {
    V2,
    V3,
}

impl std::fmt::Display for ApiVersion {
    fn fmt(&self, f: &mut std::fmt::Formatter<'_>) -> std::fmt::Result {
        match self {
            ApiVersion::V2 => write!(f, "v2"),
            ApiVersion::V3 => write!(f, "v3"),
        }
    }
}

fn received_stop_signal(rx: &mut Receiver<()>) -> bool {
    match rx.try_recv() {
        Ok(_) | Err(TryRecvError::Disconnected) => true,
        Err(TryRecvError::Empty) => false,
    }
}

impl ApiState {
    // Helper function for auto progress mode.
    // Executes an operation to completion and returns its `OpOut`
    // or `None` if the auto progress mode received a stop signal.
    async fn execute_operation(
        instances: Arc<RwLock<Vec<Mutex<InstanceState>>>>,
        graph: Arc<RwLock<HashMap<StateLabel, Computations>>>,
        instance_id: InstanceId,
        op: impl Operation + Send + Sync + 'static,
        rx: &mut Receiver<()>,
    ) -> Option<OpOut> {
        let op = Arc::new(op);
        loop {
            // It is safe to unwrap as there can only be an error if the instance does not exist
            // and there cannot be a progress thread for a non-existing instance (progress threads
            // are stopped before an instance is deleted).
            match Self::update_instances_with_timeout(
                instances.clone(),
                graph.clone(),
                op.clone(),
                instance_id,
                AUTO_PROGRESS_OPERATION_TIMEOUT,
            )
            .await
            .unwrap()
            {
                UpdateReply::Started { state_label, op_id } => {
                    break loop {
                        sleep(READ_GRAPH_DELAY).await;
                        if let Some((_, op_out)) =
                            Self::read_result(graph.clone(), &state_label, &op_id)
                        {
                            break Some(op_out);
                        }
                        if received_stop_signal(rx) {
                            break None;
                        }
                    }
                }
                UpdateReply::Busy { .. } => {}
                UpdateReply::Output(op_out) => break Some(op_out),
            };
            if received_stop_signal(rx) {
                break None;
            }
        }
    }

    /// For polling:
    /// The client lib dispatches a long running operation and gets a Started {state_label, op_id}.
    /// It then polls on that via this state tree api function.
    pub fn read_result(
        graph: Arc<RwLock<HashMap<StateLabel, Computations>>>,
        state_label: &StateLabel,
        op_id: &OpId,
    ) -> Option<(StateLabel, OpOut)> {
        if let Some((new_state_label, op_out)) = graph.try_read().ok()?.get(state_label)?.get(op_id)
        {
            Some((new_state_label.clone(), op_out.clone()))
        } else {
            None
        }
    }

    pub fn get_graph(&self) -> Arc<RwLock<HashMap<StateLabel, Computations>>> {
        self.graph.clone()
    }

    pub async fn add_instance(&self, instance: PocketIc) -> InstanceId {
        let mut instances = self.instances.write().await;
        let mut progress_threads = self.progress_threads.write().await;
        instances.push(Mutex::new(InstanceState::Available(instance)));
        progress_threads.push(Mutex::new(None));
        instances.len() - 1
    }

    pub async fn delete_instance(&self, instance_id: InstanceId) {
        self.stop_progress(instance_id).await;
        let instances = self.instances.read().await;
        let mut instance_state = instances[instance_id].lock().await;
        if let InstanceState::Available(pocket_ic) =
            std::mem::replace(&mut *instance_state, InstanceState::Deleted)
        {
            std::mem::drop(pocket_ic);
        }
    }

    pub async fn create_http_gateway(
        &self,
        http_gateway_config: HttpGatewayConfig,
    ) -> HttpGatewayInfo {
        use crate::state_api::routes::verify_cbor_content_header;
        use axum::extract::{DefaultBodyLimit, Path, Request as AxumRequest, State};
        use axum::handler::Handler;
        use axum::middleware::{self, Next};
        use axum::response::Response as AxumResponse;
        use axum::routing::{get, post};
        use axum::Router;
        use http_body_util::Full;
        use hyper::body::{Bytes, Incoming};
        use hyper::header::CONTENT_TYPE;
        use hyper::{Method, Request, Response, StatusCode, Uri};
        use hyper_util::client::legacy::{connect::HttpConnector, Client};
        use icx_proxy::{agent_handler, AppState, DnsCanisterConfig, ResolverState, Validator};
        use std::str::FromStr;

        async fn handler_status(
            State(replica_url): State<String>,
            bytes: Bytes,
        ) -> (StatusCode, Response<Incoming>) {
            let client =
                Client::builder(hyper_util::rt::TokioExecutor::new()).build(HttpConnector::new());
            let url = format!("{}/api/v2/status", replica_url);
            let req = Request::builder()
                .uri(url)
                .header(CONTENT_TYPE, "application/cbor")
                .body(Full::<Bytes>::new(bytes))
                .unwrap();
            let resp = client.request(req).await.unwrap();

            (resp.status(), resp)
        }

        async fn handler_api_canister(
            api_version: ApiVersion,
            replica_url: String,
            effective_canister_id: CanisterId,
            endpoint: &str,
            bytes: Bytes,
        ) -> (StatusCode, Response<Incoming>) {
            let client =
                Client::builder(hyper_util::rt::TokioExecutor::new()).build(HttpConnector::new());
            let url = format!(
                "{}/api/{}/canister/{}/{}",
                replica_url, api_version, effective_canister_id, endpoint
            );
            let req = Request::builder()
                .method(Method::POST)
                .uri(url)
                .header(CONTENT_TYPE, "application/cbor")
                .body(Full::<Bytes>::new(bytes))
                .unwrap();
            let resp = client.request(req).await.unwrap();

            (resp.status(), resp)
        }

        async fn handler_call_v2(
            State(replica_url): State<String>,
            Path(effective_canister_id): Path<CanisterId>,
            bytes: Bytes,
        ) -> (StatusCode, Response<Incoming>) {
            handler_api_canister(
                ApiVersion::V2,
                replica_url,
                effective_canister_id,
                "call",
                bytes,
            )
            .await
        }

        async fn handler_call_v3(
            State(replica_url): State<String>,
            Path(effective_canister_id): Path<CanisterId>,
            bytes: Bytes,
        ) -> (StatusCode, Response<Incoming>) {
            handler_api_canister(
                ApiVersion::V3,
                replica_url,
                effective_canister_id,
                "call",
                bytes,
            )
            .await
        }

        async fn handler_query(
            State(replica_url): State<String>,
            Path(effective_canister_id): Path<CanisterId>,
            bytes: Bytes,
        ) -> (StatusCode, Response<Incoming>) {
            handler_api_canister(
                ApiVersion::V2,
                replica_url,
                effective_canister_id,
                "query",
                bytes,
            )
            .await
        }

        async fn handler_read_state(
            State(replica_url): State<String>,
            Path(effective_canister_id): Path<CanisterId>,
            bytes: Bytes,
        ) -> (StatusCode, Response<Incoming>) {
            handler_api_canister(
                ApiVersion::V2,
                replica_url,
                effective_canister_id,
                "read_state",
                bytes,
            )
            .await
        }

        // converts an HTTP request to an HTTP/1.1 request required by icx-proxy
        async fn http2_middleware(mut request: AxumRequest, next: Next) -> AxumResponse {
            let uri = Uri::try_from(
                request
                    .uri()
                    .path_and_query()
                    .map(|v| v.as_str())
                    .unwrap_or(request.uri().path()),
            )
            .unwrap();
            let authority = request.uri().authority().map(|a| a.to_string());
            *request.version_mut() = Version::HTTP_11;
            *request.uri_mut() = uri;
            if let Some(authority) = authority {
                if !request.headers().contains_key(HOST) {
                    request
                        .headers_mut()
                        .insert(HOST, HeaderValue::from_str(&authority).unwrap());
                }
            }
            next.run(request).await
        }

        let ip_addr = http_gateway_config
            .ip_addr
            .unwrap_or("127.0.0.1".to_string());
        let port = http_gateway_config.port.unwrap_or_default();
        let addr = format!("{}:{}", ip_addr, port);
        let listener = std::net::TcpListener::bind(&addr)
            .unwrap_or_else(|_| panic!("Failed to start HTTP gateway on port {}", port));
        let real_port = listener.local_addr().unwrap().port();

        let mut http_gateways = self.http_gateways.write().await;
        let instance_id = http_gateways.len();
        let http_gateway_details = HttpGatewayDetails {
            instance_id,
            port: real_port,
            forward_to: http_gateway_config.forward_to.clone(),
            domains: http_gateway_config.domains.clone(),
            https_config: http_gateway_config.https_config.clone(),
        };
        http_gateways.push(Some(http_gateway_details));
        drop(http_gateways);

        let http_gateways = self.http_gateways.clone();
        let pocket_ic_server_port = self.port.unwrap();
        let handle = Handle::new();
        let shutdown_handle = handle.clone();
        let axum_handle = handle.clone();
        spawn(async move {
            let replica_url = match http_gateway_config.forward_to {
                HttpGatewayBackend::Replica(replica_url) => replica_url,
                HttpGatewayBackend::PocketIcInstance(instance_id) => {
                    format!(
                        "http://localhost:{}/instances/{}/",
                        pocket_ic_server_port, instance_id
                    )
                }
            };
            let agent = ic_agent::Agent::builder()
                .with_url(replica_url.clone())
                .build()
                .unwrap();
            agent.fetch_root_key().await.unwrap();
            let replica_uri = Uri::from_str(&replica_url).unwrap();
            let replicas = vec![(agent, replica_uri)];
            let gateway_domains = http_gateway_config
                .domains
                .unwrap_or(vec!["localhost".to_string()]);
            let aliases: Vec<String> = vec![];
            let suffixes: Vec<String> = gateway_domains;
            let resolver = ResolverState {
                dns: DnsCanisterConfig::new(aliases, suffixes).unwrap(),
            };
            let validator = Validator::default();
            let app_state = AppState::new_for_testing(replicas, resolver, validator);
            let fallback_handler = agent_handler.with_state(app_state);

            let router = Router::new()
                .route("/api/v2/status", get(handler_status))
                .route(
                    "/api/v2/canister/:ecid/call",
                    post(handler_call_v2)
                        .layer(axum::middleware::from_fn(verify_cbor_content_header)),
                )
                .route(
                    "/api/v3/canister/:ecid/call",
                    post(handler_call_v3)
                        .layer(axum::middleware::from_fn(verify_cbor_content_header)),
                )
                .route(
                    "/api/v2/canister/:ecid/query",
                    post(handler_query)
                        .layer(axum::middleware::from_fn(verify_cbor_content_header)),
                )
                .route(
                    "/api/v2/canister/:ecid/read_state",
                    post(handler_read_state)
                        .layer(axum::middleware::from_fn(verify_cbor_content_header)),
                )
                .fallback_service(fallback_handler)
                .layer(DefaultBodyLimit::disable())
                .layer(cors_layer())
                .layer(middleware::from_fn(http2_middleware))
                .with_state(replica_url.trim_end_matches('/').to_string())
                .into_make_service();

            let http_gateways_for_shutdown = http_gateways.clone();
            tokio::spawn(async move {
                loop {
                    let guard = http_gateways_for_shutdown.read().await;
                    if guard[instance_id].is_none() {
                        shutdown_handle.shutdown();
                        break;
                    }
                    drop(guard);
                    tokio::time::sleep(Duration::from_secs(1)).await;
                }
            });
            if let Some(https_config) = http_gateway_config.https_config {
                let config = RustlsConfig::from_pem_file(
                    PathBuf::from(https_config.cert_path),
                    PathBuf::from(https_config.key_path),
                )
                .await;
                match config {
                    Ok(config) => {
                        axum_server::from_tcp_rustls(listener, config)
                            .handle(axum_handle)
                            .serve(router)
                            .await
                            .unwrap();
                    }
                    Err(e) => {
                        error!("TLS config could not be created: {:?}", e);
                        let mut guard = http_gateways.write().await;
                        guard[instance_id] = None;
                        return;
                    }
                }
            } else {
                axum_server::from_tcp(listener)
                    .handle(axum_handle)
                    .serve(router)
                    .await
                    .unwrap();
            }

            info!("Terminating HTTP gateway.");
        });
<<<<<<< HEAD
        HttpGatewayInfo {
            instance_id,
            port: real_port,
        }
=======

        // Wait until the HTTP gateway starts listening.
        while handle.listening().await.is_none() {}

        (instance_id, real_port)
>>>>>>> dd2fe609
    }

    pub async fn stop_http_gateway(&self, instance_id: InstanceId) {
        let mut http_gateways = self.http_gateways.write().await;
        if instance_id < http_gateways.len() {
            http_gateways[instance_id] = None;
        }
    }

    async fn make_http_request(
        canister_http_request: CanisterHttpRequest,
    ) -> Result<CanisterHttpReply, (RejectCode, String)> {
        // Socks client setup
        // We don't really use the Socks client in PocketIC as we set `socks_proxy_allowed: false` in the request,
        // but we still have to provide one when constructing the production `CanisterHttp` object
        // and thus we use a reserved (and invalid) proxy IP address.
        let mut http_connector = HttpConnector::new();
        http_connector.enforce_http(false);
        http_connector.set_connect_timeout(Some(Duration::from_secs(2)));
        let proxy_connector = SocksConnector {
            proxy_addr: "http://240.0.0.0:8080"
                .parse::<tonic::transport::Uri>()
                .expect("Failed to parse socks url."),
            auth: None,
            connector: http_connector.clone(),
        };
        let https_connector = HttpsConnectorBuilder::new()
            .with_native_roots()
            .https_only()
            .enable_http1()
            .wrap_connector(proxy_connector);
        let socks_client = Client::builder().build::<_, hyper_legacy::Body>(https_connector);

        // Https client setup.
        let builder = HttpsConnectorBuilder::new()
            .with_native_roots()
            .https_or_http()
            .enable_http1();
        let https_client = Client::builder()
            .build::<_, hyper_legacy::Body>(builder.wrap_connector(http_connector));

        let canister_http = CanisterHttp::new(
            https_client,
            socks_client,
            no_op_logger(),
            &MetricsRegistry::default(),
        );
        let canister_http_request = CanisterHttpSendRequest {
            url: canister_http_request.url,
            method: match canister_http_request.http_method {
                CanisterHttpMethod::GET => HttpMethod::Get.into(),
                CanisterHttpMethod::POST => HttpMethod::Post.into(),
                CanisterHttpMethod::HEAD => HttpMethod::Head.into(),
            },
            max_response_size_bytes: canister_http_request
                .max_response_bytes
                .unwrap_or(MAX_CANISTER_HTTP_RESPONSE_BYTES),
            headers: canister_http_request
                .headers
                .into_iter()
                .map(|h| HttpHeader {
                    name: h.name,
                    value: h.value,
                })
                .collect(),
            body: canister_http_request.body,
            socks_proxy_allowed: false,
        };
        let request = Request::new(canister_http_request);
        canister_http
            .canister_http_send(request)
            .await
            .map(|adapter_response| {
                let CanisterHttpSendResponse {
                    status,
                    headers,
                    content: body,
                } = adapter_response.into_inner();
                CanisterHttpReply {
                    status: status.try_into().unwrap(),
                    headers: headers
                        .into_iter()
                        .map(|HttpHeader { name, value }| CanisterHttpHeader { name, value })
                        .collect(),
                    body,
                }
            })
            .map_err(|grpc_status| {
                (
                    grpc_status_code_to_reject(grpc_status.code()),
                    grpc_status.message().to_string(),
                )
            })
    }

    async fn process_canister_http_requests(
        instances: Arc<RwLock<Vec<Mutex<InstanceState>>>>,
        graph: Arc<RwLock<HashMap<StateLabel, Computations>>>,
        instance_id: InstanceId,
        rx: &mut Receiver<()>,
    ) -> Option<()> {
        let get_canister_http_op = GetCanisterHttp;
        let canister_http_requests = match Self::execute_operation(
            instances.clone(),
            graph.clone(),
            instance_id,
            get_canister_http_op,
            rx,
        )
        .await?
        {
            OpOut::CanisterHttp(canister_http) => canister_http,
            out => panic!("Unexpected OpOut: {:?}", out),
        };
        let mut mock_canister_http_responses = vec![];
        for canister_http_request in canister_http_requests {
            let subnet_id = canister_http_request.subnet_id;
            let request_id = canister_http_request.request_id;
            let response = match Self::make_http_request(canister_http_request).await {
                Ok(reply) => CanisterHttpResponse::CanisterHttpReply(reply),
                Err((reject_code, e)) => {
                    CanisterHttpResponse::CanisterHttpReject(CanisterHttpReject {
                        reject_code: reject_code as u64,
                        message: e,
                    })
                }
            };
            let mock_canister_http_response = MockCanisterHttpResponse {
                subnet_id,
                request_id,
                response,
            };
            mock_canister_http_responses.push(mock_canister_http_response);
        }
        for mock_canister_http_response in mock_canister_http_responses {
            let mock_canister_http_op = MockCanisterHttp {
                mock_canister_http_response,
            };
            Self::execute_operation(
                instances.clone(),
                graph.clone(),
                instance_id,
                mock_canister_http_op,
                rx,
            )
            .await?;
        }
        Some(())
    }

    pub async fn auto_progress(&self, instance_id: InstanceId) {
        let progress_threads = self.progress_threads.read().await;
        let mut progress_thread = progress_threads[instance_id].lock().await;
        let instances = self.instances.clone();
        let graph = self.graph.clone();
        if progress_thread.is_none() {
            let (tx, mut rx) = mpsc::channel::<()>(1);
            let handle = spawn(async move {
                let mut now = Instant::now();
                loop {
                    let start = Instant::now();
                    let old = std::mem::replace(&mut now, Instant::now());
                    let op = AdvanceTimeAndTick(now.duration_since(old));
                    if Self::execute_operation(
                        instances.clone(),
                        graph.clone(),
                        instance_id,
                        op,
                        &mut rx,
                    )
                    .await
                    .is_none()
                    {
                        return;
                    }
                    if Self::process_canister_http_requests(
                        instances.clone(),
                        graph.clone(),
                        instance_id,
                        &mut rx,
                    )
                    .await
                    .is_none()
                    {
                        return;
                    }
                    let duration = start.elapsed();
                    sleep(std::cmp::max(duration, MIN_OPERATION_DELAY)).await;
                    if received_stop_signal(&mut rx) {
                        return;
                    }
                }
            });
            *progress_thread = Some(ProgressThread { handle, sender: tx });
        }
    }

    pub async fn stop_progress(&self, instance_id: InstanceId) {
        let progress_threads = self.progress_threads.read().await;
        let mut progress_thread = progress_threads[instance_id].lock().await;
        if let Some(t) = progress_thread.take() {
            t.sender.send(()).await.unwrap();
            t.handle.await.unwrap();
        }
    }

    pub async fn list_instance_states(&self) -> Vec<String> {
        let instances = self.instances.read().await;
        let mut res = vec![];

        for instance_state in &*instances {
            let instance_state = &*instance_state.lock().await;
            match instance_state {
                InstanceState::Busy { state_label, op_id } => {
                    res.push(format!("Busy({:?}, {:?})", state_label, op_id))
                }
                InstanceState::Available(_) => res.push("Available".to_string()),
                InstanceState::Deleted => res.push("Deleted".to_string()),
            }
        }
        res
    }

    pub async fn list_http_gateways(&self) -> Vec<HttpGatewayDetails> {
        self.http_gateways
            .read()
            .await
            .clone()
            .into_iter()
            .flatten()
            .collect()
    }

    /// An operation bound to an instance (a Computation) can update the PocketIC state.
    ///
    /// * If the instance is busy executing an operation, the call returns [UpdateReply::Busy]
    /// immediately. In that case, the state label and operation id contained in the result
    /// indicate that the instance is busy with a previous operation.
    ///
    /// * If the instance is available and the computation exceeds a (short) timeout,
    /// [UpdateReply::Busy] is returned.
    ///
    /// * If the computation finished within the timeout, [UpdateReply::Output] is returned
    /// containing the result.
    ///
    /// Operations are _not_ queued by default. Thus, if the instance is busy with an existing operation,
    /// the client has to retry until the operation is done. Some operations for which the client
    /// might be unable to retry are exceptions to this rule and they are queued up implicitly
    /// by a retry mechanism inside PocketIc.
    pub async fn update<O>(&self, op: Arc<O>, instance_id: InstanceId) -> UpdateResult
    where
        O: Operation + Send + Sync + 'static,
    {
        self.update_with_timeout(op, instance_id, None).await
    }

    /// Same as [Self::update] except that the timeout can be specified manually. This is useful in
    /// cases when clients want to enforce a long-running blocking call.
    pub async fn update_with_timeout<O>(
        &self,
        op: Arc<O>,
        instance_id: InstanceId,
        sync_wait_time: Option<Duration>,
    ) -> UpdateResult
    where
        O: Operation + Send + Sync + 'static,
    {
        let sync_wait_time = sync_wait_time.unwrap_or(self.sync_wait_time);
        Self::update_instances_with_timeout(
            self.instances.clone(),
            self.graph.clone(),
            op,
            instance_id,
            sync_wait_time,
        )
        .await
    }

    /// Same as [Self::update] except that the timeout can be specified manually. This is useful in
    /// cases when clients want to enforce a long-running blocking call.
    async fn update_instances_with_timeout<O>(
        instances: Arc<RwLock<Vec<Mutex<InstanceState>>>>,
        graph: Arc<RwLock<HashMap<StateLabel, Computations>>>,
        op: Arc<O>,
        instance_id: InstanceId,
        sync_wait_time: Duration,
    ) -> UpdateResult
    where
        O: Operation + Send + Sync + 'static,
    {
        let op_id = op.id().0;
        trace!(
            "update_with_timeout::start instance_id={} op_id={}",
            instance_id,
            op_id,
        );
        let instances_cloned = instances.clone();
        let instances_locked = instances_cloned.read().await;
        let (bg_task, busy_outcome) = if let Some(instance_mutex) =
            instances_locked.get(instance_id)
        {
            let mut instance_state = instance_mutex.lock().await;
            // If this instance is busy, return the running op and initial state
            match &*instance_state {
                InstanceState::Deleted => {
                    return Err(UpdateError {
                        message: "Instance was deleted".to_string(),
                    });
                }
                // TODO: cache lookup possible with this state_label and our own op_id
                InstanceState::Busy { state_label, op_id } => {
                    return Ok(UpdateReply::Busy {
                        state_label: state_label.clone(),
                        op_id: op_id.clone(),
                    });
                }
                InstanceState::Available(pocket_ic) => {
                    // move pocket_ic out

                    let state_label = pocket_ic.get_state_label();
                    let op_id = op.id();
                    let busy = InstanceState::Busy {
                        state_label: state_label.clone(),
                        op_id: op_id.clone(),
                    };
                    let InstanceState::Available(mut pocket_ic) =
                        std::mem::replace(&mut *instance_state, busy)
                    else {
                        unreachable!()
                    };

                    let bg_task = {
                        let old_state_label = state_label.clone();
                        let op_id = op_id.clone();
                        let graph = graph.clone();
                        move || {
                            trace!(
                                "bg_task::start instance_id={} state_label={:?} op_id={}",
                                instance_id,
                                old_state_label,
                                op_id.0,
                            );
                            let result = op.compute(&mut pocket_ic);
                            let new_state_label = pocket_ic.get_state_label();
                            // add result to graph, but grab instance lock first!
                            let instances = instances.blocking_read();
                            let mut graph_guard = graph.blocking_write();
                            let cached_computations =
                                graph_guard.entry(old_state_label.clone()).or_default();
                            cached_computations
                                .insert(op_id.clone(), (new_state_label, result.clone()));
                            drop(graph_guard);
                            let mut instance_state = instances[instance_id].blocking_lock();
                            if let InstanceState::Deleted = &*instance_state {
                                std::mem::drop(pocket_ic);
                            } else {
                                *instance_state = InstanceState::Available(pocket_ic);
                            }
                            trace!("bg_task::end instance_id={} op_id={}", instance_id, op_id.0);
                            // also return old_state_label so we can prune graph if we return quickly
                            (result, old_state_label)
                        }
                    };

                    // cache miss: replace pocket_ic instance in the vector with Busy
                    (bg_task, UpdateReply::Started { state_label, op_id })
                }
            }
        } else {
            return Err(UpdateError {
                message: "Instance not found".to_string(),
            });
        };
        // drop lock, otherwise we end up with a deadlock
        std::mem::drop(instances_locked);

        // We schedule a blocking background task on the tokio runtime. Note that if all
        // blocking workers are busy, the task is put on a queue (which is what we want).
        //
        // Note: One issue here is that we drop the join handle "on the floor". Threads
        // that are not awaited upon before exiting the process are known to cause spurios
        // issues. This should not be a problem as the tokio Executor will wait
        // indefinitively for threads to return, unless a shutdown timeout is configured.
        //
        // See: https://docs.rs/tokio/latest/tokio/task/fn.spawn_blocking.html
        let bg_handle = spawn_blocking(bg_task);

        // if the operation returns "in time", we return the result, otherwise we indicate to the
        // client that the instance is busy.
        //
        // note: this assumes that cancelling the JoinHandle does not stop the execution of the
        // background task. This only works because the background thread, in this case, is a
        // kernel thread.
        if let Ok(Ok((op_out, old_state_label))) = time::timeout(sync_wait_time, bg_handle).await {
            trace!(
                "update_with_timeout::synchronous instance_id={} op_id={}",
                instance_id,
                op_id,
            );
            // prune this sync computation from graph, but only the value
            let mut graph_guard = graph.write().await;
            let cached_computations = graph_guard.entry(old_state_label.clone()).or_default();
            let (new_state_label, _) = cached_computations.get(&OpId(op_id.clone())).unwrap();
            cached_computations.insert(OpId(op_id), (new_state_label.clone(), OpOut::Pruned));
            drop(graph_guard);

            return Ok(UpdateReply::Output(op_out));
        }

        trace!(
            "update_with_timeout::timeout instance_id={} op_id={}",
            instance_id,
            op_id,
        );
        Ok(busy_outcome)
    }
}

impl std::fmt::Debug for InstanceState {
    fn fmt(&self, f: &mut std::fmt::Formatter<'_>) -> std::fmt::Result {
        match self {
            Self::Busy { state_label, op_id } => {
                write!(f, "Busy {{ {state_label:?}, {op_id:?} }}")?
            }
            Self::Available(pic) => write!(f, "Available({:?})", pic.get_state_label())?,
            Self::Deleted => write!(f, "Deleted")?,
        }
        Ok(())
    }
}

impl std::fmt::Debug for ApiState {
    fn fmt(&self, f: &mut std::fmt::Formatter<'_>) -> std::fmt::Result {
        let instances = self.instances.blocking_read();
        let graph = self.graph.blocking_read();

        writeln!(f, "Instances:")?;
        for (idx, instance) in instances.iter().enumerate() {
            writeln!(f, "  [{idx}] {instance:?}")?;
        }

        writeln!(f, "Graph:")?;
        for (k, v) in graph.iter() {
            writeln!(f, "  {k:?} => {v:?}")?;
        }
        Ok(())
    }
}<|MERGE_RESOLUTION|>--- conflicted
+++ resolved
@@ -737,18 +737,14 @@
 
             info!("Terminating HTTP gateway.");
         });
-<<<<<<< HEAD
+
+        // Wait until the HTTP gateway starts listening.
+        while handle.listening().await.is_none() {}
+
         HttpGatewayInfo {
             instance_id,
             port: real_port,
         }
-=======
-
-        // Wait until the HTTP gateway starts listening.
-        while handle.listening().await.is_none() {}
-
-        (instance_id, real_port)
->>>>>>> dd2fe609
     }
 
     pub async fn stop_http_gateway(&self, instance_id: InstanceId) {
