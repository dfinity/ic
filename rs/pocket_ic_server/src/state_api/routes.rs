/// This module contains the route handlers for the PocketIc server.
///
/// A handler may receive a representation of a PocketIc Operation in the request
/// body. This has to be canonicalized into a PocketIc Operation before we can
/// deterministically update the PocketIc state machine.
///
use super::state::{ApiState, OpOut, PocketIcError, StateLabel, UpdateReply};
use crate::pocket_ic::{
<<<<<<< HEAD
    AddCycles, AwaitIngressMessage, CallRequest, CallRequestVersion, DashboardRequest,
    ExecuteIngressMessage, GetCyclesBalance, GetStableMemory, GetSubnet, GetTime, GetTopology,
    PubKey, Query, QueryRequest, ReadStateRequest, SetStableMemory, SetTime, StatusRequest,
    SubmitIngressMessage, Tick,
=======
    AddCycles, AwaitIngressMessage, CallRequest, DashboardRequest, ExecuteIngressMessage,
    GetCanisterHttp, GetCyclesBalance, GetStableMemory, GetSubnet, GetTime, GetTopology,
    MockCanisterHttp, PubKey, Query, QueryRequest, ReadStateRequest, SetStableMemory, SetTime,
    StatusRequest, SubmitIngressMessage, Tick,
>>>>>>> 718942d6
};
use crate::OpId;
use crate::{pocket_ic::PocketIc, BlobStore, InstanceId, Operation};
use aide::{
    axum::routing::{delete, get, post, ApiMethodRouter},
    axum::ApiRouter,
    NoApi,
};

use axum::{
    body::{Body, Bytes},
    extract::{self, Path, State},
    http::{self, HeaderMap, HeaderName, StatusCode},
    middleware::Next,
    response::{IntoResponse, Response},
    Json,
};
use axum_extra::headers;
use axum_extra::headers::HeaderMapExt;
use backoff::backoff::Backoff;
use backoff::{ExponentialBackoff, ExponentialBackoffBuilder};
use hyper::header;
use ic_http_endpoints_public::cors_layer;
use ic_types::CanisterId;
use pocket_ic::common::rest::{
    self, ApiResponse, ExtendedSubnetConfigSet, HttpGatewayConfig, HttpGatewayInfo, InstanceConfig,
    MockCanisterHttpResponse, RawAddCycles, RawCanisterCall, RawCanisterHttpRequest, RawCanisterId,
    RawCanisterResult, RawCycles, RawMessageId, RawMockCanisterHttpResponse, RawSetStableMemory,
    RawStableMemory, RawSubmitIngressResult, RawSubnetId, RawTime, RawWasmResult, Topology,
};
use pocket_ic::WasmResult;
use serde::Serialize;
use std::{collections::BTreeMap, fs::File, sync::Arc, time::Duration};
use tokio::{runtime::Runtime, sync::RwLock, time::Instant};
use tower_http::limit::RequestBodyLimitLayer;
use tracing::trace;

type PocketHttpResponse = (BTreeMap<String, Vec<u8>>, Vec<u8>);

/// Name of a header that allows clients to specify for how long their are willing to wait for a
/// response on a open http request.
pub static TIMEOUT_HEADER_NAME: HeaderName = HeaderName::from_static("processing-timeout-ms");
const RETRY_TIMEOUT_S: u64 = 300;

#[derive(Clone)]
pub struct AppState {
    pub api_state: Arc<ApiState>,
    pub min_alive_until: Arc<RwLock<Instant>>,
    pub runtime: Arc<Runtime>,
    pub blob_store: Arc<dyn BlobStore>,
}

pub fn instance_read_routes<S>() -> ApiRouter<S>
where
    S: Clone + Send + Sync + 'static,
    AppState: extract::FromRef<S>,
{
    ApiRouter::new()
        .directory_route("/query", post(handler_json_query))
        .directory_route("/topology", get(handler_topology))
        .directory_route("/get_time", get(handler_get_time))
        .directory_route("/get_canister_http", get(handler_get_canister_http))
        .directory_route("/get_cycles", post(handler_get_cycles))
        .directory_route("/get_stable_memory", post(handler_get_stable_memory))
        .directory_route("/get_subnet", post(handler_get_subnet))
        .directory_route("/pub_key", post(handler_pub_key))
}

pub fn instance_update_routes<S>() -> ApiRouter<S>
where
    S: Clone + Send + Sync + 'static,
    AppState: extract::FromRef<S>,
{
    ApiRouter::new()
        .directory_route(
            "/submit_ingress_message",
            post(handler_submit_ingress_message),
        )
        .directory_route(
            "/await_ingress_message",
            post(handler_await_ingress_message),
        )
        .directory_route(
            "/execute_ingress_message",
            post(handler_execute_ingress_message),
        )
        .directory_route("/set_time", post(handler_set_time))
        .directory_route("/add_cycles", post(handler_add_cycles))
        .directory_route("/set_stable_memory", post(handler_set_stable_memory))
        .directory_route("/tick", post(handler_tick))
        .directory_route("/mock_canister_http", post(handler_mock_canister_http))
}

pub fn instance_api_v2_routes<S>() -> ApiRouter<S>
where
    S: Clone + Send + Sync + 'static,
    AppState: extract::FromRef<S>,
{
    ApiRouter::new()
        .directory_route("/status", get(handler_status))
        .directory_route(
            "/canister/:ecid/call",
            post(handler_call_v2)
                .layer(RequestBodyLimitLayer::new(
                    4 * 1024 * 1024, // MAX_REQUEST_BODY_SIZE in BN
                ))
                .layer(axum::middleware::from_fn(verify_cbor_content_header)),
        )
        .directory_route(
            "/canister/:ecid/query",
            post(handler_query)
                .layer(RequestBodyLimitLayer::new(
                    4 * 1024 * 1024, // MAX_REQUEST_BODY_SIZE in BN
                ))
                .layer(axum::middleware::from_fn(verify_cbor_content_header)),
        )
        .directory_route(
            "/canister/:ecid/read_state",
            post(handler_read_state)
                .layer(RequestBodyLimitLayer::new(
                    4 * 1024 * 1024, // MAX_REQUEST_BODY_SIZE in BN
                ))
                .layer(axum::middleware::from_fn(verify_cbor_content_header)),
        )
}

pub fn instance_api_v3_routes<S>() -> ApiRouter<S>
where
    S: Clone + Send + Sync + 'static,
    AppState: extract::FromRef<S>,
{
    ApiRouter::new().directory_route(
        "/canister/:ecid/call",
        post(handler_call_v3)
            .layer(RequestBodyLimitLayer::new(
                4 * 1024 * 1024, // MAX_REQUEST_BODY_SIZE in BN
            ))
            .layer(axum::middleware::from_fn(verify_cbor_content_header)),
    )
}

pub fn instances_routes<S>() -> ApiRouter<S>
where
    S: Clone + Send + Sync + 'static,
    AppState: extract::FromRef<S>,
{
    ApiRouter::new()
        //
        // List all IC instances.
        .api_route("/", get(list_instances))
        //
        // Create a new IC instance. Takes a SubnetConfig which must contain at least one subnet.
        // Returns an InstanceId.
        .api_route("/", post(create_instance))
        //
        // Deletes an instance.
        .directory_route("/:id", delete(delete_instance))
        //
        // All the read-only endpoints
        .nest("/:id/read", instance_read_routes())
        //
        // All the state-changing endpoints
        .nest("/:id/update", instance_update_routes())
        //
        // All the api v2 endpoints
        .nest("/:id/api/v2", instance_api_v2_routes())
        //
        // All the api v3 endpoints
        .nest("/:id/api/v3", instance_api_v3_routes())
        //
        // The instance dashboard
        .api_route("/:id/_/dashboard", get(handler_dashboard))
        // Configures an IC instance to make progress automatically,
        // i.e., periodically update the time of the IC instance
        // to the real time and execute rounds on the subnets.
        .api_route("/:id/auto_progress", post(auto_progress))
        //
        // Stop automatic progress (see endpoint `auto_progress`)
        // on an IC instance.
        .api_route("/:id/stop_progress", post(stop_progress))
        .layer(cors_layer())
}

pub fn http_gateway_routes<S>() -> ApiRouter<S>
where
    S: Clone + Send + Sync + 'static,
    AppState: extract::FromRef<S>,
{
    ApiRouter::new()
        // Create a new HTTP gateway instance. Takes a HttpGatewayConfig.
        // Returns an InstanceId and the HTTP gateway's port.
        .api_route("/", post(create_http_gateway))
        // Stops an HTTP gateway.
        .api_route("/:id/stop", post(stop_http_gateway))
}

async fn run_operation<T: Serialize>(
    api_state: Arc<ApiState>,
    instance_id: InstanceId,
    timeout: Option<Duration>,
    op: impl Operation + Send + Sync + 'static,
) -> (StatusCode, ApiResponse<T>)
where
    (StatusCode, ApiResponse<T>): From<OpOut>,
{
    let retry_if_busy = op.retry_if_busy();
    let op = Arc::new(op);
    let mut retry_policy: ExponentialBackoff = ExponentialBackoffBuilder::new()
        .with_initial_interval(Duration::from_millis(10))
        .with_max_interval(Duration::from_secs(1))
        .with_multiplier(2.0)
        .with_max_elapsed_time(Some(Duration::from_secs(RETRY_TIMEOUT_S)))
        .build();
    loop {
        match api_state
            .update_with_timeout(op.clone(), instance_id, timeout)
            .await
        {
            Err(e) => {
                break (
                    StatusCode::BAD_REQUEST,
                    ApiResponse::Error {
                        message: format!("{:?}", e),
                    },
                )
            }
            Ok(update_reply) => {
                match update_reply {
                    // If the op_id of the ongoing operation is the requested one, we return code 202.
                    UpdateReply::Started { state_label, op_id } => {
                        break (
                            StatusCode::ACCEPTED,
                            ApiResponse::Started {
                                state_label: base64::encode_config(state_label.0, base64::URL_SAFE),
                                op_id: op_id.0.to_string(),
                            },
                        );
                    }
                    // Otherwise, the instance is busy with a different computation, so we retry (if appliacable) or return 409.
                    UpdateReply::Busy { state_label, op_id } => {
                        if retry_if_busy {
                            trace!("run_operation::retry_busy instance_id={} state_label={:?} op_id={}", instance_id, state_label, op_id.0);
                            match retry_policy.next_backoff() {
                                Some(duration) => tokio::time::sleep(duration).await,
                                None => {
                                    break (
                                        StatusCode::TOO_MANY_REQUESTS,
                                        ApiResponse::Error {
                                            message: "Service is overloaded, try again later."
                                                .to_string(),
                                        },
                                    )
                                }
                            }
                        } else {
                            break (
                                StatusCode::CONFLICT,
                                ApiResponse::Busy {
                                    state_label: base64::encode_config(
                                        state_label.0,
                                        base64::URL_SAFE,
                                    ),
                                    op_id: op_id.0.to_string(),
                                },
                            );
                        }
                    }
                    UpdateReply::Output(op_out) => break op_out.into(),
                }
            }
        }
    }
}

#[derive(Debug, Copy, Clone)]
pub struct OpConversionError;

impl<T: TryFrom<OpOut>> From<OpOut> for (StatusCode, ApiResponse<T>) {
    fn from(value: OpOut) -> Self {
        // match errors explicitly to make sure they have a 4xx status code
        match value {
            OpOut::Error(e) => (
                StatusCode::BAD_REQUEST,
                ApiResponse::Error {
                    message: format!("{:?}", e),
                },
            ),
            val => {
                if let Ok(t) = T::try_from(val) {
                    (StatusCode::OK, ApiResponse::Success(t))
                } else {
                    (
                        StatusCode::INTERNAL_SERVER_ERROR,
                        ApiResponse::Error {
                            message: "operation returned invalid type".into(),
                        },
                    )
                }
            }
        }
    }
}

impl TryFrom<OpOut> for RawTime {
    type Error = OpConversionError;
    fn try_from(value: OpOut) -> Result<Self, Self::Error> {
        match value {
            OpOut::Time(time) => Ok(RawTime {
                nanos_since_epoch: time,
            }),
            _ => Err(OpConversionError),
        }
    }
}

impl TryFrom<OpOut> for Topology {
    type Error = OpConversionError;
    fn try_from(value: OpOut) -> Result<Self, Self::Error> {
        match value {
            OpOut::Topology(topology) => Ok(topology),
            _ => Err(OpConversionError),
        }
    }
}

impl TryFrom<OpOut> for () {
    type Error = OpConversionError;
    fn try_from(value: OpOut) -> Result<Self, Self::Error> {
        match value {
            OpOut::NoOutput => Ok(()),
            _ => Err(OpConversionError),
        }
    }
}

impl TryFrom<OpOut> for RawCycles {
    type Error = OpConversionError;
    fn try_from(value: OpOut) -> Result<Self, Self::Error> {
        match value {
            OpOut::Cycles(cycles) => Ok(RawCycles { cycles }),
            _ => Err(OpConversionError),
        }
    }
}

impl TryFrom<OpOut> for RawStableMemory {
    type Error = OpConversionError;
    fn try_from(value: OpOut) -> Result<Self, Self::Error> {
        match value {
            OpOut::StableMemBytes(stable_memory) => Ok(RawStableMemory {
                blob: stable_memory,
            }),
            _ => Err(OpConversionError),
        }
    }
}

impl TryFrom<OpOut> for RawCanisterResult {
    type Error = OpConversionError;
    fn try_from(value: OpOut) -> Result<Self, Self::Error> {
        match value {
            OpOut::CanisterResult(wasm_result) => {
                let inner = match wasm_result {
                    Ok(WasmResult::Reply(wasm_result)) => {
                        RawCanisterResult::Ok(RawWasmResult::Reply(wasm_result))
                    }
                    Ok(WasmResult::Reject(error_message)) => {
                        RawCanisterResult::Ok(RawWasmResult::Reject(error_message))
                    }
                    Err(user_error) => RawCanisterResult::Err(user_error),
                };
                Ok(inner)
            }
            _ => Err(OpConversionError),
        }
    }
}

impl TryFrom<OpOut> for PocketIcError {
    type Error = OpConversionError;
    fn try_from(value: OpOut) -> Result<Self, Self::Error> {
        match value {
            OpOut::Error(e) => Ok(e),
            _ => Err(OpConversionError),
        }
    }
}

impl TryFrom<OpOut> for RawCanisterId {
    type Error = OpConversionError;
    fn try_from(value: OpOut) -> Result<Self, Self::Error> {
        match value {
            OpOut::CanisterId(canister_id) => Ok(RawCanisterId {
                canister_id: canister_id.get().to_vec(),
            }),
            _ => Err(OpConversionError),
        }
    }
}

impl TryFrom<OpOut> for Option<RawSubnetId> {
    type Error = OpConversionError;
    fn try_from(value: OpOut) -> Result<Self, Self::Error> {
        match value {
            OpOut::MaybeSubnetId(maybe_subnet_id) => {
                Ok(maybe_subnet_id.map(|subnet_id| RawSubnetId {
                    subnet_id: subnet_id.get().to_vec(),
                }))
            }
            _ => Err(OpConversionError),
        }
    }
}

impl TryFrom<OpOut> for Vec<u8> {
    type Error = OpConversionError;
    fn try_from(value: OpOut) -> Result<Self, Self::Error> {
        match value {
            OpOut::Bytes(bytes) => Ok(bytes),
            _ => Err(OpConversionError),
        }
    }
}

impl TryFrom<OpOut> for RawSubmitIngressResult {
    type Error = OpConversionError;
    fn try_from(value: OpOut) -> Result<Self, Self::Error> {
        match value {
            OpOut::MessageId((effective_principal, message_id)) => {
                Ok(RawSubmitIngressResult::Ok(RawMessageId {
                    effective_principal: effective_principal.into(),
                    message_id,
                }))
            }
            OpOut::CanisterResult(Err(user_error)) => Ok(RawSubmitIngressResult::Err(user_error)),
            _ => Err(OpConversionError),
        }
    }
}

impl TryFrom<OpOut> for Vec<RawCanisterHttpRequest> {
    type Error = OpConversionError;
    fn try_from(value: OpOut) -> Result<Self, Self::Error> {
        match value {
            OpOut::CanisterHttp(canister_http_requests) => Ok(canister_http_requests
                .into_iter()
                .map(|r| r.into())
                .collect()),
            _ => Err(OpConversionError),
        }
    }
}

impl From<OpOut> for (StatusCode, ApiResponse<PocketHttpResponse>) {
    fn from(value: OpOut) -> Self {
        match value {
            OpOut::RawResponse((status, headers, bytes)) => (
                StatusCode::from_u16(status).unwrap(),
                ApiResponse::Success((headers, bytes)),
            ),
            OpOut::Error(PocketIcError::RequestRoutingError(e)) => {
                (StatusCode::BAD_REQUEST, ApiResponse::Error { message: e })
            }
            _ => (
                StatusCode::INTERNAL_SERVER_ERROR,
                ApiResponse::Error {
                    message: "operation returned invalid type".into(),
                },
            ),
        }
    }
}

// ----------------------------------------------------------------------------------------------------------------- //
// Read handlers

pub async fn handler_json_query(
    State(AppState { api_state, .. }): State<AppState>,
    Path(instance_id): Path<InstanceId>,
    headers: HeaderMap,
    extract::Json(raw_canister_call): extract::Json<RawCanisterCall>,
) -> (StatusCode, Json<ApiResponse<RawCanisterResult>>) {
    let timeout = timeout_or_default(headers);
    match crate::pocket_ic::CanisterCall::try_from(raw_canister_call) {
        Ok(canister_call) => {
            let query_op = Query(canister_call);
            // TODO: how to know what run_operation returns, i.e. to what to parse it? (type safety?)
            // (applies to all handlers)
            let (code, response) = run_operation(api_state, instance_id, timeout, query_op).await;
            (code, Json(response))
        }
        Err(e) => (
            StatusCode::BAD_REQUEST,
            Json(ApiResponse::Error {
                message: format!("{:?}", e),
            }),
        ),
    }
}

pub async fn handler_topology(
    State(AppState { api_state, .. }): State<AppState>,
    headers: HeaderMap,
    Path(instance_id): Path<InstanceId>,
) -> (StatusCode, Json<ApiResponse<Topology>>) {
    let timeout = timeout_or_default(headers);
    let op = GetTopology {};
    let (code, response) = run_operation(api_state, instance_id, timeout, op).await;
    (code, Json(response))
}

pub async fn handler_get_time(
    State(AppState { api_state, .. }): State<AppState>,
    headers: HeaderMap,
    Path(instance_id): Path<InstanceId>,
) -> (StatusCode, Json<ApiResponse<RawTime>>) {
    let timeout = timeout_or_default(headers);
    let time_op = GetTime {};
    let (code, response) = run_operation(api_state, instance_id, timeout, time_op).await;
    (code, Json(response))
}

pub async fn handler_get_canister_http(
    State(AppState { api_state, .. }): State<AppState>,
    headers: HeaderMap,
    Path(instance_id): Path<InstanceId>,
) -> (StatusCode, Json<ApiResponse<Vec<RawCanisterHttpRequest>>>) {
    let timeout = timeout_or_default(headers);
    let op = GetCanisterHttp {};
    let (code, response) = run_operation(api_state, instance_id, timeout, op).await;
    (code, Json(response))
}

pub async fn handler_mock_canister_http(
    State(AppState { api_state, .. }): State<AppState>,
    headers: HeaderMap,
    Path(instance_id): Path<InstanceId>,
    axum::extract::Json(raw_mock_canister_http_response): axum::extract::Json<
        RawMockCanisterHttpResponse,
    >,
) -> (StatusCode, Json<ApiResponse<()>>) {
    let timeout = timeout_or_default(headers);
    let mock_canister_http_response: MockCanisterHttpResponse =
        raw_mock_canister_http_response.into();
    let op = MockCanisterHttp {
        mock_canister_http_response,
    };
    let (code, response) = run_operation(api_state, instance_id, timeout, op).await;
    (code, Json(response))
}

pub async fn handler_get_cycles(
    State(AppState { api_state, .. }): State<AppState>,
    Path(instance_id): Path<InstanceId>,
    headers: HeaderMap,
    extract::Json(raw_canister_id): extract::Json<RawCanisterId>,
) -> (StatusCode, Json<ApiResponse<RawCycles>>) {
    let timeout = timeout_or_default(headers);
    match CanisterId::try_from(raw_canister_id.canister_id) {
        Ok(canister_id) => {
            let get_op = GetCyclesBalance { canister_id };
            let (code, response) = run_operation(api_state, instance_id, timeout, get_op).await;
            (code, Json(response))
        }
        Err(e) => (
            StatusCode::BAD_REQUEST,
            Json(ApiResponse::Error {
                message: format!("{:?}", e),
            }),
        ),
    }
}

pub async fn handler_get_stable_memory(
    State(AppState { api_state, .. }): State<AppState>,
    Path(instance_id): Path<InstanceId>,
    headers: HeaderMap,
    axum::extract::Json(raw_canister_id): axum::extract::Json<RawCanisterId>,
) -> (StatusCode, Json<ApiResponse<RawStableMemory>>) {
    let timeout = timeout_or_default(headers);
    match CanisterId::try_from(raw_canister_id.canister_id) {
        Ok(canister_id) => {
            let get_op = GetStableMemory { canister_id };
            let (code, response) = run_operation(api_state, instance_id, timeout, get_op).await;
            (code, Json(response))
        }
        Err(e) => (
            StatusCode::BAD_REQUEST,
            Json(ApiResponse::Error {
                message: format!("{:?}", e),
            }),
        ),
    }
}

pub async fn handler_get_subnet(
    State(AppState { api_state, .. }): State<AppState>,
    Path(instance_id): Path<InstanceId>,
    headers: HeaderMap,
    axum::extract::Json(raw_canister_id): axum::extract::Json<RawCanisterId>,
) -> (StatusCode, Json<ApiResponse<Option<RawSubnetId>>>) {
    let timeout = timeout_or_default(headers);
    match CanisterId::try_from(raw_canister_id.canister_id) {
        Ok(canister_id) => {
            let op = GetSubnet { canister_id };
            let (code, res) = run_operation(api_state, instance_id, timeout, op).await;
            (code, Json(res))
        }
        Err(e) => (
            StatusCode::BAD_REQUEST,
            Json(ApiResponse::Error {
                message: format!("{:?}", e),
            }),
        ),
    }
}

pub async fn handler_pub_key(
    State(AppState { api_state, .. }): State<AppState>,
    Path(instance_id): Path<InstanceId>,
    headers: HeaderMap,
    extract::Json(RawSubnetId { subnet_id }): extract::Json<RawSubnetId>,
) -> (StatusCode, Json<ApiResponse<Vec<u8>>>) {
    let timeout = timeout_or_default(headers);
    let subnet_id = ic_types::SubnetId::new(ic_types::PrincipalId(candid::Principal::from_slice(
        &subnet_id,
    )));
    let op = PubKey { subnet_id };
    let (code, res) = run_operation(api_state, instance_id, timeout, op).await;
    (code, Json(res))
}

pub async fn handler_dashboard(
    State(AppState { api_state, .. }): State<AppState>,
    NoApi(Path(instance_id)): NoApi<Path<InstanceId>>,
) -> (StatusCode, NoApi<Response<Body>>) {
    let op = DashboardRequest {};
    handle_raw(api_state, instance_id, op).await
}

pub async fn handler_status(
    State(AppState { api_state, .. }): State<AppState>,
    NoApi(Path(instance_id)): NoApi<Path<InstanceId>>,
    bytes: Bytes,
) -> (StatusCode, NoApi<Response<Body>>) {
    let op = StatusRequest { bytes };
    handle_raw(api_state, instance_id, op).await
}

pub async fn handler_call_v3(
    State(AppState { api_state, .. }): State<AppState>,
    NoApi(Path((instance_id, effective_canister_id))): NoApi<Path<(InstanceId, CanisterId)>>,
    bytes: Bytes,
) -> (StatusCode, NoApi<Response<Body>>) {
    let op = CallRequest {
        effective_canister_id,
        bytes,
        version: CallRequestVersion::V3,
    };
    handle_raw(api_state, instance_id, op).await
}

pub async fn handler_call_v2(
    State(AppState { api_state, .. }): State<AppState>,
    NoApi(Path((instance_id, effective_canister_id))): NoApi<Path<(InstanceId, CanisterId)>>,
    bytes: Bytes,
) -> (StatusCode, NoApi<Response<Body>>) {
    let op = CallRequest {
        effective_canister_id,
        bytes,
        version: CallRequestVersion::V2,
    };
    handle_raw(api_state, instance_id, op).await
}

pub async fn handler_query(
    State(AppState { api_state, .. }): State<AppState>,
    NoApi(Path((instance_id, effective_canister_id))): NoApi<Path<(InstanceId, CanisterId)>>,
    bytes: Bytes,
) -> (StatusCode, NoApi<Response<Body>>) {
    let op = QueryRequest {
        effective_canister_id,
        bytes,
    };
    handle_raw(api_state, instance_id, op).await
}

pub async fn handler_read_state(
    State(AppState { api_state, .. }): State<AppState>,
    NoApi(Path((instance_id, effective_canister_id))): NoApi<Path<(InstanceId, CanisterId)>>,
    bytes: Bytes,
) -> (StatusCode, NoApi<Response<Body>>) {
    let op = ReadStateRequest {
        effective_canister_id,
        bytes,
    };
    handle_raw(api_state, instance_id, op).await
}

async fn handle_raw<T: Operation + Send + Sync + 'static>(
    api_state: Arc<ApiState>,
    instance_id: InstanceId,
    op: T,
) -> (StatusCode, NoApi<Response<Body>>) {
    let (code, res): (StatusCode, ApiResponse<PocketHttpResponse>) =
        run_operation(api_state, instance_id, None, op).await;
    let response = match res {
        ApiResponse::Success((headers, bytes)) => {
            let mut resp = Response::builder().status(code);
            for (name, value) in headers {
                resp = resp.header(name, value);
            }
            resp.body(Body::from(bytes)).unwrap()
        }
        ApiResponse::Error { message } => make_plaintext_response(code, message),
        ApiResponse::Busy { .. } | ApiResponse::Started { .. } => {
            make_plaintext_response(code, format!("{:?}", res))
        }
    };
    (code, NoApi(response))
}

/// The result of a long running PocketIC operation is stored in a graph as an OpOut variant.
/// When polling, the type (and therefore the variant) is no longer known. Therefore we need
/// to try every variant and immediately convert to an axum::Response so that axum understands
/// the return type.
fn op_out_to_response(op_out: OpOut) -> Response {
    match op_out {
        OpOut::Pruned => (
            StatusCode::GONE,
            Json(ApiResponse::<()>::Error {
                message: "Pruned".to_owned(),
            })
            .into_response(),
        )
            .into_response(),
        opout @ OpOut::MessageId(_) => (
            StatusCode::OK,
            Json(ApiResponse::Success(Vec::<u8>::try_from(opout).unwrap())),
        )
            .into_response(),
        OpOut::NoOutput => (
            StatusCode::OK,
            Json(ApiResponse::Success(())).into_response(),
        )
            .into_response(),
        OpOut::Topology(topology) => {
            (StatusCode::OK, Json(ApiResponse::Success(topology))).into_response()
        }
        opout @ OpOut::Time(_) => (
            StatusCode::OK,
            Json(ApiResponse::Success(RawTime::try_from(opout).unwrap())),
        )
            .into_response(),
        opout @ OpOut::CanisterResult(_) => (
            StatusCode::OK,
            Json(ApiResponse::Success(
                RawCanisterResult::try_from(opout).unwrap(),
            )),
        )
            .into_response(),
        opout @ OpOut::CanisterId(_) => (
            StatusCode::OK,
            Json(ApiResponse::Success(
                RawCanisterId::try_from(opout).unwrap(),
            )),
        )
            .into_response(),
        opout @ OpOut::Cycles(_) => (
            StatusCode::OK,
            Json(ApiResponse::Success(RawCycles::try_from(opout).unwrap())),
        )
            .into_response(),
        opout @ OpOut::Bytes(_) => (
            StatusCode::OK,
            Json(ApiResponse::Success(Vec::<u8>::try_from(opout).unwrap())),
        )
            .into_response(),
        opout @ OpOut::StableMemBytes(_) => (
            StatusCode::OK,
            Json(ApiResponse::Success(
                RawStableMemory::try_from(opout).unwrap(),
            )),
        )
            .into_response(),
        opout @ OpOut::MaybeSubnetId(_) => (
            StatusCode::OK,
            Json(ApiResponse::Success(
                Option::<RawSubnetId>::try_from(opout).unwrap(),
            )),
        )
            .into_response(),
        opout @ OpOut::Error(_) => (
            StatusCode::BAD_REQUEST,
            Json(ApiResponse::<()>::Error {
                message: format!("{:?}", PocketIcError::try_from(opout).unwrap()),
            }),
        )
            .into_response(),
        opout @ OpOut::CanisterHttp(_) => (
            StatusCode::OK,
            Json(ApiResponse::Success(
                Vec::<RawCanisterHttpRequest>::try_from(opout).unwrap(),
            )),
        )
            .into_response(),
        OpOut::RawResponse((status, headers, bytes)) => {
            let code = StatusCode::from_u16(status).unwrap();
            let mut resp = Response::builder().status(code);
            for (name, value) in headers {
                resp = resp.header(name, value);
            }
            resp.body(Body::from(bytes)).unwrap()
        }
    }
}

/// Read a node in the graph of computations. Needed for polling for a previous ApiResponse::Started reply.
pub async fn handler_read_graph(
    State(AppState { api_state, .. }): State<AppState>,
    // TODO: type state label and op id correctly but such that axum can handle it
    Path((state_label_str, op_id_str)): Path<(String, String)>,
) -> Response {
    let Ok(vec) = base64::decode_config(state_label_str.as_bytes(), base64::URL_SAFE) else {
        return (StatusCode::BAD_REQUEST, "malformed state_label").into_response();
    };
    if let Ok(state_label) = StateLabel::try_from(vec) {
        let op_id = OpId(op_id_str.clone());
        // TODO: use new_state_label and return it to library
        if let Some((_new_state_label, op_out)) =
            ApiState::read_result(api_state.get_graph(), &state_label, &op_id)
        {
            op_out_to_response(op_out)
        } else {
            (
                StatusCode::NOT_FOUND,
                Json(ApiResponse::<()>::Error {
                    message: format!(
                        "state_label / op_id not found: {} (base64: {}) / {}",
                        state_label_str,
                        base64::encode_config(state_label.0, base64::URL_SAFE),
                        op_id_str,
                    ),
                }),
            )
                .into_response()
        }
    } else {
        (
            StatusCode::BAD_REQUEST,
            Json(ApiResponse::<()>::Error {
                message: "Bad state_label".to_string(),
            }),
        )
            .into_response()
    }
}

// ----------------------------------------------------------------------------------------------------------------- //
// Update handlers

pub async fn handler_submit_ingress_message(
    State(AppState { api_state, .. }): State<AppState>,
    Path(instance_id): Path<InstanceId>,
    headers: HeaderMap,
    extract::Json(raw_canister_call): extract::Json<RawCanisterCall>,
) -> (StatusCode, Json<ApiResponse<RawSubmitIngressResult>>) {
    let timeout = timeout_or_default(headers);
    match crate::pocket_ic::CanisterCall::try_from(raw_canister_call) {
        Ok(canister_call) => {
            let ingress_op = SubmitIngressMessage(canister_call);
            let (code, response) = run_operation(api_state, instance_id, timeout, ingress_op).await;
            (code, Json(response))
        }
        Err(e) => (
            StatusCode::BAD_REQUEST,
            Json(ApiResponse::Error {
                message: format!("{:?}", e),
            }),
        ),
    }
}

pub async fn handler_await_ingress_message(
    State(AppState { api_state, .. }): State<AppState>,
    Path(instance_id): Path<InstanceId>,
    headers: HeaderMap,
    extract::Json(raw_message_id): extract::Json<RawMessageId>,
) -> (StatusCode, Json<ApiResponse<RawCanisterResult>>) {
    let timeout = timeout_or_default(headers);
    match crate::pocket_ic::MessageId::try_from(raw_message_id) {
        Ok(message_id) => {
            let ingress_op = AwaitIngressMessage(message_id);
            let (code, response) = run_operation(api_state, instance_id, timeout, ingress_op).await;
            (code, Json(response))
        }
        Err(e) => (
            StatusCode::BAD_REQUEST,
            Json(ApiResponse::Error {
                message: format!("{:?}", e),
            }),
        ),
    }
}

pub async fn handler_execute_ingress_message(
    State(AppState { api_state, .. }): State<AppState>,
    Path(instance_id): Path<InstanceId>,
    headers: HeaderMap,
    extract::Json(raw_canister_call): extract::Json<RawCanisterCall>,
) -> (StatusCode, Json<ApiResponse<RawCanisterResult>>) {
    let timeout = timeout_or_default(headers);
    match crate::pocket_ic::CanisterCall::try_from(raw_canister_call) {
        Ok(canister_call) => {
            let ingress_op = ExecuteIngressMessage(canister_call);
            let (code, response) = run_operation(api_state, instance_id, timeout, ingress_op).await;
            (code, Json(response))
        }
        Err(e) => (
            StatusCode::BAD_REQUEST,
            Json(ApiResponse::Error {
                message: format!("{:?}", e),
            }),
        ),
    }
}

pub async fn handler_set_time(
    State(AppState { api_state, .. }): State<AppState>,
    Path(instance_id): Path<InstanceId>,
    headers: HeaderMap,
    axum::extract::Json(time): axum::extract::Json<rest::RawTime>,
) -> (StatusCode, Json<ApiResponse<()>>) {
    let timeout = timeout_or_default(headers);
    let op = SetTime {
        time: ic_types::Time::from_nanos_since_unix_epoch(time.nanos_since_epoch),
    };
    let (code, response) = run_operation(api_state, instance_id, timeout, op).await;
    (code, Json(response))
}

pub async fn handler_add_cycles(
    State(AppState { api_state, .. }): State<AppState>,
    Path(instance_id): Path<InstanceId>,
    headers: HeaderMap,
    extract::Json(raw_add_cycles): extract::Json<RawAddCycles>,
) -> (StatusCode, Json<ApiResponse<RawCycles>>) {
    let timeout = timeout_or_default(headers);
    match AddCycles::try_from(raw_add_cycles) {
        Ok(add_op) => {
            let (code, response) = run_operation(api_state, instance_id, timeout, add_op).await;
            (code, Json(response))
        }
        Err(e) => (
            StatusCode::BAD_REQUEST,
            Json(ApiResponse::Error {
                message: format!("{:?}", e),
            }),
        ),
    }
}

pub async fn handler_set_stable_memory(
    State(AppState {
        api_state,
        min_alive_until: _,
        runtime: _,
        blob_store,
    }): State<AppState>,
    Path(instance_id): Path<InstanceId>,
    headers: HeaderMap,
    axum::extract::Json(raw): axum::extract::Json<RawSetStableMemory>,
) -> (StatusCode, Json<ApiResponse<()>>) {
    let timeout = timeout_or_default(headers);
    match SetStableMemory::from_store(raw, blob_store).await {
        Ok(set_op) => {
            let (code, response) = run_operation(api_state, instance_id, timeout, set_op).await;
            (code, Json(response))
        }
        Err(e) => (
            StatusCode::BAD_REQUEST,
            Json(ApiResponse::Error {
                message: format!("{:?}", e),
            }),
        ),
    }
}

pub async fn handler_tick(
    State(AppState { api_state, .. }): State<AppState>,
    Path(instance_id): Path<InstanceId>,
    headers: HeaderMap,
) -> (StatusCode, Json<ApiResponse<()>>) {
    let timeout = timeout_or_default(headers);
    let op = Tick;
    let (code, res) = run_operation(api_state, instance_id, timeout, op).await;
    (code, Json(res))
}

// ----------------------------------------------------------------------------------------------------------------- //
// Other handlers

pub async fn status() -> StatusCode {
    StatusCode::OK
}

fn contains_unimplemented(config: ExtendedSubnetConfigSet) -> bool {
    Iterator::any(
        &mut vec![config.sns, config.ii, config.fiduciary, config.bitcoin]
            .into_iter()
            .flatten()
            .chain(config.system)
            .chain(config.application),
        |spec: pocket_ic::common::rest::SubnetSpec| {
            spec.get_subnet_id().is_some() || !spec.is_supported()
        },
    ) || config
        .nns
        .map(|spec| !spec.is_supported())
        .unwrap_or_default()
}

/// Create a new empty IC instance from a given subnet configuration.
/// The new InstanceId will be returned.
pub async fn create_instance(
    State(AppState {
        api_state,
        min_alive_until: _,
        runtime,
        blob_store: _,
    }): State<AppState>,
    extract::Json(instance_config): extract::Json<InstanceConfig>,
) -> (StatusCode, Json<rest::CreateInstanceResponse>) {
    let subnet_configs = instance_config.subnet_config_set;
    if (instance_config.state_dir.is_none()
        || File::open(
            instance_config
                .state_dir
                .clone()
                .unwrap()
                .join("topology.json"),
        )
        .is_err())
        && subnet_configs.validate().is_err()
    {
        return (
            StatusCode::BAD_REQUEST,
            Json(rest::CreateInstanceResponse::Error {
                message: "Bad config".to_owned(),
            }),
        );
    }
    // TODO: Remove this once the SubnetStateConfig variants are implemented
    if contains_unimplemented(subnet_configs.clone()) {
        return (
            StatusCode::BAD_REQUEST,
            Json(rest::CreateInstanceResponse::Error {
                message: "SubnetStateConfig::FromPath is currently only implemented for NNS. SubnetStateConfig::FromBlobStore is not yet implemented".to_owned(),
            }),
        );
    }

    let pocket_ic = tokio::task::spawn_blocking(move || {
        PocketIc::new(
            runtime,
            subnet_configs,
            instance_config.state_dir,
            instance_config.nonmainnet_features,
        )
    })
    .await
    .expect("Failed to launch PocketIC");

    let topology = pocket_ic.topology().clone();
    let instance_id = api_state.add_instance(pocket_ic).await;
    (
        StatusCode::CREATED,
        Json(rest::CreateInstanceResponse::Created {
            instance_id,
            topology,
        }),
    )
}

pub async fn list_instances(
    State(AppState { api_state, .. }): State<AppState>,
) -> Json<Vec<String>> {
    let instances = api_state.list_instance_states().await;
    Json(instances)
}

pub async fn delete_instance(
    State(AppState { api_state, .. }): State<AppState>,
    Path(id): Path<InstanceId>,
) -> StatusCode {
    api_state.delete_instance(id).await;
    StatusCode::OK
}

/// Create a new HTTP gateway instance from a given HTTP gateway configuration.
/// The new InstanceId and HTTP gateway's port will be returned.
pub async fn create_http_gateway(
    State(AppState { api_state, .. }): State<AppState>,
    extract::Json(http_gateway_config): extract::Json<HttpGatewayConfig>,
) -> (StatusCode, Json<rest::CreateHttpGatewayResponse>) {
    let (instance_id, port) = api_state.create_http_gateway(http_gateway_config).await;
    (
        StatusCode::CREATED,
        Json(rest::CreateHttpGatewayResponse::Created(HttpGatewayInfo {
            instance_id,
            port,
        })),
    )
}

/// Stops an HTTP gateway instance.
pub async fn stop_http_gateway(
    State(AppState { api_state, .. }): State<AppState>,
    Path(id): Path<InstanceId>,
) -> (StatusCode, Json<ApiResponse<()>>) {
    api_state.stop_http_gateway(id).await;
    (StatusCode::OK, Json(ApiResponse::Success(())))
}

pub async fn auto_progress(
    State(AppState { api_state, .. }): State<AppState>,
    Path(id): Path<InstanceId>,
) -> (StatusCode, Json<ApiResponse<()>>) {
    api_state.auto_progress(id).await;
    (StatusCode::OK, Json(ApiResponse::Success(())))
}

pub async fn stop_progress(
    State(AppState { api_state, .. }): State<AppState>,
    Path(id): Path<InstanceId>,
) -> (StatusCode, Json<ApiResponse<()>>) {
    api_state.stop_progress(id).await;
    (StatusCode::OK, Json(ApiResponse::Success(())))
}

pub trait RouterExt<S>
where
    S: Clone + Send + Sync + 'static,
{
    fn directory_route(self, path: &str, method_router: ApiMethodRouter<S>) -> Self;
}

impl<S> RouterExt<S> for ApiRouter<S>
where
    S: Clone + Send + Sync + 'static,
{
    fn directory_route(self, path: &str, method_router: ApiMethodRouter<S>) -> Self {
        self.api_route(path, method_router.clone())
            .route(&format!("{path}/"), method_router)
    }
}

/// A typed header that a client can use to specify the maximum duration it is willing to wait for a
/// synchronous response.
pub struct ProcessingTimeout(pub Duration);

impl headers::Header for ProcessingTimeout {
    fn name() -> &'static http::header::HeaderName {
        &TIMEOUT_HEADER_NAME
    }

    fn decode<'i, I>(values: &mut I) -> Result<Self, headers::Error>
    where
        I: Iterator<Item = &'i http::header::HeaderValue>,
    {
        fn to_invalid<E>(_: E) -> headers::Error {
            headers::Error::invalid()
        }

        let value = values.next().ok_or_else(headers::Error::invalid)?;
        let nanos = value
            .to_str()
            .map_err(to_invalid)?
            .parse::<u64>()
            .map_err(to_invalid)?;
        Ok(Self(Duration::from_millis(nanos)))
    }

    fn encode<E>(&self, values: &mut E)
    where
        E: Extend<http::header::HeaderValue>,
    {
        let nanos = self.0.as_millis();
        let value = http::header::HeaderValue::from_str(&format!("{nanos}")).unwrap();

        values.extend(std::iter::once(value));
    }
}

pub fn timeout_or_default(header_map: HeaderMap) -> Option<Duration> {
    header_map.typed_get::<ProcessingTimeout>().map(|x| x.0)
}

// ----------------------------------------------------------------------------------------------------------------- //
// HTTP handler helpers

const CONTENT_TYPE_TEXT: &str = "text/plain";

fn make_plaintext_response(status: StatusCode, message: String) -> Response<Body> {
    let mut resp = Response::new(Body::from(message));
    *resp.status_mut() = status;
    resp.headers_mut().insert(
        header::CONTENT_TYPE,
        header::HeaderValue::from_static(CONTENT_TYPE_TEXT),
    );
    resp
}

pub async fn verify_cbor_content_header(
    request: axum::extract::Request,
    next: Next,
) -> axum::response::Response {
    const CONTENT_TYPE_CBOR: &str = "application/cbor";
    if !request
        .headers()
        .get_all(http::header::CONTENT_TYPE)
        .iter()
        .any(|value| {
            if let Ok(v) = value.to_str() {
                return v.to_lowercase() == CONTENT_TYPE_CBOR;
            }
            false
        })
    {
        return make_plaintext_response(
            StatusCode::BAD_REQUEST,
            format!("Unexpected content-type, expected {}.", CONTENT_TYPE_CBOR),
        );
    }

    next.run(request).await
}<|MERGE_RESOLUTION|>--- conflicted
+++ resolved
@@ -6,17 +6,10 @@
 ///
 use super::state::{ApiState, OpOut, PocketIcError, StateLabel, UpdateReply};
 use crate::pocket_ic::{
-<<<<<<< HEAD
     AddCycles, AwaitIngressMessage, CallRequest, CallRequestVersion, DashboardRequest,
-    ExecuteIngressMessage, GetCyclesBalance, GetStableMemory, GetSubnet, GetTime, GetTopology,
-    PubKey, Query, QueryRequest, ReadStateRequest, SetStableMemory, SetTime, StatusRequest,
-    SubmitIngressMessage, Tick,
-=======
-    AddCycles, AwaitIngressMessage, CallRequest, DashboardRequest, ExecuteIngressMessage,
-    GetCanisterHttp, GetCyclesBalance, GetStableMemory, GetSubnet, GetTime, GetTopology,
-    MockCanisterHttp, PubKey, Query, QueryRequest, ReadStateRequest, SetStableMemory, SetTime,
-    StatusRequest, SubmitIngressMessage, Tick,
->>>>>>> 718942d6
+    ExecuteIngressMessage, GetCanisterHttp, GetCyclesBalance, GetStableMemory, GetSubnet, GetTime,
+    GetTopology, MockCanisterHttp, PubKey, Query, QueryRequest, ReadStateRequest, SetStableMemory,
+    SetTime, StatusRequest, SubmitIngressMessage, Tick,
 };
 use crate::OpId;
 use crate::{pocket_ic::PocketIc, BlobStore, InstanceId, Operation};
