#![allow(clippy::disallowed_types)]
use aide::{
    axum::{
        routing::{get, post},
        ApiRouter, IntoApiResponse,
    },
    openapi::{Info, OpenApi},
};
use async_trait::async_trait;
use axum::{
    extract::{DefaultBodyLimit, Path, State},
    http,
    http::{HeaderMap, StatusCode},
    middleware::{self, Next},
    response::IntoResponse,
    Extension, Json,
};
use axum_server::Handle;
use clap::Parser;
use ic_canister_sandbox_backend_lib::{
    canister_sandbox_main, compiler_sandbox::compiler_sandbox_main,
    launcher::sandbox_launcher_main, RUN_AS_CANISTER_SANDBOX_FLAG, RUN_AS_COMPILER_SANDBOX_FLAG,
    RUN_AS_SANDBOX_LAUNCHER_FLAG,
};
use ic_crypto_iccsa::{public_key_bytes_from_der, types::SignatureBytes, verify};
use ic_crypto_sha2::Sha256;
use ic_crypto_utils_threshold_sig_der::parse_threshold_sig_key_from_der;
use libc::{getrlimit, rlimit, setrlimit, RLIMIT_NOFILE};
use pocket_ic::common::rest::{BinaryBlob, BlobCompression, BlobId, RawVerifyCanisterSigArg};
use pocket_ic_server::state_api::routes::handler_read_graph;
use pocket_ic_server::state_api::{
    routes::{http_gateway_routes, instances_routes, status, AppState, RouterExt},
    state::{ApiState, PocketIcApiStateBuilder},
};
use pocket_ic_server::BlobStore;
use std::collections::HashMap;
use std::fs::File;
use std::io::Write;
use std::io::{self, Error};
use std::path::PathBuf;
use std::sync::atomic::{AtomicU64, Ordering};
use std::sync::Arc;
use tokio::runtime::Runtime;
use tokio::sync::mpsc::channel;
use tokio::sync::RwLock;
use tokio::time::{Duration, Instant};
use tower_http::trace::TraceLayer;
use tracing::{debug, error, info};
use tracing_appender::non_blocking::WorkerGuard;
use tracing_subscriber::filter::EnvFilter;

const TTL_SEC: u64 = 60;
// axum logs rejections from built-in extractors with the `axum::rejection`
// target, at `TRACE` level. `axum::rejection=trace` enables showing those events
const DEFAULT_LOG_LEVELS: &str = "pocket_ic_server=info,tower_http=info,axum::rejection=trace";
const LOG_DIR_PATH_ENV_NAME: &str = "POCKET_IC_LOG_DIR";
const LOG_DIR_LEVELS_ENV_NAME: &str = "POCKET_IC_LOG_DIR_LEVELS";

#[derive(Parser)]
<<<<<<< HEAD
#[clap(version = "10.0.0")]
=======
#[clap(name = "pocket-ic-server")]
#[clap(version = "9.0.3")]
>>>>>>> c6b33304
struct Args {
    /// The IP address to which the PocketIC server should bind (defaults to 127.0.0.1)
    #[clap(long, short)]
    ip_addr: Option<String>,
    /// Log levels for PocketIC server logs (defaults to `pocket_ic_server=info,tower_http=info,axum::rejection=trace`).
    #[clap(long, short)]
    log_levels: Option<String>,
    /// The port at which the PocketIC server should listen
    #[clap(long, short, default_value_t = 0)]
    port: u16,
    /// The file to which the PocketIC server port should be written
    #[clap(long)]
    port_file: Option<PathBuf>,
    /// The time-to-live of the PocketIC server in seconds
    #[clap(long, default_value_t = TTL_SEC)]
    ttl: u64,
}

/// Get the path of the current running binary.
fn current_binary_path() -> Option<PathBuf> {
    std::env::args().next().map(PathBuf::from)
}

#[cfg(all(target_os = "linux", target_arch = "x86_64"))]
extern "C" {
    fn install_backtrace_handler();
}

fn increase_nofile_limit(mut new_limit: u64) -> io::Result<()> {
    unsafe {
        let mut limit = rlimit {
            rlim_cur: 0,
            rlim_max: 0,
        };

        // Get current limits
        if getrlimit(RLIMIT_NOFILE, &mut limit) != 0 {
            return Err(Error::last_os_error());
        }

        // Set new limit
        if new_limit > limit.rlim_max {
            debug!(
                "Setting the maximum number of open files to match the hard limit: {}",
                limit.rlim_max
            );
            new_limit = limit.rlim_max;
        }
        limit.rlim_cur = new_limit;

        if setrlimit(RLIMIT_NOFILE, &limit) != 0 {
            return Err(Error::last_os_error());
        }
    }

    Ok(())
}

fn main() {
    let current_binary_path = current_binary_path().unwrap();
    let current_binary_name = current_binary_path.file_name().unwrap().to_str().unwrap();
    let allowed_binary_names = ["pocket-ic", "pocket-ic-server", "pocket-ic-server-head-nns"];
    if !allowed_binary_names.contains(&current_binary_name) {
        // The fact that `pocket-ic-server-head-nns` is allowed is an internal implementation
        // detail that we do not advertize in the public-facing error message.
        panic!("The PocketIc server binary name must be \"pocket-ic\" or \"pocket-ic-server\" (without quotes).")
    }
    // Check if `pocket-ic-server` is running in the canister sandbox mode where it waits
    // for commands from the parent process. This check has to be performed
    // before the arguments are parsed because the parent process does not pass
    // all the normally required arguments of `pocket-ic-server`.
    if std::env::args().any(|arg| arg == RUN_AS_CANISTER_SANDBOX_FLAG) {
        #[cfg(all(target_os = "linux", target_arch = "x86_64"))]
        unsafe {
            install_backtrace_handler();
        }
        canister_sandbox_main();
    } else if std::env::args().any(|arg| arg == RUN_AS_SANDBOX_LAUNCHER_FLAG) {
        sandbox_launcher_main();
    } else if std::env::args().any(|arg| arg == RUN_AS_COMPILER_SANDBOX_FLAG) {
        compiler_sandbox_main();
    } else {
        let rt = tokio::runtime::Builder::new_multi_thread()
            .enable_all()
            .worker_threads(16)
            // we use the tokio rt to dispatch blocking operations in the background
            .max_blocking_threads(16)
            .build()
            .expect("Failed to create tokio runtime!");
        let runtime_arc = Arc::new(rt);
        runtime_arc.block_on(async { start(runtime_arc.clone()).await });
    }
}

async fn start(runtime: Arc<Runtime>) {
    let args = Args::parse();

    let port_file = if let Some(ref port_file_path) = args.port_file {
        match create_file(port_file_path) {
            Ok(f) => Some(f),
            Err(_) => {
                // A PocketIC server is already running => terminate.
                return;
            }
        }
    } else {
        None
    };

    let _guard = setup_tracing(args.log_levels);

    // Set RUST_MIN_STACK if not yet set:
    // the value of 8192000 is set according to `ic-os/components/ic/ic-replica.service`.
    std::env::set_var("RUST_MIN_STACK", "8192000");

    // Set the maximum number of open files:
    // the limit of 16777216 is set according to `ic-os/components/ic/ic-replica.service`.
    if let Err(e) = increase_nofile_limit(16777216) {
        error!(
            "Failed to increase the maximum number of open files: {:?}",
            e
        );
    }

    let ip_addr = args.ip_addr.unwrap_or("127.0.0.1".to_string());
    let addr = format!("{}:{}", ip_addr, args.port);
    let listener = std::net::TcpListener::bind(addr.clone())
        .unwrap_or_else(|_| panic!("Failed to bind PocketIC server to address {}", addr));
    let real_port = listener.local_addr().unwrap().port();

    // The shared, mutable state of the PocketIC process.
    let api_state = PocketIcApiStateBuilder::default()
        .with_port(real_port)
        .build();
    // A time-to-live mechanism: Requests bump this value, and the server
    // gracefully shuts down when the value wasn't bumped for a while.
    let min_alive_until = Arc::new(RwLock::new(Instant::now()));
    let app_state = AppState {
        api_state,
        pending_requests: Arc::new(AtomicU64::new(0)),
        min_alive_until,
        runtime,
        blob_store: Arc::new(InMemoryBlobStore::new()),
    };

    let router = ApiRouter::new()
        //
        // Serve OpenAPI documentation.
        .route("/api.json", get(serve_api))
        //
        // Get server health.
        .directory_route("/status", get(status))
        //
        // Set a blob store entry.
        .directory_route("/blobstore", post(set_blob_store_entry))
        //
        // Get a blob store entry.
        .directory_route("/blobstore/{id}", get(get_blob_store_entry))
        //
        // Verify signature.
        .directory_route("/verify_signature", post(verify_signature))
        //
        // Read state: Poll a result based on a received Started{} reply.
        .directory_route("/read_graph/{state_label}/{op_id}", get(handler_read_graph))
        //
        // All instance routes.
        .nest("/instances", instances_routes::<AppState>())
        // All HTTP gateway routes.
        .nest("/http_gateway", http_gateway_routes::<AppState>())
        .fallback(|| async { (StatusCode::NOT_FOUND, "") })
        .layer(DefaultBodyLimit::disable())
        .route_layer(middleware::from_fn_with_state(
            app_state.clone(),
            bump_last_request_timestamp,
        ))
        .with_state(app_state.clone());

    let mut api = OpenApi {
        info: Info {
            description: Some("PocketIC server API".to_string()),
            ..Info::default()
        },
        ..OpenApi::default()
    };

    let router = router
        // Generate documentation
        .finish_api(&mut api)
        // Expose documentation
        .layer(Extension(api))
        // For examples on how to customize the logging spans:
        // https://github.com/tokio-rs/axum/blob/main/examples/tracing-aka-logging/src/main.rs#L45
        .layer(TraceLayer::new_for_http())
        .into_make_service();

    let handle = Handle::new();
    let shutdown_handle = handle.clone();
    let axum_handle = handle.clone();
    let port_file_path = args.port_file.clone();
    let app_state_clone = app_state.clone();
    // This is a safeguard against orphaning this child process.
    tokio::spawn(async move {
        loop {
            let pending_requests = app_state.pending_requests.load(Ordering::Relaxed);
            let guard = app_state.min_alive_until.read().await;
            if pending_requests == 0 && guard.elapsed() > Duration::from_secs(args.ttl) {
                break;
            }
            drop(guard);
            tokio::time::sleep(Duration::from_secs(1)).await;
        }

        terminate(app_state, shutdown_handle, port_file_path).await;
    });
    // Register a signal handler.
    let (tx, mut rx) = channel(1);
    let shutdown_handle = handle.clone();
    let port_file_path = args.port_file.clone();
    tokio::spawn(async move {
        if let Some(()) = rx.recv().await {
            terminate(app_state_clone, shutdown_handle, port_file_path).await;
        }
    });
    ctrlc::set_handler(move || {
        tx.blocking_send(())
            .expect("Could not send signal on channel.")
    })
    .expect("Error setting Ctrl-C handler");

    let main_task = tokio::spawn(async move {
        axum_server::from_tcp(listener)
            .handle(axum_handle)
            .serve(router)
            .await
            .unwrap();
    });

    // Wait until the PocketIC server starts listening.
    while handle.listening().await.is_none() {}

    if let Some(mut port_file) = port_file {
        let _ = port_file.write_all(format!("{}\n", real_port).as_bytes());
        let _ = port_file.flush();
    }

    info!("The PocketIC server is listening on port {}", real_port);

    main_task.await.unwrap();
}

async fn terminate(
    app_state: AppState,
    shutdown_handle: axum_server::Handle,
    port_file_path: Option<PathBuf>,
) {
    debug!("The PocketIC server will terminate");

    app_state.api_state.stop_all_http_gateways().await;
    ApiState::delete_all_instances(app_state.api_state).await;

    if let Some(port_file_path) = port_file_path {
        // Clean up port file.
        let _ = std::fs::remove_file(port_file_path);
    }

    shutdown_handle.shutdown();
}

async fn serve_api(Extension(api): Extension<OpenApi>) -> impl IntoApiResponse {
    Json(api)
}

// Registers a global subscriber that collects tracing events and spans.
fn setup_tracing(log_levels: Option<String>) -> Option<WorkerGuard> {
    use time::format_description::well_known::Rfc3339;
    use time::OffsetDateTime;
    use tracing_subscriber::prelude::*;

    let mut layers = Vec::new();

    let default_log_filter = || {
        tracing_subscriber::EnvFilter::try_from_default_env().unwrap_or_else(|_| {
            log_levels
                .clone()
                .unwrap_or(DEFAULT_LOG_LEVELS.to_string())
                .into()
        })
    };

    layers.push(
        tracing_subscriber::fmt::layer()
            .with_filter(default_log_filter())
            .boxed(),
    );

    let guard = match std::env::var(LOG_DIR_PATH_ENV_NAME).map(std::path::PathBuf::from) {
        Ok(p) => {
            std::fs::create_dir_all(&p).expect("Could not create directory");
            let dt = OffsetDateTime::from(std::time::SystemTime::now());
            let logfile_suffix = dt.format(&Rfc3339).unwrap().replace(':', "_");
            let appender = tracing_appender::rolling::never(
                &p,
                format!("pocket_ic_server_{logfile_suffix}.log"),
            );
            let (non_blocking_appender, guard) = tracing_appender::non_blocking(appender);

            let log_dir_filter: EnvFilter =
                tracing_subscriber::EnvFilter::try_from_env(LOG_DIR_LEVELS_ENV_NAME)
                    .unwrap_or_else(|_| default_log_filter());
            layers.push(
                tracing_subscriber::fmt::layer()
                    .with_writer(non_blocking_appender)
                    // disable color escape codes in files
                    .with_ansi(false)
                    .with_filter(log_dir_filter)
                    .boxed(),
            );
            Some(guard)
        }
        _ => None,
    };

    tracing_subscriber::registry().with(layers).init();

    guard
}

// Create a file at a given path ensuring atomically that the file was created freshly and giving an error otherwise.
fn create_file<P: AsRef<std::path::Path>>(file_path: P) -> std::io::Result<File> {
    File::options()
        .read(true)
        .write(true)
        .create_new(true)
        .open(&file_path)
}

async fn bump_last_request_timestamp(
    State(AppState {
        pending_requests,
        min_alive_until,
        ..
    }): State<AppState>,
    request: http::Request<axum::body::Body>,
    next: Next,
) -> impl IntoApiResponse {
    pending_requests.fetch_add(1, Ordering::Relaxed);
    let resp = next.run(request).await;
    // TTL should not decrease: If now is later
    // than the current TTL (from previous requests), reset it.
    // Otherwise, a previous request set a larger TTL and we don't
    // touch it.
    let alive_until = Instant::now();
    let mut min_alive_until = min_alive_until.write().await;
    if *min_alive_until < alive_until {
        *min_alive_until = alive_until;
    }
    drop(min_alive_until);
    // Only mark the pending request as completed (by subtracting the counter)
    // *after* updating TTL!
    pending_requests.fetch_sub(1, Ordering::Relaxed);
    resp
}

async fn get_blob_store_entry(
    State(AppState { blob_store, .. }): State<AppState>,
    Path(id): Path<String>,
) -> impl IntoApiResponse {
    let hash = hex::decode(id);
    if hash.is_err() {
        return StatusCode::BAD_REQUEST.into_response();
    }

    let blob = blob_store.fetch(BlobId(hash.unwrap())).await;
    match blob {
        Some(BinaryBlob {
            compression: BlobCompression::Gzip,
            ..
        }) => (
            StatusCode::OK,
            [(axum::http::header::CONTENT_ENCODING, "gzip")],
            blob.unwrap().data,
        )
            .into_response(),
        Some(BinaryBlob {
            compression: BlobCompression::NoCompression,
            ..
        }) => (StatusCode::OK, blob.unwrap().data).into_response(),
        None => StatusCode::NOT_FOUND.into_response(),
    }
}

async fn set_blob_store_entry(
    headers: HeaderMap,
    State(AppState { blob_store, .. }): State<AppState>,
    body: axum::body::Bytes,
) -> (StatusCode, String) {
    let content_encoding = headers.get(axum::http::header::CONTENT_ENCODING);

    let blob = {
        match content_encoding {
            Some(content_encoding) => {
                let encoding_type = content_encoding.to_str();
                match encoding_type {
                    Ok("gzip") => BinaryBlob {
                        data: body.to_vec(),
                        compression: BlobCompression::Gzip,
                    },
                    _ => {
                        return (
                            StatusCode::BAD_REQUEST,
                            "Bad encoding: Only 'gzip' content encoding is supported".to_owned(),
                        );
                    }
                }
            }
            None => BinaryBlob {
                data: body.to_vec(),
                compression: BlobCompression::NoCompression,
            },
        }
    };
    let blob_id = hex::encode(blob_store.store(blob).await.0);
    (StatusCode::OK, blob_id)
}

pub async fn verify_signature(
    axum::extract::Json(RawVerifyCanisterSigArg {
        msg,
        sig,
        pubkey,
        root_pubkey,
    }): axum::extract::Json<RawVerifyCanisterSigArg>,
) -> (StatusCode, Json<Result<(), String>>) {
    match public_key_bytes_from_der(&pubkey) {
        Ok(pubkey) => match parse_threshold_sig_key_from_der(&root_pubkey) {
            Ok(root_pubkey) => match verify(&msg, SignatureBytes(sig), pubkey, &root_pubkey) {
                Ok(()) => (StatusCode::OK, Json(Ok(()))),
                Err(err) => (
                    StatusCode::NOT_ACCEPTABLE,
                    Json(Err(format!(
                        "Canister signature verification failed: {:?}",
                        err
                    ))),
                ),
            },
            Err(err) => (
                StatusCode::BAD_REQUEST,
                Json(Err(format!(
                    "Failed to parse DER encoded root public key: {:?}",
                    err
                ))),
            ),
        },
        Err(err) => (
            StatusCode::BAD_REQUEST,
            Json(Err(format!(
                "Failed to parse DER encoded public key: {:?}",
                err
            ))),
        ),
    }
}

// -------------------------------------------------------------------------------------
struct InMemoryBlobStore {
    map: RwLock<HashMap<BlobId, BinaryBlob>>,
}

impl InMemoryBlobStore {
    pub fn new() -> Self {
        InMemoryBlobStore {
            map: RwLock::new(HashMap::new()),
        }
    }
}

#[async_trait]
impl BlobStore for InMemoryBlobStore {
    async fn store(&self, blob: BinaryBlob) -> BlobId {
        let mut hasher = Sha256::new();
        hasher.write(&blob.data);
        let key = BlobId(hasher.finish().to_vec());
        let mut m = self.map.write().await;
        m.insert(key.clone(), blob);
        key
    }

    async fn fetch(&self, blob_id: BlobId) -> Option<BinaryBlob> {
        let m = self.map.read().await;
        m.get(&blob_id).cloned()
    }
}<|MERGE_RESOLUTION|>--- conflicted
+++ resolved
@@ -57,12 +57,8 @@
 const LOG_DIR_LEVELS_ENV_NAME: &str = "POCKET_IC_LOG_DIR_LEVELS";
 
 #[derive(Parser)]
-<<<<<<< HEAD
+#[clap(name = "pocket-ic-server")]
 #[clap(version = "10.0.0")]
-=======
-#[clap(name = "pocket-ic-server")]
-#[clap(version = "9.0.3")]
->>>>>>> c6b33304
 struct Args {
     /// The IP address to which the PocketIC server should bind (defaults to 127.0.0.1)
     #[clap(long, short)]
