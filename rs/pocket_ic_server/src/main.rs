use aide::{
    axum::{
        routing::{get, post},
        ApiRouter, IntoApiResponse,
    },
    openapi::{Info, OpenApi},
};
use axum::{
    async_trait,
    extract::{DefaultBodyLimit, Path, State},
    http,
    http::{HeaderMap, StatusCode},
    middleware::{self, Next},
    response::IntoResponse,
    Extension, Json,
};
use axum_server::Handle;
use clap::Parser;
use ic_canister_sandbox_backend_lib::{
    canister_sandbox_main, compiler_sandbox::compiler_sandbox_main,
    launcher::sandbox_launcher_main, RUN_AS_CANISTER_SANDBOX_FLAG, RUN_AS_COMPILER_SANDBOX_FLAG,
    RUN_AS_SANDBOX_LAUNCHER_FLAG,
};
use ic_crypto_iccsa::{public_key_bytes_from_der, types::SignatureBytes, verify};
use ic_crypto_sha2::Sha256;
use ic_crypto_utils_threshold_sig_der::parse_threshold_sig_key_from_der;
use pocket_ic::common::rest::{BinaryBlob, BlobCompression, BlobId, RawVerifyCanisterSigArg};
use pocket_ic_server::state_api::routes::{handler_read_graph, timeout_or_default};
use pocket_ic_server::state_api::{
    routes::{http_gateway_routes, instances_routes, status, AppState, RouterExt},
    state::PocketIcApiStateBuilder,
};
use pocket_ic_server::BlobStore;
use std::collections::HashMap;
use std::fs::File;
use std::io::Write;
use std::path::PathBuf;
use std::sync::Arc;
use tokio::runtime::Runtime;
use tokio::sync::RwLock;
use tokio::time::{Duration, Instant};
use tower_http::trace::TraceLayer;
use tracing::{debug, error, info};
use tracing_appender::non_blocking::WorkerGuard;
use tracing_subscriber::filter::EnvFilter;

const TTL_SEC: u64 = 60;
// axum logs rejections from built-in extractors with the `axum::rejection`
// target, at `TRACE` level. `axum::rejection=trace` enables showing those events
const DEFAULT_LOG_LEVELS: &str = "pocket_ic_server=info,tower_http=info,axum::rejection=trace";
const LOG_DIR_PATH_ENV_NAME: &str = "POCKET_IC_LOG_DIR";
const LOG_DIR_LEVELS_ENV_NAME: &str = "POCKET_IC_LOG_DIR_LEVELS";

#[derive(Parser)]
#[clap(version = "5.0.0")]
struct Args {
    /// If you use PocketIC from the command line, you should not use this flag.
    /// Client libraries use this flag to provide a common identifier (the process ID of the test
    /// process) such that the server is only started once and the individual tests can (re-)use
    /// the same server.
    #[clap(long)]
    pid: Option<u32>,
    /// The IP address at which the PocketIC server should listen (defaults to 127.0.0.1)
    #[clap(long, short)]
    ip_addr: Option<String>,
    /// The port at which the PocketIC server should listen
    #[clap(long, short, default_value_t = 0)]
    port: u16,
    /// The file to which the PocketIC server port should be written
    #[clap(long, conflicts_with = "pid")]
    port_file: Option<PathBuf>,
    /// The file which is created by the PocketIC server once it is ready to accept HTTP connections
    #[clap(long, conflicts_with = "pid")]
    ready_file: Option<PathBuf>,
    /// The time-to-live of the PocketIC server in seconds
    #[clap(long, default_value_t = TTL_SEC)]
    ttl: u64,
}

/// Get the path of the current running binary.
fn current_binary_path() -> Option<PathBuf> {
    std::env::args().next().map(PathBuf::from)
}

fn main() {
    let current_binary_path = current_binary_path().unwrap();
    let current_binary_name = current_binary_path.file_name().unwrap().to_str().unwrap();
    if current_binary_name != "pocket-ic" && current_binary_name != "pocket-ic-server" {
        panic!("The PocketIc server binary name must be \"pocket-ic\" or \"pocket-ic-server\" (without quotes).")
    }
    // Check if `pocket-ic-server` is running in the canister sandbox mode where it waits
    // for commands from the parent process. This check has to be performed
    // before the arguments are parsed because the parent process does not pass
    // all the normally required arguments of `pocket-ic-server`.
    if std::env::args().any(|arg| arg == RUN_AS_CANISTER_SANDBOX_FLAG) {
        canister_sandbox_main();
    } else if std::env::args().any(|arg| arg == RUN_AS_SANDBOX_LAUNCHER_FLAG) {
        sandbox_launcher_main();
    } else if std::env::args().any(|arg| arg == RUN_AS_COMPILER_SANDBOX_FLAG) {
        compiler_sandbox_main();
    } else {
        let rt = tokio::runtime::Builder::new_multi_thread()
            .enable_all()
            .worker_threads(16)
            // we use the tokio rt to dispatch blocking operations in the background
            .max_blocking_threads(16)
            .build()
            .expect("Failed to create tokio runtime!");
        let runtime_arc = Arc::new(rt);
        runtime_arc.block_on(async { start(runtime_arc.clone()).await });
    }
}

async fn start(runtime: Arc<Runtime>) {
    let args = Args::parse();

    // If PocketIC was started with the `--pid` flag, create a port file to communicate the port back to
    // the parent process (e.g., the `cargo test` invocation). Other tests can then see this port file
    // and reuse the same PocketIC server.
    let use_port_file = args.pid.is_some() || args.port_file.is_some();
    let mut port_file_path = None;
    let mut port_file = None;
    let use_ready_file = args.pid.is_some() || args.ready_file.is_some();
    let mut ready_file_path = None;
    if use_port_file {
        if let Some(ref port_file) = args.port_file {
            // Clean up port file.
            let _ = std::fs::remove_file(port_file);
        }
        port_file_path = if args.port_file.is_some() {
            args.port_file
        } else {
            Some(std::env::temp_dir().join(format!("pocket_ic_{}.port", args.pid.unwrap())))
        };
        port_file = match create_file_atomically(port_file_path.clone().unwrap()) {
            Ok(f) => Some(f),
            Err(_) => {
                // A PocketIC server is already running for this PID, terminate.
                return;
            }
        };
    }
    if use_ready_file {
        if let Some(ref ready_file) = args.ready_file {
            // Clean up ready file.
            let _ = std::fs::remove_file(ready_file);
        }
        ready_file_path = if args.ready_file.is_some() {
            args.ready_file
        } else {
            Some(std::env::temp_dir().join(format!("pocket_ic_{}.ready", args.pid.unwrap())))
        };
    }

<<<<<<< HEAD
    let addr = format!("127.0.0.1:{}", args.port);
    let listener = std::net::TcpListener::bind(addr)
=======
    let ip_addr = args.ip_addr.unwrap_or("127.0.0.1".to_string());
    let addr = format!("{}:{}", ip_addr, args.port);
    let listener = tokio::net::TcpListener::bind(&addr)
        .await
>>>>>>> 4bebd6f6
        .unwrap_or_else(|_| panic!("Failed to start PocketIC server on port {}", args.port));
    let real_port = listener.local_addr().unwrap().port();

    let _guard = setup_tracing(args.pid);
    // The shared, mutable state of the PocketIC process.
    let api_state = PocketIcApiStateBuilder::default()
        .with_port(real_port)
        .build();
    // A time-to-live mechanism: Requests bump this value, and the server
    // gracefully shuts down when the value wasn't bumped for a while.
    let min_alive_until = Arc::new(RwLock::new(Instant::now()));
    let app_state = AppState {
        api_state,
        min_alive_until,
        runtime,
        blob_store: Arc::new(InMemoryBlobStore::new()),
    };

    let router = ApiRouter::new()
        //
        // Serve OpenAPI documentation.
        .route("/api.json", get(serve_api))
        //
        // Get server health.
        .directory_route("/status", get(status))
        //
        // Set a blob store entry.
        .directory_route("/blobstore", post(set_blob_store_entry))
        //
        // Get a blob store entry.
        .directory_route("/blobstore/:id", get(get_blob_store_entry))
        //
        // Verify signature.
        .directory_route("/verify_signature", post(verify_signature))
        //
        // Read state: Poll a result based on a received Started{} reply.
        .directory_route("/read_graph/:state_label/:op_id", get(handler_read_graph))
        //
        // All instance routes.
        .nest("/instances", instances_routes::<AppState>())
        // All HTTP gateway routes.
        .nest("/http_gateway", http_gateway_routes::<AppState>())
        .layer(DefaultBodyLimit::disable())
        .route_layer(middleware::from_fn_with_state(
            app_state.clone(),
            bump_last_request_timestamp,
        ))
        .with_state(app_state.clone());

    let mut api = OpenApi {
        info: Info {
            description: Some("PocketIC server API".to_string()),
            ..Info::default()
        },
        ..OpenApi::default()
    };

    let router = router
        // Generate documentation
        .finish_api(&mut api)
        // Expose documentation
        .layer(Extension(api))
        // For examples on how to customize the logging spans:
        // https://github.com/tokio-rs/axum/blob/main/examples/tracing-aka-logging/src/main.rs#L45
        .layer(TraceLayer::new_for_http())
        .into_make_service();

    let handle = Handle::new();
    let shutdown_handle = handle.clone();
    let axum_handle = handle.clone();
    // This is a safeguard against orphaning this child process.
    let port_file_path_clone = port_file_path.clone();
    let ready_file_path_clone = ready_file_path.clone();
    tokio::spawn(async move {
        loop {
            let guard = app_state.min_alive_until.read().await;
            if guard.elapsed() > Duration::from_secs(args.ttl) {
                break;
            }
            drop(guard);
            tokio::time::sleep(Duration::from_secs(1)).await;
        }

        debug!("The PocketIC server will terminate");

        shutdown_handle.shutdown();

        if use_ready_file {
            // Clean up ready file.
            let _ = std::fs::remove_file(ready_file_path_clone.unwrap());
        }
        if use_port_file {
            // Clean up port file.
            let _ = std::fs::remove_file(port_file_path_clone.unwrap());
        }
    });

    let main_task = tokio::spawn(async move {
        axum_server::from_tcp(listener)
            .handle(axum_handle)
            .serve(router)
            .await
            .unwrap();
    });

    // Wait until the PocketIC server starts listening.
    while handle.listening().await.is_none() {}

    if use_port_file {
        let _ = port_file
            .as_mut()
            .unwrap()
            .write_all(real_port.to_string().as_bytes());
        let _ = port_file.unwrap().flush();
    }
    if use_ready_file {
        // Signal that the port file can safely be read by other clients.
        let ready_file = create_file_atomically(ready_file_path.clone().unwrap());
        if ready_file.is_err() {
            error!("The .ready file already exists; please do not pass the same ready file path to multiple PocketIC server invocations!");
        }
    }

    info!("The PocketIC server is listening on port {}", real_port);

    main_task.await.unwrap();
}

async fn serve_api(Extension(api): Extension<OpenApi>) -> impl IntoApiResponse {
    Json(api)
}

// Registers a global subscriber that collects tracing events and spans.
fn setup_tracing(pid: Option<u32>) -> Option<WorkerGuard> {
    use time::format_description::well_known::Rfc3339;
    use time::OffsetDateTime;
    use tracing_subscriber::prelude::*;

    let mut layers = Vec::new();

    let default_log_filter = || {
        tracing_subscriber::EnvFilter::try_from_default_env()
            .unwrap_or_else(|_| DEFAULT_LOG_LEVELS.to_string().into())
    };

    layers.push(
        tracing_subscriber::fmt::layer()
            .with_filter(default_log_filter())
            .boxed(),
    );

    let guard = match std::env::var(LOG_DIR_PATH_ENV_NAME).map(std::path::PathBuf::from) {
        Ok(p) => {
            std::fs::create_dir_all(&p).expect("Could not create directory");
            let dt = OffsetDateTime::from(std::time::SystemTime::now());
            let ts = dt.format(&Rfc3339).unwrap().replace(':', "_");
            let logfile_suffix = match pid {
                Some(pid) => format!("{}_{}", ts, pid),
                None => format!("{}_cli", ts),
            };
            let appender = tracing_appender::rolling::never(
                &p,
                format!("pocket_ic_server_{logfile_suffix}.log"),
            );
            let (non_blocking_appender, guard) = tracing_appender::non_blocking(appender);

            let log_dir_filter: EnvFilter =
                tracing_subscriber::EnvFilter::try_from_env(LOG_DIR_LEVELS_ENV_NAME)
                    .unwrap_or_else(|_| default_log_filter());
            layers.push(
                tracing_subscriber::fmt::layer()
                    .with_writer(non_blocking_appender)
                    // disable color escape codes in files
                    .with_ansi(false)
                    .with_filter(log_dir_filter)
                    .boxed(),
            );
            Some(guard)
        }
        _ => None,
    };

    tracing_subscriber::registry().with(layers).init();

    guard
}

// Ensures atomically that this file was created freshly, and gives an error otherwise.
fn create_file_atomically<P: AsRef<std::path::Path>>(file_path: P) -> std::io::Result<File> {
    File::options()
        .read(true)
        .write(true)
        .create_new(true)
        .open(&file_path)
}

async fn bump_last_request_timestamp(
    State(AppState {
        min_alive_until, ..
    }): State<AppState>,
    headers: HeaderMap,
    request: http::Request<axum::body::Body>,
    next: Next,
) -> impl IntoApiResponse {
    // TTL should not decrease: If now + header_timeout is later
    // than the current TTL (from previous requests), reset it.
    // Otherwise, a previous request set a larger TTL and we don't
    // touch it.
    let timeout = timeout_or_default(headers).unwrap_or(Duration::from_secs(1));
    let alive_until = Instant::now().checked_add(timeout).unwrap();
    let mut min_alive_until = min_alive_until.write().await;
    if *min_alive_until < alive_until {
        *min_alive_until = alive_until;
    }
    drop(min_alive_until);
    next.run(request).await
}

async fn get_blob_store_entry(
    State(AppState { blob_store, .. }): State<AppState>,
    Path(id): Path<String>,
) -> impl IntoApiResponse {
    let hash = hex::decode(id);
    if hash.is_err() {
        return StatusCode::BAD_REQUEST.into_response();
    }

    let blob = blob_store.fetch(BlobId(hash.unwrap())).await;
    match blob {
        Some(BinaryBlob {
            compression: BlobCompression::Gzip,
            ..
        }) => (
            StatusCode::OK,
            [(axum::http::header::CONTENT_ENCODING, "gzip")],
            blob.unwrap().data,
        )
            .into_response(),
        Some(BinaryBlob {
            compression: BlobCompression::NoCompression,
            ..
        }) => (StatusCode::OK, blob.unwrap().data).into_response(),
        None => StatusCode::NOT_FOUND.into_response(),
    }
}

async fn set_blob_store_entry(
    headers: HeaderMap,
    State(AppState { blob_store, .. }): State<AppState>,
    body: axum::body::Bytes,
) -> (StatusCode, String) {
    let content_encoding = headers.get(axum::http::header::CONTENT_ENCODING);

    let blob = {
        match content_encoding {
            Some(content_encoding) => {
                let encoding_type = content_encoding.to_str();
                match encoding_type {
                    Ok("gzip") => BinaryBlob {
                        data: body.to_vec(),
                        compression: BlobCompression::Gzip,
                    },
                    _ => {
                        return (
                            StatusCode::BAD_REQUEST,
                            "Bad encoding: Only 'gzip' content encoding is supported".to_owned(),
                        );
                    }
                }
            }
            None => BinaryBlob {
                data: body.to_vec(),
                compression: BlobCompression::NoCompression,
            },
        }
    };
    let blob_id = hex::encode(blob_store.store(blob).await.0);
    (StatusCode::OK, blob_id)
}

pub async fn verify_signature(
    axum::extract::Json(RawVerifyCanisterSigArg {
        msg,
        sig,
        pubkey,
        root_pubkey,
    }): axum::extract::Json<RawVerifyCanisterSigArg>,
) -> (StatusCode, Json<Result<(), String>>) {
    match public_key_bytes_from_der(&pubkey) {
        Ok(pubkey) => match parse_threshold_sig_key_from_der(&root_pubkey) {
            Ok(root_pubkey) => match verify(&msg, SignatureBytes(sig), pubkey, &root_pubkey) {
                Ok(()) => (StatusCode::OK, Json(Ok(()))),
                Err(err) => (
                    StatusCode::NOT_ACCEPTABLE,
                    Json(Err(format!(
                        "Canister signature verification failed: {:?}",
                        err
                    ))),
                ),
            },
            Err(err) => (
                StatusCode::BAD_REQUEST,
                Json(Err(format!(
                    "Failed to parse DER encoded root public key: {:?}",
                    err
                ))),
            ),
        },
        Err(err) => (
            StatusCode::BAD_REQUEST,
            Json(Err(format!(
                "Failed to parse DER encoded public key: {:?}",
                err
            ))),
        ),
    }
}

// -------------------------------------------------------------------------------------
struct InMemoryBlobStore {
    map: RwLock<HashMap<BlobId, BinaryBlob>>,
}

impl InMemoryBlobStore {
    pub fn new() -> Self {
        InMemoryBlobStore {
            map: RwLock::new(HashMap::new()),
        }
    }
}

#[async_trait]
impl BlobStore for InMemoryBlobStore {
    async fn store(&self, blob: BinaryBlob) -> BlobId {
        let mut hasher = Sha256::new();
        hasher.write(&blob.data);
        let key = BlobId(hasher.finish().to_vec());
        let mut m = self.map.write().await;
        m.insert(key.clone(), blob);
        key
    }

    async fn fetch(&self, blob_id: BlobId) -> Option<BinaryBlob> {
        let m = self.map.read().await;
        m.get(&blob_id).cloned()
    }
}<|MERGE_RESOLUTION|>--- conflicted
+++ resolved
@@ -152,15 +152,9 @@
         };
     }
 
-<<<<<<< HEAD
-    let addr = format!("127.0.0.1:{}", args.port);
-    let listener = std::net::TcpListener::bind(addr)
-=======
     let ip_addr = args.ip_addr.unwrap_or("127.0.0.1".to_string());
     let addr = format!("{}:{}", ip_addr, args.port);
-    let listener = tokio::net::TcpListener::bind(&addr)
-        .await
->>>>>>> 4bebd6f6
+    let listener = std::net::TcpListener::bind(addr)
         .unwrap_or_else(|_| panic!("Failed to start PocketIC server on port {}", args.port));
     let real_port = listener.local_addr().unwrap().port();
 
