--- conflicted
+++ resolved
@@ -34,14 +34,9 @@
 //! The start state is a dedicated state that always exists independent of which computations have
 //! been carried out. A state which has no outcoming computations is called a leaf.
 
-<<<<<<< HEAD
 mod beta_features;
-mod external_canister_types;
-=======
-mod nonmainnet_features;
 
 pub mod external_canister_types;
->>>>>>> 7359d7a6
 pub mod pocket_ic;
 pub mod state_api;
 
