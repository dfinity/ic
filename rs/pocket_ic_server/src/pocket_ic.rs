--- conflicted
+++ resolved
@@ -938,7 +938,6 @@
         self.subnet_configs.push(subnet_config.clone());
 
         if let Some(icp_features) = self.icp_features.clone() {
-<<<<<<< HEAD
             if update_system_canisters {
                 // using `let IcpFeatures { }` with explicit field names
                 // to force an update after adding a new field to `IcpFeatures`
@@ -951,74 +950,41 @@
                     sns,
                     ii,
                 } = icp_features;
-                if registry {
+                // using `EmptyConfig { }` explicitly
+                // to force an update after adding a new field to `EmptyConfig`
+                if let Some(EmptyConfig {}) = registry {
                     self.update_registry();
                 }
-                if cycles_minting {
+                // using `EmptyConfig { }` explicitly
+                // to force an update after adding a new field to `EmptyConfig`
+                if let Some(EmptyConfig {}) = cycles_minting {
                     self.update_cmc(&subnet_kind);
                 }
-                if icp_token {
+                // using `EmptyConfig { }` explicitly
+                // to force an update after adding a new field to `EmptyConfig`
+                if let Some(EmptyConfig {}) = icp_token {
                     self.deploy_icp_token();
                 }
-                if cycles_token {
+                // using `EmptyConfig { }` explicitly
+                // to force an update after adding a new field to `EmptyConfig`
+                if let Some(EmptyConfig {}) = cycles_token {
                     self.deploy_cycles_token();
                 }
-                if nns_governance {
+                // using `EmptyConfig { }` explicitly
+                // to force an update after adding a new field to `EmptyConfig`
+                if let Some(EmptyConfig {}) = nns_governance {
                     self.deploy_nns_governance();
                 }
-                if sns {
+                // using `EmptyConfig { }` explicitly
+                // to force an update after adding a new field to `EmptyConfig`
+                if let Some(EmptyConfig {}) = sns {
                     self.deploy_sns();
                 }
-                if ii {
+                // using `EmptyConfig { }` explicitly
+                // to force an update after adding a new field to `EmptyConfig`
+                if let Some(EmptyConfig {}) = ii {
                     self.deploy_ii();
                 }
-=======
-            // using `let IcpFeatures { }` with explicit field names
-            // to force an update after adding a new field to `IcpFeatures`
-            let IcpFeatures {
-                registry,
-                cycles_minting,
-                icp_token,
-                cycles_token,
-                nns_governance,
-                sns,
-                ii,
-            } = icp_features;
-            // using `EmptyConfig { }` explicitly
-            // to force an update after adding a new field to `EmptyConfig`
-            if let Some(EmptyConfig {}) = registry {
-                self.update_registry();
-            }
-            // using `EmptyConfig { }` explicitly
-            // to force an update after adding a new field to `EmptyConfig`
-            if let Some(EmptyConfig {}) = cycles_minting {
-                self.update_cmc();
-            }
-            // using `EmptyConfig { }` explicitly
-            // to force an update after adding a new field to `EmptyConfig`
-            if let Some(EmptyConfig {}) = icp_token {
-                self.deploy_icp_token();
-            }
-            // using `EmptyConfig { }` explicitly
-            // to force an update after adding a new field to `EmptyConfig`
-            if let Some(EmptyConfig {}) = cycles_token {
-                self.deploy_cycles_token();
-            }
-            // using `EmptyConfig { }` explicitly
-            // to force an update after adding a new field to `EmptyConfig`
-            if let Some(EmptyConfig {}) = nns_governance {
-                self.deploy_nns_governance();
-            }
-            // using `EmptyConfig { }` explicitly
-            // to force an update after adding a new field to `EmptyConfig`
-            if let Some(EmptyConfig {}) = sns {
-                self.deploy_sns();
-            }
-            // using `EmptyConfig { }` explicitly
-            // to force an update after adding a new field to `EmptyConfig`
-            if let Some(EmptyConfig {}) = ii {
-                self.deploy_ii();
->>>>>>> a1c2e2e5
             }
         }
 
