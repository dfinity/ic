use crate::state_api::state::{HasStateLabel, OpOut, PocketIcError, StateLabel};
use crate::{async_trait, copy_dir, BlobStore, OpId, Operation};
use askama::Template;
use axum::{
    extract::State,
    response::{Html, IntoResponse, Response as AxumResponse},
};
use bitcoin::Network;
use candid::Decode;
use futures::future::BoxFuture;
use futures::FutureExt;
use hyper::body::Bytes;
use hyper::header::{HeaderValue, CONTENT_TYPE};
use hyper::{Method, StatusCode};
use ic_boundary::{Health, RootKey};
use ic_btc_adapter::config::{Config as BitcoinAdapterConfig, IncomingSource};
use ic_btc_adapter::start_server;
use ic_config::{
    execution_environment, flag_status::FlagStatus, http_handler, logger::Config as LoggerConfig,
    subnet_config::SubnetConfig,
};
use ic_crypto_sha2::Sha256;
use ic_http_endpoints_public::{
    call_v2, call_v3, metrics::HttpHandlerMetrics, CanisterReadStateServiceBuilder,
    IngressValidatorBuilder, QueryServiceBuilder, SubnetReadStateServiceBuilder,
};
use ic_https_outcalls_adapter::{CanisterHttp, Config as HttpsOutcallsConfig};
use ic_https_outcalls_adapter_client::CanisterHttpAdapterClientImpl;
use ic_https_outcalls_service::https_outcalls_service_server::HttpsOutcallsService;
use ic_https_outcalls_service::https_outcalls_service_server::HttpsOutcallsServiceServer;
use ic_https_outcalls_service::HttpsOutcallRequest;
use ic_https_outcalls_service::HttpsOutcallResponse;
use ic_interfaces::{crypto::BasicSigner, ingress_pool::IngressPoolThrottler};
use ic_interfaces_adapter_client::NonBlockingChannel;
use ic_interfaces_state_manager::StateReader;
use ic_logger::ReplicaLogger;
use ic_management_canister_types::{
    CanisterIdRecord, CanisterInstallMode, EcdsaCurve, EcdsaKeyId, MasterPublicKeyId,
    Method as Ic00Method, ProvisionalCreateCanisterWithCyclesArgs, SchnorrAlgorithm, SchnorrKeyId,
};
use ic_metrics::MetricsRegistry;
use ic_protobuf::registry::routing_table::v1::RoutingTable as PbRoutingTable;
use ic_registry_keys::make_routing_table_record_key;
use ic_registry_proto_data_provider::ProtoRegistryDataProvider;
use ic_registry_routing_table::{CanisterIdRange, RoutingTable, CANISTER_IDS_PER_SUBNET};
use ic_registry_subnet_type::SubnetType;
use ic_state_machine_tests::Level;
use ic_state_machine_tests::{
    finalize_registry, IngressState, IngressStatus, RejectCode, StateMachine, StateMachineBuilder,
    StateMachineConfig, StateMachineStateDir, SubmitIngressError, Time,
};
use ic_test_utilities_registry::add_subnet_list_record;
use ic_types::{
    artifact::UnvalidatedArtifactMutation,
    canister_http::{CanisterHttpReject, CanisterHttpRequestId, CanisterHttpResponseContent},
    crypto::{BasicSig, BasicSigOf, CryptoResult, Signable},
    messages::{
        CertificateDelegation, HttpCallContent, HttpRequestEnvelope, MessageId as OtherMessageId,
        QueryResponseHash, ReplicaHealthStatus, SignedIngress,
    },
    time::GENESIS,
    CanisterId, Height, NodeId, NumInstructions, PrincipalId, RegistryVersion, SubnetId,
};
use ic_validator_ingress_message::StandaloneIngressSigVerifier;
use itertools::Itertools;
use pocket_ic::common::rest::{
    self, BinaryBlob, BlobCompression, CanisterHttpHeader, CanisterHttpMethod, CanisterHttpRequest,
    CanisterHttpResponse, DtsFlag, ExtendedSubnetConfigSet, MockCanisterHttpResponse, RawAddCycles,
    RawCanisterCall, RawEffectivePrincipal, RawMessageId, RawSetStableMemory,
    SubnetInstructionConfig, SubnetKind, SubnetSpec, Topology,
};
use rand::rngs::StdRng;
use rand::Rng;
use rand::SeedableRng;
use serde::{Deserialize, Serialize};
use std::hash::Hash;
use std::str::FromStr;
use std::{
    cmp::max,
    collections::{BTreeMap, HashMap},
    fs::{remove_file, File},
    io::{BufReader, Write},
    net::SocketAddr,
    path::PathBuf,
    sync::{Arc, Mutex, RwLock},
    time::{Duration, SystemTime},
};
<<<<<<< HEAD
use tempfile::TempDir;
use tokio::{
    runtime::Runtime,
    sync::{mpsc, Mutex as TokioMutex, OnceCell},
};
=======
use tempfile::{NamedTempFile, TempDir};
use tokio::sync::Mutex as TokioMutex;
use tokio::task::JoinHandle;
use tokio::{runtime::Runtime, sync::mpsc};
>>>>>>> d9ae74c7
use tonic::transport::{Channel, Server};
use tonic::transport::{Endpoint, Uri};
use tonic::{Code, Request, Response, Status};
use tower::{
    service_fn,
    util::{BoxCloneService, ServiceExt},
};

// See build.rs
include!(concat!(env!("OUT_DIR"), "/dashboard.rs"));

/// The response type for `/api/v2` and `/api/v3` IC endpoint operations.
pub(crate) type ApiResponse = BoxFuture<'static, (u16, BTreeMap<String, Vec<u8>>, Vec<u8>)>;

/// We assume that the maximum number of subnets on the mainnet is 1024.
/// Used for generating canister ID ranges that do not appear on mainnet.
pub const MAXIMUM_NUMBER_OF_SUBNETS_ON_MAINNET: u64 = 1024;

async fn into_api_response(resp: AxumResponse) -> (u16, BTreeMap<String, Vec<u8>>, Vec<u8>) {
    (
        resp.status().into(),
        resp.headers()
            .iter()
            .map(|(name, value)| (name.as_str().to_string(), value.as_bytes().to_vec()))
            .collect(),
        axum::body::to_bytes(resp.into_body(), usize::MAX)
            .await
            .unwrap()
            .to_vec(),
    )
}

fn compute_subnet_seed(
    ranges: Vec<CanisterIdRange>,
    alloc_range: Option<CanisterIdRange>,
) -> [u8; 32] {
    let mut hasher = Sha256::new();
    hasher.write(format!("SubnetCanisterRanges({:?},{:?})", ranges, alloc_range).as_bytes());
    hasher.finish()
}

#[derive(Clone, Deserialize, Serialize)]
struct RawTopologyInternal(pub BTreeMap<String, RawSubnetConfigInternal>);

#[derive(Clone, Deserialize, Serialize)]
struct RawSubnetConfigInternal {
    pub subnet_config: SubnetConfigInternal,
    pub time: SystemTime,
}

#[derive(Clone)]
struct TopologyInternal(pub BTreeMap<[u8; 32], SubnetConfigInternal>);

#[derive(Clone, Deserialize, Serialize)]
struct SubnetConfigInternal {
    pub subnet_id: SubnetId,
    pub subnet_kind: SubnetKind,
    pub instruction_config: SubnetInstructionConfig,
    pub dts_flag: DtsFlag,
    pub ranges: Vec<CanisterIdRange>,
    pub alloc_range: Option<CanisterIdRange>,
}

pub(crate) type CanisterHttpAdapters = Arc<TokioMutex<HashMap<SubnetId, CanisterHttp>>>;

struct BitcoinAdapterParts {
    adapter: JoinHandle<()>,
    uds_path: PathBuf,
}

impl BitcoinAdapterParts {
    fn new(
        bitcoind_addr: SocketAddr,
        uds_path: PathBuf,
        log_level: Option<Level>,
        replica_logger: ReplicaLogger,
        metrics_registry: MetricsRegistry,
        runtime: Arc<Runtime>,
    ) -> Self {
        let level = match log_level.unwrap_or(Level::Warning) {
            Level::Critical => ic_config::logger::Level::Critical,
            Level::Error => ic_config::logger::Level::Error,
            Level::Warning => ic_config::logger::Level::Warning,
            Level::Info => ic_config::logger::Level::Info,
            Level::Debug => ic_config::logger::Level::Debug,
            Level::Trace => ic_config::logger::Level::Trace,
        };
        let logger_config = LoggerConfig {
            level,
            ..Default::default()
        };
        let bitcoin_adapter_config = BitcoinAdapterConfig {
            network: Network::Regtest,
            nodes: vec![bitcoind_addr],
            socks_proxy: None,
            ipv6_only: false,
            logger: logger_config,
            incoming_source: IncomingSource::Path(uds_path.clone()),
            address_limits: (1, 1),
            ..Default::default()
        };
        let adapter = tokio::spawn(async move {
            start_server(
                &replica_logger,
                &metrics_registry,
                runtime.handle(),
                bitcoin_adapter_config,
            )
        });
        BitcoinAdapterParts { adapter, uds_path }
    }
}

impl Drop for BitcoinAdapterParts {
    fn drop(&mut self) {
        self.adapter.abort();
        remove_file(self.uds_path.clone()).unwrap();
    }
}

pub struct PocketIc {
    state_dir: Option<PathBuf>,
    subnets: Arc<RwLock<BTreeMap<SubnetId, Arc<StateMachine>>>>,
    canister_http_adapters: CanisterHttpAdapters,
    routing_table: RoutingTable,
    /// Created on initialization and updated if a new subnet is created.
    topology: TopologyInternal,
    // Used for choosing a random subnet when the user does not specify
    // where a canister should be created. This value is seeded,
    // so reproducibility is maintained.
    randomness: StdRng,
    // The initial state hash used for computing the state label
    // to distinguish PocketIC instances with different initial configs.
    initial_state_hash: [u8; 32],
    // The following fields are used to create a new subnet.
    range_gen: RangeGen,
    registry_data_provider: Arc<ProtoRegistryDataProvider>,
    runtime: Arc<Runtime>,
    nonmainnet_features: bool,
    log_level: Option<Level>,
    bitcoind_addr: Option<SocketAddr>,
    _bitcoin_adapter_parts: Option<BitcoinAdapterParts>,
}

impl Drop for PocketIc {
    fn drop(&mut self) {
        let subnets = self.subnets.read().unwrap();
        if let Some(ref state_dir) = self.state_dir {
            for subnet in subnets.values() {
                subnet.checkpointed_tick();
            }
            for subnet in subnets.values() {
                subnet.await_state_hash();
            }
            let mut topology_file = File::create(state_dir.join("topology.json")).unwrap();
            let raw_topology: RawTopologyInternal = RawTopologyInternal(
                self.topology
                    .0
                    .clone()
                    .into_iter()
                    .map(|(seed, config)| {
                        let time = subnets.get(&config.subnet_id).unwrap().time();
                        (
                            hex::encode(seed),
                            RawSubnetConfigInternal {
                                subnet_config: config,
                                time,
                            },
                        )
                    })
                    .collect(),
            );
            let topology_json = serde_json::to_string(&raw_topology).unwrap();
            topology_file.write_all(topology_json.as_bytes()).unwrap();
        }
        for subnet in subnets.values() {
            subnet.drop_payload_builder();
        }
    }
}

impl PocketIc {
    pub(crate) fn canister_http_adapters(&self) -> CanisterHttpAdapters {
        self.canister_http_adapters.clone()
    }

    pub(crate) fn topology(&self) -> Topology {
        let mut topology = Topology(BTreeMap::new());
        let subnets = self.subnets.read().unwrap();
        for (subnet_seed, config) in self.topology.0.iter() {
            // What will be returned to the client:
            let subnet_config = pocket_ic::common::rest::SubnetConfig {
                subnet_kind: config.subnet_kind,
                subnet_seed: *subnet_seed,
                node_ids: subnets
                    .get(&config.subnet_id)
                    .unwrap()
                    .nodes
                    .iter()
                    .map(|n| n.node_id.get().0.into())
                    .collect(),
                canister_ranges: config.ranges.iter().map(from_range).collect(),
                instruction_config: config.instruction_config.clone(),
            };
            topology
                .0
                .insert(config.subnet_id.get().into(), subnet_config);
        }
        topology
    }

    fn create_state_machine_state_dir(
        state_dir: &Option<PathBuf>,
        subnet_seed: &[u8; 32],
    ) -> Box<dyn StateMachineStateDir> {
        if let Some(ref state_dir) = state_dir {
            Box::new(state_dir.join(hex::encode(subnet_seed)))
        } else {
            Box::new(TempDir::new().unwrap())
        }
    }

    fn state_machine_builder(
        state_machine_state_dir: Box<dyn StateMachineStateDir>,
        runtime: Arc<Runtime>,
        subnet_kind: SubnetKind,
        subnet_seed: [u8; 32],
        instruction_config: SubnetInstructionConfig,
        registry_data_provider: Arc<ProtoRegistryDataProvider>,
        time: SystemTime,
        nonmainnet_features: bool,
        log_level: Option<Level>,
        bitcoin_adapter_uds_path: Option<PathBuf>,
    ) -> StateMachineBuilder {
        let subnet_type = conv_type(subnet_kind);
        let subnet_size = subnet_size(subnet_kind);
        let mut subnet_config = SubnetConfig::new(subnet_type);
        let mut hypervisor_config = if nonmainnet_features {
            ic_starter::hypervisor_config(true)
        } else {
            execution_environment::Config::default()
        };
        if let SubnetInstructionConfig::Benchmarking = instruction_config {
            let instruction_limit = NumInstructions::new(99_999_999_999_999);
            if instruction_limit > subnet_config.scheduler_config.max_instructions_per_round {
                subnet_config.scheduler_config.max_instructions_per_round = instruction_limit;
            }
            subnet_config.scheduler_config.max_instructions_per_message = instruction_limit;
            subnet_config
                .scheduler_config
                .max_instructions_per_message_without_dts = instruction_limit;
            hypervisor_config.max_query_call_graph_instructions = instruction_limit;
        }
        // bound PocketIc resource consumption
        hypervisor_config.embedders_config.min_sandbox_count = 0;
        hypervisor_config.embedders_config.max_sandbox_count = 64;
        hypervisor_config.embedders_config.max_sandbox_idle_time = Duration::from_secs(30);
        // shorter query stats epoch length for faster query stats aggregation
        hypervisor_config.query_stats_epoch_length = 60;
        // enable canister debug prints
        hypervisor_config
            .embedders_config
            .feature_flags
            .rate_limiting_of_debug_prints = FlagStatus::Disabled;
        let state_machine_config = StateMachineConfig::new(subnet_config, hypervisor_config);
        let t = time
            .duration_since(SystemTime::UNIX_EPOCH)
            .unwrap()
            .as_nanos() as u64;
        let time = Time::from_nanos_since_unix_epoch(t);
        StateMachineBuilder::new()
            .with_runtime(runtime)
            .with_config(Some(state_machine_config))
            .with_subnet_seed(subnet_seed)
            .with_subnet_size(subnet_size.try_into().unwrap())
            .with_subnet_type(subnet_type)
            .with_time(time)
            .with_state_machine_state_dir(state_machine_state_dir)
            .with_registry_data_provider(registry_data_provider.clone())
            .with_log_level(log_level)
            .with_bitcoin_testnet_uds_path(bitcoin_adapter_uds_path)
    }

    pub(crate) fn new(
        runtime: Arc<Runtime>,
        subnet_configs: ExtendedSubnetConfigSet,
        state_dir: Option<PathBuf>,
        nonmainnet_features: bool,
        log_level: Option<Level>,
        bitcoind_addr: Option<SocketAddr>,
    ) -> Self {
        let mut range_gen = RangeGen::new();
        let mut routing_table = RoutingTable::new();
        let mut nns_subnet_id = subnet_configs.nns.as_ref().and_then(|x| {
            x.get_subnet_id()
                .map(|y| SubnetId::new(PrincipalId(y.into())))
        });

        let topology: Option<RawTopologyInternal> = if let Some(ref state_dir) = state_dir {
            let topology_file_path = state_dir.join("topology.json");
            File::open(topology_file_path).ok().map(|file| {
                let reader = BufReader::new(file);
                serde_json::from_reader(reader).unwrap()
            })
        } else {
            None
        };

        let subnet_config_info: Vec<SubnetConfigInfo> = if let Some(topology) = topology {
            topology
                .0
                .into_iter()
                .map(|(subnet_seed, config)| SubnetConfigInfo {
                    state_machine_state_dir: Box::new(
                        state_dir.as_ref().unwrap().join(subnet_seed.clone()),
                    ),
                    subnet_id: Some(config.subnet_config.subnet_id),
                    ranges: config.subnet_config.ranges,
                    alloc_range: config.subnet_config.alloc_range,
                    subnet_kind: config.subnet_config.subnet_kind,
                    subnet_seed: hex::decode(subnet_seed).unwrap().try_into().unwrap(),
                    instruction_config: config.subnet_config.instruction_config,
                    dts_flag: config.subnet_config.dts_flag,
                    time: config.time,
                })
                .collect()
        } else {
            let fixed_range_subnets = subnet_configs.get_named();
            let flexible_subnets = {
                let sys = subnet_configs.system.iter().map(|spec| {
                    (
                        SubnetKind::System,
                        spec.get_state_path(),
                        spec.get_subnet_id(),
                        spec.get_instruction_config(),
                        spec.get_dts_flag(),
                    )
                });
                let app = subnet_configs.application.iter().map(|spec| {
                    (
                        SubnetKind::Application,
                        spec.get_state_path(),
                        spec.get_subnet_id(),
                        spec.get_instruction_config(),
                        spec.get_dts_flag(),
                    )
                });
                let verified_app = subnet_configs.verified_application.iter().map(|spec| {
                    (
                        SubnetKind::VerifiedApplication,
                        spec.get_state_path(),
                        spec.get_subnet_id(),
                        spec.get_instruction_config(),
                        spec.get_dts_flag(),
                    )
                });
                sys.chain(app).chain(verified_app)
            };

            let mut subnet_config_info: Vec<SubnetConfigInfo> = vec![];

            let ii_subnet_split = subnet_configs.ii.is_some();

            for (subnet_kind, subnet_state_dir, subnet_id, instruction_config, dts_flag) in
                fixed_range_subnets.into_iter().chain(flexible_subnets)
            {
                let RangeConfig {
                    canister_id_ranges: ranges,
                    canister_allocation_range: alloc_range,
                } = get_range_config(subnet_kind, &mut range_gen, ii_subnet_split);

                let subnet_seed = compute_subnet_seed(ranges.clone(), alloc_range);

                let state_machine_state_dir =
                    Self::create_state_machine_state_dir(&state_dir, &subnet_seed);

                if let Some(subnet_state_dir) = subnet_state_dir {
                    copy_dir(subnet_state_dir, state_machine_state_dir.path())
                        .expect("Failed to copy state directory");
                }

                subnet_config_info.push(SubnetConfigInfo {
                    state_machine_state_dir,
                    subnet_id: subnet_id.map(|raw| SubnetId::new(PrincipalId(raw.into()))),
                    ranges,
                    alloc_range,
                    subnet_kind,
                    subnet_seed,
                    instruction_config,
                    dts_flag,
                    time: GENESIS.into(),
                });
            }

            subnet_config_info
        };

        let registry_data_provider = Arc::new(ProtoRegistryDataProvider::new());
        let subnets: Arc<RwLock<BTreeMap<SubnetId, Arc<StateMachine>>>> =
            Arc::new(RwLock::new(BTreeMap::new()));
        let mut topology = TopologyInternal(BTreeMap::new());

        let mut _bitcoin_adapter_parts = None;

        // Create all StateMachines and the topology from the subnet config infos.
        for SubnetConfigInfo {
            state_machine_state_dir,
            subnet_id,
            ranges,
            alloc_range,
            subnet_kind,
            subnet_seed,
            instruction_config,
            dts_flag,
            time,
        } in subnet_config_info.into_iter()
        {
            let bitcoin_adapter_uds_path =
                if matches!(subnet_kind, SubnetKind::Bitcoin) && bitcoind_addr.is_some() {
                    Some(NamedTempFile::new().unwrap().into_temp_path().to_path_buf())
                } else {
                    None
                };

            let mut builder = Self::state_machine_builder(
                state_machine_state_dir,
                runtime.clone(),
                subnet_kind,
                subnet_seed,
                instruction_config.clone(),
                registry_data_provider.clone(),
                time,
                nonmainnet_features,
                log_level,
                bitcoin_adapter_uds_path.clone(),
            );

            if let DtsFlag::Disabled = dts_flag {
                builder = builder.no_dts();
            };

            if subnet_kind == SubnetKind::NNS {
                builder = builder.with_root_subnet_config();
            }

            if let Some(subnet_id) = subnet_id {
                builder = builder.with_subnet_id(subnet_id);
            }

            if subnet_kind == SubnetKind::II || subnet_kind == SubnetKind::Fiduciary {
                for algorithm in [SchnorrAlgorithm::Bip340Secp256k1, SchnorrAlgorithm::Ed25519] {
                    for name in ["key_1", "test_key_1", "dfx_test_key"] {
                        let key_id = SchnorrKeyId {
                            algorithm,
                            name: name.to_string(),
                        };
                        builder = builder.with_idkg_key(MasterPublicKeyId::Schnorr(key_id));
                    }
                }

                for name in ["key_1", "test_key_1", "dfx_test_key"] {
                    let key_id = EcdsaKeyId {
                        curve: EcdsaCurve::Secp256k1,
                        name: name.to_string(),
                    };
                    builder = builder.with_idkg_key(MasterPublicKeyId::Ecdsa(key_id));
                }
            }

            let sm = builder.build_with_subnets(subnets.clone());

            if let Some(bitcoin_adapter_uds_path) = bitcoin_adapter_uds_path {
                _bitcoin_adapter_parts = Some(BitcoinAdapterParts::new(
                    bitcoind_addr.unwrap(),
                    bitcoin_adapter_uds_path,
                    log_level,
                    sm.replica_logger.clone(),
                    sm.metrics_registry.clone(),
                    runtime.clone(),
                ));
            }

            let subnet_id = sm.get_subnet_id();

            // Store the actual NNS subnet ID if none was provided by the client.
            if let (SubnetKind::NNS, None) = (subnet_kind, nns_subnet_id) {
                nns_subnet_id = Some(subnet_id);
            };

            // Insert ranges and allocation range into routing table
            for range in &ranges {
                routing_table.insert(*range, subnet_id).unwrap();
            }
            if let Some(alloc_range) = alloc_range {
                routing_table.insert(alloc_range, subnet_id).unwrap();
            }

            let subnet_config_internal = SubnetConfigInternal {
                subnet_id,
                subnet_kind,
                instruction_config,
                ranges,
                alloc_range,
                dts_flag,
            };
            topology.0.insert(subnet_seed, subnet_config_internal);
        }

        // Finalize registry with subnet IDs that are only available now that we created
        // all the StateMachines.
        let subnet_list = topology.0.values().map(|config| config.subnet_id).collect();
        finalize_registry(
            nns_subnet_id.unwrap_or(topology.0.values().next().unwrap().subnet_id),
            routing_table.clone(),
            subnet_list,
            registry_data_provider.clone(),
        );

        for subnet in subnets.read().unwrap().values() {
            // Reload registry on the state machines to make sure
            // all the state machines have a consistent view of the registry.
            subnet.reload_registry();
        }

        // Update the registry file on disk.
        if let Some(ref state_dir) = state_dir {
            let registry_proto_path = PathBuf::from(state_dir).join("registry.proto");
            registry_data_provider.write_to_file(registry_proto_path);
        }

        // Sync the time on the subnets (if only the NNS subnet is loaded
        // from a snapshot, then its time might diverge).
        // Since time must be monotone, we pick the maximum time.
        let mut max_time = GENESIS;
        for subnet in subnets.read().unwrap().values() {
            max_time = max(max_time, subnet.get_state_time());
        }
        for subnet in subnets.read().unwrap().values() {
            subnet.set_time(max_time.into());
        }

        // We execute a round on every subnet to make sure it has a state to certify.
        for subnet in subnets.read().unwrap().values() {
            subnet.execute_round();
        }

        let mut hasher = Sha256::new();
        let subnet_configs_string = format!("{:?}", subnet_configs);
        hasher.write(subnet_configs_string.as_bytes());
        let initial_state_hash = compute_state_label(
            &hasher.finish(),
            subnets.read().unwrap().values().cloned().collect(),
        )
        .0;

        let canister_http_adapters = Arc::new(TokioMutex::new(
            subnets
                .read()
                .unwrap()
                .iter()
                .map(|(subnet_id, sm)| {
                    (
                        *subnet_id,
                        new_canister_http_adapter(sm.replica_logger.clone(), &sm.metrics_registry),
                    )
                })
                .collect(),
        ));

        Self {
            state_dir,
            subnets,
            canister_http_adapters,
            routing_table,
            topology,
            randomness: StdRng::seed_from_u64(42),
            initial_state_hash,
            range_gen,
            registry_data_provider,
            runtime,
            nonmainnet_features,
            log_level,
            bitcoind_addr,
            _bitcoin_adapter_parts,
        }
    }

    fn try_route_canister(&self, canister_id: CanisterId) -> Option<Arc<StateMachine>> {
        let subnet_id = self.routing_table.route(canister_id.into());
        subnet_id.map(|subnet_id| self.get_subnet_with_id(subnet_id).unwrap())
    }

    fn any_subnet(&self) -> Arc<StateMachine> {
        self.subnets
            .read()
            .unwrap()
            .values()
            .next()
            .unwrap()
            .clone()
    }

    fn random_subnet(&mut self) -> Arc<StateMachine> {
        // A new canister should be created on an app subnet by default.
        // If there are no app subnets, fall back to system subnets.
        // If there are none of these, install it on any subnet.
        let random_app_subnet = self.get_random_subnet_of_type(rest::SubnetKind::Application);
        if let Some(subnet) = random_app_subnet {
            return subnet;
        }
        let random_verified_app_subnet =
            self.get_random_subnet_of_type(rest::SubnetKind::VerifiedApplication);
        if let Some(subnet) = random_verified_app_subnet {
            return subnet;
        }
        let random_system_subnet = self.get_random_subnet_of_type(rest::SubnetKind::System);
        if let Some(subnet) = random_system_subnet {
            return subnet;
        }
        // If there are no application or system subnets, return any subnet.
        self.any_subnet()
    }

    fn nns_subnet(&self) -> Option<Arc<StateMachine>> {
        self.topology().get_nns().map(|nns_subnet_id| {
            self.get_subnet_with_id(PrincipalId(nns_subnet_id).into())
                .unwrap()
        })
    }

    fn get_subnet_with_id(&self, subnet_id: SubnetId) -> Option<Arc<StateMachine>> {
        self.subnets
            .read()
            .expect("Failed to get read lock on subnets")
            .get(&subnet_id)
            .cloned()
    }

    fn get_random_subnet_of_type(
        &mut self,
        subnet_type: rest::SubnetKind,
    ) -> Option<Arc<StateMachine>> {
        let topology = self.topology();
        let subnets = topology
            .0
            .iter()
            .filter(|(_, config)| config.subnet_kind == subnet_type)
            .collect_vec();
        if !subnets.is_empty() {
            let n = subnets.len();
            let index = self.randomness.gen_range(0..n);
            let (subnet_principal, _) = subnets[index];
            let subnet_id = SubnetId::new(PrincipalId(*subnet_principal));
            self.get_subnet_with_id(subnet_id)
        } else {
            None
        }
    }

    fn get_nns_delegation_for_subnet(&self, subnet_id: SubnetId) -> Option<CertificateDelegation> {
        let nns_subnet = match self.nns_subnet() {
            Some(nns_subnet) => nns_subnet,
            None => {
                return None;
            }
        };
        if nns_subnet.get_subnet_id() == subnet_id {
            None
        } else {
            nns_subnet.get_delegation_for_subnet(subnet_id).ok()
        }
    }
}

impl Default for PocketIc {
    fn default() -> Self {
        Self::new(
            Runtime::new().unwrap().into(),
            ExtendedSubnetConfigSet {
                application: vec![SubnetSpec::default()],
                ..Default::default()
            },
            None,
            false,
            None,
            None,
        )
    }
}

fn compute_state_label(
    initial_state_hash: &[u8; 32],
    subnets: Vec<Arc<StateMachine>>,
) -> StateLabel {
    let mut hasher = Sha256::new();
    hasher.write(initial_state_hash);
    for subnet in subnets {
        let subnet_state_hash = subnet
            .state_manager
            .latest_state_certification_hash()
            .map(|(_, h)| h.0)
            .unwrap_or_else(|| [0u8; 32].to_vec());
        let nanos = systemtime_to_unix_epoch_nanos(subnet.time());
        hasher.write(&subnet_state_hash[..]);
        hasher.write(&nanos.to_be_bytes());
    }
    StateLabel(hasher.finish())
}

impl HasStateLabel for PocketIc {
    fn get_state_label(&self) -> StateLabel {
        compute_state_label(
            &self.initial_state_hash,
            self.subnets.read().unwrap().values().cloned().collect(),
        )
    }
}

fn conv_type(inp: rest::SubnetKind) -> SubnetType {
    use rest::SubnetKind::*;
    match inp {
        Application | Fiduciary | SNS => SubnetType::Application,
        Bitcoin | II | NNS | System => SubnetType::System,
        VerifiedApplication => SubnetType::VerifiedApplication,
    }
}

fn subnet_size(subnet: SubnetKind) -> u64 {
    use rest::SubnetKind::*;
    match subnet {
        Application => 13,
        VerifiedApplication => 13,
        Fiduciary => 28,
        SNS => 34,
        Bitcoin => 13,
        II => 28,
        NNS => 40,
        System => 13,
    }
}

fn from_range(range: &CanisterIdRange) -> rest::CanisterIdRange {
    let CanisterIdRange { start, end } = range;
    let start = start.get().0.into();
    let end = end.get().0.into();
    rest::CanisterIdRange { start, end }
}

fn subnet_kind_canister_range(subnet_kind: SubnetKind) -> Option<Vec<CanisterIdRange>> {
    use rest::SubnetKind::*;
    match subnet_kind {
        Application | VerifiedApplication | System => None,
        NNS => Some(vec![
            gen_range("rwlgt-iiaaa-aaaaa-aaaaa-cai", "renrk-eyaaa-aaaaa-aaada-cai"),
            gen_range("qoctq-giaaa-aaaaa-aaaea-cai", "n5n4y-3aaaa-aaaaa-p777q-cai"),
        ]),
        II => Some(vec![
            gen_range("rdmx6-jaaaa-aaaaa-aaadq-cai", "rdmx6-jaaaa-aaaaa-aaadq-cai"),
            gen_range("uc7f6-kaaaa-aaaaq-qaaaa-cai", "ijz7v-ziaaa-aaaaq-7777q-cai"),
        ]),
        Bitcoin => Some(vec![gen_range(
            "g3wsl-eqaaa-aaaan-aaaaa-cai",
            "2qqia-xyaaa-aaaan-p777q-cai",
        )]),
        Fiduciary => Some(vec![gen_range(
            "mf7xa-laaaa-aaaar-qaaaa-cai",
            "qoznl-yiaaa-aaaar-7777q-cai",
        )]),
        SNS => Some(vec![gen_range(
            "ybpmr-kqaaa-aaaaq-aaaaa-cai",
            "ekjw2-zyaaa-aaaaq-p777q-cai",
        )]),
    }
}

fn subnet_kind_from_canister_id(canister_id: CanisterId) -> SubnetKind {
    use rest::SubnetKind::*;
    for subnet_kind in [NNS, II, Bitcoin, Fiduciary, SNS] {
        if let Some(ranges) = subnet_kind_canister_range(subnet_kind) {
            if ranges.iter().any(|r| r.contains(&canister_id)) {
                return subnet_kind;
            }
        }
    }
    Application
}

fn get_range_config(
    subnet_kind: rest::SubnetKind,
    range_gen: &mut RangeGen,
    ii_subnet_split: bool,
) -> RangeConfig {
    use rest::SubnetKind::*;
    if matches!(subnet_kind, NNS) && !ii_subnet_split {
        let range = gen_range("rwlgt-iiaaa-aaaaa-aaaaa-cai", "n5n4y-3aaaa-aaaaa-p777q-cai");
        let canister_id_ranges = vec![range];
        let canister_allocation_range = Some(range_gen.next_range());
        RangeConfig {
            canister_id_ranges,
            canister_allocation_range,
        }
    } else {
        let (canister_id_ranges, canister_allocation_range) =
            match subnet_kind_canister_range(subnet_kind) {
                Some(ranges) => (ranges, Some(range_gen.next_range())),
                None => (vec![range_gen.next_range()], None),
            };
        RangeConfig {
            canister_id_ranges,
            canister_allocation_range,
        }
    }
}

/// A stateful helper for finding available canister ranges.
#[derive(Default)]
struct RangeGen {
    range_offset: u64,
}

impl RangeGen {
    pub fn new() -> Self {
        Default::default()
    }

    /// Returns the next canister id range from the top
    pub fn next_range(&mut self) -> CanisterIdRange {
        let offset = (u64::MAX / CANISTER_IDS_PER_SUBNET) - 1 - self.range_offset;
        self.range_offset += 1;
        let start = offset * CANISTER_IDS_PER_SUBNET;
        let end = ((offset + 1) * CANISTER_IDS_PER_SUBNET) - 1;
        CanisterIdRange {
            start: CanisterId::from_u64(start),
            end: CanisterId::from_u64(end),
        }
    }
}

fn gen_range(start: &str, end: &str) -> CanisterIdRange {
    CanisterIdRange {
        start: CanisterId::from_str(start).unwrap(),
        end: CanisterId::from_str(end).unwrap(),
    }
}

struct RangeConfig {
    /// Ranges for manual allocation where the user provides a canister_id.
    pub canister_id_ranges: Vec<CanisterIdRange>,
    /// Range for automatic allocation: The management canister chooses
    /// a canister_id from this range.
    pub canister_allocation_range: Option<CanisterIdRange>,
}

/// Internal struct used during initialization.
struct SubnetConfigInfo {
    pub state_machine_state_dir: Box<dyn StateMachineStateDir>,
    pub subnet_id: Option<SubnetId>,
    pub ranges: Vec<CanisterIdRange>,
    pub alloc_range: Option<CanisterIdRange>,
    pub subnet_kind: SubnetKind,
    pub subnet_seed: [u8; 32],
    pub instruction_config: SubnetInstructionConfig,
    pub dts_flag: DtsFlag,
    pub time: SystemTime,
}

// ---------------------------------------------------------------------------------------- //
// Operations on PocketIc

// When raw (rest) types are cast to operations, errors can occur.
#[derive(Clone, Debug, Deserialize, Serialize)]
pub struct ConversionError {
    message: String,
}

#[derive(Clone, Debug)]
pub struct SetTime {
    pub time: Time,
}

impl Operation for SetTime {
    fn compute(&self, pic: &mut PocketIc) -> OpOut {
        // Sets the time on all subnets.
        for subnet in pic.subnets.read().unwrap().values() {
            subnet.set_time(self.time.into());
        }
        OpOut::NoOutput
    }

    fn id(&self) -> OpId {
        OpId(format!("set_time_{}", self.time))
    }
}

#[derive(Copy, Clone, Debug)]
pub struct GetTopology;

impl Operation for GetTopology {
    fn compute(&self, pic: &mut PocketIc) -> OpOut {
        OpOut::Topology(pic.topology().clone())
    }

    fn id(&self) -> OpId {
        OpId("get_topology".into())
    }
}

#[derive(Copy, Clone, Debug)]
pub struct GetTime;

impl Operation for GetTime {
    fn compute(&self, pic: &mut PocketIc) -> OpOut {
        // Time is kept in sync across subnets, so one can take any subnet.
        let nanos = systemtime_to_unix_epoch_nanos(pic.any_subnet().time());
        OpOut::Time(nanos)
    }

    fn id(&self) -> OpId {
        OpId("get_time".into())
    }
}

#[derive(Copy, Clone, Debug)]
pub struct GetCanisterHttp;

fn http_method_from(
    http_method: &ic_types::canister_http::CanisterHttpMethod,
) -> CanisterHttpMethod {
    match http_method {
        ic_types::canister_http::CanisterHttpMethod::GET => CanisterHttpMethod::GET,
        ic_types::canister_http::CanisterHttpMethod::POST => CanisterHttpMethod::POST,
        ic_types::canister_http::CanisterHttpMethod::HEAD => CanisterHttpMethod::HEAD,
    }
}

fn http_header_from(
    http_header: &ic_types::canister_http::CanisterHttpHeader,
) -> CanisterHttpHeader {
    CanisterHttpHeader {
        name: http_header.name.clone(),
        value: http_header.value.clone(),
    }
}

fn get_canister_http_requests(pic: &PocketIc) -> Vec<CanisterHttpRequest> {
    let mut canister_http = vec![];
    for subnet in pic.subnets.read().unwrap().values() {
        let mut cur: Vec<_> = subnet
            .canister_http_request_contexts()
            .into_iter()
            .map(|(id, c)| CanisterHttpRequest {
                subnet_id: subnet.get_subnet_id().get().0,
                request_id: id.get(),
                http_method: http_method_from(&c.http_method),
                url: c.url,
                headers: c.headers.iter().map(http_header_from).collect(),
                body: c.body.unwrap_or_default(),
                max_response_bytes: c.max_response_bytes.map(|b| b.get()),
            })
            .collect();
        canister_http.append(&mut cur);
    }
    canister_http
}

impl Operation for GetCanisterHttp {
    fn compute(&self, pic: &mut PocketIc) -> OpOut {
        let canister_http_requests = get_canister_http_requests(pic);
        OpOut::CanisterHttp(canister_http_requests)
    }

    fn id(&self) -> OpId {
        OpId("get_canister_http".into())
    }
}

// START COPY from rs/https_outcalls/client/src/client.rs

#[derive(Clone)]
pub struct SingleResponseAdapter {
    response: Result<HttpsOutcallResponse, (Code, String)>,
}

impl SingleResponseAdapter {
    fn new(response: Result<HttpsOutcallResponse, (Code, String)>) -> Self {
        Self { response }
    }
}

#[tonic::async_trait]
impl HttpsOutcallsService for SingleResponseAdapter {
    async fn https_outcall(
        &self,
        _request: Request<HttpsOutcallRequest>,
    ) -> Result<Response<HttpsOutcallResponse>, Status> {
        match self.response.clone() {
            Ok(resp) => Ok(Response::new(resp)),
            Err((code, msg)) => Err(Status::new(code, msg)),
        }
    }
}

async fn setup_adapter_mock(
    adapter_response: Result<HttpsOutcallResponse, (Code, String)>,
) -> Channel {
    let (client, server) = tokio::io::duplex(1024);
    let mock_adapter = SingleResponseAdapter::new(adapter_response);
    tokio::spawn(async move {
        Server::builder()
            .add_service(HttpsOutcallsServiceServer::new(mock_adapter))
            .serve_with_incoming(futures::stream::iter(vec![Ok::<_, std::io::Error>(server)]))
            .await
    });

    let mut client = Some(client);
    Endpoint::try_from("http://[::]:50051")
        .unwrap()
        .connect_with_connector(service_fn(move |_: Uri| {
            let client = client.take();

            async move {
                if let Some(client) = client {
                    Ok(client)
                } else {
                    Err(std::io::Error::new(
                        std::io::ErrorKind::Other,
                        "Client already taken",
                    ))
                }
            }
        }))
        .await
        .unwrap()
}

// END COPY

fn process_mock_canister_https_response(
    pic: &PocketIc,
    mock_canister_http_response: &MockCanisterHttpResponse,
) -> OpOut {
    let subnet_id =
        ic_types::SubnetId::new(ic_types::PrincipalId(mock_canister_http_response.subnet_id));
    let Some(subnet) = pic.get_subnet_with_id(subnet_id) else {
        return OpOut::Error(PocketIcError::SubnetNotFound(
            mock_canister_http_response.subnet_id,
        ));
    };
    let canister_http_request_id =
        CanisterHttpRequestId::from(mock_canister_http_response.request_id);
    let contexts = subnet.canister_http_request_contexts();
    let Some(context) = contexts.get(&canister_http_request_id) else {
        return OpOut::Error(PocketIcError::InvalidCanisterHttpRequestId((
            subnet_id,
            canister_http_request_id,
        )));
    };
    let timeout = context.time + Duration::from_secs(5 * 60);
    let canister_id = context.request.sender;
    let delegation = if let Some(d) = pic.get_nns_delegation_for_subnet(subnet.get_subnet_id()) {
        Arc::new(OnceCell::new_with(Some(d)))
    } else {
        Arc::new(OnceCell::new())
    };
    let response_to_content = |response: &CanisterHttpResponse| match response {
        CanisterHttpResponse::CanisterHttpReply(reply) => {
            let grpc_channel = pic
                .runtime
                .block_on(setup_adapter_mock(Ok(HttpsOutcallResponse {
                    status: reply.status.into(),
                    headers: reply
                        .headers
                        .iter()
                        .map(|h| ic_https_outcalls_service::HttpHeader {
                            name: h.name.clone(),
                            value: h.value.clone(),
                        })
                        .collect(),
                    content: reply.body.clone(),
                })));
            let query_handler = subnet.query_handler.clone();
            let query_handler = BoxCloneService::new(service_fn(move |arg| {
                let query_handler = query_handler.clone();
                async {
                    let r = query_handler
                        .oneshot(arg)
                        .await
                        .expect("Inner service should be alive. I hope.");
                    Ok(r)
                }
            }));
            let mut client = CanisterHttpAdapterClientImpl::new(
                pic.runtime.handle().clone(),
                grpc_channel,
                query_handler.clone(),
                1,
                MetricsRegistry::new(),
                subnet.get_subnet_type(),
                delegation.clone(),
            );
            client
                .send(ic_types::canister_http::CanisterHttpRequest {
                    timeout,
                    id: canister_http_request_id,
                    context: context.clone(),
                })
                .unwrap();
            let response = loop {
                match client.try_receive() {
                    Err(_) => std::thread::sleep(Duration::from_millis(10)),
                    Ok(r) => {
                        break r;
                    }
                }
            };
            response.content
        }
        CanisterHttpResponse::CanisterHttpReject(reject) => {
            CanisterHttpResponseContent::Reject(CanisterHttpReject {
                reject_code: RejectCode::try_from(reject.reject_code).unwrap(),
                message: reject.message.clone(),
            })
        }
    };
    let content = response_to_content(&mock_canister_http_response.response);
    let mut contents: Vec<_> = if !mock_canister_http_response.additional_responses.is_empty() {
        mock_canister_http_response
            .additional_responses
            .iter()
            .map(response_to_content)
            .collect()
    } else {
        vec![content.clone(); subnet.nodes.len() - 1]
    };
    contents.push(content);
    if contents.len() != subnet.nodes.len() {
        return OpOut::Error(PocketIcError::InvalidMockCanisterHttpResponses((
            contents.len(),
            subnet.nodes.len(),
        )));
    }
    subnet.mock_canister_http_response(
        mock_canister_http_response.request_id,
        timeout,
        canister_id,
        contents,
    );
    OpOut::NoOutput
}

#[derive(Clone, Debug)]
pub struct MockCanisterHttp {
    pub mock_canister_http_response: MockCanisterHttpResponse,
}

impl Operation for MockCanisterHttp {
    fn compute(&self, pic: &mut PocketIc) -> OpOut {
        process_mock_canister_https_response(pic, &self.mock_canister_http_response)
    }

    fn id(&self) -> OpId {
        OpId(format!(
            "mock_canister_http({:?})",
            self.mock_canister_http_response
        ))
    }
}

#[derive(Copy, Clone, Debug)]
pub struct PubKey {
    pub subnet_id: SubnetId,
}

impl Operation for PubKey {
    fn compute(&self, pic: &mut PocketIc) -> OpOut {
        let subnet = pic.get_subnet_with_id(self.subnet_id);
        match subnet {
            Some(subnet) => OpOut::Bytes(subnet.root_key_der()),
            None => OpOut::Error(PocketIcError::SubnetNotFound(self.subnet_id.get().0)),
        }
    }

    fn id(&self) -> OpId {
        OpId(format!("root_key_{}", self.subnet_id))
    }
}

#[derive(Copy, Clone, Debug)]
pub struct Tick;

impl Operation for Tick {
    fn compute(&self, pic: &mut PocketIc) -> OpOut {
        for subnet in pic.subnets.read().unwrap().values() {
            subnet.execute_round();
        }
        OpOut::NoOutput
    }

    fn id(&self) -> OpId {
        OpId("tick".to_string())
    }
}

#[derive(Copy, Clone, Debug)]
pub struct AdvanceTimeAndTick(pub Duration);

impl Operation for AdvanceTimeAndTick {
    fn compute(&self, pic: &mut PocketIc) -> OpOut {
        for subnet in pic.subnets.read().unwrap().values() {
            subnet.advance_time(self.0);
            subnet.execute_round();
        }
        OpOut::NoOutput
    }

    fn id(&self) -> OpId {
        OpId(format!("advance_time_and_tick({:?})", self.0))
    }
}

#[derive(Clone, Debug)]
pub struct SubmitIngressMessage(pub CanisterCall);

impl Operation for SubmitIngressMessage {
    fn compute(&self, pic: &mut PocketIc) -> OpOut {
        let canister_call = self.0.clone();
        let subnet = route_call(pic, canister_call);
        match subnet {
            Ok(subnet) => {
                match subnet.submit_ingress_as(
                    self.0.sender,
                    self.0.canister_id,
                    self.0.method.clone(),
                    self.0.payload.clone(),
                ) {
                    Err(SubmitIngressError::HttpError(e)) => {
                        eprintln!("Failed to submit ingress message: {}", e);
                        OpOut::Error(PocketIcError::BadIngressMessage(e))
                    }
                    Err(SubmitIngressError::UserError(e)) => {
                        eprintln!("Failed to submit ingress message: {:?}", e);
                        Err::<ic_state_machine_tests::WasmResult, ic_state_machine_tests::UserError>(e).into()
                    }
                    Ok(msg_id) => OpOut::MessageId((
                        EffectivePrincipal::SubnetId(subnet.get_subnet_id()),
                        msg_id.as_bytes().to_vec(),
                    )),
                }
            }
            Err(e) => OpOut::Error(PocketIcError::BadIngressMessage(e)),
        }
    }

    fn id(&self) -> OpId {
        let call_id = self.0.id();
        OpId(format!("submit_update_{}", call_id.0))
    }
}

#[derive(Clone, Debug)]
pub struct MessageId {
    effective_principal: EffectivePrincipal,
    msg_id: OtherMessageId,
}

impl TryFrom<RawMessageId> for MessageId {
    type Error = ConversionError;
    fn try_from(
        RawMessageId {
            effective_principal,
            message_id,
        }: RawMessageId,
    ) -> Result<Self, Self::Error> {
        let effective_principal = effective_principal.try_into()?;
        let msg_id = match OtherMessageId::try_from(message_id.as_slice()) {
            Ok(msg_id) => msg_id,
            Err(_) => {
                return Err(ConversionError {
                    message: "Bad message id".to_string(),
                })
            }
        };
        Ok(MessageId {
            effective_principal,
            msg_id,
        })
    }
}

#[derive(Clone, Debug)]
pub struct AwaitIngressMessage(pub MessageId);

impl Operation for AwaitIngressMessage {
    fn compute(&self, pic: &mut PocketIc) -> OpOut {
        let subnet = route(pic, self.0.effective_principal.clone(), false);
        match subnet {
            Ok(subnet) => {
                // Now, we execute on all subnets until we have the result
                let max_rounds = 100;
                for _i in 0..max_rounds {
                    match subnet.ingress_status(&self.0.msg_id) {
                        IngressStatus::Known {
                            state: IngressState::Completed(result),
                            ..
                        } => return Ok(result).into(),
                        IngressStatus::Known {
                            state: IngressState::Failed(error),
                            ..
                        } => {
                            return Err::<
                                ic_state_machine_tests::WasmResult,
                                ic_state_machine_tests::UserError,
                            >(error)
                            .into()
                        }
                        _ => {}
                    }
                    for subnet_ in pic.subnets.read().unwrap().values() {
                        subnet_.execute_round();
                    }
                }
                OpOut::Error(PocketIcError::BadIngressMessage(format!(
                    "Failed to answer to ingress {} after {} rounds.",
                    self.0.msg_id, max_rounds
                )))
            }
            Err(e) => OpOut::Error(PocketIcError::BadIngressMessage(e)),
        }
    }

    fn id(&self) -> OpId {
        OpId(format!("await_update_{}", self.0.msg_id))
    }
}

#[derive(Clone, Debug)]
pub struct ExecuteIngressMessage(pub CanisterCall);

impl Operation for ExecuteIngressMessage {
    fn compute(&self, pic: &mut PocketIc) -> OpOut {
        let canister_call = self.0.clone();
        let subnet = route_call(pic, canister_call);
        match subnet {
            Ok(subnet) => {
                match subnet.submit_ingress_as(
                    self.0.sender,
                    self.0.canister_id,
                    self.0.method.clone(),
                    self.0.payload.clone(),
                ) {
                    Err(SubmitIngressError::HttpError(e)) => {
                        eprintln!("Failed to submit ingress message: {}", e);
                        OpOut::Error(PocketIcError::BadIngressMessage(e))
                    }
                    Err(SubmitIngressError::UserError(e)) => {
                        eprintln!("Failed to submit ingress message: {:?}", e);
                        Err::<ic_state_machine_tests::WasmResult, ic_state_machine_tests::UserError>(e).into()
                    }
                    Ok(msg_id) => {
                        // Now, we execute on all subnets until we have the result
                        let max_rounds = 100;
                        for _i in 0..max_rounds {
                            for subnet_ in pic.subnets.read().unwrap().values() {
                                subnet_.execute_round();
                            }
                            match subnet.ingress_status(&msg_id) {
                                IngressStatus::Known {
                                    state: IngressState::Completed(result),
                                    ..
                                } => return Ok(result).into(),
                                IngressStatus::Known {
                                    state: IngressState::Failed(error),
                                    ..
                                } => {
                                    return Err::<
                                        ic_state_machine_tests::WasmResult,
                                        ic_state_machine_tests::UserError,
                                    >(error)
                                    .into()
                                }
                                _ => {}
                            }
                        }
                        OpOut::Error(PocketIcError::BadIngressMessage(format!(
                            "Failed to answer to ingress {} after {} rounds.",
                            msg_id, max_rounds
                        )))
                    }
                }
            }
            Err(e) => OpOut::Error(PocketIcError::BadIngressMessage(e)),
        }
    }

    fn id(&self) -> OpId {
        let call_id = self.0.id();
        OpId(format!("canister_update_{}", call_id.0))
    }
}

pub struct Query(pub CanisterCall);

impl Operation for Query {
    fn compute(&self, pic: &mut PocketIc) -> OpOut {
        let canister_call = self.0.clone();
        let subnet = route_call(pic, canister_call);
        match subnet {
            Ok(subnet) => {
                let delegation = pic.get_nns_delegation_for_subnet(subnet.get_subnet_id());
                subnet
                    .query_as_with_delegation(
                        self.0.sender,
                        self.0.canister_id,
                        self.0.method.clone(),
                        self.0.payload.clone(),
                        delegation,
                    )
                    .into()
            }
            Err(e) => OpOut::Error(PocketIcError::BadIngressMessage(e)),
        }
    }

    fn id(&self) -> OpId {
        let call_id = self.0.id();
        OpId(format!("canister_query_{}", call_id.0))
    }
}

pub struct DashboardRequest {}

impl Operation for DashboardRequest {
    fn compute(&self, pic: &mut PocketIc) -> OpOut {
        let subnets = pic.subnets.read().unwrap();

        // All PocketIC subnets have the same height and thus we fetch the height from an arbitrary subnet.
        let arbitrary_subnet = subnets.values().next().unwrap();
        let height = arbitrary_subnet.state_manager.latest_state_height();

        let states: Vec<_> = subnets
            .values()
            .map(|subnet| {
                (
                    subnet.state_manager.get_latest_state(),
                    subnet.get_subnet_id(),
                )
            })
            .collect();
        let canisters = states
            .iter()
            .map(|(state, subnet_id)| {
                state
                    .get_ref()
                    .canisters_iter()
                    .map(|c| (c, *subnet_id))
                    .collect::<Vec<_>>()
            })
            .concat();

        let dashboard = Dashboard {
            height,
            canisters: &canisters,
        };

        let resp = match dashboard.render() {
            Ok(content) => Html(content).into_response(),
            Err(e) => (
                StatusCode::INTERNAL_SERVER_ERROR,
                format!("Internal error: {}", e),
            )
                .into_response(),
        };

        let fut: ApiResponse = Box::pin(into_api_response(resp));
        OpOut::RawResponse(fut.shared())
    }

    fn retry_if_busy(&self) -> bool {
        true
    }

    fn id(&self) -> OpId {
        OpId("dashboard".to_string())
    }
}

pub struct StatusRequest {
    pub bytes: Bytes,
}

struct PocketHealth;

#[async_trait]
impl Health for PocketHealth {
    async fn health(&self) -> ReplicaHealthStatus {
        ReplicaHealthStatus::Healthy
    }
}

struct PocketRootKey(pub Option<Vec<u8>>);

#[async_trait]
impl RootKey for PocketRootKey {
    async fn root_key(&self) -> Option<Vec<u8>> {
        self.0.clone()
    }
}

// START COPY from rs/boundary_node/ic_boundary/src/routes.rs
// TODO: reshare once ic_boundary upgrades to axum 0.7.

const IC_API_VERSION: &str = "0.18.0";
// Clippy complains that these are interior-mutable.
// We don't mutate them, so silence it.
// https://rust-lang.github.io/rust-clippy/master/index.html#/declare_interior_mutable_const
#[allow(clippy::declare_interior_mutable_const)]
const CONTENT_TYPE_CBOR: HeaderValue = HeaderValue::from_static("application/cbor");

pub async fn status(
    State((rk, h)): State<(Arc<dyn RootKey>, Arc<dyn Health>)>,
) -> impl IntoResponse {
    use ic_types::messages::HttpStatusResponse;

    let health = h.health().await;

    let status = HttpStatusResponse {
        ic_api_version: IC_API_VERSION.to_string(),
        root_key: rk.root_key().await.map(|x| x.into()),
        impl_version: None,
        impl_hash: None,
        replica_health_status: Some(health),
        certified_height: None,
    };

    // Serialize to CBOR
    let mut ser = serde_cbor::Serializer::new(Vec::new());
    // These should not really fail, better to panic if something in serde changes which would cause them to fail
    ser.self_describe().unwrap();
    status.serialize(&mut ser).unwrap();
    let cbor = ser.into_inner();

    // Construct response and inject health status for middleware
    let mut response = cbor.into_response();
    response.extensions_mut().insert(health);
    response
        .headers_mut()
        .insert(CONTENT_TYPE, CONTENT_TYPE_CBOR);

    response
}

// END COPY

impl Operation for StatusRequest {
    fn compute(&self, pic: &mut PocketIc) -> OpOut {
        let root_key_bytes = pic.nns_subnet().map(|nns_subnet| nns_subnet.root_key_der());
        let root_key = PocketRootKey(root_key_bytes);

        let resp = pic
            .runtime
            .block_on(async { status(State((Arc::new(root_key), Arc::new(PocketHealth)))).await })
            .into_response();

        let fut: ApiResponse = Box::pin(into_api_response(resp));
        OpOut::RawResponse(fut.shared())
    }

    fn retry_if_busy(&self) -> bool {
        true
    }

    fn id(&self) -> OpId {
        let mut hasher = Sha256::new();
        self.bytes.hash(&mut hasher);
        let hash = Digest(hasher.finish());
        OpId(format!("status({})", hash,))
    }
}

pub enum CallRequestVersion {
    V2,
    V3,
}

pub struct CallRequest {
    pub effective_canister_id: CanisterId,
    pub bytes: Bytes,
    pub version: CallRequestVersion,
}

#[derive(Clone)]
struct PocketIngressPoolThrottler;

impl IngressPoolThrottler for PocketIngressPoolThrottler {
    fn exceeds_threshold(&self) -> bool {
        false
    }
}

impl Operation for CallRequest {
    fn compute(&self, pic: &mut PocketIc) -> OpOut {
        let is_provisional_create_canister =
            match serde_cbor::from_slice::<HttpRequestEnvelope<HttpCallContent>>(&self.bytes) {
                Ok(envelope) => {
                    let HttpCallContent::Call { update: payload } = envelope.content;
                    payload.canister_id.0 == PrincipalId::default().to_vec()
                        && Ic00Method::from_str(&payload.method_name)
                            == Ok(Ic00Method::ProvisionalCreateCanisterWithCycles)
                }
                Err(_) => false,
            };
        let subnet = route(
            pic,
            EffectivePrincipal::CanisterId(self.effective_canister_id),
            is_provisional_create_canister,
        );
        match subnet {
            Err(e) => OpOut::Error(PocketIcError::RequestRoutingError(e)),
            Ok(subnet) => {
                let node = &subnet.nodes[0];
                #[allow(clippy::disallowed_methods)]
                let (s, mut r) =
                    mpsc::unbounded_channel::<UnvalidatedArtifactMutation<SignedIngress>>();
                let ingress_filter = subnet.ingress_filter.clone();

                let ingress_validator = IngressValidatorBuilder::builder(
                    subnet.replica_logger.clone(),
                    node.node_id,
                    subnet.get_subnet_id(),
                    subnet.registry_client.clone(),
                    Arc::new(StandaloneIngressSigVerifier),
                    Arc::new(Mutex::new(BoxCloneService::new(service_fn(move |arg| {
                        let ingress_filter = ingress_filter.clone();
                        async {
                            let r = ingress_filter
                                .oneshot(arg)
                                .await
                                .expect("Inner service should be alive. I hope.");
                            Ok(r)
                        }
                    })))),
                    Arc::new(RwLock::new(PocketIngressPoolThrottler)),
                    s,
                )
                .build();

                // Task that waits for call service to submit the ingress message, and
                // forwards it to the state machine. The task will automatically terminate
                // once it submits an ingress message received from the call service to the
                // `StateMachine`, or if the call service is dropped (in which case `r.recv().await` returns `None`).
                let subnet_clone = subnet.clone();
                let ingress_proxy_task = pic.runtime.spawn(async move {
                    if let Some(UnvalidatedArtifactMutation::Insert((msg, _node_id))) =
                        r.recv().await
                    {
                        subnet_clone.push_signed_ingress(msg);
                    }
                });

                let svc = match self.version {
                    CallRequestVersion::V2 => call_v2::new_service(ingress_validator),
                    CallRequestVersion::V3 => {
                        let delegation = if let Some(d) =
                            pic.get_nns_delegation_for_subnet(subnet.get_subnet_id())
                        {
                            Arc::new(OnceCell::new_with(Some(d)))
                        } else {
                            Arc::new(OnceCell::new())
                        };
                        let metrics_registry = MetricsRegistry::new();
                        let metrics = HttpHandlerMetrics::new(&metrics_registry);

                        call_v3::new_service(
                            ingress_validator,
                            subnet.ingress_watcher_handle.clone(),
                            metrics,
                            http_handler::Config::default()
                                .ingress_message_certificate_timeout_seconds,
                            delegation,
                            subnet.state_manager.clone(),
                        )
                    }
                };

                let api_version = match self.version {
                    CallRequestVersion::V2 => "v2",
                    CallRequestVersion::V3 => "v3",
                };

                let request = axum::http::Request::builder()
                    .method(Method::POST)
                    .header(CONTENT_TYPE, CONTENT_TYPE_CBOR)
                    .uri(format!(
                        "/api/{}/canister/{}/call",
                        api_version,
                        PrincipalId(self.effective_canister_id.get().into())
                    ))
                    .body(self.bytes.clone().into())
                    .unwrap();

                let fut: ApiResponse = Box::pin(async {
                    let resp = svc.oneshot(request).await.unwrap();
                    into_api_response(resp).await
                });
                let api_resp = fut.shared();
                let service_task = pic.runtime.spawn(api_resp.clone());

                // For the sake of determinism, we need to wait until one of
                // `service_task` or `ingress_proxy_task` terminates:
                // then all the state modifications have been performed
                // and we can return from the operation.
                while !service_task.is_finished() && !ingress_proxy_task.is_finished() {}

                OpOut::RawResponse(api_resp)
            }
        }
    }

    fn retry_if_busy(&self) -> bool {
        true
    }

    fn id(&self) -> OpId {
        let mut hasher = Sha256::new();
        self.bytes.hash(&mut hasher);
        let hash = Digest(hasher.finish());
        OpId(format!("call({},{})", self.effective_canister_id, hash,))
    }
}

pub struct QueryRequest {
    pub effective_canister_id: CanisterId,
    pub bytes: Bytes,
}

#[derive(Clone)]
struct PocketNodeSigner(pub ic_crypto_ed25519::PrivateKey);

impl BasicSigner<QueryResponseHash> for PocketNodeSigner {
    fn sign_basic(
        &self,
        message: &QueryResponseHash,
        _signer: NodeId,
        _registry_version: RegistryVersion,
    ) -> CryptoResult<BasicSigOf<QueryResponseHash>> {
        Ok(BasicSigOf::new(BasicSig(
            self.0.sign_message(&message.as_signed_bytes()).to_vec(),
        )))
    }
}

impl Operation for QueryRequest {
    fn compute(&self, pic: &mut PocketIc) -> OpOut {
        let subnet = route(
            pic,
            EffectivePrincipal::CanisterId(self.effective_canister_id),
            false,
        );
        match subnet {
            Err(e) => OpOut::Error(PocketIcError::RequestRoutingError(e)),
            Ok(subnet) => {
                let delegation = pic.get_nns_delegation_for_subnet(subnet.get_subnet_id());
                let node = &subnet.nodes[0];
                subnet.certify_latest_state();
                let query_handler = subnet.query_handler.clone();
                let svc = QueryServiceBuilder::builder(
                    subnet.replica_logger.clone(),
                    node.node_id,
                    Arc::new(PocketNodeSigner(node.node_signing_key.clone())),
                    subnet.registry_client.clone(),
                    Arc::new(StandaloneIngressSigVerifier),
                    Arc::new(OnceCell::new_with(delegation)),
                    BoxCloneService::new(service_fn(move |arg| {
                        let query_handler = query_handler.clone();
                        async {
                            let r = query_handler
                                .oneshot(arg)
                                .await
                                .expect("Inner service should be alive. I hope.");
                            Ok(r)
                        }
                    })),
                )
                .build_service();

                let request = axum::http::Request::builder()
                    .method(Method::POST)
                    .header(CONTENT_TYPE, CONTENT_TYPE_CBOR)
                    .uri(format!(
                        "/api/v2/canister/{}/query",
                        PrincipalId(self.effective_canister_id.get().into())
                    ))
                    .body(self.bytes.clone().into())
                    .unwrap();
                let resp = pic.runtime.block_on(svc.oneshot(request)).unwrap();

                let fut: ApiResponse = Box::pin(into_api_response(resp));
                OpOut::RawResponse(fut.shared())
            }
        }
    }

    fn retry_if_busy(&self) -> bool {
        true
    }

    fn id(&self) -> OpId {
        let mut hasher = Sha256::new();
        self.bytes.hash(&mut hasher);
        let hash = Digest(hasher.finish());
        OpId(format!("query({},{})", self.effective_canister_id, hash,))
    }
}

#[derive(Debug)]
pub struct CanisterReadStateRequest {
    pub effective_canister_id: CanisterId,
    pub bytes: Bytes,
}

impl Operation for CanisterReadStateRequest {
    fn compute(&self, pic: &mut PocketIc) -> OpOut {
        match route(
            pic,
            EffectivePrincipal::CanisterId(self.effective_canister_id),
            false,
        ) {
            Err(e) => OpOut::Error(PocketIcError::RequestRoutingError(e)),
            Ok(subnet) => {
                let delegation = pic.get_nns_delegation_for_subnet(subnet.get_subnet_id());
                subnet.certify_latest_state();
                let svc = CanisterReadStateServiceBuilder::builder(
                    subnet.replica_logger.clone(),
                    subnet.state_manager.clone(),
                    subnet.registry_client.clone(),
                    Arc::new(StandaloneIngressSigVerifier),
                    Arc::new(OnceCell::new_with(delegation)),
                )
                .build_service();

                let request = axum::http::Request::builder()
                    .method(Method::POST)
                    .header(CONTENT_TYPE, CONTENT_TYPE_CBOR)
                    .uri(format!(
                        "/api/v2/canister/{}/read_state",
                        PrincipalId(self.effective_canister_id.get().into())
                    ))
                    .body(self.bytes.clone().into())
                    .unwrap();
                let resp = pic.runtime.block_on(svc.oneshot(request)).unwrap();

                let fut: ApiResponse = Box::pin(into_api_response(resp));
                OpOut::RawResponse(fut.shared())
            }
        }
    }

    fn retry_if_busy(&self) -> bool {
        true
    }

    fn id(&self) -> OpId {
        let mut hasher = Sha256::new();
        self.bytes.hash(&mut hasher);
        let hash = Digest(hasher.finish());
        OpId(format!(
            "canister_read_state({},{})",
            self.effective_canister_id, hash,
        ))
    }
}

#[derive(Debug)]
pub struct SubnetReadStateRequest {
    pub subnet_id: SubnetId,
    pub bytes: Bytes,
}

impl Operation for SubnetReadStateRequest {
    fn compute(&self, pic: &mut PocketIc) -> OpOut {
        match route(pic, EffectivePrincipal::SubnetId(self.subnet_id), false) {
            Err(e) => OpOut::Error(PocketIcError::RequestRoutingError(e)),
            Ok(subnet) => {
                let delegation = pic.get_nns_delegation_for_subnet(subnet.get_subnet_id());
                subnet.certify_latest_state();
                let svc = SubnetReadStateServiceBuilder::builder(
                    Arc::new(OnceCell::new_with(delegation)),
                    subnet.state_manager.clone(),
                )
                .build_service();

                let request = axum::http::Request::builder()
                    .method(Method::POST)
                    .header(CONTENT_TYPE, CONTENT_TYPE_CBOR)
                    .uri(format!(
                        "/api/v2/subnet/{}/read_state",
                        PrincipalId(self.subnet_id.get().into())
                    ))
                    .body(self.bytes.clone().into())
                    .unwrap();
                let resp = pic.runtime.block_on(svc.oneshot(request)).unwrap();

                let fut: ApiResponse = Box::pin(into_api_response(resp));
                OpOut::RawResponse(fut.shared())
            }
        }
    }

    fn retry_if_busy(&self) -> bool {
        true
    }

    fn id(&self) -> OpId {
        let mut hasher = Sha256::new();
        self.bytes.hash(&mut hasher);
        let hash = Digest(hasher.finish());
        OpId(format!("subnet_read_state({},{})", self.subnet_id, hash,))
    }
}

#[derive(Clone, Eq, PartialEq, Ord, PartialOrd, Debug, Deserialize, Serialize)]
pub enum EffectivePrincipal {
    None,
    SubnetId(SubnetId),
    CanisterId(CanisterId),
}

impl TryFrom<RawEffectivePrincipal> for EffectivePrincipal {
    type Error = ConversionError;
    fn try_from(effective_principal: RawEffectivePrincipal) -> Result<Self, Self::Error> {
        match effective_principal {
            RawEffectivePrincipal::SubnetId(subnet_id) => {
                let sid = PrincipalId::try_from(subnet_id);
                match sid {
                    Ok(sid) => Ok(EffectivePrincipal::SubnetId(SubnetId::new(sid))),
                    Err(_) => Err(ConversionError {
                        message: "Bad subnet id".to_string(),
                    }),
                }
            }
            RawEffectivePrincipal::CanisterId(canister_id) => {
                match CanisterId::try_from(canister_id) {
                    Ok(canister_id) => Ok(EffectivePrincipal::CanisterId(canister_id)),
                    Err(_) => Err(ConversionError {
                        message: "Bad effective canister id".to_string(),
                    }),
                }
            }
            RawEffectivePrincipal::None => Ok(EffectivePrincipal::None),
        }
    }
}

impl From<EffectivePrincipal> for RawEffectivePrincipal {
    fn from(effective_principal: EffectivePrincipal) -> Self {
        match effective_principal {
            EffectivePrincipal::None => RawEffectivePrincipal::None,
            EffectivePrincipal::CanisterId(canister_id) => {
                RawEffectivePrincipal::CanisterId(canister_id.get().to_vec())
            }
            EffectivePrincipal::SubnetId(subnet_id) => {
                RawEffectivePrincipal::SubnetId(subnet_id.get().to_vec())
            }
        }
    }
}

#[derive(Clone, Debug)]
pub struct CanisterCall {
    pub effective_principal: EffectivePrincipal,
    pub sender: PrincipalId,
    pub canister_id: CanisterId,
    pub method: String,
    pub payload: Vec<u8>,
}

impl TryFrom<RawCanisterCall> for CanisterCall {
    type Error = ConversionError;
    fn try_from(
        RawCanisterCall {
            sender,
            canister_id,
            method,
            payload,
            effective_principal,
        }: RawCanisterCall,
    ) -> Result<Self, Self::Error> {
        let effective_principal = effective_principal.try_into()?;
        let sender = match PrincipalId::try_from(sender) {
            Ok(sender) => sender,
            Err(_) => {
                return Err(ConversionError {
                    message: "Bad sender principal".to_string(),
                })
            }
        };
        let canister_id = match CanisterId::try_from(canister_id) {
            Ok(canister_id) => canister_id,
            Err(_) => {
                return Err(ConversionError {
                    message: "Bad canister id".to_string(),
                })
            }
        };

        Ok(CanisterCall {
            effective_principal,
            sender,
            canister_id,
            method,
            payload,
        })
    }
}

impl CanisterCall {
    fn id(&self) -> OpId {
        let mut hasher = Sha256::new();
        hasher.write(&self.payload);
        let hash = Digest(hasher.finish());
        OpId(format!(
            "call({:?},{},{},{},{})",
            self.effective_principal, self.sender, self.canister_id, self.method, hash
        ))
    }
}

#[derive(Clone, Eq, PartialEq, Debug)]
pub struct SetStableMemory {
    pub canister_id: CanisterId,
    pub data: Vec<u8>,
}

impl SetStableMemory {
    pub async fn from_store(
        raw: RawSetStableMemory,
        store: Arc<dyn BlobStore>,
    ) -> Result<Self, ConversionError> {
        if let Ok(canister_id) = CanisterId::try_from(raw.canister_id) {
            if let Some(BinaryBlob { data, compression }) = store.fetch(raw.blob_id).await {
                if let Some(data) = decompress(data, compression) {
                    Ok(SetStableMemory { canister_id, data })
                } else {
                    Err(ConversionError {
                        message: "Decompression failed".to_string(),
                    })
                }
            } else {
                Err(ConversionError {
                    message: "Bad blob id".to_string(),
                })
            }
        } else {
            Err(ConversionError {
                message: "Bad canister id".to_string(),
            })
        }
    }
}

fn decompress(data: Vec<u8>, compression: BlobCompression) -> Option<Vec<u8>> {
    use std::io::Read;
    match compression {
        BlobCompression::Gzip => {
            let mut decoder = flate2::read::GzDecoder::new(&data[..]);
            let mut out = Vec::new();
            let result = decoder.read_to_end(&mut out);
            if result.is_err() {
                return None;
            }
            Some(out)
        }
        BlobCompression::NoCompression => Some(data),
    }
}

impl Operation for SetStableMemory {
    fn compute(&self, pocket_ic: &mut PocketIc) -> OpOut {
        pocket_ic
            .try_route_canister(self.canister_id)
            .unwrap()
            .set_stable_memory(self.canister_id, &self.data);
        OpOut::NoOutput
    }

    fn id(&self) -> OpId {
        // TODO: consider tupling the hash with the data everywhere,
        // from the sender up to here. so the blobstore can be lazier,
        // we _can_ check for consistency, but we don't _have to_ re-
        // calculate it here.
        let mut hasher = Sha256::new();
        hasher.write(&self.data);
        let hash = Digest(hasher.finish());
        OpId(format!("set_stable_memory({}_{})", self.canister_id, hash))
    }
}

#[derive(Clone, Eq, PartialEq, Debug)]
pub struct GetStableMemory {
    pub canister_id: CanisterId,
}

impl Operation for GetStableMemory {
    fn compute(&self, pocket_ic: &mut PocketIc) -> OpOut {
        OpOut::StableMemBytes(
            pocket_ic
                .try_route_canister(self.canister_id)
                .unwrap()
                .stable_memory(self.canister_id),
        )
    }

    fn id(&self) -> OpId {
        OpId(format!("get_stable_memory({})", self.canister_id))
    }
}

#[derive(Clone, Debug)]
pub struct GetCyclesBalance {
    pub canister_id: CanisterId,
}

impl Operation for GetCyclesBalance {
    fn compute(&self, pic: &mut PocketIc) -> OpOut {
        let result = pic
            .try_route_canister(self.canister_id)
            .unwrap()
            .cycle_balance(self.canister_id);
        OpOut::Cycles(result)
    }

    fn id(&self) -> OpId {
        OpId(format!("get_cycles_balance({})", self.canister_id))
    }
}

#[derive(Clone, Debug)]
pub struct GetSubnet {
    pub canister_id: CanisterId,
}

impl Operation for GetSubnet {
    fn compute(&self, pic: &mut PocketIc) -> OpOut {
        let sm = pic.try_route_canister(self.canister_id);
        match sm {
            Some(sm) => {
                if sm.canister_exists(self.canister_id) {
                    OpOut::MaybeSubnetId(Some(sm.get_subnet_id()))
                } else {
                    OpOut::MaybeSubnetId(None)
                }
            }
            None => OpOut::MaybeSubnetId(None),
        }
    }

    fn id(&self) -> OpId {
        OpId(format!("get_subnet({})", self.canister_id))
    }
}

/// Add cycles to a given canister.
///
/// # Panics
///
/// Panics if the canister does not exist.
#[derive(Clone, Debug)]
pub struct AddCycles {
    canister_id: CanisterId,
    amount: u128,
}

impl TryFrom<RawAddCycles> for AddCycles {
    type Error = ConversionError;
    fn try_from(
        RawAddCycles {
            canister_id,
            amount,
        }: RawAddCycles,
    ) -> Result<Self, Self::Error> {
        match CanisterId::try_from(canister_id) {
            Ok(canister_id) => Ok(AddCycles {
                canister_id,
                amount,
            }),
            Err(_) => Err(ConversionError {
                message: "Bad canister id".to_string(),
            }),
        }
    }
}

impl Operation for AddCycles {
    fn compute(&self, pic: &mut PocketIc) -> OpOut {
        let result = pic
            .try_route_canister(self.canister_id)
            .unwrap()
            .add_cycles(self.canister_id, self.amount);
        OpOut::Cycles(result)
    }

    fn id(&self) -> OpId {
        OpId(format!("add_cycles({},{})", self.canister_id, self.amount))
    }
}

struct Digest([u8; 32]);

impl std::fmt::Debug for Digest {
    fn fmt(&self, f: &mut std::fmt::Formatter<'_>) -> std::fmt::Result {
        write!(f, "Digest(")?;
        self.0.iter().try_for_each(|b| write!(f, "{:02X}", b))?;
        write!(f, ")")
    }
}

impl std::fmt::Display for Digest {
    fn fmt(&self, f: &mut std::fmt::Formatter<'_>) -> std::fmt::Result {
        write!(f, "{:?}", self)
    }
}

// TODO: deprecate this as an Op; implement it as a client library convenience function

/// A convenience method that installs the given wasm module at the given canister id. The first
/// controller of the given canister is set as the sender. If the canister has no controller set,
/// the anynmous user is used.
pub struct InstallCanisterAsController {
    pub canister_id: CanisterId,
    pub mode: CanisterInstallMode,
    pub module: Vec<u8>,
    pub payload: Vec<u8>,
}

impl Operation for InstallCanisterAsController {
    fn compute(&self, pic: &mut PocketIc) -> OpOut {
        pic.try_route_canister(self.canister_id)
            .unwrap()
            .install_wasm_in_mode(
                self.canister_id,
                self.mode,
                self.module.clone(),
                self.payload.clone(),
            )
            .into()
    }

    fn id(&self) -> OpId {
        OpId("".into())
    }
}

// ================================================================================================================= //
// Helpers

fn route(
    pic: &mut PocketIc,
    effective_principal: EffectivePrincipal,
    is_provisional_create_canister: bool,
) -> Result<Arc<StateMachine>, String> {
    match effective_principal {
        EffectivePrincipal::SubnetId(subnet_id) => pic
            .get_subnet_with_id(subnet_id)
            .ok_or(format!("Subnet with ID {subnet_id} not found")),
        EffectivePrincipal::CanisterId(canister_id) => match pic.try_route_canister(canister_id) {
            Some(subnet) => Ok(subnet),
            None => {
                // Canisters created via `provisional_create_canister_with_cycles` with the management canister ID as the effective canister ID
                // are created on an arbitrary subnet.
                if is_provisional_create_canister && canister_id == CanisterId::ic_00() {
                    Ok(pic.random_subnet())
                } else if is_provisional_create_canister {
                    // We retrieve the PocketIC instace time (consistent across all subnets) from one subnet.
                    let time = pic.subnets.read().unwrap().values().next().unwrap().time();
                    // We create a new subnet with the IC mainnet configuration containing the effective canister ID.
                    // NNS and II subnets cannot be created at this point though because NNS is the root subnet
                    // and both NNS and II subnets on the IC mainnet do not have a single canister range
                    // (the PocketIC instance must be created with those subnets if applicable).
                    let subnet_kind = subnet_kind_from_canister_id(canister_id);
                    if matches!(subnet_kind, SubnetKind::NNS)
                        || matches!(subnet_kind, SubnetKind::II)
                    {
                        return Err(format!("The effective canister ID {canister_id} belongs to the NNS or II subnet on the IC mainnet for which PocketIC provides a `SubnetKind`: please set up your PocketIC instance with a subnet of that `SubnetKind`."));
                    }
                    let instruction_config = SubnetInstructionConfig::Production;
                    let dts_flag = DtsFlag::Enabled;
                    // The binary representation of canister IDs on the IC mainnet consists of exactly 10 bytes.
                    let canister_id_slice: &[u8] = canister_id.as_ref();
                    if canister_id_slice.len() != 10 {
                        return Err(format!("The binary representation {} of effective canister ID {canister_id} should consist of 10 bytes.", hex::encode(canister_id_slice)));
                    }
                    // The first 8 bytes of the binary representation of a canister ID on the IC mainnet represent:
                    // - the sequence number of the canister's subnet on the IC mainnet (all but the last 20 bits);
                    // - the sequence number of the canister within its subnet (the last 20 bits).
                    let canister_id_u64: u64 =
                        u64::from_be_bytes(canister_id_slice[..8].try_into().unwrap());
                    if (canister_id_u64 >> 20) >= MAXIMUM_NUMBER_OF_SUBNETS_ON_MAINNET {
                        return Err(format!("The effective canister ID {canister_id} does not belong to an existing subnet and it is not a mainnet canister ID."));
                    }
                    // Hence, we derive the canister range of the canister ID on the IC mainnet by masking in/out the last 20 bits.
                    // This works for all IC mainnet subnets that have not been split.
                    let range = CanisterIdRange {
                        start: CanisterId::from_u64(canister_id_u64 & 0xFFFFFFFFFFF00000),
                        end: CanisterId::from_u64(canister_id_u64 | 0xFFFFF),
                    };
                    // The canister allocation range must be disjoint from the canister ranges on the IC mainnet
                    // and all existing canister ranges within the PocketIC instance and thus we use
                    // `RangeGen::next_range()` to produce such a canister range.
                    let canister_allocation_range = pic.range_gen.next_range();
                    // Compute the subnet seed.
                    let subnet_seed =
                        compute_subnet_seed(vec![range], Some(canister_allocation_range));
                    // If applicable, we create a new UDS path for the bitcoin adapter.
                    let bitcoin_adapter_uds_path = if matches!(subnet_kind, SubnetKind::Bitcoin)
                        && pic.bitcoind_addr.is_some()
                    {
                        Some(NamedTempFile::new().unwrap().into_temp_path().to_path_buf())
                    } else {
                        None
                    };
                    // We build the `StateMachine` of the new subnet.
                    let builder = PocketIc::state_machine_builder(
                        PocketIc::create_state_machine_state_dir(&pic.state_dir, &subnet_seed),
                        pic.runtime.clone(),
                        subnet_kind,
                        subnet_seed,
                        instruction_config.clone(),
                        pic.registry_data_provider.clone(),
                        time,
                        pic.nonmainnet_features,
                        pic.log_level,
                        bitcoin_adapter_uds_path.clone(),
                    );
                    let sm = builder.build_with_subnets(pic.subnets.clone());
                    // If applicable, we start a new bitcoin adapter.
                    if let Some(bitcoin_adapter_uds_path) = bitcoin_adapter_uds_path {
                        pic._bitcoin_adapter_parts = Some(BitcoinAdapterParts::new(
                            pic.bitcoind_addr.unwrap(),
                            bitcoin_adapter_uds_path,
                            pic.log_level,
                            sm.replica_logger.clone(),
                            sm.metrics_registry.clone(),
                            pic.runtime.clone(),
                        ));
                    }
                    // We insert the new subnet into the routing table.
                    let subnet_id = sm.get_subnet_id();
                    pic.routing_table.insert(range, subnet_id).unwrap();
                    pic.routing_table
                        .insert(canister_allocation_range, subnet_id)
                        .unwrap();
                    // We insert the new subnet into the topology.
                    let subnet_config_internal = SubnetConfigInternal {
                        subnet_id,
                        subnet_kind,
                        instruction_config,
                        ranges: vec![range],
                        alloc_range: Some(canister_allocation_range),
                        dts_flag,
                    };
                    pic.topology.0.insert(subnet_seed, subnet_config_internal);
                    // We update the registry by creating a new registry version
                    // and inserting new records at that new registry version.
                    let registry_version = pic.registry_data_provider.latest_version();
                    let pb_routing_table = PbRoutingTable::from(pic.routing_table.clone());
                    pic.registry_data_provider
                        .add(
                            &make_routing_table_record_key(),
                            registry_version,
                            Some(pb_routing_table),
                        )
                        .unwrap();
                    let subnet_list = pic
                        .topology()
                        .0
                        .keys()
                        .map(|p| PrincipalId(*p).into())
                        .collect();
                    add_subnet_list_record(
                        &pic.registry_data_provider,
                        registry_version.get(),
                        subnet_list,
                    );
                    for subnet in pic.subnets.read().unwrap().values() {
                        // Reload registry on the state machines to make sure
                        // all the state machines have a consistent view of the registry.
                        subnet.reload_registry();
                    }
                    // Update the registry file on disk.
                    if let Some(ref state_dir) = pic.state_dir {
                        let registry_proto_path = PathBuf::from(state_dir).join("registry.proto");
                        pic.registry_data_provider
                            .write_to_file(registry_proto_path);
                    }
                    // We need to execute a round on the new subnet to make its state certified.
                    // To keep the PocketIC instance time in sync, we execute a round on all subnets.
                    for subnet in pic.subnets.read().unwrap().values() {
                        subnet.execute_round();
                    }
                    // We update the canister http adapters.
                    pic.canister_http_adapters.blocking_lock().insert(
                        sm.get_subnet_id(),
                        new_canister_http_adapter(sm.replica_logger.clone(), &sm.metrics_registry),
                    );
                    Ok(sm)
                } else {
                    // If the request is not an update call to create a canister using the provisional API,
                    // we return an error (since such an update call to a newly created subnet would fail anyway).
                    Err(format!(
                        "Canister {canister_id} does not belong to any subnet."
                    ))
                }
            }
        },
        EffectivePrincipal::None => Ok(pic.random_subnet()),
    }
}

fn route_call(
    pic: &mut PocketIc,
    canister_call: CanisterCall,
) -> Result<Arc<StateMachine>, String> {
    let effective_principal = match canister_call.effective_principal {
        EffectivePrincipal::SubnetId(subnet_id) => EffectivePrincipal::SubnetId(subnet_id),
        EffectivePrincipal::CanisterId(canister_id) => EffectivePrincipal::CanisterId(canister_id),
        EffectivePrincipal::None => {
            // We attempt to derive the effective principal if it is not provided.
            if canister_call.canister_id == CanisterId::ic_00() {
                if Ic00Method::from_str(&canister_call.method)
                    == Ok(Ic00Method::ProvisionalCreateCanisterWithCycles)
                {
                    let payload = Decode!(
                        &canister_call.payload,
                        ProvisionalCreateCanisterWithCyclesArgs
                    )
                    .map_err(|e| format!("Error decoding candid: {:?}", e))?;
                    if let Some(specified_id) = payload.specified_id {
                        EffectivePrincipal::CanisterId(specified_id.try_into().unwrap())
                    } else {
                        // We can't derive an effective principal and thus a canister will be created
                        // on a random subnet.
                        EffectivePrincipal::None
                    }
                } else {
                    // Management canister calls that do not create a canister strictly require
                    // an effective principal. We derive it from the Candid payload.
                    let payload = Decode!(&canister_call.payload, CanisterIdRecord)
                        .map_err(|e| format!("Error decoding candid: {:?}", e))?;
                    EffectivePrincipal::CanisterId(payload.get_canister_id())
                }
            } else {
                // For calls to canisters other than the management canister,
                // we use the call's target canister as the effective principal.
                EffectivePrincipal::CanisterId(canister_call.canister_id)
            }
        }
    };
    let is_provisional_create_canister = canister_call.canister_id == CanisterId::ic_00()
        && Ic00Method::from_str(&canister_call.method)
            == Ok(Ic00Method::ProvisionalCreateCanisterWithCycles);
    route(pic, effective_principal, is_provisional_create_canister)
}

fn systemtime_to_unix_epoch_nanos(st: SystemTime) -> u64 {
    st.duration_since(SystemTime::UNIX_EPOCH)
        .unwrap()
        .as_nanos()
        .try_into()
        .unwrap()
}

fn new_canister_http_adapter(
    log: ReplicaLogger,
    metrics_registry: &MetricsRegistry,
) -> CanisterHttp {
    // Socks client setup
    // We don't really use the Socks client in PocketIC as we set `socks_proxy_allowed: false` in the request,
    // but we still have to provide one when constructing the production `CanisterHttp` object
    // and thus we use a reserved (and invalid) proxy IP address.
    let config = HttpsOutcallsConfig {
        http_connect_timeout_secs: 2,
        http_request_timeout_secs: 2,
        socks_proxy: "http://240.0.0.0:8080".to_string(),
        ..Default::default()
    };

    CanisterHttp::new(config, log, metrics_registry)
}

#[cfg(test)]
mod tests {
    use super::*;

    #[test]
    fn state_label_test() {
        // State label changes.
        let pic = PocketIc::default();
        let state0 = pic.get_state_label();
        let canister_id = pic.any_subnet().create_canister(None);
        pic.any_subnet().add_cycles(canister_id, 2_000_000_000_000);
        let state1 = pic.get_state_label();
        pic.any_subnet().stop_canister(canister_id).unwrap();
        pic.any_subnet().delete_canister(canister_id).unwrap();
        let state2 = pic.get_state_label();

        assert_ne!(state0, state1);
        assert_ne!(state1, state2);
        assert_ne!(state0, state2);

        // Empyt IC.
        let pic = PocketIc::default();
        let state1 = pic.get_state_label();
        let pic = PocketIc::default();
        let state2 = pic.get_state_label();

        assert_eq!(state1, state2);

        // Two ICs with the same state.
        let pic = PocketIc::default();
        let cid = pic.any_subnet().create_canister(None);
        pic.any_subnet().add_cycles(cid, 2_000_000_000_000);
        pic.any_subnet().stop_canister(cid).unwrap();
        let state3 = pic.get_state_label();

        let pic = PocketIc::default();
        let cid = pic.any_subnet().create_canister(None);
        pic.any_subnet().add_cycles(cid, 2_000_000_000_000);
        pic.any_subnet().stop_canister(cid).unwrap();
        let state4 = pic.get_state_label();

        assert_eq!(state3, state4);
    }

    #[test]
    fn test_time() {
        let mut pic = PocketIc::default();

        let unix_time_ns = 1640995200000000000; // 1st Jan 2022
        let time = Time::from_nanos_since_unix_epoch(unix_time_ns);
        compute_assert_state_change(&mut pic, SetTime { time });
        let actual_time = compute_assert_state_immutable(&mut pic, GetTime {});

        match actual_time {
            OpOut::Time(actual_time_ns) => assert_eq!(unix_time_ns, actual_time_ns),
            _ => panic!("Unexpected OpOut: {:?}", actual_time),
        };
    }

    #[test]
    fn test_execute_message() {
        let (mut pic, canister_id) = new_pic_counter_installed();
        let amount: u128 = 20_000_000_000_000;
        let add_cycles = AddCycles {
            canister_id,
            amount,
        };
        add_cycles.compute(&mut pic);

        let update = ExecuteIngressMessage(CanisterCall {
            sender: PrincipalId::new_anonymous(),
            canister_id,
            method: "write".into(),
            payload: vec![],
            effective_principal: EffectivePrincipal::None,
        });

        compute_assert_state_change(&mut pic, update);
    }

    #[test]
    fn test_cycles_burn_app_subnet() {
        let (mut pic, canister_id) = new_pic_counter_installed();
        let (_, update) = query_update_constructors(canister_id);
        let cycles_balance = GetCyclesBalance { canister_id };
        let OpOut::Cycles(initial_balance) =
            compute_assert_state_immutable(&mut pic, cycles_balance.clone())
        else {
            unreachable!()
        };
        compute_assert_state_change(&mut pic, update("write"));
        let OpOut::Cycles(new_balance) = compute_assert_state_immutable(&mut pic, cycles_balance)
        else {
            unreachable!()
        };
        assert_ne!(initial_balance, new_balance);
    }

    #[test]
    fn test_cycles_burn_system_subnet() {
        let (mut pic, canister_id) = new_pic_counter_installed_system_subnet();
        let (_, update) = query_update_constructors(canister_id);

        let cycles_balance = GetCyclesBalance { canister_id };
        let OpOut::Cycles(initial_balance) =
            compute_assert_state_immutable(&mut pic, cycles_balance.clone())
        else {
            unreachable!()
        };
        compute_assert_state_change(&mut pic, update("write"));
        let OpOut::Cycles(new_balance) = compute_assert_state_immutable(&mut pic, cycles_balance)
        else {
            unreachable!()
        };
        assert_eq!(initial_balance, new_balance);
    }

    fn query_update_constructors(
        canister_id: CanisterId,
    ) -> (
        impl Fn(&str) -> Query,
        impl Fn(&str) -> ExecuteIngressMessage,
    ) {
        let call = move |method: &str| CanisterCall {
            sender: PrincipalId::new_anonymous(),
            canister_id,
            method: method.into(),
            payload: vec![],
            effective_principal: EffectivePrincipal::None,
        };

        let update = move |m: &str| ExecuteIngressMessage(call(m));
        let query = move |m: &str| Query(call(m));

        (query, update)
    }

    fn new_pic_counter_installed() -> (PocketIc, CanisterId) {
        let mut pic = PocketIc::default();
        let canister_id = pic.any_subnet().create_canister(None);

        let amount: u128 = 20_000_000_000_000;
        let add_cycles = AddCycles {
            canister_id,
            amount,
        };
        add_cycles.compute(&mut pic);

        let module = counter_wasm();
        let install_op = InstallCanisterAsController {
            canister_id,
            mode: CanisterInstallMode::Install,
            module,
            payload: vec![],
        };

        compute_assert_state_change(&mut pic, install_op);

        (pic, canister_id)
    }

    fn new_pic_counter_installed_system_subnet() -> (PocketIc, CanisterId) {
        let mut pic = PocketIc::new(
            Runtime::new().unwrap().into(),
            ExtendedSubnetConfigSet {
                ii: Some(SubnetSpec::default()),
                ..Default::default()
            },
            None,
            false,
            None,
            None,
        );
        let canister_id = pic.any_subnet().create_canister(None);

        let module = counter_wasm();
        let install_op = InstallCanisterAsController {
            canister_id,
            mode: CanisterInstallMode::Install,
            module,
            payload: vec![],
        };

        compute_assert_state_change(&mut pic, install_op);

        (pic, canister_id)
    }

    fn compute_assert_state_change(pic: &mut PocketIc, op: impl Operation) -> OpOut {
        let state0 = pic.get_state_label();
        let res = op.compute(pic);
        let state1 = pic.get_state_label();
        assert_ne!(state0, state1);
        res
    }

    fn compute_assert_state_immutable(pic: &mut PocketIc, op: impl Operation) -> OpOut {
        let state0 = pic.get_state_label();
        let res = op.compute(pic);
        let state1 = pic.get_state_label();
        assert_eq!(state0, state1);
        res
    }

    fn counter_wasm() -> Vec<u8> {
        wat::parse_str(COUNTER_WAT).unwrap().as_slice().to_vec()
    }

    const COUNTER_WAT: &str = r#"
;; Counter with global variable ;;
(module
  (import "ic0" "msg_reply" (func $msg_reply))
  (import "ic0" "msg_reply_data_append"
    (func $msg_reply_data_append (param i32 i32)))

  (func $read
    (i32.store
      (i32.const 0)
      (global.get 0)
    )
    (call $msg_reply_data_append
      (i32.const 0)
      (i32.const 4))
    (call $msg_reply))

  (func $write
    (global.set 0
      (i32.add
        (global.get 0)
        (i32.const 1)
      )
    )
    (call $read)
  )

  (memory $memory 1)
  (export "memory" (memory $memory))
  (global (export "counter_global") (mut i32) (i32.const 0))
  (export "canister_query read" (func $read))
  (export "canister_query inc_read" (func $write))
  (export "canister_update write" (func $write))
)
    "#;
}<|MERGE_RESOLUTION|>--- conflicted
+++ resolved
@@ -85,18 +85,10 @@
     sync::{Arc, Mutex, RwLock},
     time::{Duration, SystemTime},
 };
-<<<<<<< HEAD
-use tempfile::TempDir;
-use tokio::{
-    runtime::Runtime,
-    sync::{mpsc, Mutex as TokioMutex, OnceCell},
-};
-=======
 use tempfile::{NamedTempFile, TempDir};
-use tokio::sync::Mutex as TokioMutex;
+use tokio::sync::{Mutex as TokioMutex, OnceCell};
 use tokio::task::JoinHandle;
 use tokio::{runtime::Runtime, sync::mpsc};
->>>>>>> d9ae74c7
 use tonic::transport::{Channel, Server};
 use tonic::transport::{Endpoint, Uri};
 use tonic::{Code, Request, Response, Status};
