use crate::state_api::state::{HasStateLabel, OpOut, PocketIcError, StateLabel};
use crate::{copy_dir, BlobStore, OpId, Operation, SubnetBlockmaker};
use askama::Template;
use axum::{
    extract::State,
    response::{Html, IntoResponse, Response as AxumResponse},
};
use bitcoin::Network;
use candid::{Decode, Principal};
use futures::future::BoxFuture;
use futures::FutureExt;
use hyper::body::Bytes;
use hyper::header::{HeaderValue, CONTENT_TYPE};
use hyper::{Method, StatusCode};
use ic_boundary::{status, Health, RootKey};
use ic_btc_adapter::config::{Config as BitcoinAdapterConfig, IncomingSource as BtcIncomingSource};
use ic_btc_adapter::start_server as start_btc_server;
use ic_config::adapters::AdaptersConfig;
use ic_config::execution_environment::MAX_CANISTER_HTTP_REQUESTS_IN_FLIGHT;
use ic_config::{
    execution_environment, flag_status::FlagStatus, http_handler, logger::Config as LoggerConfig,
    subnet_config::SubnetConfig,
};
use ic_crypto_sha2::Sha256;
use ic_http_endpoints_public::{
    call_v2, call_v3, metrics::HttpHandlerMetrics, CanisterReadStateServiceBuilder,
    IngressValidatorBuilder, QueryServiceBuilder, SubnetReadStateServiceBuilder,
};
use ic_https_outcalls_adapter::{
    start_server as start_canister_http_server, Config as HttpsOutcallsConfig,
    IncomingSource as CanisterHttpIncomingSource,
};
use ic_https_outcalls_adapter_client::{setup_canister_http_client, CanisterHttpAdapterClientImpl};
use ic_https_outcalls_service::https_outcalls_service_server::HttpsOutcallsService;
use ic_https_outcalls_service::https_outcalls_service_server::HttpsOutcallsServiceServer;
use ic_https_outcalls_service::HttpsOutcallRequest;
use ic_https_outcalls_service::HttpsOutcallResponse;
use ic_interfaces::{crypto::BasicSigner, ingress_pool::IngressPoolThrottler};
use ic_interfaces_adapter_client::NonBlockingChannel;
use ic_interfaces_state_manager::StateReader;
use ic_logger::ReplicaLogger;
use ic_management_canister_types_private::{
    CanisterIdRecord, EcdsaCurve, EcdsaKeyId, MasterPublicKeyId, Method as Ic00Method,
    ProvisionalCreateCanisterWithCyclesArgs, SchnorrAlgorithm, SchnorrKeyId,
};
use ic_metrics::MetricsRegistry;
use ic_protobuf::registry::routing_table::v1::RoutingTable as PbRoutingTable;
use ic_registry_keys::make_routing_table_record_key;
use ic_registry_proto_data_provider::ProtoRegistryDataProvider;
use ic_registry_routing_table::{CanisterIdRange, RoutingTable, CANISTER_IDS_PER_SUBNET};
use ic_registry_subnet_type::SubnetType;
use ic_state_machine_tests::{
    finalize_registry, StateMachine, StateMachineBuilder, StateMachineConfig, StateMachineStateDir,
    SubmitIngressError, Subnets,
};
use ic_test_utilities_registry::add_subnet_list_record;
use ic_types::batch::BlockmakerMetrics;
use ic_types::ingress::{IngressState, IngressStatus};
use ic_types::{
    artifact::UnvalidatedArtifactMutation,
    canister_http::{
        CanisterHttpReject, CanisterHttpRequest as AdapterCanisterHttpRequest,
        CanisterHttpRequestId, CanisterHttpResponse as AdapterCanisterHttpResponse,
        CanisterHttpResponseContent,
    },
    crypto::{BasicSig, BasicSigOf, CryptoResult, Signable},
    messages::{
        CertificateDelegation, HttpCallContent, HttpRequestEnvelope, MessageId as OtherMessageId,
        QueryResponseHash, ReplicaHealthStatus, SignedIngress,
    },
    time::GENESIS,
    CanisterId, Height, NodeId, NumInstructions, PrincipalId, RegistryVersion, SubnetId,
};
use ic_types::{NumBytes, Time};
use ic_validator_ingress_message::StandaloneIngressSigVerifier;
use itertools::Itertools;
use pocket_ic::common::rest::{
    self, BinaryBlob, BlobCompression, CanisterHttpHeader, CanisterHttpMethod, CanisterHttpRequest,
    CanisterHttpResponse, ExtendedSubnetConfigSet, MockCanisterHttpResponse, RawAddCycles,
    RawCanisterCall, RawCanisterId, RawEffectivePrincipal, RawMessageId, RawSetStableMemory,
    SubnetInstructionConfig, SubnetKind, SubnetSpec, TickConfigs, Topology,
};
use pocket_ic::{ErrorCode, RejectCode, RejectResponse};
use serde::{Deserialize, Serialize};
use slog::Level;
use std::hash::Hash;
use std::str::FromStr;
use std::{
    cmp::max,
    collections::{BTreeMap, BTreeSet},
    fs::{remove_file, File},
    io::{BufReader, Write},
    net::SocketAddr,
    path::PathBuf,
    sync::{Arc, Mutex, RwLock},
    time::{Duration, SystemTime},
};
use tempfile::{NamedTempFile, TempDir};
use tokio::sync::OnceCell;
use tokio::task::JoinHandle;
use tokio::{runtime::Runtime, sync::mpsc};
use tonic::transport::{Channel, Server};
use tonic::transport::{Endpoint, Uri};
use tonic::{Code, Request, Response, Status};
use tower::{service_fn, util::ServiceExt};

// See build.rs
include!(concat!(env!("OUT_DIR"), "/dashboard.rs"));

// Maximum duration of waiting for bitcoin/canister http adapter server to start.
const MAX_START_SERVER_DURATION: Duration = Duration::from_secs(60);

// Clippy complains that these are interior-mutable.
// We don't mutate them, so silence it.
// https://rust-lang.github.io/rust-clippy/master/index.html#/declare_interior_mutable_const
#[allow(clippy::declare_interior_mutable_const)]
const CONTENT_TYPE_CBOR: HeaderValue = HeaderValue::from_static("application/cbor");

/// The response type for `/api/v2` and `/api/v3` IC endpoint operations.
pub(crate) type ApiResponse = BoxFuture<'static, (u16, BTreeMap<String, Vec<u8>>, Vec<u8>)>;

/// We assume that the maximum number of subnets on the mainnet is 1024.
/// Used for generating canister ID ranges that do not appear on mainnet.
pub const MAXIMUM_NUMBER_OF_SUBNETS_ON_MAINNET: u64 = 1024;

fn wasm_result_to_canister_result(
    res: ic_state_machine_tests::WasmResult,
    certified: bool,
) -> Result<Vec<u8>, RejectResponse> {
    match res {
        ic_state_machine_tests::WasmResult::Reply(data) => Ok(data),
        ic_state_machine_tests::WasmResult::Reject(reject_message) => Err(RejectResponse {
            reject_code: RejectCode::CanisterReject,
            reject_message,
            error_code: ErrorCode::CanisterRejectedMessage,
            certified,
        }),
    }
}

fn user_error_to_reject_response(
    err: ic_error_types::UserError,
    certified: bool,
) -> RejectResponse {
    RejectResponse {
        reject_code: RejectCode::try_from(err.reject_code() as u64).unwrap(),
        reject_message: err.description().to_string(),
        error_code: ErrorCode::try_from(err.code() as u64).unwrap(),
        certified,
    }
}

async fn into_api_response(resp: AxumResponse) -> (u16, BTreeMap<String, Vec<u8>>, Vec<u8>) {
    (
        resp.status().into(),
        resp.headers()
            .iter()
            .map(|(name, value)| (name.as_str().to_string(), value.as_bytes().to_vec()))
            .collect(),
        axum::body::to_bytes(resp.into_body(), usize::MAX)
            .await
            .unwrap()
            .to_vec(),
    )
}

fn compute_subnet_seed(
    ranges: Vec<CanisterIdRange>,
    alloc_range: Option<CanisterIdRange>,
) -> [u8; 32] {
    let mut hasher = Sha256::new();
    hasher.write(format!("SubnetCanisterRanges({:?},{:?})", ranges, alloc_range).as_bytes());
    hasher.finish()
}

#[derive(Clone, Deserialize, Serialize)]
struct RawTopologyInternal {
    pub subnet_configs: BTreeMap<String, RawSubnetConfigInternal>,
    pub default_effective_canister_id: RawCanisterId,
}

#[derive(Clone, Deserialize, Serialize)]
struct RawSubnetConfigInternal {
    pub subnet_config: SubnetConfigInternal,
    pub time: SystemTime,
}

#[derive(Clone)]
struct TopologyInternal {
    pub subnet_configs: BTreeMap<[u8; 32], SubnetConfigInternal>,
    pub default_effective_canister_id: Principal,
}

#[derive(Clone, Debug, Deserialize, Serialize)]
struct SubnetConfigInternal {
    pub subnet_id: SubnetId,
    pub subnet_kind: SubnetKind,
    pub instruction_config: SubnetInstructionConfig,
    pub ranges: Vec<CanisterIdRange>,
    pub alloc_range: Option<CanisterIdRange>,
}

impl SubnetConfigInternal {
    fn default_effective_canister_id(&self) -> Principal {
        if let Some(range) = self.alloc_range {
            range.start.into()
        } else {
            self.ranges[0].start.into()
        }
    }
}

fn logger_config_from_level(log_level: Option<Level>) -> LoggerConfig {
    let level = match log_level.unwrap_or(Level::Warning) {
        Level::Critical => ic_config::logger::Level::Critical,
        Level::Error => ic_config::logger::Level::Error,
        Level::Warning => ic_config::logger::Level::Warning,
        Level::Info => ic_config::logger::Level::Info,
        Level::Debug => ic_config::logger::Level::Debug,
        Level::Trace => ic_config::logger::Level::Trace,
    };
    LoggerConfig {
        level,
        ..Default::default()
    }
}

struct BitcoinAdapterParts {
    adapter: JoinHandle<()>,
    uds_path: PathBuf,
}

impl BitcoinAdapterParts {
    fn new(
        bitcoind_addr: Vec<SocketAddr>,
        uds_path: PathBuf,
        log_level: Option<Level>,
        replica_logger: ReplicaLogger,
        metrics_registry: MetricsRegistry,
        runtime: Arc<Runtime>,
    ) -> Self {
        let bitcoin_adapter_config = BitcoinAdapterConfig {
            network: Network::Regtest,
            nodes: bitcoind_addr,
            socks_proxy: None,
            ipv6_only: false,
            logger: logger_config_from_level(log_level),
            incoming_source: BtcIncomingSource::Path(uds_path.clone()),
            address_limits: (1, 1),
            ..Default::default()
        };
        let adapter = tokio::spawn(async move {
            start_btc_server(
                &replica_logger,
                &metrics_registry,
                runtime.handle(),
                bitcoin_adapter_config,
            )
        });
        let start = std::time::Instant::now();
        loop {
            if let Ok(true) = std::fs::exists(uds_path.clone()) {
                break;
            }
            if start.elapsed() > MAX_START_SERVER_DURATION {
                panic!(
                    "Bitcoin adapter server took more than {:?} to start.",
                    MAX_START_SERVER_DURATION
                );
            }
            std::thread::sleep(std::time::Duration::from_millis(10));
        }
        BitcoinAdapterParts { adapter, uds_path }
    }
}

impl Drop for BitcoinAdapterParts {
    fn drop(&mut self) {
        self.adapter.abort();
        remove_file(self.uds_path.clone()).unwrap();
    }
}

struct CanisterHttpAdapterParts {
    adapter: JoinHandle<()>,
    uds_path: PathBuf,
}

impl CanisterHttpAdapterParts {
    fn new(
        uds_path: PathBuf,
        log_level: Option<Level>,
        replica_logger: ReplicaLogger,
        metrics_registry: MetricsRegistry,
        runtime: Arc<Runtime>,
    ) -> Self {
        let canister_http_adapter_config = HttpsOutcallsConfig {
            incoming_source: CanisterHttpIncomingSource::Path(uds_path.clone()),
            logger: logger_config_from_level(log_level),
            ..Default::default()
        };
        let adapter = tokio::spawn(async move {
            start_canister_http_server(
                &replica_logger,
                &metrics_registry,
                runtime.handle(),
                canister_http_adapter_config,
            )
        });
        let start = std::time::Instant::now();
        loop {
            if let Ok(true) = std::fs::exists(uds_path.clone()) {
                break;
            }
            if start.elapsed() > MAX_START_SERVER_DURATION {
                panic!(
                    "Canister http adapter server took more than {:?} to start.",
                    MAX_START_SERVER_DURATION
                );
            }
            std::thread::sleep(std::time::Duration::from_millis(10));
        }
        CanisterHttpAdapterParts { adapter, uds_path }
    }
}

impl Drop for CanisterHttpAdapterParts {
    fn drop(&mut self) {
        self.adapter.abort();
        remove_file(self.uds_path.clone()).unwrap();
    }
}

pub(crate) type CanisterHttpClient = Arc<
    Mutex<
        Box<
            dyn NonBlockingChannel<
                    AdapterCanisterHttpRequest,
                    Response = AdapterCanisterHttpResponse,
                > + Send,
        >,
    >,
>;

pub(crate) struct CanisterHttp {
    pub client: CanisterHttpClient,
    pub pending: BTreeSet<CanisterHttpRequestId>,
}

pub(crate) struct Subnet {
    pub state_machine: Arc<StateMachine>,
    pub canister_http: Arc<Mutex<CanisterHttp>>,
    delegation_from_nns: Arc<OnceCell<CertificateDelegation>>,
    _canister_http_adapter_parts: CanisterHttpAdapterParts,
}

impl Subnet {
    fn new(state_machine: Arc<StateMachine>) -> Self {
        let uds_path = NamedTempFile::new().unwrap().into_temp_path().to_path_buf();
        let canister_http_adapter_parts = CanisterHttpAdapterParts::new(
            uds_path.clone(),
            state_machine.log_level,
            state_machine.replica_logger.clone(),
            state_machine.metrics_registry.clone(),
            state_machine.runtime.clone(),
        );
        let adapter_config = AdaptersConfig {
            https_outcalls_uds_path: Some(uds_path),
            ..Default::default()
        };
        let delegation_from_nns = Arc::new(OnceCell::new());
        let client = setup_canister_http_client(
            state_machine.runtime.handle().clone(),
            &state_machine.metrics_registry,
            adapter_config,
            state_machine.query_handler.lock().unwrap().clone(),
            MAX_CANISTER_HTTP_REQUESTS_IN_FLIGHT,
            state_machine.replica_logger.clone(),
            state_machine.get_subnet_type(),
            delegation_from_nns.clone(),
        );
        let canister_http = Arc::new(Mutex::new(CanisterHttp {
            client: Arc::new(Mutex::new(client)),
            pending: BTreeSet::new(),
        }));
        Self {
            state_machine,
            canister_http,
            delegation_from_nns,
            _canister_http_adapter_parts: canister_http_adapter_parts,
        }
    }

    fn set_delegation_from_nns(&self, delegation_from_nns: CertificateDelegation) {
        self.delegation_from_nns.set(delegation_from_nns).unwrap();
    }
}

pub(crate) struct SubnetsImpl {
    subnets: Arc<RwLock<BTreeMap<SubnetId, Arc<Subnet>>>>,
}

impl SubnetsImpl {
    fn new() -> Self {
        Self {
            subnets: Arc::new(RwLock::new(BTreeMap::new())),
        }
    }
    fn get_subnet(&self, subnet_id: SubnetId) -> Option<Arc<Subnet>> {
        self.subnets.read().unwrap().get(&subnet_id).cloned()
    }
    pub(crate) fn get_all(&self) -> Vec<Arc<Subnet>> {
        self.subnets.read().unwrap().values().cloned().collect()
    }
    fn clear(&self) {
        self.subnets.write().unwrap().clear();
    }
}

impl Subnets for SubnetsImpl {
    fn insert(&self, state_machine: Arc<StateMachine>) {
        self.subnets.write().unwrap().insert(
            state_machine.get_subnet_id(),
            Arc::new(Subnet::new(state_machine)),
        );
    }
    fn get(&self, subnet_id: SubnetId) -> Option<Arc<StateMachine>> {
        self.subnets
            .read()
            .unwrap()
            .get(&subnet_id)
            .as_ref()
            .map(|subnet| subnet.state_machine.clone())
    }
}

pub struct PocketIc {
    state_dir: Option<PathBuf>,
    pub(crate) subnets: Arc<SubnetsImpl>,
    routing_table: RoutingTable,
    /// Created on initialization and updated if a new subnet is created.
    topology: TopologyInternal,
    state_label: StateLabel,
    range_gen: RangeGen,
    registry_data_provider: Arc<ProtoRegistryDataProvider>,
    runtime: Arc<Runtime>,
    nonmainnet_features: bool,
    log_level: Option<Level>,
    bitcoind_addr: Option<Vec<SocketAddr>>,
    _bitcoin_adapter_parts: Option<BitcoinAdapterParts>,
}

impl Drop for PocketIc {
    fn drop(&mut self) {
        if let Some(ref state_dir) = self.state_dir {
            let subnets = self.subnets.get_all();
            for subnet in &subnets {
                subnet.state_machine.checkpointed_tick();
            }
            for subnet in &subnets {
                subnet.state_machine.await_state_hash();
            }
            let mut topology_file = File::create(state_dir.join("topology.json")).unwrap();
            let subnet_configs = self
                .topology
                .subnet_configs
                .iter()
                .map(|(seed, config)| {
                    let time = self.subnets.get(config.subnet_id).unwrap().time();
                    (
                        hex::encode(seed),
                        RawSubnetConfigInternal {
                            subnet_config: config.clone(),
                            time,
                        },
                    )
                })
                .collect();
            let raw_topology: RawTopologyInternal = RawTopologyInternal {
                subnet_configs,
                default_effective_canister_id: self.topology.default_effective_canister_id.into(),
            };
            let topology_json = serde_json::to_string(&raw_topology).unwrap();
            topology_file.write_all(topology_json.as_bytes()).unwrap();
        }
        for subnet in self.subnets.get_all() {
            subnet.state_machine.drop_payload_builder();
        }
        let state_machines: Vec<_> = self
            .subnets
            .get_all()
            .into_iter()
            .map(|subnet| subnet.state_machine.clone())
            .collect();
        self.subnets.clear();
        // for every StateMachine, wait until nobody else has an Arc to that StateMachine
        // and then drop that StateMachine
        let start = std::time::Instant::now();
        for state_machine in state_machines {
            let mut state_machine = Some(state_machine);
            while state_machine.is_some() {
                match Arc::try_unwrap(state_machine.take().unwrap()) {
                    Ok(sm) => {
                        sm.drop();
                        break;
                    }
                    Err(sm) => {
                        state_machine = Some(sm);
                    }
                }
                if start.elapsed() > std::time::Duration::from_secs(5 * 60) {
                    panic!("Timed out while dropping PocketIC.");
                }
            }
        }
    }
}

impl PocketIc {
    pub(crate) fn topology(&self) -> Topology {
        let mut subnet_configs = BTreeMap::new();
        for (subnet_seed, config) in self.topology.subnet_configs.iter() {
            // What will be returned to the client:
            let mut canister_ranges: Vec<rest::CanisterIdRange> =
                config.ranges.iter().map(from_range).collect();
            if let Some(alloc_range) = config.alloc_range {
                canister_ranges.push(from_range(&alloc_range));
            }
            let subnet_config = pocket_ic::common::rest::SubnetConfig {
                subnet_kind: config.subnet_kind,
                subnet_seed: *subnet_seed,
                node_ids: self
                    .subnets
                    .get(config.subnet_id)
                    .unwrap()
                    .nodes
                    .iter()
                    .map(|n| n.node_id.get().0.into())
                    .collect(),
                canister_ranges,
                instruction_config: config.instruction_config.clone(),
            };
            subnet_configs.insert(config.subnet_id.get().into(), subnet_config);
        }
        Topology {
            subnet_configs,
            default_effective_canister_id: self.topology.default_effective_canister_id.into(),
        }
    }

    fn create_state_machine_state_dir(
        state_dir: &Option<PathBuf>,
        subnet_seed: &[u8; 32],
    ) -> Box<dyn StateMachineStateDir> {
        if let Some(ref state_dir) = state_dir {
            Box::new(state_dir.join(hex::encode(subnet_seed)))
        } else {
            Box::new(TempDir::new().unwrap())
        }
    }

    fn state_machine_builder(
        state_machine_state_dir: Box<dyn StateMachineStateDir>,
        runtime: Arc<Runtime>,
        subnet_kind: SubnetKind,
        subnet_seed: [u8; 32],
        instruction_config: SubnetInstructionConfig,
        registry_data_provider: Arc<ProtoRegistryDataProvider>,
        time: SystemTime,
        nonmainnet_features: bool,
        log_level: Option<Level>,
        bitcoin_adapter_uds_path: Option<PathBuf>,
    ) -> StateMachineBuilder {
        let subnet_type = conv_type(subnet_kind);
        let subnet_size = subnet_size(subnet_kind);
        let mut subnet_config = SubnetConfig::new(subnet_type);
        let mut hypervisor_config = if nonmainnet_features {
            ic_starter::hypervisor_config(true)
        } else {
            execution_environment::Config::default()
        };
        if let SubnetInstructionConfig::Benchmarking = instruction_config {
            let instruction_limit = NumInstructions::new(99_999_999_999_999);
            if instruction_limit > subnet_config.scheduler_config.max_instructions_per_round {
                subnet_config.scheduler_config.max_instructions_per_round = instruction_limit;
            }
            subnet_config.scheduler_config.max_instructions_per_message = instruction_limit;
            subnet_config.scheduler_config.max_instructions_per_slice = instruction_limit;
            subnet_config
                .scheduler_config
                .max_instructions_per_message_without_dts = instruction_limit;
            hypervisor_config.max_query_call_graph_instructions = instruction_limit;
        }
        // bound PocketIc resource consumption
        hypervisor_config.embedders_config.max_sandbox_count = 64;
        hypervisor_config.embedders_config.max_sandbox_idle_time = Duration::from_secs(30);
        hypervisor_config.embedders_config.max_sandboxes_rss =
            NumBytes::new(2 * 1024 * 1024 * 1024);
        // shorter query stats epoch length for faster query stats aggregation
        hypervisor_config.query_stats_epoch_length = 60;
        // enable canister debug prints
        hypervisor_config
            .embedders_config
            .feature_flags
            .rate_limiting_of_debug_prints = FlagStatus::Disabled;
        let state_machine_config = StateMachineConfig::new(subnet_config, hypervisor_config);
        let t = time
            .duration_since(SystemTime::UNIX_EPOCH)
            .unwrap()
            .as_nanos() as u64;
        let time = Time::from_nanos_since_unix_epoch(t);
        StateMachineBuilder::new()
            .with_runtime(runtime)
            .with_config(Some(state_machine_config))
            .with_subnet_seed(subnet_seed)
            .with_subnet_size(subnet_size.try_into().unwrap())
            .with_subnet_type(subnet_type)
            .with_time(time)
            .with_state_machine_state_dir(state_machine_state_dir)
            .with_registry_data_provider(registry_data_provider.clone())
            .with_log_level(log_level)
            .with_bitcoin_testnet_uds_path(bitcoin_adapter_uds_path)
    }

    pub(crate) fn new(
        runtime: Arc<Runtime>,
        seed: u64,
        subnet_configs: ExtendedSubnetConfigSet,
        state_dir: Option<PathBuf>,
        nonmainnet_features: bool,
        log_level: Option<Level>,
        bitcoind_addr: Option<Vec<SocketAddr>>,
    ) -> Self {
        let mut range_gen = RangeGen::new();
        let mut routing_table = RoutingTable::new();
        let mut nns_subnet = None;

        let topology: Option<RawTopologyInternal> = if let Some(ref state_dir) = state_dir {
            let topology_file_path = state_dir.join("topology.json");
            File::open(topology_file_path).ok().map(|file| {
                let reader = BufReader::new(file);
                serde_json::from_reader(reader).unwrap()
            })
        } else {
            None
        };

        let subnet_config_info: Vec<SubnetConfigInfo> = if let Some(topology) = topology {
            topology
                .subnet_configs
                .into_iter()
                .map(|(subnet_seed, config)| SubnetConfigInfo {
                    state_machine_state_dir: Box::new(
                        state_dir.as_ref().unwrap().join(subnet_seed.clone()),
                    ),
                    ranges: config.subnet_config.ranges,
                    alloc_range: config.subnet_config.alloc_range,
                    subnet_kind: config.subnet_config.subnet_kind,
                    subnet_seed: hex::decode(subnet_seed).unwrap().try_into().unwrap(),
                    instruction_config: config.subnet_config.instruction_config,
                    time: config.time,
                })
                .collect()
        } else {
            let fixed_range_subnets = subnet_configs.get_named();
            let flexible_subnets = {
                let sys = subnet_configs.system.iter().map(|spec| {
                    (
                        SubnetKind::System,
                        spec.get_state_path(),
                        spec.get_instruction_config(),
                    )
                });
                let app = subnet_configs.application.iter().map(|spec| {
                    (
                        SubnetKind::Application,
                        spec.get_state_path(),
                        spec.get_instruction_config(),
                    )
                });
                let verified_app = subnet_configs.verified_application.iter().map(|spec| {
                    (
                        SubnetKind::VerifiedApplication,
                        spec.get_state_path(),
                        spec.get_instruction_config(),
                    )
                });
                sys.chain(app).chain(verified_app)
            };

            let mut subnet_config_info: Vec<SubnetConfigInfo> = vec![];

<<<<<<< HEAD
            for (subnet_kind, subnet_state_dir, subnet_id, instruction_config) in
=======
            let ii_subnet_split = subnet_configs.ii.is_some();

            for (subnet_kind, subnet_state_dir, instruction_config) in
>>>>>>> c079f80f
                fixed_range_subnets.into_iter().chain(flexible_subnets)
            {
                let RangeConfig {
                    canister_id_ranges: ranges,
                    canister_allocation_range: alloc_range,
                } = get_range_config(subnet_kind, &mut range_gen);

                let subnet_seed = compute_subnet_seed(ranges.clone(), alloc_range);

                let state_machine_state_dir =
                    Self::create_state_machine_state_dir(&state_dir, &subnet_seed);

                if let Some(subnet_state_dir) = subnet_state_dir {
                    copy_dir(subnet_state_dir, state_machine_state_dir.path())
                        .expect("Failed to copy state directory");
                }

                subnet_config_info.push(SubnetConfigInfo {
                    state_machine_state_dir,
                    ranges,
                    alloc_range,
                    subnet_kind,
                    subnet_seed,
                    instruction_config,
                    time: GENESIS.into(),
                });
            }

            subnet_config_info
        };

        let registry_data_provider = Arc::new(ProtoRegistryDataProvider::new());
        let subnets: Arc<SubnetsImpl> = Arc::new(SubnetsImpl::new());
        let mut subnet_configs = BTreeMap::new();

        let mut _bitcoin_adapter_parts = None;

        // Create all StateMachines and subnet configs from the subnet config infos.
        for SubnetConfigInfo {
            state_machine_state_dir,
            ranges,
            alloc_range,
            subnet_kind,
            subnet_seed,
            instruction_config,
            time,
        } in subnet_config_info.into_iter()
        {
            let bitcoin_adapter_uds_path =
                if matches!(subnet_kind, SubnetKind::Bitcoin) && bitcoind_addr.is_some() {
                    Some(NamedTempFile::new().unwrap().into_temp_path().to_path_buf())
                } else {
                    None
                };

            let mut builder = Self::state_machine_builder(
                state_machine_state_dir,
                runtime.clone(),
                subnet_kind,
                subnet_seed,
                instruction_config.clone(),
                registry_data_provider.clone(),
                time,
                nonmainnet_features,
                log_level,
                bitcoin_adapter_uds_path.clone(),
            );

            if subnet_kind == SubnetKind::NNS {
                builder = builder.with_root_subnet_config();
            }

            if subnet_kind == SubnetKind::II || subnet_kind == SubnetKind::Fiduciary {
                for algorithm in [SchnorrAlgorithm::Bip340Secp256k1, SchnorrAlgorithm::Ed25519] {
                    for name in ["key_1", "test_key_1", "dfx_test_key"] {
                        let key_id = SchnorrKeyId {
                            algorithm,
                            name: name.to_string(),
                        };
                        builder = builder.with_chain_key(MasterPublicKeyId::Schnorr(key_id));
                    }
                }

                for name in ["key_1", "test_key_1", "dfx_test_key"] {
                    let key_id = EcdsaKeyId {
                        curve: EcdsaCurve::Secp256k1,
                        name: name.to_string(),
                    };
                    builder = builder.with_chain_key(MasterPublicKeyId::Ecdsa(key_id));
                }
            }

            let sm = builder.build_with_subnets(subnets.clone());

            if let Some(bitcoin_adapter_uds_path) = bitcoin_adapter_uds_path {
                _bitcoin_adapter_parts = Some(BitcoinAdapterParts::new(
                    bitcoind_addr.clone().unwrap(),
                    bitcoin_adapter_uds_path,
                    log_level,
                    sm.replica_logger.clone(),
                    sm.metrics_registry.clone(),
                    runtime.clone(),
                ));
            }

            let subnet_id = sm.get_subnet_id();

            if let SubnetKind::NNS = subnet_kind {
                nns_subnet = Some(sm.clone());
            }

            // Insert ranges and allocation range into routing table
            for range in &ranges {
                routing_table.insert(*range, subnet_id).unwrap();
            }
            if let Some(alloc_range) = alloc_range {
                routing_table.insert(alloc_range, subnet_id).unwrap();
            }

            let subnet_config_internal = SubnetConfigInternal {
                subnet_id,
                subnet_kind,
                instruction_config,
                ranges,
                alloc_range,
            };
            subnet_configs.insert(subnet_seed, subnet_config_internal);
        }

        // Finalize registry with subnet IDs that are only available now that we created
        // all the StateMachines.
        let subnet_list = subnet_configs
            .values()
            .map(|config| config.subnet_id)
            .collect();
        finalize_registry(
            nns_subnet
                .as_ref()
                .map(|nns_subnet| nns_subnet.get_subnet_id())
                .unwrap_or(subnet_configs.values().next().unwrap().subnet_id),
            routing_table.clone(),
            subnet_list,
            registry_data_provider.clone(),
        );

        for subnet in subnets.get_all() {
            // Reload registry on the state machines to make sure
            // all the state machines have a consistent view of the registry.
            subnet.state_machine.reload_registry();
        }

        // Update the registry file on disk.
        if let Some(ref state_dir) = state_dir {
            let registry_proto_path = PathBuf::from(state_dir).join("registry.proto");
            registry_data_provider.write_to_file(registry_proto_path);
        }

        // Sync the time on the subnets (if only the NNS subnet is loaded
        // from a snapshot, then its time might diverge).
        // Since time must be monotone, we pick the maximum time.
        let mut max_time = GENESIS;
        for subnet in subnets.get_all() {
            max_time = max(max_time, subnet.state_machine.get_state_time());
        }
        // Since calling `StateMachine::set_time` with the maximum time might make the `StateMachine` believe
        // that time already progressed, we add one nanosecond to make time strictly monotone on all subnets.
        max_time += Duration::from_nanos(1);
        for subnet in subnets.get_all() {
            subnet.state_machine.set_time(max_time.into());
        }

        // We execute a round on every subnet to make sure it has a state to certify.
        for subnet in subnets.get_all() {
            subnet.state_machine.execute_round();
        }

        // We initialize delegation from NNS.
        if let Some(nns_subnet) = nns_subnet {
            let nns_subnet_id = nns_subnet.get_subnet_id();
            for subnet in subnets.get_all() {
                let subnet_id = subnet.state_machine.get_subnet_id();
                if subnet_id != nns_subnet_id {
                    if let Ok(delegation) = nns_subnet.get_delegation_for_subnet(subnet_id) {
                        subnet.set_delegation_from_nns(delegation);
                    }
                }
            }
        }

        let default_effective_canister_id = subnet_configs
            .values()
            .find(|config| config.subnet_kind == SubnetKind::Application)
            .unwrap_or_else(|| {
                subnet_configs
                    .values()
                    .find(|config| config.subnet_kind == SubnetKind::VerifiedApplication)
                    .unwrap_or_else(|| {
                        subnet_configs
                            .values()
                            .find(|config| config.subnet_kind == SubnetKind::System)
                            .unwrap_or_else(|| subnet_configs.values().next().unwrap())
                    })
            })
            .default_effective_canister_id();
        let topology = TopologyInternal {
            subnet_configs,
            default_effective_canister_id,
        };

        let state_label = StateLabel::new(seed);

        Self {
            state_dir,
            subnets,
            routing_table,
            topology,
            state_label,
            range_gen,
            registry_data_provider,
            runtime,
            nonmainnet_features,
            log_level,
            bitcoind_addr,
            _bitcoin_adapter_parts,
        }
    }

    pub(crate) fn bump_state_label(&mut self) {
        self.state_label.bump();
    }

    fn try_route_canister(&self, canister_id: CanisterId) -> Option<Arc<StateMachine>> {
        let subnet_id = self.routing_table.route(canister_id.into());
        subnet_id.map(|subnet_id| self.get_subnet_with_id(subnet_id).unwrap())
    }

    fn any_subnet(&self) -> Arc<StateMachine> {
        self.subnets
            .get_all()
            .first()
            .unwrap()
            .state_machine
            .clone()
    }

    fn nns_subnet(&self) -> Option<Arc<StateMachine>> {
        self.topology().get_nns().map(|nns_subnet_id| {
            self.get_subnet_with_id(PrincipalId(nns_subnet_id).into())
                .unwrap()
        })
    }

    fn get_subnet_with_id(&self, subnet_id: SubnetId) -> Option<Arc<StateMachine>> {
        self.subnets
            .get(subnet_id)
            .as_ref()
            .map(|subnet| subnet.clone())
    }

    fn get_nns_delegation_for_subnet(&self, subnet_id: SubnetId) -> Option<CertificateDelegation> {
        let nns_subnet = match self.nns_subnet() {
            Some(nns_subnet) => nns_subnet,
            None => {
                return None;
            }
        };
        if nns_subnet.get_subnet_id() == subnet_id {
            None
        } else {
            nns_subnet.get_delegation_for_subnet(subnet_id).ok()
        }
    }
}

impl Default for PocketIc {
    fn default() -> Self {
        Self::new(
            Runtime::new().unwrap().into(),
            0,
            ExtendedSubnetConfigSet {
                application: vec![SubnetSpec::default()],
                ..Default::default()
            },
            None,
            false,
            None,
            None,
        )
    }
}

impl HasStateLabel for PocketIc {
    fn get_state_label(&self) -> StateLabel {
        self.state_label.clone()
    }
}

fn conv_type(inp: rest::SubnetKind) -> SubnetType {
    use rest::SubnetKind::*;
    match inp {
        Application | Fiduciary | SNS => SubnetType::Application,
        Bitcoin | II | NNS | System => SubnetType::System,
        VerifiedApplication => SubnetType::VerifiedApplication,
    }
}

fn subnet_size(subnet: SubnetKind) -> u64 {
    use rest::SubnetKind::*;
    match subnet {
        Application => 13,
        VerifiedApplication => 13,
        Fiduciary => 34,
        SNS => 34,
        Bitcoin => 13,
        II => 31,
        NNS => 40,
        System => 13,
    }
}

fn from_range(range: &CanisterIdRange) -> rest::CanisterIdRange {
    let CanisterIdRange { start, end } = range;
    let start = start.get().0.into();
    let end = end.get().0.into();
    rest::CanisterIdRange { start, end }
}

fn subnet_kind_canister_range(subnet_kind: SubnetKind) -> Option<Vec<CanisterIdRange>> {
    use rest::SubnetKind::*;
    match subnet_kind {
        Application | VerifiedApplication | System => None,
        NNS => Some(vec![
            gen_range("rwlgt-iiaaa-aaaaa-aaaaa-cai", "renrk-eyaaa-aaaaa-aaada-cai"),
            gen_range("qoctq-giaaa-aaaaa-aaaea-cai", "n5n4y-3aaaa-aaaaa-p777q-cai"),
        ]),
        II => Some(vec![
            gen_range("rdmx6-jaaaa-aaaaa-aaadq-cai", "rdmx6-jaaaa-aaaaa-aaadq-cai"),
            gen_range("uc7f6-kaaaa-aaaaq-qaaaa-cai", "ijz7v-ziaaa-aaaaq-7777q-cai"),
        ]),
        Bitcoin => Some(vec![gen_range(
            "g3wsl-eqaaa-aaaan-aaaaa-cai",
            "2qqia-xyaaa-aaaan-p777q-cai",
        )]),
        Fiduciary => Some(vec![gen_range(
            "mf7xa-laaaa-aaaar-qaaaa-cai",
            "qoznl-yiaaa-aaaar-7777q-cai",
        )]),
        SNS => Some(vec![gen_range(
            "ybpmr-kqaaa-aaaaq-aaaaa-cai",
            "ekjw2-zyaaa-aaaaq-p777q-cai",
        )]),
    }
}

fn subnet_kind_from_canister_id(canister_id: CanisterId) -> SubnetKind {
    use rest::SubnetKind::*;
    for subnet_kind in [NNS, II, Bitcoin, Fiduciary, SNS] {
        if let Some(ranges) = subnet_kind_canister_range(subnet_kind) {
            if ranges.iter().any(|r| r.contains(&canister_id)) {
                return subnet_kind;
            }
        }
    }
    Application
}

fn get_range_config(subnet_kind: rest::SubnetKind, range_gen: &mut RangeGen) -> RangeConfig {
    let (canister_id_ranges, canister_allocation_range) =
        match subnet_kind_canister_range(subnet_kind) {
            Some(ranges) => (ranges, Some(range_gen.next_range())),
            None => (vec![range_gen.next_range()], None),
        };
    RangeConfig {
        canister_id_ranges,
        canister_allocation_range,
    }
}

/// A stateful helper for finding available canister ranges.
#[derive(Default)]
struct RangeGen {
    range_offset: u64,
}

impl RangeGen {
    pub fn new() -> Self {
        Default::default()
    }

    /// Returns the next canister id range from the top
    pub fn next_range(&mut self) -> CanisterIdRange {
        let offset = (u64::MAX / CANISTER_IDS_PER_SUBNET) - 1 - self.range_offset;
        self.range_offset += 1;
        let start = offset * CANISTER_IDS_PER_SUBNET;
        let end = ((offset + 1) * CANISTER_IDS_PER_SUBNET) - 1;
        CanisterIdRange {
            start: CanisterId::from_u64(start),
            end: CanisterId::from_u64(end),
        }
    }
}

fn gen_range(start: &str, end: &str) -> CanisterIdRange {
    CanisterIdRange {
        start: CanisterId::from_str(start).unwrap(),
        end: CanisterId::from_str(end).unwrap(),
    }
}

struct RangeConfig {
    /// Ranges for manual allocation where the user provides a canister_id.
    pub canister_id_ranges: Vec<CanisterIdRange>,
    /// Range for automatic allocation: The management canister chooses
    /// a canister_id from this range.
    pub canister_allocation_range: Option<CanisterIdRange>,
}

/// Internal struct used during initialization.
struct SubnetConfigInfo {
    pub state_machine_state_dir: Box<dyn StateMachineStateDir>,
    pub ranges: Vec<CanisterIdRange>,
    pub alloc_range: Option<CanisterIdRange>,
    pub subnet_kind: SubnetKind,
    pub subnet_seed: [u8; 32],
    pub instruction_config: SubnetInstructionConfig,
    pub time: SystemTime,
}

// ---------------------------------------------------------------------------------------- //
// Operations on PocketIc

// When raw (rest) types are cast to operations, errors can occur.
#[derive(Clone, Debug, Deserialize, Serialize)]
pub struct ConversionError {
    message: String,
}

#[derive(Clone, Debug)]
pub struct SetTime {
    pub time: Time,
}

fn set_time(pic: &PocketIc, time: Time, certified: bool) -> OpOut {
    // Time is kept in sync across subnets, so one can take any subnet.
    let current_time: SystemTime = pic.any_subnet().time();
    let set_time: SystemTime = time.into();
    match current_time.cmp(&set_time) {
        std::cmp::Ordering::Greater => OpOut::Error(PocketIcError::SettingTimeIntoPast((
            systemtime_to_unix_epoch_nanos(current_time),
            systemtime_to_unix_epoch_nanos(set_time),
        ))),
        std::cmp::Ordering::Equal => OpOut::NoOutput,
        std::cmp::Ordering::Less => {
            // Sets the time on all subnets.
            for subnet in pic.subnets.get_all() {
                if certified {
                    subnet.state_machine.set_certified_time(set_time);
                } else {
                    subnet.state_machine.set_time(set_time);
                }
            }
            OpOut::NoOutput
        }
    }
}

impl Operation for SetTime {
    fn compute(&self, pic: &mut PocketIc) -> OpOut {
        set_time(pic, self.time, false)
    }

    fn id(&self) -> OpId {
        OpId(format!("set_time_{}", self.time))
    }
}

#[derive(Clone, Debug)]
pub struct SetCertifiedTime {
    pub time: Time,
}

impl Operation for SetCertifiedTime {
    fn compute(&self, pic: &mut PocketIc) -> OpOut {
        set_time(pic, self.time, true)
    }

    fn id(&self) -> OpId {
        OpId(format!("set_certified_time_{}", self.time))
    }
}

#[derive(Copy, Clone, Debug)]
pub struct GetTopology;

impl Operation for GetTopology {
    fn compute(&self, pic: &mut PocketIc) -> OpOut {
        OpOut::Topology(pic.topology())
    }

    fn retry_if_busy(&self) -> bool {
        true
    }

    fn id(&self) -> OpId {
        OpId("get_topology".into())
    }
}

#[derive(Copy, Clone, Debug)]
pub struct GetTime;

impl Operation for GetTime {
    fn compute(&self, pic: &mut PocketIc) -> OpOut {
        // Time is kept in sync across subnets, so one can take any subnet.
        let nanos = systemtime_to_unix_epoch_nanos(pic.any_subnet().time());
        OpOut::Time(nanos)
    }

    fn id(&self) -> OpId {
        OpId("get_time".into())
    }
}

#[derive(Copy, Clone, Debug)]
pub struct GetCanisterHttp;

fn http_method_from(
    http_method: &ic_types::canister_http::CanisterHttpMethod,
) -> CanisterHttpMethod {
    match http_method {
        ic_types::canister_http::CanisterHttpMethod::GET => CanisterHttpMethod::GET,
        ic_types::canister_http::CanisterHttpMethod::POST => CanisterHttpMethod::POST,
        ic_types::canister_http::CanisterHttpMethod::HEAD => CanisterHttpMethod::HEAD,
    }
}

fn http_header_from(
    http_header: &ic_types::canister_http::CanisterHttpHeader,
) -> CanisterHttpHeader {
    CanisterHttpHeader {
        name: http_header.name.clone(),
        value: http_header.value.clone(),
    }
}

fn get_canister_http_requests(pic: &PocketIc) -> Vec<CanisterHttpRequest> {
    let mut res = vec![];
    for subnet in pic.subnets.get_all() {
        let subnet_id = subnet.state_machine.get_subnet_id().get().0;
        let canister_http = subnet.canister_http.lock().unwrap();
        let mut cur: Vec<_> = subnet
            .state_machine
            .canister_http_request_contexts()
            .into_iter()
            .filter(|(id, _)| !canister_http.pending.contains(id))
            .map(|(id, c)| CanisterHttpRequest {
                subnet_id,
                request_id: id.get(),
                http_method: http_method_from(&c.http_method),
                url: c.url,
                headers: c.headers.iter().map(http_header_from).collect(),
                body: c.body.unwrap_or_default(),
                max_response_bytes: c.max_response_bytes.map(|b| b.get()),
            })
            .collect();
        res.append(&mut cur);
    }
    res
}

impl Operation for GetCanisterHttp {
    fn compute(&self, pic: &mut PocketIc) -> OpOut {
        let canister_http_requests = get_canister_http_requests(pic);
        OpOut::CanisterHttp(canister_http_requests)
    }

    fn id(&self) -> OpId {
        OpId("get_canister_http".into())
    }
}

/// The operation `ProcessCanisterHttpInternal` changes the instance state in a non-deterministic way!
/// It should only be used internally in auto-progress mode
/// which changes the instance state in a non-deterministic way anyway.
#[derive(Copy, Clone, Debug)]
pub struct ProcessCanisterHttpInternal;

impl Operation for ProcessCanisterHttpInternal {
    fn compute(&self, pic: &mut PocketIc) -> OpOut {
        for subnet in pic.subnets.get_all() {
            let sm = subnet.state_machine.clone();
            let mut canister_http = subnet.canister_http.lock().unwrap();
            let new_requests: Vec<_> = sm
                .canister_http_request_contexts()
                .into_iter()
                .filter(|(id, _)| !canister_http.pending.contains(id))
                .collect();
            let client = canister_http.client.clone();
            let mut client = client.lock().unwrap();
            for (id, context) in new_requests {
                if let Ok(()) = client.send(AdapterCanisterHttpRequest {
                    timeout: context.time + Duration::from_secs(5 * 60),
                    id,
                    context,
                    socks_proxy_addrs: vec![],
                }) {
                    canister_http.pending.insert(id);
                }
            }
            loop {
                match client.try_receive() {
                    Err(_) => {
                        break;
                    }
                    Ok(response) => {
                        canister_http.pending.remove(&response.id);
                        if let Some(context) = sm.canister_http_request_contexts().get(&response.id)
                        {
                            sm.mock_canister_http_response(
                                response.id.get(),
                                response.timeout,
                                context.request.sender,
                                vec![response.content; sm.nodes.len()],
                            );
                        }
                    }
                }
            }
        }
        OpOut::NoOutput
    }

    fn id(&self) -> OpId {
        OpId("process_canister_http_internal".into())
    }
}

// START COPY from rs/https_outcalls/client/src/client.rs

#[derive(Clone)]
pub struct SingleResponseAdapter {
    response: Result<HttpsOutcallResponse, (Code, String)>,
}

impl SingleResponseAdapter {
    fn new(response: Result<HttpsOutcallResponse, (Code, String)>) -> Self {
        Self { response }
    }
}

#[async_trait::async_trait]
impl HttpsOutcallsService for SingleResponseAdapter {
    async fn https_outcall(
        &self,
        _request: Request<HttpsOutcallRequest>,
    ) -> Result<Response<HttpsOutcallResponse>, Status> {
        match self.response.clone() {
            Ok(resp) => Ok(Response::new(resp)),
            Err((code, msg)) => Err(Status::new(code, msg)),
        }
    }
}

async fn setup_adapter_mock(
    adapter_response: Result<HttpsOutcallResponse, (Code, String)>,
) -> Channel {
    let (client, server) = tokio::io::duplex(1024);
    let mock_adapter = SingleResponseAdapter::new(adapter_response);
    tokio::spawn(async move {
        Server::builder()
            .add_service(HttpsOutcallsServiceServer::new(mock_adapter))
            .serve_with_incoming(futures::stream::iter(vec![Ok::<_, std::io::Error>(server)]))
            .await
    });

    let mut client = Some(client);
    Endpoint::try_from("http://[::]:50051")
        .unwrap()
        .connect_with_connector(service_fn(move |_: Uri| {
            let client = client.take();

            async move {
                if let Some(client) = client {
                    Ok(hyper_util::rt::TokioIo::new(client))
                } else {
                    Err(std::io::Error::new(
                        std::io::ErrorKind::Other,
                        "Client already taken",
                    ))
                }
            }
        }))
        .await
        .unwrap()
}

// END COPY

fn process_mock_canister_https_response(
    pic: &PocketIc,
    mock_canister_http_response: &MockCanisterHttpResponse,
) -> OpOut {
    let response_to_reject_code = |response: &CanisterHttpResponse| match response {
        CanisterHttpResponse::CanisterHttpReply(_) => None,
        CanisterHttpResponse::CanisterHttpReject(reject) => Some(reject.reject_code),
    };
    let mut reject_codes: Vec<_> = mock_canister_http_response
        .additional_responses
        .iter()
        .filter_map(response_to_reject_code)
        .collect();
    if let Some(reject_code) = response_to_reject_code(&mock_canister_http_response.response) {
        reject_codes.push(reject_code)
    }
    for reject_code in reject_codes {
        if ic_error_types::RejectCode::try_from(reject_code).is_err() {
            return OpOut::Error(PocketIcError::InvalidRejectCode(reject_code));
        }
    }
    let subnet_id =
        ic_types::SubnetId::new(ic_types::PrincipalId(mock_canister_http_response.subnet_id));
    let Some(subnet) = pic.get_subnet_with_id(subnet_id) else {
        return OpOut::Error(PocketIcError::SubnetNotFound(
            mock_canister_http_response.subnet_id,
        ));
    };
    let canister_http_request_id =
        CanisterHttpRequestId::from(mock_canister_http_response.request_id);
    let contexts = subnet.canister_http_request_contexts();
    let Some(context) = contexts.get(&canister_http_request_id) else {
        return OpOut::Error(PocketIcError::InvalidCanisterHttpRequestId((
            subnet_id,
            canister_http_request_id,
        )));
    };
    let timeout = context.time + Duration::from_secs(5 * 60);
    let canister_id = context.request.sender;
    let delegation = if let Some(d) = pic.get_nns_delegation_for_subnet(subnet.get_subnet_id()) {
        Arc::new(OnceCell::new_with(Some(d)))
    } else {
        Arc::new(OnceCell::new())
    };
    let response_to_content = |response: &CanisterHttpResponse| match response {
        CanisterHttpResponse::CanisterHttpReply(reply) => {
            let grpc_channel = pic
                .runtime
                .block_on(setup_adapter_mock(Ok(HttpsOutcallResponse {
                    status: reply.status.into(),
                    headers: reply
                        .headers
                        .iter()
                        .map(|h| ic_https_outcalls_service::HttpHeader {
                            name: h.name.clone(),
                            value: h.value.clone(),
                        })
                        .collect(),
                    content: reply.body.clone(),
                })));
            let mut client = CanisterHttpAdapterClientImpl::new(
                pic.runtime.handle().clone(),
                grpc_channel,
                subnet.query_handler.lock().unwrap().clone(),
                1,
                MetricsRegistry::new(),
                subnet.get_subnet_type(),
                delegation.clone(),
            );
            client
                .send(AdapterCanisterHttpRequest {
                    timeout,
                    id: canister_http_request_id,
                    context: context.clone(),
                    socks_proxy_addrs: vec![],
                })
                .unwrap();
            let response = loop {
                match client.try_receive() {
                    Err(_) => std::thread::sleep(Duration::from_millis(10)),
                    Ok(r) => {
                        break r;
                    }
                }
            };
            response.content
        }
        CanisterHttpResponse::CanisterHttpReject(reject) => {
            CanisterHttpResponseContent::Reject(CanisterHttpReject {
                reject_code: ic_error_types::RejectCode::try_from(reject.reject_code).unwrap(),
                message: reject.message.clone(),
            })
        }
    };
    let content = response_to_content(&mock_canister_http_response.response);
    let mut contents: Vec<_> = if !mock_canister_http_response.additional_responses.is_empty() {
        mock_canister_http_response
            .additional_responses
            .iter()
            .map(response_to_content)
            .collect()
    } else {
        vec![content.clone(); subnet.nodes.len() - 1]
    };
    contents.push(content);
    if contents.len() != subnet.nodes.len() {
        return OpOut::Error(PocketIcError::InvalidMockCanisterHttpResponses((
            contents.len(),
            subnet.nodes.len(),
        )));
    }
    subnet.mock_canister_http_response(
        mock_canister_http_response.request_id,
        timeout,
        canister_id,
        contents,
    );
    OpOut::NoOutput
}

#[derive(Clone, Debug)]
pub struct MockCanisterHttp {
    pub mock_canister_http_response: MockCanisterHttpResponse,
}

impl Operation for MockCanisterHttp {
    fn compute(&self, pic: &mut PocketIc) -> OpOut {
        process_mock_canister_https_response(pic, &self.mock_canister_http_response)
    }

    fn id(&self) -> OpId {
        OpId(format!(
            "mock_canister_http({:?})",
            self.mock_canister_http_response
        ))
    }
}

#[derive(Copy, Clone, Debug)]
pub struct PubKey {
    pub subnet_id: SubnetId,
}

impl Operation for PubKey {
    fn compute(&self, pic: &mut PocketIc) -> OpOut {
        let subnet = pic.get_subnet_with_id(self.subnet_id);
        match subnet {
            Some(subnet) => OpOut::Bytes(subnet.root_key_der()),
            None => OpOut::Error(PocketIcError::SubnetNotFound(self.subnet_id.get().0)),
        }
    }

    fn id(&self) -> OpId {
        OpId(format!("root_key_{}", self.subnet_id))
    }
}

#[derive(Clone, Debug)]
pub struct Tick {
    pub configs: TickConfigs,
}

impl Tick {
    fn validate_blockmakers_per_subnet(
        &self,
        pic: &mut PocketIc,
        subnets_blockmaker: &[SubnetBlockmaker],
    ) -> Result<(), OpOut> {
        for subnet_blockmaker in subnets_blockmaker {
            if subnet_blockmaker
                .failed_blockmakers
                .contains(&subnet_blockmaker.blockmaker)
            {
                return Err(OpOut::Error(PocketIcError::BlockmakerContainedInFailed(
                    subnet_blockmaker.blockmaker,
                )));
            }

            let Some(state_machine) = pic.get_subnet_with_id(subnet_blockmaker.subnet) else {
                return Err(OpOut::Error(PocketIcError::SubnetNotFound(
                    subnet_blockmaker.subnet.get().0,
                )));
            };

            let mut request_blockmakers = subnet_blockmaker.failed_blockmakers.clone();
            request_blockmakers.push(subnet_blockmaker.blockmaker);
            let subnet_nodes: Vec<_> = state_machine.nodes.iter().map(|n| n.node_id).collect();
            for blockmaker in request_blockmakers {
                if !subnet_nodes.contains(&blockmaker) {
                    return Err(OpOut::Error(PocketIcError::BlockmakerNotFound(blockmaker)));
                }
            }
        }
        Ok(())
    }
}

impl Operation for Tick {
    fn compute(&self, pic: &mut PocketIc) -> OpOut {
        let blockmakers_per_subnet = self.configs.blockmakers.as_ref().map(|cfg| {
            cfg.blockmakers_per_subnet
                .iter()
                .cloned()
                .map(SubnetBlockmaker::from)
                .collect_vec()
        });

        if let Some(ref bm_per_subnet) = blockmakers_per_subnet {
            if let Err(error) = self.validate_blockmakers_per_subnet(pic, bm_per_subnet) {
                return error;
            }
        }

        let subnets = pic.subnets.subnets.read().unwrap();
        for (subnet_id, subnet) in subnets.iter() {
            let blockmaker_metrics = blockmakers_per_subnet.as_ref().and_then(|bm_per_subnet| {
                bm_per_subnet
                    .iter()
                    .find(|bm| bm.subnet == *subnet_id)
                    .map(|bm| BlockmakerMetrics {
                        blockmaker: bm.blockmaker,
                        failed_blockmakers: bm.failed_blockmakers.clone(),
                    })
            });

            match blockmaker_metrics {
                Some(metrics) => subnet
                    .state_machine
                    .execute_round_with_blockmaker_metrics(metrics),
                None => subnet.state_machine.execute_round(),
            }
        }

        OpOut::NoOutput
    }

    fn id(&self) -> OpId {
        OpId("tick".to_string())
    }
}

#[derive(Copy, Clone, Debug)]
pub struct AdvanceTimeAndTick(pub Duration);

impl Operation for AdvanceTimeAndTick {
    fn compute(&self, pic: &mut PocketIc) -> OpOut {
        for subnet in pic.subnets.get_all() {
            subnet.state_machine.advance_time(self.0);
            subnet.state_machine.execute_round();
        }
        OpOut::NoOutput
    }

    fn id(&self) -> OpId {
        OpId(format!("advance_time_and_tick({:?})", self.0))
    }
}

#[derive(Clone, Debug)]
pub struct SubmitIngressMessage(pub CanisterCall);

impl Operation for SubmitIngressMessage {
    fn compute(&self, pic: &mut PocketIc) -> OpOut {
        let canister_call = self.0.clone();
        let subnet = route_call(pic, canister_call);
        match subnet {
            Ok(subnet) => {
                match subnet.submit_ingress_as(
                    self.0.sender,
                    self.0.canister_id,
                    self.0.method.clone(),
                    self.0.payload.clone(),
                ) {
                    Err(SubmitIngressError::HttpError(e)) => {
                        eprintln!("Failed to submit ingress message: {}", e);
                        OpOut::Error(PocketIcError::BadIngressMessage(e))
                    }
                    Err(SubmitIngressError::UserError(e)) => {
                        eprintln!("Failed to submit ingress message: {:?}", e);
                        OpOut::CanisterResult(Err(user_error_to_reject_response(e, false)))
                    }
                    Ok(msg_id) => OpOut::MessageId((
                        EffectivePrincipal::SubnetId(subnet.get_subnet_id()),
                        msg_id.as_bytes().to_vec(),
                    )),
                }
            }
            Err(e) => OpOut::Error(PocketIcError::BadIngressMessage(e)),
        }
    }

    fn id(&self) -> OpId {
        let call_id = self.0.id();
        OpId(format!("submit_update_{}", call_id.0))
    }
}

#[derive(Clone, Debug)]
pub struct MessageId {
    effective_principal: EffectivePrincipal,
    msg_id: OtherMessageId,
}

impl TryFrom<RawMessageId> for MessageId {
    type Error = ConversionError;
    fn try_from(
        RawMessageId {
            effective_principal,
            message_id,
        }: RawMessageId,
    ) -> Result<Self, Self::Error> {
        let effective_principal = effective_principal.try_into()?;
        let msg_id = match OtherMessageId::try_from(message_id.as_slice()) {
            Ok(msg_id) => msg_id,
            Err(_) => {
                return Err(ConversionError {
                    message: "Bad message id".to_string(),
                })
            }
        };
        Ok(MessageId {
            effective_principal,
            msg_id,
        })
    }
}

#[derive(Clone, Debug)]
pub struct AwaitIngressMessage(pub MessageId);

impl Operation for AwaitIngressMessage {
    fn compute(&self, pic: &mut PocketIc) -> OpOut {
        let subnet = route(pic, self.0.effective_principal.clone(), false);
        match subnet {
            Ok(subnet) => {
                // Now, we execute on all subnets until we have the result
                let max_rounds = 100;
                for _i in 0..max_rounds {
                    match subnet.ingress_status(&self.0.msg_id) {
                        IngressStatus::Known {
                            state: IngressState::Completed(result),
                            ..
                        } => {
                            return OpOut::CanisterResult(wasm_result_to_canister_result(
                                result, true,
                            ));
                        }
                        IngressStatus::Known {
                            state: IngressState::Failed(error),
                            ..
                        } => {
                            return OpOut::CanisterResult(Err(user_error_to_reject_response(
                                error, true,
                            )));
                        }
                        _ => {}
                    }
                    for subnet_ in pic.subnets.get_all() {
                        subnet_.state_machine.execute_round();
                    }
                }
                OpOut::Error(PocketIcError::BadIngressMessage(format!(
                    "Failed to answer to ingress {} after {} rounds.",
                    self.0.msg_id, max_rounds
                )))
            }
            Err(e) => OpOut::Error(PocketIcError::BadIngressMessage(e)),
        }
    }

    fn id(&self) -> OpId {
        OpId(format!("await_update_{}", self.0.msg_id))
    }
}

#[derive(Clone, Debug)]
pub struct IngressMessageStatus {
    pub message_id: MessageId,
    pub caller: Option<Principal>,
}

impl Operation for IngressMessageStatus {
    fn compute(&self, pic: &mut PocketIc) -> OpOut {
        let subnet = route(pic, self.message_id.effective_principal.clone(), false);
        match subnet {
            Ok(subnet) => {
                if let Some(caller) = self.caller {
                    if let Some(actual_caller) = subnet.ingress_caller(&self.message_id.msg_id) {
                        if caller != actual_caller.get().0 {
                            return OpOut::Error(PocketIcError::Forbidden(
                                "The user tries to access Request ID not signed by the caller."
                                    .to_string(),
                            ));
                        }
                    }
                }
                match subnet.ingress_status(&self.message_id.msg_id) {
                    IngressStatus::Known {
                        state: IngressState::Completed(result),
                        ..
                    } => OpOut::CanisterResult(wasm_result_to_canister_result(result, true)),
                    IngressStatus::Known {
                        state: IngressState::Failed(error),
                        ..
                    } => OpOut::CanisterResult(Err(user_error_to_reject_response(error, true))),
                    _ => OpOut::NoOutput,
                }
            }
            Err(e) => OpOut::Error(PocketIcError::BadIngressMessage(e)),
        }
    }

    fn id(&self) -> OpId {
        OpId(format!(
            "ingress_status({},{:?},{:?})",
            self.message_id.msg_id,
            self.message_id.effective_principal,
            self.caller.map(|caller| caller.to_string())
        ))
    }
}

pub struct Query(pub CanisterCall);

impl Operation for Query {
    fn compute(&self, pic: &mut PocketIc) -> OpOut {
        let canister_call = self.0.clone();
        let subnet = route_call(pic, canister_call);
        match subnet {
            Ok(subnet) => {
                let delegation = pic.get_nns_delegation_for_subnet(subnet.get_subnet_id());
                match subnet.query_as_with_delegation(
                    self.0.sender,
                    self.0.canister_id,
                    self.0.method.clone(),
                    self.0.payload.clone(),
                    delegation,
                ) {
                    Ok(result) => {
                        OpOut::CanisterResult(wasm_result_to_canister_result(result, false))
                    }
                    Err(user_error) => {
                        OpOut::CanisterResult(Err(user_error_to_reject_response(user_error, false)))
                    }
                }
            }
            Err(e) => OpOut::Error(PocketIcError::BadIngressMessage(e)),
        }
    }

    fn id(&self) -> OpId {
        let call_id = self.0.id();
        OpId(format!("canister_query_{}", call_id.0))
    }
}

pub struct DashboardRequest {}

impl Operation for DashboardRequest {
    fn compute(&self, pic: &mut PocketIc) -> OpOut {
        let subnets = pic.subnets.get_all();

        // All PocketIC subnets have the same height and thus we fetch the height from an arbitrary subnet.
        let arbitrary_subnet = subnets.first().unwrap().state_machine.clone();
        let height = arbitrary_subnet.state_manager.latest_state_height();

        let states: Vec<_> = subnets
            .iter()
            .map(|subnet| {
                (
                    subnet.state_machine.state_manager.get_latest_state(),
                    subnet.state_machine.get_subnet_id(),
                )
            })
            .collect();
        let canisters = states
            .iter()
            .map(|(state, subnet_id)| {
                state
                    .get_ref()
                    .canisters_iter()
                    .map(|c| (c, *subnet_id))
                    .collect::<Vec<_>>()
            })
            .concat();

        let dashboard = Dashboard {
            height,
            canisters: &canisters,
        };

        let resp = match dashboard.render() {
            Ok(content) => Html(content).into_response(),
            Err(e) => (
                StatusCode::INTERNAL_SERVER_ERROR,
                format!("Internal error: {}", e),
            )
                .into_response(),
        };

        let fut: ApiResponse = Box::pin(into_api_response(resp));
        OpOut::RawResponse(fut.shared())
    }

    fn retry_if_busy(&self) -> bool {
        true
    }

    fn id(&self) -> OpId {
        OpId("dashboard".to_string())
    }
}

pub struct StatusRequest {
    pub bytes: Bytes,
}

struct PocketHealth;

impl Health for PocketHealth {
    fn health(&self) -> ReplicaHealthStatus {
        ReplicaHealthStatus::Healthy
    }
}

struct PocketRootKey(pub Option<Vec<u8>>);

impl RootKey for PocketRootKey {
    fn root_key(&self) -> Option<Vec<u8>> {
        self.0.clone()
    }
}

impl Operation for StatusRequest {
    fn compute(&self, pic: &mut PocketIc) -> OpOut {
        let root_key_bytes = pic.nns_subnet().map(|nns_subnet| nns_subnet.root_key_der());
        let root_key = PocketRootKey(root_key_bytes);

        let resp = pic
            .runtime
            .block_on(async { status(State((Arc::new(root_key), Arc::new(PocketHealth)))).await })
            .into_response();

        let fut: ApiResponse = Box::pin(into_api_response(resp));
        OpOut::RawResponse(fut.shared())
    }

    fn retry_if_busy(&self) -> bool {
        true
    }

    fn id(&self) -> OpId {
        let mut hasher = Sha256::new();
        self.bytes.hash(&mut hasher);
        let hash = Digest(hasher.finish());
        OpId(format!("status({})", hash,))
    }
}

pub enum CallRequestVersion {
    V2,
    V3,
}

pub struct CallRequest {
    pub effective_canister_id: CanisterId,
    pub bytes: Bytes,
    pub version: CallRequestVersion,
}

#[derive(Clone)]
struct PocketIngressPoolThrottler;

impl IngressPoolThrottler for PocketIngressPoolThrottler {
    fn exceeds_threshold(&self) -> bool {
        false
    }
}

impl Operation for CallRequest {
    fn compute(&self, pic: &mut PocketIc) -> OpOut {
        let is_provisional_create_canister =
            match serde_cbor::from_slice::<HttpRequestEnvelope<HttpCallContent>>(&self.bytes) {
                Ok(envelope) => {
                    let HttpCallContent::Call { update: payload } = envelope.content;
                    payload.canister_id.0 == PrincipalId::default().to_vec()
                        && Ic00Method::from_str(&payload.method_name)
                            == Ok(Ic00Method::ProvisionalCreateCanisterWithCycles)
                }
                Err(_) => false,
            };
        let subnet = route(
            pic,
            EffectivePrincipal::CanisterId(self.effective_canister_id),
            is_provisional_create_canister,
        );
        match subnet {
            Err(e) => OpOut::Error(PocketIcError::RequestRoutingError(e)),
            Ok(subnet) => {
                let node = &subnet.nodes[0];
                #[allow(clippy::disallowed_methods)]
                let (s, mut r) =
                    mpsc::unbounded_channel::<UnvalidatedArtifactMutation<SignedIngress>>();
                let ingress_filter = subnet.ingress_filter.clone();

                let ingress_validator = IngressValidatorBuilder::builder(
                    subnet.replica_logger.clone(),
                    node.node_id,
                    subnet.get_subnet_id(),
                    subnet.registry_client.clone(),
                    Arc::new(StandaloneIngressSigVerifier),
                    ingress_filter,
                    Arc::new(RwLock::new(PocketIngressPoolThrottler)),
                    s,
                )
                .with_time_source(subnet.time_source.clone())
                .build();

                // Task that waits for call service to submit the ingress message, and
                // forwards it to the state machine. The task will automatically terminate
                // once it submits an ingress message received from the call service to the
                // `StateMachine`, or if the call service is dropped (in which case `r.recv().await` returns `None`).
                let subnet_clone = subnet.clone();
                let ingress_proxy_task = pic.runtime.spawn(async move {
                    if let Some(UnvalidatedArtifactMutation::Insert((msg, _node_id))) =
                        r.recv().await
                    {
                        subnet_clone.push_signed_ingress(msg);
                    }
                });

                let svc = match self.version {
                    CallRequestVersion::V2 => call_v2::new_service(ingress_validator),
                    CallRequestVersion::V3 => {
                        let delegation = if let Some(d) =
                            pic.get_nns_delegation_for_subnet(subnet.get_subnet_id())
                        {
                            Arc::new(OnceCell::new_with(Some(d)))
                        } else {
                            Arc::new(OnceCell::new())
                        };
                        let metrics_registry = MetricsRegistry::new();
                        let metrics = HttpHandlerMetrics::new(&metrics_registry);

                        call_v3::new_service(
                            ingress_validator,
                            subnet.ingress_watcher_handle.clone(),
                            metrics,
                            http_handler::Config::default()
                                .ingress_message_certificate_timeout_seconds,
                            delegation,
                            subnet.state_manager.clone(),
                        )
                    }
                };

                let api_version = match self.version {
                    CallRequestVersion::V2 => "v2",
                    CallRequestVersion::V3 => "v3",
                };

                let request = axum::http::Request::builder()
                    .method(Method::POST)
                    .header(CONTENT_TYPE, CONTENT_TYPE_CBOR)
                    .uri(format!(
                        "/api/{}/canister/{}/call",
                        api_version,
                        PrincipalId(self.effective_canister_id.get().into())
                    ))
                    .body(self.bytes.clone().into())
                    .unwrap();

                let fut: ApiResponse = Box::pin(async {
                    let resp = svc.oneshot(request).await.unwrap();
                    into_api_response(resp).await
                });
                let api_resp = fut.shared();
                let service_task = pic.runtime.spawn(api_resp.clone());

                // For the sake of determinism, we need to wait until one of
                // `service_task` or `ingress_proxy_task` terminates:
                // then all the state modifications have been performed
                // and we can return from the operation.
                while !service_task.is_finished() && !ingress_proxy_task.is_finished() {}

                OpOut::RawResponse(api_resp)
            }
        }
    }

    fn retry_if_busy(&self) -> bool {
        true
    }

    fn id(&self) -> OpId {
        let mut hasher = Sha256::new();
        self.bytes.hash(&mut hasher);
        let hash = Digest(hasher.finish());
        OpId(format!("call({},{})", self.effective_canister_id, hash,))
    }
}

pub struct QueryRequest {
    pub effective_canister_id: CanisterId,
    pub bytes: Bytes,
}

#[derive(Clone)]
struct PocketNodeSigner(pub ic_ed25519::PrivateKey);

impl BasicSigner<QueryResponseHash> for PocketNodeSigner {
    fn sign_basic(
        &self,
        message: &QueryResponseHash,
        _signer: NodeId,
        _registry_version: RegistryVersion,
    ) -> CryptoResult<BasicSigOf<QueryResponseHash>> {
        Ok(BasicSigOf::new(BasicSig(
            self.0.sign_message(&message.as_signed_bytes()).to_vec(),
        )))
    }
}

impl Operation for QueryRequest {
    fn compute(&self, pic: &mut PocketIc) -> OpOut {
        let subnet = route(
            pic,
            EffectivePrincipal::CanisterId(self.effective_canister_id),
            false,
        );
        match subnet {
            Err(e) => OpOut::Error(PocketIcError::RequestRoutingError(e)),
            Ok(subnet) => {
                let delegation = pic.get_nns_delegation_for_subnet(subnet.get_subnet_id());
                let node = &subnet.nodes[0];
                subnet.certify_latest_state();
                let query_handler = subnet.query_handler.lock().unwrap().clone();
                let svc = QueryServiceBuilder::builder(
                    subnet.replica_logger.clone(),
                    node.node_id,
                    Arc::new(PocketNodeSigner(node.node_signing_key.clone())),
                    subnet.registry_client.clone(),
                    Arc::new(StandaloneIngressSigVerifier),
                    Arc::new(OnceCell::new_with(delegation)),
                    query_handler,
                )
                .with_time_source(subnet.time_source.clone())
                .build_service();

                let request = axum::http::Request::builder()
                    .method(Method::POST)
                    .header(CONTENT_TYPE, CONTENT_TYPE_CBOR)
                    .uri(format!(
                        "/api/v2/canister/{}/query",
                        PrincipalId(self.effective_canister_id.get().into())
                    ))
                    .body(self.bytes.clone().into())
                    .unwrap();
                let resp = pic.runtime.block_on(svc.oneshot(request)).unwrap();

                let fut: ApiResponse = Box::pin(into_api_response(resp));
                OpOut::RawResponse(fut.shared())
            }
        }
    }

    fn retry_if_busy(&self) -> bool {
        true
    }

    fn id(&self) -> OpId {
        let mut hasher = Sha256::new();
        self.bytes.hash(&mut hasher);
        let hash = Digest(hasher.finish());
        OpId(format!("query({},{})", self.effective_canister_id, hash,))
    }
}

#[derive(Debug)]
pub struct CanisterReadStateRequest {
    pub effective_canister_id: CanisterId,
    pub bytes: Bytes,
}

impl Operation for CanisterReadStateRequest {
    fn compute(&self, pic: &mut PocketIc) -> OpOut {
        match route(
            pic,
            EffectivePrincipal::CanisterId(self.effective_canister_id),
            false,
        ) {
            Err(e) => OpOut::Error(PocketIcError::RequestRoutingError(e)),
            Ok(subnet) => {
                let delegation = pic.get_nns_delegation_for_subnet(subnet.get_subnet_id());
                subnet.certify_latest_state();
                let svc = CanisterReadStateServiceBuilder::builder(
                    subnet.replica_logger.clone(),
                    subnet.state_manager.clone(),
                    subnet.registry_client.clone(),
                    Arc::new(StandaloneIngressSigVerifier),
                    Arc::new(OnceCell::new_with(delegation)),
                )
                .with_time_source(subnet.time_source.clone())
                .build_service();

                let request = axum::http::Request::builder()
                    .method(Method::POST)
                    .header(CONTENT_TYPE, CONTENT_TYPE_CBOR)
                    .uri(format!(
                        "/api/v2/canister/{}/read_state",
                        PrincipalId(self.effective_canister_id.get().into())
                    ))
                    .body(self.bytes.clone().into())
                    .unwrap();
                let resp = pic.runtime.block_on(svc.oneshot(request)).unwrap();

                let fut: ApiResponse = Box::pin(into_api_response(resp));
                OpOut::RawResponse(fut.shared())
            }
        }
    }

    fn retry_if_busy(&self) -> bool {
        true
    }

    fn id(&self) -> OpId {
        let mut hasher = Sha256::new();
        self.bytes.hash(&mut hasher);
        let hash = Digest(hasher.finish());
        OpId(format!(
            "canister_read_state({},{})",
            self.effective_canister_id, hash,
        ))
    }
}

#[derive(Debug)]
pub struct SubnetReadStateRequest {
    pub subnet_id: SubnetId,
    pub bytes: Bytes,
}

impl Operation for SubnetReadStateRequest {
    fn compute(&self, pic: &mut PocketIc) -> OpOut {
        match route(pic, EffectivePrincipal::SubnetId(self.subnet_id), false) {
            Err(e) => OpOut::Error(PocketIcError::RequestRoutingError(e)),
            Ok(subnet) => {
                let delegation = pic.get_nns_delegation_for_subnet(subnet.get_subnet_id());
                subnet.certify_latest_state();
                let svc = SubnetReadStateServiceBuilder::builder(
                    Arc::new(OnceCell::new_with(delegation)),
                    subnet.state_manager.clone(),
                )
                .build_service();

                let request = axum::http::Request::builder()
                    .method(Method::POST)
                    .header(CONTENT_TYPE, CONTENT_TYPE_CBOR)
                    .uri(format!(
                        "/api/v2/subnet/{}/read_state",
                        PrincipalId(self.subnet_id.get().into())
                    ))
                    .body(self.bytes.clone().into())
                    .unwrap();
                let resp = pic.runtime.block_on(svc.oneshot(request)).unwrap();

                let fut: ApiResponse = Box::pin(into_api_response(resp));
                OpOut::RawResponse(fut.shared())
            }
        }
    }

    fn retry_if_busy(&self) -> bool {
        true
    }

    fn id(&self) -> OpId {
        let mut hasher = Sha256::new();
        self.bytes.hash(&mut hasher);
        let hash = Digest(hasher.finish());
        OpId(format!("subnet_read_state({},{})", self.subnet_id, hash,))
    }
}

#[derive(Clone, Eq, PartialEq, Ord, PartialOrd, Debug, Deserialize, Serialize)]
pub enum EffectivePrincipal {
    None,
    SubnetId(SubnetId),
    CanisterId(CanisterId),
}

impl TryFrom<RawEffectivePrincipal> for EffectivePrincipal {
    type Error = ConversionError;
    fn try_from(effective_principal: RawEffectivePrincipal) -> Result<Self, Self::Error> {
        match effective_principal {
            RawEffectivePrincipal::SubnetId(subnet_id) => {
                let sid = PrincipalId::try_from(subnet_id);
                match sid {
                    Ok(sid) => Ok(EffectivePrincipal::SubnetId(SubnetId::new(sid))),
                    Err(_) => Err(ConversionError {
                        message: "Bad subnet id".to_string(),
                    }),
                }
            }
            RawEffectivePrincipal::CanisterId(canister_id) => {
                match CanisterId::try_from(canister_id) {
                    Ok(canister_id) => Ok(EffectivePrincipal::CanisterId(canister_id)),
                    Err(_) => Err(ConversionError {
                        message: "Bad effective canister id".to_string(),
                    }),
                }
            }
            RawEffectivePrincipal::None => Ok(EffectivePrincipal::None),
        }
    }
}

impl From<EffectivePrincipal> for RawEffectivePrincipal {
    fn from(effective_principal: EffectivePrincipal) -> Self {
        match effective_principal {
            EffectivePrincipal::None => RawEffectivePrincipal::None,
            EffectivePrincipal::CanisterId(canister_id) => {
                RawEffectivePrincipal::CanisterId(canister_id.get().to_vec())
            }
            EffectivePrincipal::SubnetId(subnet_id) => {
                RawEffectivePrincipal::SubnetId(subnet_id.get().to_vec())
            }
        }
    }
}

#[derive(Clone, Debug)]
pub struct CanisterCall {
    pub effective_principal: EffectivePrincipal,
    pub sender: PrincipalId,
    pub canister_id: CanisterId,
    pub method: String,
    pub payload: Vec<u8>,
}

impl TryFrom<RawCanisterCall> for CanisterCall {
    type Error = ConversionError;
    fn try_from(
        RawCanisterCall {
            sender,
            canister_id,
            method,
            payload,
            effective_principal,
        }: RawCanisterCall,
    ) -> Result<Self, Self::Error> {
        let effective_principal = effective_principal.try_into()?;
        let sender = match PrincipalId::try_from(sender) {
            Ok(sender) => sender,
            Err(_) => {
                return Err(ConversionError {
                    message: "Bad sender principal".to_string(),
                })
            }
        };
        let canister_id = match CanisterId::try_from(canister_id) {
            Ok(canister_id) => canister_id,
            Err(_) => {
                return Err(ConversionError {
                    message: "Bad canister id".to_string(),
                })
            }
        };

        Ok(CanisterCall {
            effective_principal,
            sender,
            canister_id,
            method,
            payload,
        })
    }
}

impl CanisterCall {
    fn id(&self) -> OpId {
        let mut hasher = Sha256::new();
        hasher.write(&self.payload);
        let hash = Digest(hasher.finish());
        OpId(format!(
            "call({:?},{},{},{},{})",
            self.effective_principal, self.sender, self.canister_id, self.method, hash
        ))
    }
}

#[derive(Clone, Eq, PartialEq, Debug)]
pub struct SetStableMemory {
    pub canister_id: CanisterId,
    pub data: Vec<u8>,
}

impl SetStableMemory {
    pub async fn from_store(
        raw: RawSetStableMemory,
        store: Arc<dyn BlobStore>,
    ) -> Result<Self, ConversionError> {
        if let Ok(canister_id) = CanisterId::try_from(raw.canister_id) {
            if let Some(BinaryBlob { data, compression }) = store.fetch(raw.blob_id).await {
                if let Some(data) = decompress(data, compression) {
                    Ok(SetStableMemory { canister_id, data })
                } else {
                    Err(ConversionError {
                        message: "Decompression failed".to_string(),
                    })
                }
            } else {
                Err(ConversionError {
                    message: "Bad blob id".to_string(),
                })
            }
        } else {
            Err(ConversionError {
                message: "Bad canister id".to_string(),
            })
        }
    }
}

fn decompress(data: Vec<u8>, compression: BlobCompression) -> Option<Vec<u8>> {
    use std::io::Read;
    match compression {
        BlobCompression::Gzip => {
            let mut decoder = flate2::read::GzDecoder::new(&data[..]);
            let mut out = Vec::new();
            let result = decoder.read_to_end(&mut out);
            if result.is_err() {
                return None;
            }
            Some(out)
        }
        BlobCompression::NoCompression => Some(data),
    }
}

impl Operation for SetStableMemory {
    fn compute(&self, pocket_ic: &mut PocketIc) -> OpOut {
        let subnet = pocket_ic.try_route_canister(self.canister_id);
        match subnet {
            Some(subnet) => {
                if !subnet.canister_exists(self.canister_id) {
                    OpOut::Error(PocketIcError::CanisterNotFound(self.canister_id))
                } else if !subnet.canister_not_empty(self.canister_id) {
                    OpOut::Error(PocketIcError::CanisterIsEmpty(self.canister_id))
                } else {
                    subnet.set_stable_memory(self.canister_id, &self.data);
                    OpOut::NoOutput
                }
            }
            None => OpOut::Error(PocketIcError::CanisterNotFound(self.canister_id)),
        }
    }

    fn id(&self) -> OpId {
        // TODO: consider tupling the hash with the data everywhere,
        // from the sender up to here. so the blobstore can be lazier,
        // we _can_ check for consistency, but we don't _have to_ re-
        // calculate it here.
        let mut hasher = Sha256::new();
        hasher.write(&self.data);
        let hash = Digest(hasher.finish());
        OpId(format!("set_stable_memory({}_{})", self.canister_id, hash))
    }
}

#[derive(Clone, Eq, PartialEq, Debug)]
pub struct GetStableMemory {
    pub canister_id: CanisterId,
}

impl Operation for GetStableMemory {
    fn compute(&self, pocket_ic: &mut PocketIc) -> OpOut {
        let subnet = pocket_ic.try_route_canister(self.canister_id);
        match subnet {
            Some(subnet) => {
                if !subnet.canister_exists(self.canister_id) {
                    OpOut::Error(PocketIcError::CanisterNotFound(self.canister_id))
                } else if !subnet.canister_not_empty(self.canister_id) {
                    OpOut::Error(PocketIcError::CanisterIsEmpty(self.canister_id))
                } else {
                    OpOut::StableMemBytes(subnet.stable_memory(self.canister_id))
                }
            }
            None => OpOut::Error(PocketIcError::CanisterNotFound(self.canister_id)),
        }
    }

    fn id(&self) -> OpId {
        OpId(format!("get_stable_memory({})", self.canister_id))
    }
}

#[derive(Copy, Clone, Debug)]
pub struct GetControllers {
    pub canister_id: CanisterId,
}

impl Operation for GetControllers {
    fn compute(&self, pic: &mut PocketIc) -> OpOut {
        let subnet = pic.try_route_canister(self.canister_id);
        match subnet {
            Some(subnet) => subnet
                .get_controllers(self.canister_id)
                .map(OpOut::Controllers)
                .unwrap_or(OpOut::Error(PocketIcError::CanisterNotFound(
                    self.canister_id,
                ))),
            None => OpOut::Error(PocketIcError::CanisterNotFound(self.canister_id)),
        }
    }

    fn id(&self) -> OpId {
        OpId(format!("get_controllers({})", self.canister_id))
    }
}

#[derive(Clone, Debug)]
pub struct GetCyclesBalance {
    pub canister_id: CanisterId,
}

impl Operation for GetCyclesBalance {
    fn compute(&self, pic: &mut PocketIc) -> OpOut {
        let subnet = pic.try_route_canister(self.canister_id);
        match subnet {
            Some(subnet) => {
                if !subnet.canister_exists(self.canister_id) {
                    OpOut::Error(PocketIcError::CanisterNotFound(self.canister_id))
                } else {
                    OpOut::Cycles(subnet.cycle_balance(self.canister_id))
                }
            }
            None => OpOut::Error(PocketIcError::CanisterNotFound(self.canister_id)),
        }
    }

    fn id(&self) -> OpId {
        OpId(format!("get_cycles_balance({})", self.canister_id))
    }
}

#[derive(Clone, Debug)]
pub struct GetSubnet {
    pub canister_id: CanisterId,
}

impl Operation for GetSubnet {
    fn compute(&self, pic: &mut PocketIc) -> OpOut {
        let sm = pic.try_route_canister(self.canister_id);
        match sm {
            Some(sm) => {
                if sm.canister_exists(self.canister_id) {
                    OpOut::MaybeSubnetId(Some(sm.get_subnet_id()))
                } else {
                    OpOut::MaybeSubnetId(None)
                }
            }
            None => OpOut::MaybeSubnetId(None),
        }
    }

    fn id(&self) -> OpId {
        OpId(format!("get_subnet({})", self.canister_id))
    }
}

/// Add cycles to a given canister.
///
/// # Panics
///
/// Panics if the canister does not exist.
#[derive(Clone, Debug)]
pub struct AddCycles {
    canister_id: CanisterId,
    amount: u128,
}

impl TryFrom<RawAddCycles> for AddCycles {
    type Error = ConversionError;
    fn try_from(
        RawAddCycles {
            canister_id,
            amount,
        }: RawAddCycles,
    ) -> Result<Self, Self::Error> {
        match CanisterId::try_from(canister_id) {
            Ok(canister_id) => Ok(AddCycles {
                canister_id,
                amount,
            }),
            Err(_) => Err(ConversionError {
                message: "Bad canister id".to_string(),
            }),
        }
    }
}

impl Operation for AddCycles {
    fn compute(&self, pic: &mut PocketIc) -> OpOut {
        let subnet = pic.try_route_canister(self.canister_id);
        match subnet {
            Some(subnet) => {
                if !subnet.canister_exists(self.canister_id) {
                    OpOut::Error(PocketIcError::CanisterNotFound(self.canister_id))
                } else {
                    OpOut::Cycles(subnet.add_cycles(self.canister_id, self.amount))
                }
            }
            None => OpOut::Error(PocketIcError::CanisterNotFound(self.canister_id)),
        }
    }

    fn id(&self) -> OpId {
        OpId(format!("add_cycles({},{})", self.canister_id, self.amount))
    }
}

struct Digest([u8; 32]);

impl std::fmt::Debug for Digest {
    fn fmt(&self, f: &mut std::fmt::Formatter<'_>) -> std::fmt::Result {
        write!(f, "Digest(")?;
        self.0.iter().try_for_each(|b| write!(f, "{:02X}", b))?;
        write!(f, ")")
    }
}

impl std::fmt::Display for Digest {
    fn fmt(&self, f: &mut std::fmt::Formatter<'_>) -> std::fmt::Result {
        write!(f, "{:?}", self)
    }
}

// ================================================================================================================= //
// Helpers

fn route(
    pic: &mut PocketIc,
    effective_principal: EffectivePrincipal,
    is_provisional_create_canister: bool,
) -> Result<Arc<StateMachine>, String> {
    match effective_principal {
        EffectivePrincipal::SubnetId(subnet_id) => pic
            .get_subnet_with_id(subnet_id)
            .ok_or(format!("Subnet with ID {subnet_id} not found")),
        EffectivePrincipal::CanisterId(canister_id) => match pic.try_route_canister(canister_id) {
            Some(subnet) => Ok(subnet),
            None => {
                // Canisters created via `provisional_create_canister_with_cycles`
                // with the management canister ID as the effective canister ID
                // are created on the subnet with the default effective canister ID.
                if is_provisional_create_canister && canister_id == CanisterId::ic_00() {
                    Ok(pic
                        .try_route_canister(
                            PrincipalId(pic.topology.default_effective_canister_id)
                                .try_into()
                                .unwrap(),
                        )
                        .unwrap())
                } else if is_provisional_create_canister {
                    // We retrieve the PocketIC instace time (consistent across all subnets) from one subnet.
                    let time = pic.subnets.get_all().first().unwrap().state_machine.time();
                    // We create a new subnet with the IC mainnet configuration containing the effective canister ID.
                    // NNS and II subnets cannot be created at this point though because NNS is the root subnet
                    // and both NNS and II subnets on the IC mainnet do not have a single canister range
                    // (the PocketIC instance must be created with those subnets if applicable).
                    let subnet_kind = subnet_kind_from_canister_id(canister_id);
                    if matches!(subnet_kind, SubnetKind::NNS)
                        || matches!(subnet_kind, SubnetKind::II)
                    {
                        return Err(format!("The effective canister ID {canister_id} belongs to the NNS or II subnet on the IC mainnet for which PocketIC provides a `SubnetKind`: please set up your PocketIC instance with a subnet of that `SubnetKind`."));
                    }
                    let instruction_config = SubnetInstructionConfig::Production;
                    // The binary representation of canister IDs on the IC mainnet consists of exactly 10 bytes.
                    let canister_id_slice: &[u8] = canister_id.as_ref();
                    if canister_id_slice.len() != 10 {
                        return Err(format!("The binary representation {} of effective canister ID {canister_id} should consist of 10 bytes.", hex::encode(canister_id_slice)));
                    }
                    // The first 8 bytes of the binary representation of a canister ID on the IC mainnet represent:
                    // - the sequence number of the canister's subnet on the IC mainnet (all but the last 20 bits);
                    // - the sequence number of the canister within its subnet (the last 20 bits).
                    let canister_id_u64: u64 =
                        u64::from_be_bytes(canister_id_slice[..8].try_into().unwrap());
                    if (canister_id_u64 >> 20) >= MAXIMUM_NUMBER_OF_SUBNETS_ON_MAINNET {
                        return Err(format!("The effective canister ID {canister_id} does not belong to an existing subnet and it is not a mainnet canister ID."));
                    }
                    // Hence, we derive the canister range of the canister ID on the IC mainnet by masking in/out the last 20 bits.
                    // This works for all IC mainnet subnets that have not been split.
                    let range = CanisterIdRange {
                        start: CanisterId::from_u64(canister_id_u64 & 0xFFFFFFFFFFF00000),
                        end: CanisterId::from_u64(canister_id_u64 | 0xFFFFF),
                    };
                    // The canister allocation range must be disjoint from the canister ranges on the IC mainnet
                    // and all existing canister ranges within the PocketIC instance and thus we use
                    // `RangeGen::next_range()` to produce such a canister range.
                    let canister_allocation_range = pic.range_gen.next_range();
                    // Compute the subnet seed.
                    let subnet_seed =
                        compute_subnet_seed(vec![range], Some(canister_allocation_range));
                    // If applicable, we create a new UDS path for the bitcoin adapter.
                    let bitcoin_adapter_uds_path = if matches!(subnet_kind, SubnetKind::Bitcoin)
                        && pic.bitcoind_addr.is_some()
                    {
                        Some(NamedTempFile::new().unwrap().into_temp_path().to_path_buf())
                    } else {
                        None
                    };
                    // We build the `StateMachine` of the new subnet.
                    let builder = PocketIc::state_machine_builder(
                        PocketIc::create_state_machine_state_dir(&pic.state_dir, &subnet_seed),
                        pic.runtime.clone(),
                        subnet_kind,
                        subnet_seed,
                        instruction_config.clone(),
                        pic.registry_data_provider.clone(),
                        time,
                        pic.nonmainnet_features,
                        pic.log_level,
                        bitcoin_adapter_uds_path.clone(),
                    );
                    let sm = builder.build_with_subnets(pic.subnets.clone());
                    // If applicable, we start a new bitcoin adapter.
                    if let Some(bitcoin_adapter_uds_path) = bitcoin_adapter_uds_path {
                        pic._bitcoin_adapter_parts = Some(BitcoinAdapterParts::new(
                            pic.bitcoind_addr.clone().unwrap(),
                            bitcoin_adapter_uds_path,
                            pic.log_level,
                            sm.replica_logger.clone(),
                            sm.metrics_registry.clone(),
                            pic.runtime.clone(),
                        ));
                    }
                    // We insert the new subnet into the routing table.
                    let subnet_id = sm.get_subnet_id();
                    pic.routing_table.insert(range, subnet_id).unwrap();
                    pic.routing_table
                        .insert(canister_allocation_range, subnet_id)
                        .unwrap();
                    // We insert the new subnet into the topology.
                    let subnet_config_internal = SubnetConfigInternal {
                        subnet_id,
                        subnet_kind,
                        instruction_config,
                        ranges: vec![range],
                        alloc_range: Some(canister_allocation_range),
                    };
                    pic.topology
                        .subnet_configs
                        .insert(subnet_seed, subnet_config_internal);
                    // We update the registry by creating a new registry version
                    // and inserting new records at that new registry version.
                    let registry_version = pic.registry_data_provider.latest_version();
                    let pb_routing_table = PbRoutingTable::from(pic.routing_table.clone());
                    pic.registry_data_provider
                        .add(
                            &make_routing_table_record_key(),
                            registry_version,
                            Some(pb_routing_table),
                        )
                        .unwrap();
                    let subnet_list = pic
                        .topology()
                        .subnet_configs
                        .keys()
                        .map(|p| PrincipalId(*p).into())
                        .collect();
                    add_subnet_list_record(
                        &pic.registry_data_provider,
                        registry_version.get(),
                        subnet_list,
                    );
                    for subnet in pic.subnets.get_all() {
                        // Reload registry on the state machines to make sure
                        // all the state machines have a consistent view of the registry.
                        subnet.state_machine.reload_registry();
                    }
                    // Update the registry file on disk.
                    if let Some(ref state_dir) = pic.state_dir {
                        let registry_proto_path = PathBuf::from(state_dir).join("registry.proto");
                        pic.registry_data_provider
                            .write_to_file(registry_proto_path);
                    }
                    // We need to execute a round on the new subnet to make its state certified.
                    // To keep the PocketIC instance time in sync, we execute a round on all subnets.
                    for subnet in pic.subnets.get_all() {
                        subnet.state_machine.execute_round();
                    }
                    // We initialize delegation from NNS.
                    if let Some(nns_subnet) = pic.nns_subnet() {
                        let new_subnet_id = sm.get_subnet_id();
                        let new_subnet = pic.subnets.get_subnet(new_subnet_id).unwrap();
                        if let Ok(delegation) = nns_subnet.get_delegation_for_subnet(new_subnet_id)
                        {
                            new_subnet.set_delegation_from_nns(delegation);
                        }
                    }
                    Ok(sm)
                } else {
                    // If the request is not an update call to create a canister using the provisional API,
                    // we return an error (since such an update call to a newly created subnet would fail anyway).
                    Err(format!(
                        "Canister {canister_id} does not belong to any subnet."
                    ))
                }
            }
        },
        EffectivePrincipal::None => {
            if is_provisional_create_canister {
                Ok(pic
                    .try_route_canister(
                        PrincipalId(pic.topology.default_effective_canister_id)
                            .try_into()
                            .unwrap(),
                    )
                    .unwrap())
            } else {
                Err("Effective principal must be specified for all calls but canister creation via the provisional management canister API.".to_string())
            }
        }
    }
}

fn route_call(
    pic: &mut PocketIc,
    canister_call: CanisterCall,
) -> Result<Arc<StateMachine>, String> {
    let effective_principal = match canister_call.effective_principal {
        EffectivePrincipal::SubnetId(subnet_id) => EffectivePrincipal::SubnetId(subnet_id),
        EffectivePrincipal::CanisterId(canister_id) => EffectivePrincipal::CanisterId(canister_id),
        EffectivePrincipal::None => {
            // We attempt to derive the effective principal if it is not provided.
            if canister_call.canister_id == CanisterId::ic_00() {
                if Ic00Method::from_str(&canister_call.method)
                    == Ok(Ic00Method::ProvisionalCreateCanisterWithCycles)
                {
                    let payload = Decode!(
                        &canister_call.payload,
                        ProvisionalCreateCanisterWithCyclesArgs
                    )
                    .map_err(|e| format!("Error decoding candid: {:?}", e))?;
                    if let Some(specified_id) = payload.specified_id {
                        EffectivePrincipal::CanisterId(CanisterId::unchecked_from_principal(
                            specified_id,
                        ))
                    } else {
                        // We can't derive an effective principal and thus a canister will be created
                        // on a random subnet.
                        EffectivePrincipal::None
                    }
                } else {
                    // Management canister calls that do not create a canister strictly require
                    // an effective principal. We derive it from the Candid payload.
                    let payload = Decode!(&canister_call.payload, CanisterIdRecord)
                        .map_err(|e| format!("Error decoding candid: {:?}", e))?;
                    EffectivePrincipal::CanisterId(payload.get_canister_id())
                }
            } else {
                // For calls to canisters other than the management canister,
                // we use the call's target canister as the effective principal.
                EffectivePrincipal::CanisterId(canister_call.canister_id)
            }
        }
    };
    let is_provisional_create_canister = canister_call.canister_id == CanisterId::ic_00()
        && Ic00Method::from_str(&canister_call.method)
            == Ok(Ic00Method::ProvisionalCreateCanisterWithCycles);
    route(pic, effective_principal, is_provisional_create_canister)
}

fn systemtime_to_unix_epoch_nanos(st: SystemTime) -> u64 {
    st.duration_since(SystemTime::UNIX_EPOCH)
        .unwrap()
        .as_nanos()
        .try_into()
        .unwrap()
}

#[cfg(test)]
mod tests {
    use super::*;

    #[tokio::test]
    async fn state_label_test() {
        let runtime = Arc::new(Runtime::new().unwrap());
        tokio::task::spawn_blocking(move || {
            // State label changes.
            let mut pic0 = PocketIc::new(
                runtime.clone(),
                0,
                ExtendedSubnetConfigSet {
                    application: vec![SubnetSpec::default()],
                    ..Default::default()
                },
                None,
                false,
                None,
                None,
            );
            let mut pic1 = PocketIc::new(
                runtime.clone(),
                1,
                ExtendedSubnetConfigSet {
                    application: vec![SubnetSpec::default()],
                    ..Default::default()
                },
                None,
                false,
                None,
                None,
            );
            assert_ne!(pic0.get_state_label(), pic1.get_state_label());

            let pic0_state_label = pic0.get_state_label();
            pic0.bump_state_label();
            assert_ne!(pic0.get_state_label(), pic0_state_label);
            assert_ne!(pic0.get_state_label(), pic1.get_state_label());

            let pic1_state_label = pic1.get_state_label();
            pic1.bump_state_label();
            assert_ne!(pic1.get_state_label(), pic0_state_label);
            assert_ne!(pic1.get_state_label(), pic1_state_label);
            assert_ne!(pic1.get_state_label(), pic0.get_state_label());
        })
        .await
        .unwrap();
    }
}<|MERGE_RESOLUTION|>--- conflicted
+++ resolved
@@ -690,13 +690,7 @@
 
             let mut subnet_config_info: Vec<SubnetConfigInfo> = vec![];
 
-<<<<<<< HEAD
-            for (subnet_kind, subnet_state_dir, subnet_id, instruction_config) in
-=======
-            let ii_subnet_split = subnet_configs.ii.is_some();
-
             for (subnet_kind, subnet_state_dir, instruction_config) in
->>>>>>> c079f80f
                 fixed_range_subnets.into_iter().chain(flexible_subnets)
             {
                 let RangeConfig {
