--- conflicted
+++ resolved
@@ -798,17 +798,13 @@
             subnet.set_delegation_from_nns(delegation);
         }
 
-<<<<<<< HEAD
         if let Some(ref icp_features) = self.icp_features {
             if icp_features.registry {
                 self.update_registry();
             }
         }
 
-        let subnet_config_internal = SubnetConfigInternal {
-=======
         SubnetConfigInternal {
->>>>>>> d4379f3d
             subnet_id,
             subnet_kind,
             instruction_config,
@@ -1032,11 +1028,10 @@
         bitcoind_addr: Option<Vec<SocketAddr>>,
         icp_features: Option<IcpFeatures>,
     ) -> Result<Self, String> {
-<<<<<<< HEAD
         if let Some(ref icp_features) = icp_features {
             subnet_configs = subnet_configs.with_icp_features(icp_features);
         }
-=======
+
         let registry: Option<Vec<u8>> = if let Some(ref state_dir) = state_dir {
             let registry_file_path = state_dir.join("registry.proto");
             File::open(registry_file_path).ok().map(|file| {
@@ -1048,7 +1043,6 @@
         } else {
             None
         };
->>>>>>> d4379f3d
 
         let topology: Option<RawTopologyInternal> = if let Some(ref state_dir) = state_dir {
             let topology_file_path = state_dir.join("topology.json");
