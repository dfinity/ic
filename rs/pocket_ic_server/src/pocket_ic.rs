use crate::state_api::state::{HasStateLabel, OpOut, PocketIcError, StateLabel};
use crate::{async_trait, copy_dir, BlobStore, OpId, Operation, SubnetBlockmaker};
use askama::Template;
use axum::{
    extract::State,
    response::{Html, IntoResponse, Response as AxumResponse},
};
use bitcoin::Network;
use candid::{Decode, Principal};
use futures::future::BoxFuture;
use futures::FutureExt;
use hyper::body::Bytes;
use hyper::header::{HeaderValue, CONTENT_TYPE};
use hyper::{Method, StatusCode};
use ic_boundary::{status, Health, RootKey};
use ic_btc_adapter::config::{Config as BitcoinAdapterConfig, IncomingSource as BtcIncomingSource};
use ic_btc_adapter::start_server as start_btc_server;
use ic_config::adapters::AdaptersConfig;
use ic_config::execution_environment::MAX_CANISTER_HTTP_REQUESTS_IN_FLIGHT;
use ic_config::{
    execution_environment, flag_status::FlagStatus, http_handler, logger::Config as LoggerConfig,
    subnet_config::SubnetConfig,
};
use ic_crypto_sha2::Sha256;
use ic_http_endpoints_public::{
    call_v2, call_v3, metrics::HttpHandlerMetrics, CanisterReadStateServiceBuilder,
    IngressValidatorBuilder, QueryServiceBuilder, SubnetReadStateServiceBuilder,
};
use ic_https_outcalls_adapter::{
    start_server as start_canister_http_server, Config as HttpsOutcallsConfig,
    IncomingSource as CanisterHttpIncomingSource,
};
use ic_https_outcalls_adapter_client::{setup_canister_http_client, CanisterHttpAdapterClientImpl};
use ic_https_outcalls_service::https_outcalls_service_server::HttpsOutcallsService;
use ic_https_outcalls_service::https_outcalls_service_server::HttpsOutcallsServiceServer;
use ic_https_outcalls_service::HttpsOutcallRequest;
use ic_https_outcalls_service::HttpsOutcallResponse;
use ic_interfaces::{crypto::BasicSigner, ingress_pool::IngressPoolThrottler};
use ic_interfaces_adapter_client::NonBlockingChannel;
use ic_interfaces_state_manager::StateReader;
use ic_logger::ReplicaLogger;
use ic_management_canister_types::{
    CanisterIdRecord, EcdsaCurve, EcdsaKeyId, MasterPublicKeyId, Method as Ic00Method,
    ProvisionalCreateCanisterWithCyclesArgs, SchnorrAlgorithm, SchnorrKeyId,
};
use ic_metrics::MetricsRegistry;
use ic_protobuf::registry::routing_table::v1::RoutingTable as PbRoutingTable;
use ic_registry_keys::make_routing_table_record_key;
use ic_registry_proto_data_provider::ProtoRegistryDataProvider;
use ic_registry_routing_table::{CanisterIdRange, RoutingTable, CANISTER_IDS_PER_SUBNET};
use ic_registry_subnet_type::SubnetType;
use ic_state_machine_tests::{
    finalize_registry, StateMachine, StateMachineBuilder, StateMachineConfig, StateMachineStateDir,
    SubmitIngressError, Subnets,
};
use ic_test_utilities_registry::add_subnet_list_record;
use ic_types::batch::BlockmakerMetrics;
use ic_types::ingress::{IngressState, IngressStatus};
use ic_types::{
    artifact::UnvalidatedArtifactMutation,
    canister_http::{
        CanisterHttpReject, CanisterHttpRequest as AdapterCanisterHttpRequest,
        CanisterHttpRequestId, CanisterHttpResponse as AdapterCanisterHttpResponse,
        CanisterHttpResponseContent,
    },
    crypto::{BasicSig, BasicSigOf, CryptoResult, Signable},
    messages::{
        CertificateDelegation, HttpCallContent, HttpRequestEnvelope, MessageId as OtherMessageId,
        QueryResponseHash, ReplicaHealthStatus, SignedIngress,
    },
    time::GENESIS,
    CanisterId, Height, NodeId, NumInstructions, PrincipalId, RegistryVersion, SubnetId,
};
use ic_types::{NumBytes, Time};
use ic_validator_ingress_message::StandaloneIngressSigVerifier;
use itertools::Itertools;
use pocket_ic::common::rest::{
    self, BinaryBlob, BlobCompression, CanisterHttpHeader, CanisterHttpMethod, CanisterHttpRequest,
    CanisterHttpResponse, ExtendedSubnetConfigSet, MockCanisterHttpResponse, RawAddCycles,
    RawCanisterCall, RawCanisterId, RawEffectivePrincipal, RawMessageId, RawSetStableMemory,
<<<<<<< HEAD
    RawSubnetBlockmakerMetrics, SubnetInstructionConfig, SubnetKind, SubnetSpec, TickConfigs,
    Topology,
=======
    SubnetInstructionConfig, SubnetKind, SubnetSpec, TickConfigs, Topology,
>>>>>>> d90fab2d
};
use pocket_ic::{ErrorCode, RejectCode, RejectResponse};
use serde::{Deserialize, Serialize};
use slog::Level;
use std::hash::Hash;
use std::str::FromStr;
use std::{
    cmp::max,
    collections::{BTreeMap, BTreeSet},
    fs::{remove_file, File},
    io::{BufReader, Write},
    net::SocketAddr,
    path::PathBuf,
    sync::{Arc, Mutex, RwLock},
    time::{Duration, SystemTime},
};
use tempfile::{NamedTempFile, TempDir};
use tokio::sync::OnceCell;
use tokio::task::JoinHandle;
use tokio::{runtime::Runtime, sync::mpsc};
use tonic::transport::{Channel, Server};
use tonic::transport::{Endpoint, Uri};
use tonic::{Code, Request, Response, Status};
use tower::{service_fn, util::ServiceExt};

// See build.rs
include!(concat!(env!("OUT_DIR"), "/dashboard.rs"));

// Maximum duration of waiting for bitcoin/canister http adapter server to start.
const MAX_START_SERVER_DURATION: Duration = Duration::from_secs(60);

// Clippy complains that these are interior-mutable.
// We don't mutate them, so silence it.
// https://rust-lang.github.io/rust-clippy/master/index.html#/declare_interior_mutable_const
#[allow(clippy::declare_interior_mutable_const)]
const CONTENT_TYPE_CBOR: HeaderValue = HeaderValue::from_static("application/cbor");

/// The response type for `/api/v2` and `/api/v3` IC endpoint operations.
pub(crate) type ApiResponse = BoxFuture<'static, (u16, BTreeMap<String, Vec<u8>>, Vec<u8>)>;

/// We assume that the maximum number of subnets on the mainnet is 1024.
/// Used for generating canister ID ranges that do not appear on mainnet.
pub const MAXIMUM_NUMBER_OF_SUBNETS_ON_MAINNET: u64 = 1024;

fn wasm_result_to_canister_result(
    res: ic_state_machine_tests::WasmResult,
    certified: bool,
) -> Result<Vec<u8>, RejectResponse> {
    match res {
        ic_state_machine_tests::WasmResult::Reply(data) => Ok(data),
        ic_state_machine_tests::WasmResult::Reject(reject_message) => Err(RejectResponse {
            reject_code: RejectCode::CanisterReject,
            reject_message,
            error_code: ErrorCode::CanisterRejectedMessage,
            certified,
        }),
    }
}

fn user_error_to_reject_response(
    err: ic_error_types::UserError,
    certified: bool,
) -> RejectResponse {
    RejectResponse {
        reject_code: RejectCode::try_from(err.reject_code() as u64).unwrap(),
        reject_message: err.description().to_string(),
        error_code: ErrorCode::try_from(err.code() as u64).unwrap(),
        certified,
    }
}

async fn into_api_response(resp: AxumResponse) -> (u16, BTreeMap<String, Vec<u8>>, Vec<u8>) {
    (
        resp.status().into(),
        resp.headers()
            .iter()
            .map(|(name, value)| (name.as_str().to_string(), value.as_bytes().to_vec()))
            .collect(),
        axum::body::to_bytes(resp.into_body(), usize::MAX)
            .await
            .unwrap()
            .to_vec(),
    )
}

fn compute_subnet_seed(
    ranges: Vec<CanisterIdRange>,
    alloc_range: Option<CanisterIdRange>,
) -> [u8; 32] {
    let mut hasher = Sha256::new();
    hasher.write(format!("SubnetCanisterRanges({:?},{:?})", ranges, alloc_range).as_bytes());
    hasher.finish()
}

#[derive(Clone, Deserialize, Serialize)]
struct RawTopologyInternal {
    pub subnet_configs: BTreeMap<String, RawSubnetConfigInternal>,
    pub default_effective_canister_id: RawCanisterId,
}

#[derive(Clone, Deserialize, Serialize)]
struct RawSubnetConfigInternal {
    pub subnet_config: SubnetConfigInternal,
    pub time: SystemTime,
}

#[derive(Clone)]
struct TopologyInternal {
    pub subnet_configs: BTreeMap<[u8; 32], SubnetConfigInternal>,
    pub default_effective_canister_id: Principal,
}

#[derive(Clone, Debug, Deserialize, Serialize)]
struct SubnetConfigInternal {
    pub subnet_id: SubnetId,
    pub subnet_kind: SubnetKind,
    pub instruction_config: SubnetInstructionConfig,
    pub ranges: Vec<CanisterIdRange>,
    pub alloc_range: Option<CanisterIdRange>,
}

impl SubnetConfigInternal {
    fn default_effective_canister_id(&self) -> Principal {
        if let Some(range) = self.alloc_range {
            range.start.into()
        } else {
            self.ranges[0].start.into()
        }
    }
}

fn logger_config_from_level(log_level: Option<Level>) -> LoggerConfig {
    let level = match log_level.unwrap_or(Level::Warning) {
        Level::Critical => ic_config::logger::Level::Critical,
        Level::Error => ic_config::logger::Level::Error,
        Level::Warning => ic_config::logger::Level::Warning,
        Level::Info => ic_config::logger::Level::Info,
        Level::Debug => ic_config::logger::Level::Debug,
        Level::Trace => ic_config::logger::Level::Trace,
    };
    LoggerConfig {
        level,
        ..Default::default()
    }
}

struct BitcoinAdapterParts {
    adapter: JoinHandle<()>,
    uds_path: PathBuf,
}

impl BitcoinAdapterParts {
    fn new(
        bitcoind_addr: Vec<SocketAddr>,
        uds_path: PathBuf,
        log_level: Option<Level>,
        replica_logger: ReplicaLogger,
        metrics_registry: MetricsRegistry,
        runtime: Arc<Runtime>,
    ) -> Self {
        let bitcoin_adapter_config = BitcoinAdapterConfig {
            network: Network::Regtest,
            nodes: bitcoind_addr,
            socks_proxy: None,
            ipv6_only: false,
            logger: logger_config_from_level(log_level),
            incoming_source: BtcIncomingSource::Path(uds_path.clone()),
            address_limits: (1, 1),
            ..Default::default()
        };
        let adapter = tokio::spawn(async move {
            start_btc_server(
                &replica_logger,
                &metrics_registry,
                runtime.handle(),
                bitcoin_adapter_config,
            )
        });
        let start = std::time::Instant::now();
        loop {
            if let Ok(true) = std::fs::exists(uds_path.clone()) {
                break;
            }
            if start.elapsed() > MAX_START_SERVER_DURATION {
                panic!(
                    "Bitcoin adapter server took more than {:?} to start.",
                    MAX_START_SERVER_DURATION
                );
            }
            std::thread::sleep(std::time::Duration::from_millis(10));
        }
        BitcoinAdapterParts { adapter, uds_path }
    }
}

impl Drop for BitcoinAdapterParts {
    fn drop(&mut self) {
        self.adapter.abort();
        remove_file(self.uds_path.clone()).unwrap();
    }
}

struct CanisterHttpAdapterParts {
    adapter: JoinHandle<()>,
    uds_path: PathBuf,
}

impl CanisterHttpAdapterParts {
    fn new(
        uds_path: PathBuf,
        log_level: Option<Level>,
        replica_logger: ReplicaLogger,
        metrics_registry: MetricsRegistry,
        runtime: Arc<Runtime>,
    ) -> Self {
        let canister_http_adapter_config = HttpsOutcallsConfig {
            incoming_source: CanisterHttpIncomingSource::Path(uds_path.clone()),
            logger: logger_config_from_level(log_level),
            ..Default::default()
        };
        let adapter = tokio::spawn(async move {
            start_canister_http_server(
                &replica_logger,
                &metrics_registry,
                runtime.handle(),
                canister_http_adapter_config,
            )
        });
        let start = std::time::Instant::now();
        loop {
            if let Ok(true) = std::fs::exists(uds_path.clone()) {
                break;
            }
            if start.elapsed() > MAX_START_SERVER_DURATION {
                panic!(
                    "Canister http adapter server took more than {:?} to start.",
                    MAX_START_SERVER_DURATION
                );
            }
            std::thread::sleep(std::time::Duration::from_millis(10));
        }
        CanisterHttpAdapterParts { adapter, uds_path }
    }
}

impl Drop for CanisterHttpAdapterParts {
    fn drop(&mut self) {
        self.adapter.abort();
        remove_file(self.uds_path.clone()).unwrap();
    }
}

pub(crate) type CanisterHttpClient = Arc<
    Mutex<
        Box<
            dyn NonBlockingChannel<
                    AdapterCanisterHttpRequest,
                    Response = AdapterCanisterHttpResponse,
                > + Send,
        >,
    >,
>;

pub(crate) struct CanisterHttp {
    pub client: CanisterHttpClient,
    pub pending: BTreeSet<CanisterHttpRequestId>,
}

pub(crate) struct Subnet {
    pub state_machine: Arc<StateMachine>,
    pub canister_http: Arc<Mutex<CanisterHttp>>,
    delegation_from_nns: Arc<OnceCell<CertificateDelegation>>,
    _canister_http_adapter_parts: CanisterHttpAdapterParts,
}

impl Subnet {
    fn new(state_machine: Arc<StateMachine>) -> Self {
        let uds_path = NamedTempFile::new().unwrap().into_temp_path().to_path_buf();
        let canister_http_adapter_parts = CanisterHttpAdapterParts::new(
            uds_path.clone(),
            state_machine.log_level,
            state_machine.replica_logger.clone(),
            state_machine.metrics_registry.clone(),
            state_machine.runtime.clone(),
        );
        let adapter_config = AdaptersConfig {
            https_outcalls_uds_path: Some(uds_path),
            ..Default::default()
        };
        let delegation_from_nns = Arc::new(OnceCell::new());
        let client = setup_canister_http_client(
            state_machine.runtime.handle().clone(),
            &state_machine.metrics_registry,
            adapter_config,
            state_machine.query_handler.lock().unwrap().clone(),
            MAX_CANISTER_HTTP_REQUESTS_IN_FLIGHT,
            state_machine.replica_logger.clone(),
            state_machine.get_subnet_type(),
            delegation_from_nns.clone(),
        );
        let canister_http = Arc::new(Mutex::new(CanisterHttp {
            client: Arc::new(Mutex::new(client)),
            pending: BTreeSet::new(),
        }));
        Self {
            state_machine,
            canister_http,
            delegation_from_nns,
            _canister_http_adapter_parts: canister_http_adapter_parts,
        }
    }

    fn set_delegation_from_nns(&self, delegation_from_nns: CertificateDelegation) {
        self.delegation_from_nns.set(delegation_from_nns).unwrap();
    }
}

pub(crate) struct SubnetsImpl {
    subnets: Arc<RwLock<BTreeMap<SubnetId, Arc<Subnet>>>>,
}

impl SubnetsImpl {
    fn new() -> Self {
        Self {
            subnets: Arc::new(RwLock::new(BTreeMap::new())),
        }
    }
    fn get_subnet(&self, subnet_id: SubnetId) -> Option<Arc<Subnet>> {
        self.subnets.read().unwrap().get(&subnet_id).cloned()
    }
    pub(crate) fn get_all(&self) -> Vec<Arc<Subnet>> {
        self.subnets.read().unwrap().values().cloned().collect()
    }
    fn clear(&self) {
        self.subnets.write().unwrap().clear();
    }
}

impl Subnets for SubnetsImpl {
    fn insert(&self, state_machine: Arc<StateMachine>) {
        self.subnets.write().unwrap().insert(
            state_machine.get_subnet_id(),
            Arc::new(Subnet::new(state_machine)),
        );
    }
    fn get(&self, subnet_id: SubnetId) -> Option<Arc<StateMachine>> {
        self.subnets
            .read()
            .unwrap()
            .get(&subnet_id)
            .as_ref()
            .map(|subnet| subnet.state_machine.clone())
    }
}

pub struct PocketIc {
    state_dir: Option<PathBuf>,
    pub(crate) subnets: Arc<SubnetsImpl>,
    routing_table: RoutingTable,
    /// Created on initialization and updated if a new subnet is created.
    topology: TopologyInternal,
    state_label: StateLabel,
    range_gen: RangeGen,
    registry_data_provider: Arc<ProtoRegistryDataProvider>,
    runtime: Arc<Runtime>,
    nonmainnet_features: bool,
    log_level: Option<Level>,
    bitcoind_addr: Option<Vec<SocketAddr>>,
    _bitcoin_adapter_parts: Option<BitcoinAdapterParts>,
}

impl Drop for PocketIc {
    fn drop(&mut self) {
        if let Some(ref state_dir) = self.state_dir {
            let subnets = self.subnets.get_all();
            for subnet in &subnets {
                subnet.state_machine.checkpointed_tick();
            }
            for subnet in &subnets {
                subnet.state_machine.await_state_hash();
            }
            let mut topology_file = File::create(state_dir.join("topology.json")).unwrap();
            let subnet_configs = self
                .topology
                .subnet_configs
                .iter()
                .map(|(seed, config)| {
                    let time = self.subnets.get(config.subnet_id).unwrap().time();
                    (
                        hex::encode(seed),
                        RawSubnetConfigInternal {
                            subnet_config: config.clone(),
                            time,
                        },
                    )
                })
                .collect();
            let raw_topology: RawTopologyInternal = RawTopologyInternal {
                subnet_configs,
                default_effective_canister_id: self.topology.default_effective_canister_id.into(),
            };
            let topology_json = serde_json::to_string(&raw_topology).unwrap();
            topology_file.write_all(topology_json.as_bytes()).unwrap();
        }
        for subnet in self.subnets.get_all() {
            subnet.state_machine.drop_payload_builder();
        }
        let state_machines: Vec<_> = self
            .subnets
            .get_all()
            .into_iter()
            .map(|subnet| subnet.state_machine.clone())
            .collect();
        self.subnets.clear();
        // for every StateMachine, wait until nobody else has an Arc to that StateMachine
        // and then drop that StateMachine
        let start = std::time::Instant::now();
        for state_machine in state_machines {
            let mut state_machine = Some(state_machine);
            while state_machine.is_some() {
                match Arc::try_unwrap(state_machine.take().unwrap()) {
                    Ok(sm) => {
                        sm.drop();
                        break;
                    }
                    Err(sm) => {
                        state_machine = Some(sm);
                    }
                }
                if start.elapsed() > std::time::Duration::from_secs(5 * 60) {
                    panic!("Timed out while dropping PocketIC.");
                }
            }
        }
    }
}

impl PocketIc {
    pub(crate) fn topology(&self) -> Topology {
        let mut subnet_configs = BTreeMap::new();
        for (subnet_seed, config) in self.topology.subnet_configs.iter() {
            // What will be returned to the client:
            let mut canister_ranges: Vec<rest::CanisterIdRange> =
                config.ranges.iter().map(from_range).collect();
            if let Some(alloc_range) = config.alloc_range {
                canister_ranges.push(from_range(&alloc_range));
            }
            let subnet_config = pocket_ic::common::rest::SubnetConfig {
                subnet_kind: config.subnet_kind,
                subnet_seed: *subnet_seed,
                node_ids: self
                    .subnets
                    .get(config.subnet_id)
                    .unwrap()
                    .nodes
                    .iter()
                    .map(|n| n.node_id.get().0.into())
                    .collect(),
                canister_ranges,
                instruction_config: config.instruction_config.clone(),
            };
            subnet_configs.insert(config.subnet_id.get().into(), subnet_config);
        }
        Topology {
            subnet_configs,
            default_effective_canister_id: self.topology.default_effective_canister_id.into(),
        }
    }

    fn create_state_machine_state_dir(
        state_dir: &Option<PathBuf>,
        subnet_seed: &[u8; 32],
    ) -> Box<dyn StateMachineStateDir> {
        if let Some(ref state_dir) = state_dir {
            Box::new(state_dir.join(hex::encode(subnet_seed)))
        } else {
            Box::new(TempDir::new().unwrap())
        }
    }

    fn state_machine_builder(
        state_machine_state_dir: Box<dyn StateMachineStateDir>,
        runtime: Arc<Runtime>,
        subnet_kind: SubnetKind,
        subnet_seed: [u8; 32],
        instruction_config: SubnetInstructionConfig,
        registry_data_provider: Arc<ProtoRegistryDataProvider>,
        time: SystemTime,
        nonmainnet_features: bool,
        log_level: Option<Level>,
        bitcoin_adapter_uds_path: Option<PathBuf>,
    ) -> StateMachineBuilder {
        let subnet_type = conv_type(subnet_kind);
        let subnet_size = subnet_size(subnet_kind);
        let mut subnet_config = SubnetConfig::new(subnet_type);
        let mut hypervisor_config = if nonmainnet_features {
            ic_starter::hypervisor_config(true)
        } else {
            execution_environment::Config::default()
        };
        if let SubnetInstructionConfig::Benchmarking = instruction_config {
            let instruction_limit = NumInstructions::new(99_999_999_999_999);
            if instruction_limit > subnet_config.scheduler_config.max_instructions_per_round {
                subnet_config.scheduler_config.max_instructions_per_round = instruction_limit;
            }
            subnet_config.scheduler_config.max_instructions_per_message = instruction_limit;
            subnet_config.scheduler_config.max_instructions_per_slice = instruction_limit;
            subnet_config
                .scheduler_config
                .max_instructions_per_message_without_dts = instruction_limit;
            hypervisor_config.max_query_call_graph_instructions = instruction_limit;
        }
        // bound PocketIc resource consumption
        hypervisor_config.embedders_config.max_sandbox_count = 64;
        hypervisor_config.embedders_config.max_sandbox_idle_time = Duration::from_secs(30);
        hypervisor_config.embedders_config.max_sandboxes_rss =
            NumBytes::new(2 * 1024 * 1024 * 1024);
        // shorter query stats epoch length for faster query stats aggregation
        hypervisor_config.query_stats_epoch_length = 60;
        // enable canister debug prints
        hypervisor_config
            .embedders_config
            .feature_flags
            .rate_limiting_of_debug_prints = FlagStatus::Disabled;
        let state_machine_config = StateMachineConfig::new(subnet_config, hypervisor_config);
        let t = time
            .duration_since(SystemTime::UNIX_EPOCH)
            .unwrap()
            .as_nanos() as u64;
        let time = Time::from_nanos_since_unix_epoch(t);
        StateMachineBuilder::new()
            .with_runtime(runtime)
            .with_config(Some(state_machine_config))
            .with_subnet_seed(subnet_seed)
            .with_subnet_size(subnet_size.try_into().unwrap())
            .with_subnet_type(subnet_type)
            .with_time(time)
            .with_state_machine_state_dir(state_machine_state_dir)
            .with_registry_data_provider(registry_data_provider.clone())
            .with_log_level(log_level)
            .with_bitcoin_testnet_uds_path(bitcoin_adapter_uds_path)
    }

    pub(crate) fn new(
        runtime: Arc<Runtime>,
        seed: u64,
        subnet_configs: ExtendedSubnetConfigSet,
        state_dir: Option<PathBuf>,
        nonmainnet_features: bool,
        log_level: Option<Level>,
        bitcoind_addr: Option<Vec<SocketAddr>>,
    ) -> Self {
        let mut range_gen = RangeGen::new();
        let mut routing_table = RoutingTable::new();
        let mut nns_subnet_id = subnet_configs.nns.as_ref().and_then(|x| {
            x.get_subnet_id()
                .map(|y| SubnetId::new(PrincipalId(y.into())))
        });
        let mut nns_subnet = None;

        let topology: Option<RawTopologyInternal> = if let Some(ref state_dir) = state_dir {
            let topology_file_path = state_dir.join("topology.json");
            File::open(topology_file_path).ok().map(|file| {
                let reader = BufReader::new(file);
                serde_json::from_reader(reader).unwrap()
            })
        } else {
            None
        };

        let subnet_config_info: Vec<SubnetConfigInfo> = if let Some(topology) = topology {
            topology
                .subnet_configs
                .into_iter()
                .map(|(subnet_seed, config)| SubnetConfigInfo {
                    state_machine_state_dir: Box::new(
                        state_dir.as_ref().unwrap().join(subnet_seed.clone()),
                    ),
                    subnet_id: Some(config.subnet_config.subnet_id),
                    ranges: config.subnet_config.ranges,
                    alloc_range: config.subnet_config.alloc_range,
                    subnet_kind: config.subnet_config.subnet_kind,
                    subnet_seed: hex::decode(subnet_seed).unwrap().try_into().unwrap(),
                    instruction_config: config.subnet_config.instruction_config,
                    time: config.time,
                })
                .collect()
        } else {
            let fixed_range_subnets = subnet_configs.get_named();
            let flexible_subnets = {
                let sys = subnet_configs.system.iter().map(|spec| {
                    (
                        SubnetKind::System,
                        spec.get_state_path(),
                        spec.get_subnet_id(),
                        spec.get_instruction_config(),
                    )
                });
                let app = subnet_configs.application.iter().map(|spec| {
                    (
                        SubnetKind::Application,
                        spec.get_state_path(),
                        spec.get_subnet_id(),
                        spec.get_instruction_config(),
                    )
                });
                let verified_app = subnet_configs.verified_application.iter().map(|spec| {
                    (
                        SubnetKind::VerifiedApplication,
                        spec.get_state_path(),
                        spec.get_subnet_id(),
                        spec.get_instruction_config(),
                    )
                });
                sys.chain(app).chain(verified_app)
            };

            let mut subnet_config_info: Vec<SubnetConfigInfo> = vec![];

            let ii_subnet_split = subnet_configs.ii.is_some();

            for (subnet_kind, subnet_state_dir, subnet_id, instruction_config) in
                fixed_range_subnets.into_iter().chain(flexible_subnets)
            {
                let RangeConfig {
                    canister_id_ranges: ranges,
                    canister_allocation_range: alloc_range,
                } = get_range_config(subnet_kind, &mut range_gen, ii_subnet_split);

                let subnet_seed = compute_subnet_seed(ranges.clone(), alloc_range);

                let state_machine_state_dir =
                    Self::create_state_machine_state_dir(&state_dir, &subnet_seed);

                if let Some(subnet_state_dir) = subnet_state_dir {
                    copy_dir(subnet_state_dir, state_machine_state_dir.path())
                        .expect("Failed to copy state directory");
                }

                subnet_config_info.push(SubnetConfigInfo {
                    state_machine_state_dir,
                    subnet_id: subnet_id.map(|raw| SubnetId::new(PrincipalId(raw.into()))),
                    ranges,
                    alloc_range,
                    subnet_kind,
                    subnet_seed,
                    instruction_config,
                    time: GENESIS.into(),
                });
            }

            subnet_config_info
        };

        let registry_data_provider = Arc::new(ProtoRegistryDataProvider::new());
        let subnets: Arc<SubnetsImpl> = Arc::new(SubnetsImpl::new());
        let mut subnet_configs = BTreeMap::new();

        let mut _bitcoin_adapter_parts = None;

        // Create all StateMachines and subnet configs from the subnet config infos.
        for SubnetConfigInfo {
            state_machine_state_dir,
            subnet_id,
            ranges,
            alloc_range,
            subnet_kind,
            subnet_seed,
            instruction_config,
            time,
        } in subnet_config_info.into_iter()
        {
            let bitcoin_adapter_uds_path =
                if matches!(subnet_kind, SubnetKind::Bitcoin) && bitcoind_addr.is_some() {
                    Some(NamedTempFile::new().unwrap().into_temp_path().to_path_buf())
                } else {
                    None
                };

            let mut builder = Self::state_machine_builder(
                state_machine_state_dir,
                runtime.clone(),
                subnet_kind,
                subnet_seed,
                instruction_config.clone(),
                registry_data_provider.clone(),
                time,
                nonmainnet_features,
                log_level,
                bitcoin_adapter_uds_path.clone(),
            );

            if subnet_kind == SubnetKind::NNS {
                builder = builder.with_root_subnet_config();
            }

            if let Some(subnet_id) = subnet_id {
                builder = builder.with_subnet_id(subnet_id);
            }

            if subnet_kind == SubnetKind::II || subnet_kind == SubnetKind::Fiduciary {
                for algorithm in [SchnorrAlgorithm::Bip340Secp256k1, SchnorrAlgorithm::Ed25519] {
                    for name in ["key_1", "test_key_1", "dfx_test_key"] {
                        let key_id = SchnorrKeyId {
                            algorithm,
                            name: name.to_string(),
                        };
                        builder = builder.with_chain_key(MasterPublicKeyId::Schnorr(key_id));
                    }
                }

                for name in ["key_1", "test_key_1", "dfx_test_key"] {
                    let key_id = EcdsaKeyId {
                        curve: EcdsaCurve::Secp256k1,
                        name: name.to_string(),
                    };
                    builder = builder.with_chain_key(MasterPublicKeyId::Ecdsa(key_id));
                }
            }

            let sm = builder.build_with_subnets(subnets.clone());

            if let Some(bitcoin_adapter_uds_path) = bitcoin_adapter_uds_path {
                _bitcoin_adapter_parts = Some(BitcoinAdapterParts::new(
                    bitcoind_addr.clone().unwrap(),
                    bitcoin_adapter_uds_path,
                    log_level,
                    sm.replica_logger.clone(),
                    sm.metrics_registry.clone(),
                    runtime.clone(),
                ));
            }

            let subnet_id = sm.get_subnet_id();

            // Store the actual NNS subnet ID if none was provided by the client.
            if let (SubnetKind::NNS, None) = (subnet_kind, nns_subnet_id) {
                nns_subnet_id = Some(subnet_id);
            };

            if let SubnetKind::NNS = subnet_kind {
                nns_subnet = Some(sm.clone());
            }

            // Insert ranges and allocation range into routing table
            for range in &ranges {
                routing_table.insert(*range, subnet_id).unwrap();
            }
            if let Some(alloc_range) = alloc_range {
                routing_table.insert(alloc_range, subnet_id).unwrap();
            }

            let subnet_config_internal = SubnetConfigInternal {
                subnet_id,
                subnet_kind,
                instruction_config,
                ranges,
                alloc_range,
            };
            subnet_configs.insert(subnet_seed, subnet_config_internal);
        }

        // Finalize registry with subnet IDs that are only available now that we created
        // all the StateMachines.
        let subnet_list = subnet_configs
            .values()
            .map(|config| config.subnet_id)
            .collect();
        finalize_registry(
            nns_subnet_id.unwrap_or(subnet_configs.values().next().unwrap().subnet_id),
            routing_table.clone(),
            subnet_list,
            registry_data_provider.clone(),
        );

        for subnet in subnets.get_all() {
            // Reload registry on the state machines to make sure
            // all the state machines have a consistent view of the registry.
            subnet.state_machine.reload_registry();
        }

        // Update the registry file on disk.
        if let Some(ref state_dir) = state_dir {
            let registry_proto_path = PathBuf::from(state_dir).join("registry.proto");
            registry_data_provider.write_to_file(registry_proto_path);
        }

        // Sync the time on the subnets (if only the NNS subnet is loaded
        // from a snapshot, then its time might diverge).
        // Since time must be monotone, we pick the maximum time.
        let mut max_time = GENESIS;
        for subnet in subnets.get_all() {
            max_time = max(max_time, subnet.state_machine.get_state_time());
        }
        // Since calling `StateMachine::set_time` with the maximum time might make the `StateMachine` believe
        // that time already progressed, we add one nanosecond to make time strictly monotone on all subnets.
        max_time += Duration::from_nanos(1);
        for subnet in subnets.get_all() {
            subnet.state_machine.set_time(max_time.into());
        }

        // We execute a round on every subnet to make sure it has a state to certify.
        for subnet in subnets.get_all() {
            subnet.state_machine.execute_round();
        }

        // We initialize delegation from NNS.
        if let Some(nns_subnet) = nns_subnet {
            let nns_subnet_id = nns_subnet.get_subnet_id();
            for subnet in subnets.get_all() {
                let subnet_id = subnet.state_machine.get_subnet_id();
                if subnet_id != nns_subnet_id {
                    if let Ok(delegation) = nns_subnet.get_delegation_for_subnet(subnet_id) {
                        subnet.set_delegation_from_nns(delegation);
                    }
                }
            }
        }

        let default_effective_canister_id = subnet_configs
            .values()
            .find(|config| config.subnet_kind == SubnetKind::Application)
            .unwrap_or_else(|| {
                subnet_configs
                    .values()
                    .find(|config| config.subnet_kind == SubnetKind::VerifiedApplication)
                    .unwrap_or_else(|| {
                        subnet_configs
                            .values()
                            .find(|config| config.subnet_kind == SubnetKind::System)
                            .unwrap_or_else(|| subnet_configs.values().next().unwrap())
                    })
            })
            .default_effective_canister_id();
        let topology = TopologyInternal {
            subnet_configs,
            default_effective_canister_id,
        };

        let state_label = StateLabel::new(seed);

        Self {
            state_dir,
            subnets,
            routing_table,
            topology,
            state_label,
            range_gen,
            registry_data_provider,
            runtime,
            nonmainnet_features,
            log_level,
            bitcoind_addr,
            _bitcoin_adapter_parts,
        }
    }

    pub(crate) fn bump_state_label(&mut self) {
        self.state_label.bump();
    }

    fn try_route_canister(&self, canister_id: CanisterId) -> Option<Arc<StateMachine>> {
        let subnet_id = self.routing_table.route(canister_id.into());
        subnet_id.map(|subnet_id| self.get_subnet_with_id(subnet_id).unwrap())
    }

    fn any_subnet(&self) -> Arc<StateMachine> {
        self.subnets
            .get_all()
            .first()
            .unwrap()
            .state_machine
            .clone()
    }

    fn nns_subnet(&self) -> Option<Arc<StateMachine>> {
        self.topology().get_nns().map(|nns_subnet_id| {
            self.get_subnet_with_id(PrincipalId(nns_subnet_id).into())
                .unwrap()
        })
    }

    fn get_subnet_with_id(&self, subnet_id: SubnetId) -> Option<Arc<StateMachine>> {
        self.subnets
            .get(subnet_id)
            .as_ref()
            .map(|subnet| subnet.clone())
    }

    fn get_nns_delegation_for_subnet(&self, subnet_id: SubnetId) -> Option<CertificateDelegation> {
        let nns_subnet = match self.nns_subnet() {
            Some(nns_subnet) => nns_subnet,
            None => {
                return None;
            }
        };
        if nns_subnet.get_subnet_id() == subnet_id {
            None
        } else {
            nns_subnet.get_delegation_for_subnet(subnet_id).ok()
        }
    }
}

impl Default for PocketIc {
    fn default() -> Self {
        Self::new(
            Runtime::new().unwrap().into(),
            0,
            ExtendedSubnetConfigSet {
                application: vec![SubnetSpec::default()],
                ..Default::default()
            },
            None,
            false,
            None,
            None,
        )
    }
}

impl HasStateLabel for PocketIc {
    fn get_state_label(&self) -> StateLabel {
        self.state_label.clone()
    }
}

fn conv_type(inp: rest::SubnetKind) -> SubnetType {
    use rest::SubnetKind::*;
    match inp {
        Application | Fiduciary | SNS => SubnetType::Application,
        Bitcoin | II | NNS | System => SubnetType::System,
        VerifiedApplication => SubnetType::VerifiedApplication,
    }
}

fn subnet_size(subnet: SubnetKind) -> u64 {
    use rest::SubnetKind::*;
    match subnet {
        Application => 13,
        VerifiedApplication => 13,
        Fiduciary => 34,
        SNS => 34,
        Bitcoin => 13,
        II => 31,
        NNS => 40,
        System => 13,
    }
}

fn from_range(range: &CanisterIdRange) -> rest::CanisterIdRange {
    let CanisterIdRange { start, end } = range;
    let start = start.get().0.into();
    let end = end.get().0.into();
    rest::CanisterIdRange { start, end }
}

fn subnet_kind_canister_range(subnet_kind: SubnetKind) -> Option<Vec<CanisterIdRange>> {
    use rest::SubnetKind::*;
    match subnet_kind {
        Application | VerifiedApplication | System => None,
        NNS => Some(vec![
            gen_range("rwlgt-iiaaa-aaaaa-aaaaa-cai", "renrk-eyaaa-aaaaa-aaada-cai"),
            gen_range("qoctq-giaaa-aaaaa-aaaea-cai", "n5n4y-3aaaa-aaaaa-p777q-cai"),
        ]),
        II => Some(vec![
            gen_range("rdmx6-jaaaa-aaaaa-aaadq-cai", "rdmx6-jaaaa-aaaaa-aaadq-cai"),
            gen_range("uc7f6-kaaaa-aaaaq-qaaaa-cai", "ijz7v-ziaaa-aaaaq-7777q-cai"),
        ]),
        Bitcoin => Some(vec![gen_range(
            "g3wsl-eqaaa-aaaan-aaaaa-cai",
            "2qqia-xyaaa-aaaan-p777q-cai",
        )]),
        Fiduciary => Some(vec![gen_range(
            "mf7xa-laaaa-aaaar-qaaaa-cai",
            "qoznl-yiaaa-aaaar-7777q-cai",
        )]),
        SNS => Some(vec![gen_range(
            "ybpmr-kqaaa-aaaaq-aaaaa-cai",
            "ekjw2-zyaaa-aaaaq-p777q-cai",
        )]),
    }
}

fn subnet_kind_from_canister_id(canister_id: CanisterId) -> SubnetKind {
    use rest::SubnetKind::*;
    for subnet_kind in [NNS, II, Bitcoin, Fiduciary, SNS] {
        if let Some(ranges) = subnet_kind_canister_range(subnet_kind) {
            if ranges.iter().any(|r| r.contains(&canister_id)) {
                return subnet_kind;
            }
        }
    }
    Application
}

fn get_range_config(
    subnet_kind: rest::SubnetKind,
    range_gen: &mut RangeGen,
    ii_subnet_split: bool,
) -> RangeConfig {
    use rest::SubnetKind::*;
    if matches!(subnet_kind, NNS) && !ii_subnet_split {
        let range = gen_range("rwlgt-iiaaa-aaaaa-aaaaa-cai", "n5n4y-3aaaa-aaaaa-p777q-cai");
        let canister_id_ranges = vec![range];
        let canister_allocation_range = Some(range_gen.next_range());
        RangeConfig {
            canister_id_ranges,
            canister_allocation_range,
        }
    } else {
        let (canister_id_ranges, canister_allocation_range) =
            match subnet_kind_canister_range(subnet_kind) {
                Some(ranges) => (ranges, Some(range_gen.next_range())),
                None => (vec![range_gen.next_range()], None),
            };
        RangeConfig {
            canister_id_ranges,
            canister_allocation_range,
        }
    }
}

/// A stateful helper for finding available canister ranges.
#[derive(Default)]
struct RangeGen {
    range_offset: u64,
}

impl RangeGen {
    pub fn new() -> Self {
        Default::default()
    }

    /// Returns the next canister id range from the top
    pub fn next_range(&mut self) -> CanisterIdRange {
        let offset = (u64::MAX / CANISTER_IDS_PER_SUBNET) - 1 - self.range_offset;
        self.range_offset += 1;
        let start = offset * CANISTER_IDS_PER_SUBNET;
        let end = ((offset + 1) * CANISTER_IDS_PER_SUBNET) - 1;
        CanisterIdRange {
            start: CanisterId::from_u64(start),
            end: CanisterId::from_u64(end),
        }
    }
}

fn gen_range(start: &str, end: &str) -> CanisterIdRange {
    CanisterIdRange {
        start: CanisterId::from_str(start).unwrap(),
        end: CanisterId::from_str(end).unwrap(),
    }
}

struct RangeConfig {
    /// Ranges for manual allocation where the user provides a canister_id.
    pub canister_id_ranges: Vec<CanisterIdRange>,
    /// Range for automatic allocation: The management canister chooses
    /// a canister_id from this range.
    pub canister_allocation_range: Option<CanisterIdRange>,
}

/// Internal struct used during initialization.
struct SubnetConfigInfo {
    pub state_machine_state_dir: Box<dyn StateMachineStateDir>,
    pub subnet_id: Option<SubnetId>,
    pub ranges: Vec<CanisterIdRange>,
    pub alloc_range: Option<CanisterIdRange>,
    pub subnet_kind: SubnetKind,
    pub subnet_seed: [u8; 32],
    pub instruction_config: SubnetInstructionConfig,
    pub time: SystemTime,
}

// ---------------------------------------------------------------------------------------- //
// Operations on PocketIc

// When raw (rest) types are cast to operations, errors can occur.
#[derive(Clone, Debug, Deserialize, Serialize)]
pub struct ConversionError {
    message: String,
}

#[derive(Clone, Debug)]
pub struct SetTime {
    pub time: Time,
}

fn set_time(pic: &PocketIc, time: Time, certified: bool) -> OpOut {
    // Time is kept in sync across subnets, so one can take any subnet.
    let current_time: SystemTime = pic.any_subnet().time();
    let set_time: SystemTime = time.into();
    match current_time.cmp(&set_time) {
        std::cmp::Ordering::Greater => OpOut::Error(PocketIcError::SettingTimeIntoPast((
            systemtime_to_unix_epoch_nanos(current_time),
            systemtime_to_unix_epoch_nanos(set_time),
        ))),
        std::cmp::Ordering::Equal => OpOut::NoOutput,
        std::cmp::Ordering::Less => {
            // Sets the time on all subnets.
            for subnet in pic.subnets.get_all() {
                if certified {
                    subnet.state_machine.set_certified_time(set_time);
                } else {
                    subnet.state_machine.set_time(set_time);
                }
            }
            OpOut::NoOutput
        }
    }
}

impl Operation for SetTime {
    fn compute(&self, pic: &mut PocketIc) -> OpOut {
        set_time(pic, self.time, false)
    }

    fn id(&self) -> OpId {
        OpId(format!("set_time_{}", self.time))
    }
}

#[derive(Clone, Debug)]
pub struct SetCertifiedTime {
    pub time: Time,
}

impl Operation for SetCertifiedTime {
    fn compute(&self, pic: &mut PocketIc) -> OpOut {
        set_time(pic, self.time, true)
    }

    fn id(&self) -> OpId {
        OpId(format!("set_certified_time_{}", self.time))
    }
}

#[derive(Copy, Clone, Debug)]
pub struct GetTopology;

impl Operation for GetTopology {
    fn compute(&self, pic: &mut PocketIc) -> OpOut {
        OpOut::Topology(pic.topology())
    }

    fn retry_if_busy(&self) -> bool {
        true
    }

    fn id(&self) -> OpId {
        OpId("get_topology".into())
    }
}

#[derive(Copy, Clone, Debug)]
pub struct GetTime;

impl Operation for GetTime {
    fn compute(&self, pic: &mut PocketIc) -> OpOut {
        // Time is kept in sync across subnets, so one can take any subnet.
        let nanos = systemtime_to_unix_epoch_nanos(pic.any_subnet().time());
        OpOut::Time(nanos)
    }

    fn id(&self) -> OpId {
        OpId("get_time".into())
    }
}

#[derive(Copy, Clone, Debug)]
pub struct GetCanisterHttp;

fn http_method_from(
    http_method: &ic_types::canister_http::CanisterHttpMethod,
) -> CanisterHttpMethod {
    match http_method {
        ic_types::canister_http::CanisterHttpMethod::GET => CanisterHttpMethod::GET,
        ic_types::canister_http::CanisterHttpMethod::POST => CanisterHttpMethod::POST,
        ic_types::canister_http::CanisterHttpMethod::HEAD => CanisterHttpMethod::HEAD,
    }
}

fn http_header_from(
    http_header: &ic_types::canister_http::CanisterHttpHeader,
) -> CanisterHttpHeader {
    CanisterHttpHeader {
        name: http_header.name.clone(),
        value: http_header.value.clone(),
    }
}

fn get_canister_http_requests(pic: &PocketIc) -> Vec<CanisterHttpRequest> {
    let mut res = vec![];
    for subnet in pic.subnets.get_all() {
        let subnet_id = subnet.state_machine.get_subnet_id().get().0;
        let canister_http = subnet.canister_http.lock().unwrap();
        let mut cur: Vec<_> = subnet
            .state_machine
            .canister_http_request_contexts()
            .into_iter()
            .filter(|(id, _)| !canister_http.pending.contains(id))
            .map(|(id, c)| CanisterHttpRequest {
                subnet_id,
                request_id: id.get(),
                http_method: http_method_from(&c.http_method),
                url: c.url,
                headers: c.headers.iter().map(http_header_from).collect(),
                body: c.body.unwrap_or_default(),
                max_response_bytes: c.max_response_bytes.map(|b| b.get()),
            })
            .collect();
        res.append(&mut cur);
    }
    res
}

impl Operation for GetCanisterHttp {
    fn compute(&self, pic: &mut PocketIc) -> OpOut {
        let canister_http_requests = get_canister_http_requests(pic);
        OpOut::CanisterHttp(canister_http_requests)
    }

    fn id(&self) -> OpId {
        OpId("get_canister_http".into())
    }
}

/// The operation `ProcessCanisterHttpInternal` changes the instance state in a non-deterministic way!
/// It should only be used internally in auto-progress mode
/// which changes the instance state in a non-deterministic way anyway.
#[derive(Copy, Clone, Debug)]
pub struct ProcessCanisterHttpInternal;

impl Operation for ProcessCanisterHttpInternal {
    fn compute(&self, pic: &mut PocketIc) -> OpOut {
        for subnet in pic.subnets.get_all() {
            let sm = subnet.state_machine.clone();
            let mut canister_http = subnet.canister_http.lock().unwrap();
            let new_requests: Vec<_> = sm
                .canister_http_request_contexts()
                .into_iter()
                .filter(|(id, _)| !canister_http.pending.contains(id))
                .collect();
            let client = canister_http.client.clone();
            let mut client = client.lock().unwrap();
            for (id, context) in new_requests {
                if let Ok(()) = client.send(AdapterCanisterHttpRequest {
                    timeout: context.time + Duration::from_secs(5 * 60),
                    id,
                    context,
                    socks_proxy_addrs: vec![],
                }) {
                    canister_http.pending.insert(id);
                }
            }
            loop {
                match client.try_receive() {
                    Err(_) => {
                        break;
                    }
                    Ok(response) => {
                        canister_http.pending.remove(&response.id);
                        if let Some(context) = sm.canister_http_request_contexts().get(&response.id)
                        {
                            sm.mock_canister_http_response(
                                response.id.get(),
                                response.timeout,
                                context.request.sender,
                                vec![response.content; sm.nodes.len()],
                            );
                        }
                    }
                }
            }
        }
        OpOut::NoOutput
    }

    fn id(&self) -> OpId {
        OpId("process_canister_http_internal".into())
    }
}

// START COPY from rs/https_outcalls/client/src/client.rs

#[derive(Clone)]
pub struct SingleResponseAdapter {
    response: Result<HttpsOutcallResponse, (Code, String)>,
}

impl SingleResponseAdapter {
    fn new(response: Result<HttpsOutcallResponse, (Code, String)>) -> Self {
        Self { response }
    }
}

#[tonic::async_trait]
impl HttpsOutcallsService for SingleResponseAdapter {
    async fn https_outcall(
        &self,
        _request: Request<HttpsOutcallRequest>,
    ) -> Result<Response<HttpsOutcallResponse>, Status> {
        match self.response.clone() {
            Ok(resp) => Ok(Response::new(resp)),
            Err((code, msg)) => Err(Status::new(code, msg)),
        }
    }
}

async fn setup_adapter_mock(
    adapter_response: Result<HttpsOutcallResponse, (Code, String)>,
) -> Channel {
    let (client, server) = tokio::io::duplex(1024);
    let mock_adapter = SingleResponseAdapter::new(adapter_response);
    tokio::spawn(async move {
        Server::builder()
            .add_service(HttpsOutcallsServiceServer::new(mock_adapter))
            .serve_with_incoming(futures::stream::iter(vec![Ok::<_, std::io::Error>(server)]))
            .await
    });

    let mut client = Some(client);
    Endpoint::try_from("http://[::]:50051")
        .unwrap()
        .connect_with_connector(service_fn(move |_: Uri| {
            let client = client.take();

            async move {
                if let Some(client) = client {
                    Ok(hyper_util::rt::TokioIo::new(client))
                } else {
                    Err(std::io::Error::new(
                        std::io::ErrorKind::Other,
                        "Client already taken",
                    ))
                }
            }
        }))
        .await
        .unwrap()
}

// END COPY

fn process_mock_canister_https_response(
    pic: &PocketIc,
    mock_canister_http_response: &MockCanisterHttpResponse,
) -> OpOut {
    let response_to_reject_code = |response: &CanisterHttpResponse| match response {
        CanisterHttpResponse::CanisterHttpReply(_) => None,
        CanisterHttpResponse::CanisterHttpReject(reject) => Some(reject.reject_code),
    };
    let mut reject_codes: Vec<_> = mock_canister_http_response
        .additional_responses
        .iter()
        .filter_map(response_to_reject_code)
        .collect();
    if let Some(reject_code) = response_to_reject_code(&mock_canister_http_response.response) {
        reject_codes.push(reject_code)
    }
    for reject_code in reject_codes {
        if ic_error_types::RejectCode::try_from(reject_code).is_err() {
            return OpOut::Error(PocketIcError::InvalidRejectCode(reject_code));
        }
    }
    let subnet_id =
        ic_types::SubnetId::new(ic_types::PrincipalId(mock_canister_http_response.subnet_id));
    let Some(subnet) = pic.get_subnet_with_id(subnet_id) else {
        return OpOut::Error(PocketIcError::SubnetNotFound(
            mock_canister_http_response.subnet_id,
        ));
    };
    let canister_http_request_id =
        CanisterHttpRequestId::from(mock_canister_http_response.request_id);
    let contexts = subnet.canister_http_request_contexts();
    let Some(context) = contexts.get(&canister_http_request_id) else {
        return OpOut::Error(PocketIcError::InvalidCanisterHttpRequestId((
            subnet_id,
            canister_http_request_id,
        )));
    };
    let timeout = context.time + Duration::from_secs(5 * 60);
    let canister_id = context.request.sender;
    let delegation = if let Some(d) = pic.get_nns_delegation_for_subnet(subnet.get_subnet_id()) {
        Arc::new(OnceCell::new_with(Some(d)))
    } else {
        Arc::new(OnceCell::new())
    };
    let response_to_content = |response: &CanisterHttpResponse| match response {
        CanisterHttpResponse::CanisterHttpReply(reply) => {
            let grpc_channel = pic
                .runtime
                .block_on(setup_adapter_mock(Ok(HttpsOutcallResponse {
                    status: reply.status.into(),
                    headers: reply
                        .headers
                        .iter()
                        .map(|h| ic_https_outcalls_service::HttpHeader {
                            name: h.name.clone(),
                            value: h.value.clone(),
                        })
                        .collect(),
                    content: reply.body.clone(),
                })));
            let mut client = CanisterHttpAdapterClientImpl::new(
                pic.runtime.handle().clone(),
                grpc_channel,
                subnet.query_handler.lock().unwrap().clone(),
                1,
                MetricsRegistry::new(),
                subnet.get_subnet_type(),
                delegation.clone(),
            );
            client
                .send(AdapterCanisterHttpRequest {
                    timeout,
                    id: canister_http_request_id,
                    context: context.clone(),
                    socks_proxy_addrs: vec![],
                })
                .unwrap();
            let response = loop {
                match client.try_receive() {
                    Err(_) => std::thread::sleep(Duration::from_millis(10)),
                    Ok(r) => {
                        break r;
                    }
                }
            };
            response.content
        }
        CanisterHttpResponse::CanisterHttpReject(reject) => {
            CanisterHttpResponseContent::Reject(CanisterHttpReject {
                reject_code: ic_error_types::RejectCode::try_from(reject.reject_code).unwrap(),
                message: reject.message.clone(),
            })
        }
    };
    let content = response_to_content(&mock_canister_http_response.response);
    let mut contents: Vec<_> = if !mock_canister_http_response.additional_responses.is_empty() {
        mock_canister_http_response
            .additional_responses
            .iter()
            .map(response_to_content)
            .collect()
    } else {
        vec![content.clone(); subnet.nodes.len() - 1]
    };
    contents.push(content);
    if contents.len() != subnet.nodes.len() {
        return OpOut::Error(PocketIcError::InvalidMockCanisterHttpResponses((
            contents.len(),
            subnet.nodes.len(),
        )));
    }
    subnet.mock_canister_http_response(
        mock_canister_http_response.request_id,
        timeout,
        canister_id,
        contents,
    );
    OpOut::NoOutput
}

#[derive(Clone, Debug)]
pub struct MockCanisterHttp {
    pub mock_canister_http_response: MockCanisterHttpResponse,
}

impl Operation for MockCanisterHttp {
    fn compute(&self, pic: &mut PocketIc) -> OpOut {
        process_mock_canister_https_response(pic, &self.mock_canister_http_response)
    }

    fn id(&self) -> OpId {
        OpId(format!(
            "mock_canister_http({:?})",
            self.mock_canister_http_response
        ))
    }
}

#[derive(Copy, Clone, Debug)]
pub struct PubKey {
    pub subnet_id: SubnetId,
}

impl Operation for PubKey {
    fn compute(&self, pic: &mut PocketIc) -> OpOut {
        let subnet = pic.get_subnet_with_id(self.subnet_id);
        match subnet {
            Some(subnet) => OpOut::Bytes(subnet.root_key_der()),
            None => OpOut::Error(PocketIcError::SubnetNotFound(self.subnet_id.get().0)),
        }
    }

    fn id(&self) -> OpId {
        OpId(format!("root_key_{}", self.subnet_id))
    }
}

#[derive(Clone, Debug)]
pub struct Tick {
    pub configs: TickConfigs,
}

impl Tick {
<<<<<<< HEAD
    fn set_subnets_blockmaker(
        &self,
        pic: &mut PocketIc,
        subnets_blockmaker: &[SubnetBlockmakerMetrics],
    ) -> Result<(), OpOut> {
        for subnet_blockmaker in subnets_blockmaker {
=======
    fn validate_blockmakers_per_subnet(
        &self,
        pic: &mut PocketIc,
        subnets_blockmaker: &[SubnetBlockmaker],
    ) -> Result<(), OpOut> {
        for subnet_blockmaker in subnets_blockmaker {
            if subnet_blockmaker
                .failed_blockmakers
                .contains(&subnet_blockmaker.blockmaker)
            {
                return Err(OpOut::Error(PocketIcError::BlockmakerContainedInFailed(
                    subnet_blockmaker.blockmaker,
                )));
            }

>>>>>>> d90fab2d
            let Some(state_machine) = pic.get_subnet_with_id(subnet_blockmaker.subnet) else {
                return Err(OpOut::Error(PocketIcError::SubnetNotFound(
                    subnet_blockmaker.subnet.get().0,
                )));
            };

            let mut request_blockmakers = subnet_blockmaker.failed_blockmakers.clone();
            request_blockmakers.push(subnet_blockmaker.blockmaker);
            let subnet_nodes: Vec<_> = state_machine.nodes.iter().map(|n| n.node_id).collect();
            for blockmaker in request_blockmakers {
                if !subnet_nodes.contains(&blockmaker) {
                    return Err(OpOut::Error(PocketIcError::BlockmakerNotFound(blockmaker)));
                }
            }
<<<<<<< HEAD

            state_machine.set_blockmakers_metrics(BlockmakerMetrics {
                blockmaker: subnet_blockmaker.blockmaker,
                failed_blockmakers: subnet_blockmaker.failed_blockmakers.clone(),
            });
=======
>>>>>>> d90fab2d
        }
        Ok(())
    }
}

impl Operation for Tick {
    fn compute(&self, pic: &mut PocketIc) -> OpOut {
<<<<<<< HEAD
        let subnets_blockmakers =
            self.configs
                .blockmakers_configs
                .as_ref()
                .map(|blockmaker_configs| {
                    blockmaker_configs
                        .subnets_blockmakers
                        .iter()
                        .map(|subnet| SubnetBlockmakerMetrics::from(subnet.clone()))
                        .collect_vec()
                });
        if let Some(subnets_blockmakers) = subnets_blockmakers {
            if let Err(error) = self.set_subnets_blockmaker(pic, &subnets_blockmakers) {
                return error;
            }
        }

        let subnets = pic.subnets.subnets.read().unwrap();
        for (_, subnet) in subnets.iter() {
            subnet.state_machine.execute_round();
=======
        let blockmakers_per_subnet = self.configs.blockmakers.as_ref().map(|cfg| {
            cfg.blockmakers_per_subnet
                .iter()
                .cloned()
                .map(SubnetBlockmaker::from)
                .collect_vec()
        });

        if let Some(ref bm_per_subnet) = blockmakers_per_subnet {
            if let Err(error) = self.validate_blockmakers_per_subnet(pic, bm_per_subnet) {
                return error;
            }
>>>>>>> d90fab2d
        }

        let subnets = pic.subnets.subnets.read().unwrap();
        for (subnet_id, subnet) in subnets.iter() {
            let blockmaker_metrics = blockmakers_per_subnet.as_ref().and_then(|bm_per_subnet| {
                bm_per_subnet
                    .iter()
                    .find(|bm| bm.subnet == *subnet_id)
                    .map(|bm| BlockmakerMetrics {
                        blockmaker: bm.blockmaker,
                        failed_blockmakers: bm.failed_blockmakers.clone(),
                    })
            });

            match blockmaker_metrics {
                Some(metrics) => subnet
                    .state_machine
                    .execute_round_with_blockmaker_metrics(metrics),
                None => subnet.state_machine.execute_round(),
            }
        }

        OpOut::NoOutput
    }
    fn id(&self) -> OpId {
        OpId("tick".to_string())
    }
}

#[derive(Clone, Debug)]
pub struct SubnetBlockmakerMetrics {
    pub subnet: SubnetId,
    pub blockmaker: NodeId,
    pub failed_blockmakers: Vec<NodeId>,
}

impl From<RawSubnetBlockmakerMetrics> for SubnetBlockmakerMetrics {
    fn from(raw: RawSubnetBlockmakerMetrics) -> Self {
        let subnet = SubnetId::from(PrincipalId::from(Principal::from(raw.subnet)));
        let blockmaker = NodeId::from(PrincipalId::from(Principal::from(raw.blockmaker)));
        let failed_blockmakers: Vec<NodeId> = raw
            .failed_blockmakers
            .into_iter()
            .map(|node_id| NodeId::from(PrincipalId::from(Principal::from(node_id))))
            .collect();

        SubnetBlockmakerMetrics {
            subnet,
            blockmaker,
            failed_blockmakers,
        }
    }
}

#[derive(Copy, Clone, Debug)]
pub struct AdvanceTimeAndTick(pub Duration);

impl Operation for AdvanceTimeAndTick {
    fn compute(&self, pic: &mut PocketIc) -> OpOut {
        for subnet in pic.subnets.get_all() {
            subnet.state_machine.advance_time(self.0);
            subnet.state_machine.execute_round();
        }
        OpOut::NoOutput
    }

    fn id(&self) -> OpId {
        OpId(format!("advance_time_and_tick({:?})", self.0))
    }
}

#[derive(Clone, Debug)]
pub struct SubmitIngressMessage(pub CanisterCall);

impl Operation for SubmitIngressMessage {
    fn compute(&self, pic: &mut PocketIc) -> OpOut {
        let canister_call = self.0.clone();
        let subnet = route_call(pic, canister_call);
        match subnet {
            Ok(subnet) => {
                match subnet.submit_ingress_as(
                    self.0.sender,
                    self.0.canister_id,
                    self.0.method.clone(),
                    self.0.payload.clone(),
                ) {
                    Err(SubmitIngressError::HttpError(e)) => {
                        eprintln!("Failed to submit ingress message: {}", e);
                        OpOut::Error(PocketIcError::BadIngressMessage(e))
                    }
                    Err(SubmitIngressError::UserError(e)) => {
                        eprintln!("Failed to submit ingress message: {:?}", e);
                        OpOut::CanisterResult(Err(user_error_to_reject_response(e, false)))
                    }
                    Ok(msg_id) => OpOut::MessageId((
                        EffectivePrincipal::SubnetId(subnet.get_subnet_id()),
                        msg_id.as_bytes().to_vec(),
                    )),
                }
            }
            Err(e) => OpOut::Error(PocketIcError::BadIngressMessage(e)),
        }
    }

    fn id(&self) -> OpId {
        let call_id = self.0.id();
        OpId(format!("submit_update_{}", call_id.0))
    }
}

#[derive(Clone, Debug)]
pub struct MessageId {
    effective_principal: EffectivePrincipal,
    msg_id: OtherMessageId,
}

impl TryFrom<RawMessageId> for MessageId {
    type Error = ConversionError;
    fn try_from(
        RawMessageId {
            effective_principal,
            message_id,
        }: RawMessageId,
    ) -> Result<Self, Self::Error> {
        let effective_principal = effective_principal.try_into()?;
        let msg_id = match OtherMessageId::try_from(message_id.as_slice()) {
            Ok(msg_id) => msg_id,
            Err(_) => {
                return Err(ConversionError {
                    message: "Bad message id".to_string(),
                })
            }
        };
        Ok(MessageId {
            effective_principal,
            msg_id,
        })
    }
}

#[derive(Clone, Debug)]
pub struct AwaitIngressMessage(pub MessageId);

impl Operation for AwaitIngressMessage {
    fn compute(&self, pic: &mut PocketIc) -> OpOut {
        let subnet = route(pic, self.0.effective_principal.clone(), false);
        match subnet {
            Ok(subnet) => {
                // Now, we execute on all subnets until we have the result
                let max_rounds = 100;
                for _i in 0..max_rounds {
                    match subnet.ingress_status(&self.0.msg_id) {
                        IngressStatus::Known {
                            state: IngressState::Completed(result),
                            ..
                        } => {
                            return OpOut::CanisterResult(wasm_result_to_canister_result(
                                result, true,
                            ));
                        }
                        IngressStatus::Known {
                            state: IngressState::Failed(error),
                            ..
                        } => {
                            return OpOut::CanisterResult(Err(user_error_to_reject_response(
                                error, true,
                            )));
                        }
                        _ => {}
                    }
                    for subnet_ in pic.subnets.get_all() {
                        subnet_.state_machine.execute_round();
                    }
                }
                OpOut::Error(PocketIcError::BadIngressMessage(format!(
                    "Failed to answer to ingress {} after {} rounds.",
                    self.0.msg_id, max_rounds
                )))
            }
            Err(e) => OpOut::Error(PocketIcError::BadIngressMessage(e)),
        }
    }

    fn id(&self) -> OpId {
        OpId(format!("await_update_{}", self.0.msg_id))
    }
}

#[derive(Clone, Debug)]
pub struct IngressMessageStatus {
    pub message_id: MessageId,
    pub caller: Option<Principal>,
}

impl Operation for IngressMessageStatus {
    fn compute(&self, pic: &mut PocketIc) -> OpOut {
        let subnet = route(pic, self.message_id.effective_principal.clone(), false);
        match subnet {
            Ok(subnet) => {
                if let Some(caller) = self.caller {
                    if let Some(actual_caller) = subnet.ingress_caller(&self.message_id.msg_id) {
                        if caller != actual_caller.get().0 {
                            return OpOut::Error(PocketIcError::Forbidden(
                                "The user tries to access Request ID not signed by the caller."
                                    .to_string(),
                            ));
                        }
                    }
                }
                match subnet.ingress_status(&self.message_id.msg_id) {
                    IngressStatus::Known {
                        state: IngressState::Completed(result),
                        ..
                    } => OpOut::CanisterResult(wasm_result_to_canister_result(result, true)),
                    IngressStatus::Known {
                        state: IngressState::Failed(error),
                        ..
                    } => OpOut::CanisterResult(Err(user_error_to_reject_response(error, true))),
                    _ => OpOut::NoOutput,
                }
            }
            Err(e) => OpOut::Error(PocketIcError::BadIngressMessage(e)),
        }
    }

    fn id(&self) -> OpId {
        OpId(format!(
            "ingress_status({},{:?},{:?})",
            self.message_id.msg_id,
            self.message_id.effective_principal,
            self.caller.map(|caller| caller.to_string())
        ))
    }
}

pub struct Query(pub CanisterCall);

impl Operation for Query {
    fn compute(&self, pic: &mut PocketIc) -> OpOut {
        let canister_call = self.0.clone();
        let subnet = route_call(pic, canister_call);
        match subnet {
            Ok(subnet) => {
                let delegation = pic.get_nns_delegation_for_subnet(subnet.get_subnet_id());
                match subnet.query_as_with_delegation(
                    self.0.sender,
                    self.0.canister_id,
                    self.0.method.clone(),
                    self.0.payload.clone(),
                    delegation,
                ) {
                    Ok(result) => {
                        OpOut::CanisterResult(wasm_result_to_canister_result(result, false))
                    }
                    Err(user_error) => {
                        OpOut::CanisterResult(Err(user_error_to_reject_response(user_error, false)))
                    }
                }
            }
            Err(e) => OpOut::Error(PocketIcError::BadIngressMessage(e)),
        }
    }

    fn id(&self) -> OpId {
        let call_id = self.0.id();
        OpId(format!("canister_query_{}", call_id.0))
    }
}

pub struct DashboardRequest {}

impl Operation for DashboardRequest {
    fn compute(&self, pic: &mut PocketIc) -> OpOut {
        let subnets = pic.subnets.get_all();

        // All PocketIC subnets have the same height and thus we fetch the height from an arbitrary subnet.
        let arbitrary_subnet = subnets.first().unwrap().state_machine.clone();
        let height = arbitrary_subnet.state_manager.latest_state_height();

        let states: Vec<_> = subnets
            .iter()
            .map(|subnet| {
                (
                    subnet.state_machine.state_manager.get_latest_state(),
                    subnet.state_machine.get_subnet_id(),
                )
            })
            .collect();
        let canisters = states
            .iter()
            .map(|(state, subnet_id)| {
                state
                    .get_ref()
                    .canisters_iter()
                    .map(|c| (c, *subnet_id))
                    .collect::<Vec<_>>()
            })
            .concat();

        let dashboard = Dashboard {
            height,
            canisters: &canisters,
        };

        let resp = match dashboard.render() {
            Ok(content) => Html(content).into_response(),
            Err(e) => (
                StatusCode::INTERNAL_SERVER_ERROR,
                format!("Internal error: {}", e),
            )
                .into_response(),
        };

        let fut: ApiResponse = Box::pin(into_api_response(resp));
        OpOut::RawResponse(fut.shared())
    }

    fn retry_if_busy(&self) -> bool {
        true
    }

    fn id(&self) -> OpId {
        OpId("dashboard".to_string())
    }
}

pub struct StatusRequest {
    pub bytes: Bytes,
}

struct PocketHealth;

#[async_trait]
impl Health for PocketHealth {
    async fn health(&self) -> ReplicaHealthStatus {
        ReplicaHealthStatus::Healthy
    }
}

struct PocketRootKey(pub Option<Vec<u8>>);

#[async_trait]
impl RootKey for PocketRootKey {
    async fn root_key(&self) -> Option<Vec<u8>> {
        self.0.clone()
    }
}

impl Operation for StatusRequest {
    fn compute(&self, pic: &mut PocketIc) -> OpOut {
        let root_key_bytes = pic.nns_subnet().map(|nns_subnet| nns_subnet.root_key_der());
        let root_key = PocketRootKey(root_key_bytes);

        let resp = pic
            .runtime
            .block_on(async { status(State((Arc::new(root_key), Arc::new(PocketHealth)))).await })
            .into_response();

        let fut: ApiResponse = Box::pin(into_api_response(resp));
        OpOut::RawResponse(fut.shared())
    }

    fn retry_if_busy(&self) -> bool {
        true
    }

    fn id(&self) -> OpId {
        let mut hasher = Sha256::new();
        self.bytes.hash(&mut hasher);
        let hash = Digest(hasher.finish());
        OpId(format!("status({})", hash,))
    }
}

pub enum CallRequestVersion {
    V2,
    V3,
}

pub struct CallRequest {
    pub effective_canister_id: CanisterId,
    pub bytes: Bytes,
    pub version: CallRequestVersion,
}

#[derive(Clone)]
struct PocketIngressPoolThrottler;

impl IngressPoolThrottler for PocketIngressPoolThrottler {
    fn exceeds_threshold(&self) -> bool {
        false
    }
}

impl Operation for CallRequest {
    fn compute(&self, pic: &mut PocketIc) -> OpOut {
        let is_provisional_create_canister =
            match serde_cbor::from_slice::<HttpRequestEnvelope<HttpCallContent>>(&self.bytes) {
                Ok(envelope) => {
                    let HttpCallContent::Call { update: payload } = envelope.content;
                    payload.canister_id.0 == PrincipalId::default().to_vec()
                        && Ic00Method::from_str(&payload.method_name)
                            == Ok(Ic00Method::ProvisionalCreateCanisterWithCycles)
                }
                Err(_) => false,
            };
        let subnet = route(
            pic,
            EffectivePrincipal::CanisterId(self.effective_canister_id),
            is_provisional_create_canister,
        );
        match subnet {
            Err(e) => OpOut::Error(PocketIcError::RequestRoutingError(e)),
            Ok(subnet) => {
                let node = &subnet.nodes[0];
                #[allow(clippy::disallowed_methods)]
                let (s, mut r) =
                    mpsc::unbounded_channel::<UnvalidatedArtifactMutation<SignedIngress>>();
                let ingress_filter = subnet.ingress_filter.clone();

                let ingress_validator = IngressValidatorBuilder::builder(
                    subnet.replica_logger.clone(),
                    node.node_id,
                    subnet.get_subnet_id(),
                    subnet.registry_client.clone(),
                    Arc::new(StandaloneIngressSigVerifier),
                    ingress_filter,
                    Arc::new(RwLock::new(PocketIngressPoolThrottler)),
                    s,
                )
                .build();

                // Task that waits for call service to submit the ingress message, and
                // forwards it to the state machine. The task will automatically terminate
                // once it submits an ingress message received from the call service to the
                // `StateMachine`, or if the call service is dropped (in which case `r.recv().await` returns `None`).
                let subnet_clone = subnet.clone();
                let ingress_proxy_task = pic.runtime.spawn(async move {
                    if let Some(UnvalidatedArtifactMutation::Insert((msg, _node_id))) =
                        r.recv().await
                    {
                        subnet_clone.push_signed_ingress(msg);
                    }
                });

                let svc = match self.version {
                    CallRequestVersion::V2 => call_v2::new_service(ingress_validator),
                    CallRequestVersion::V3 => {
                        let delegation = if let Some(d) =
                            pic.get_nns_delegation_for_subnet(subnet.get_subnet_id())
                        {
                            Arc::new(OnceCell::new_with(Some(d)))
                        } else {
                            Arc::new(OnceCell::new())
                        };
                        let metrics_registry = MetricsRegistry::new();
                        let metrics = HttpHandlerMetrics::new(&metrics_registry);

                        call_v3::new_service(
                            ingress_validator,
                            subnet.ingress_watcher_handle.clone(),
                            metrics,
                            http_handler::Config::default()
                                .ingress_message_certificate_timeout_seconds,
                            delegation,
                            subnet.state_manager.clone(),
                        )
                    }
                };

                let api_version = match self.version {
                    CallRequestVersion::V2 => "v2",
                    CallRequestVersion::V3 => "v3",
                };

                let request = axum::http::Request::builder()
                    .method(Method::POST)
                    .header(CONTENT_TYPE, CONTENT_TYPE_CBOR)
                    .uri(format!(
                        "/api/{}/canister/{}/call",
                        api_version,
                        PrincipalId(self.effective_canister_id.get().into())
                    ))
                    .body(self.bytes.clone().into())
                    .unwrap();

                let fut: ApiResponse = Box::pin(async {
                    let resp = svc.oneshot(request).await.unwrap();
                    into_api_response(resp).await
                });
                let api_resp = fut.shared();
                let service_task = pic.runtime.spawn(api_resp.clone());

                // For the sake of determinism, we need to wait until one of
                // `service_task` or `ingress_proxy_task` terminates:
                // then all the state modifications have been performed
                // and we can return from the operation.
                while !service_task.is_finished() && !ingress_proxy_task.is_finished() {}

                OpOut::RawResponse(api_resp)
            }
        }
    }

    fn retry_if_busy(&self) -> bool {
        true
    }

    fn id(&self) -> OpId {
        let mut hasher = Sha256::new();
        self.bytes.hash(&mut hasher);
        let hash = Digest(hasher.finish());
        OpId(format!("call({},{})", self.effective_canister_id, hash,))
    }
}

pub struct QueryRequest {
    pub effective_canister_id: CanisterId,
    pub bytes: Bytes,
}

#[derive(Clone)]
struct PocketNodeSigner(pub ic_crypto_ed25519::PrivateKey);

impl BasicSigner<QueryResponseHash> for PocketNodeSigner {
    fn sign_basic(
        &self,
        message: &QueryResponseHash,
        _signer: NodeId,
        _registry_version: RegistryVersion,
    ) -> CryptoResult<BasicSigOf<QueryResponseHash>> {
        Ok(BasicSigOf::new(BasicSig(
            self.0.sign_message(&message.as_signed_bytes()).to_vec(),
        )))
    }
}

impl Operation for QueryRequest {
    fn compute(&self, pic: &mut PocketIc) -> OpOut {
        let subnet = route(
            pic,
            EffectivePrincipal::CanisterId(self.effective_canister_id),
            false,
        );
        match subnet {
            Err(e) => OpOut::Error(PocketIcError::RequestRoutingError(e)),
            Ok(subnet) => {
                let delegation = pic.get_nns_delegation_for_subnet(subnet.get_subnet_id());
                let node = &subnet.nodes[0];
                subnet.certify_latest_state();
                let query_handler = subnet.query_handler.lock().unwrap().clone();
                let svc = QueryServiceBuilder::builder(
                    subnet.replica_logger.clone(),
                    node.node_id,
                    Arc::new(PocketNodeSigner(node.node_signing_key.clone())),
                    subnet.registry_client.clone(),
                    Arc::new(StandaloneIngressSigVerifier),
                    Arc::new(OnceCell::new_with(delegation)),
                    query_handler,
                )
                .build_service();

                let request = axum::http::Request::builder()
                    .method(Method::POST)
                    .header(CONTENT_TYPE, CONTENT_TYPE_CBOR)
                    .uri(format!(
                        "/api/v2/canister/{}/query",
                        PrincipalId(self.effective_canister_id.get().into())
                    ))
                    .body(self.bytes.clone().into())
                    .unwrap();
                let resp = pic.runtime.block_on(svc.oneshot(request)).unwrap();

                let fut: ApiResponse = Box::pin(into_api_response(resp));
                OpOut::RawResponse(fut.shared())
            }
        }
    }

    fn retry_if_busy(&self) -> bool {
        true
    }

    fn id(&self) -> OpId {
        let mut hasher = Sha256::new();
        self.bytes.hash(&mut hasher);
        let hash = Digest(hasher.finish());
        OpId(format!("query({},{})", self.effective_canister_id, hash,))
    }
}

#[derive(Debug)]
pub struct CanisterReadStateRequest {
    pub effective_canister_id: CanisterId,
    pub bytes: Bytes,
}

impl Operation for CanisterReadStateRequest {
    fn compute(&self, pic: &mut PocketIc) -> OpOut {
        match route(
            pic,
            EffectivePrincipal::CanisterId(self.effective_canister_id),
            false,
        ) {
            Err(e) => OpOut::Error(PocketIcError::RequestRoutingError(e)),
            Ok(subnet) => {
                let delegation = pic.get_nns_delegation_for_subnet(subnet.get_subnet_id());
                subnet.certify_latest_state();
                let svc = CanisterReadStateServiceBuilder::builder(
                    subnet.replica_logger.clone(),
                    subnet.state_manager.clone(),
                    subnet.registry_client.clone(),
                    Arc::new(StandaloneIngressSigVerifier),
                    Arc::new(OnceCell::new_with(delegation)),
                )
                .build_service();

                let request = axum::http::Request::builder()
                    .method(Method::POST)
                    .header(CONTENT_TYPE, CONTENT_TYPE_CBOR)
                    .uri(format!(
                        "/api/v2/canister/{}/read_state",
                        PrincipalId(self.effective_canister_id.get().into())
                    ))
                    .body(self.bytes.clone().into())
                    .unwrap();
                let resp = pic.runtime.block_on(svc.oneshot(request)).unwrap();

                let fut: ApiResponse = Box::pin(into_api_response(resp));
                OpOut::RawResponse(fut.shared())
            }
        }
    }

    fn retry_if_busy(&self) -> bool {
        true
    }

    fn id(&self) -> OpId {
        let mut hasher = Sha256::new();
        self.bytes.hash(&mut hasher);
        let hash = Digest(hasher.finish());
        OpId(format!(
            "canister_read_state({},{})",
            self.effective_canister_id, hash,
        ))
    }
}

#[derive(Debug)]
pub struct SubnetReadStateRequest {
    pub subnet_id: SubnetId,
    pub bytes: Bytes,
}

impl Operation for SubnetReadStateRequest {
    fn compute(&self, pic: &mut PocketIc) -> OpOut {
        match route(pic, EffectivePrincipal::SubnetId(self.subnet_id), false) {
            Err(e) => OpOut::Error(PocketIcError::RequestRoutingError(e)),
            Ok(subnet) => {
                let delegation = pic.get_nns_delegation_for_subnet(subnet.get_subnet_id());
                subnet.certify_latest_state();
                let svc = SubnetReadStateServiceBuilder::builder(
                    Arc::new(OnceCell::new_with(delegation)),
                    subnet.state_manager.clone(),
                )
                .build_service();

                let request = axum::http::Request::builder()
                    .method(Method::POST)
                    .header(CONTENT_TYPE, CONTENT_TYPE_CBOR)
                    .uri(format!(
                        "/api/v2/subnet/{}/read_state",
                        PrincipalId(self.subnet_id.get().into())
                    ))
                    .body(self.bytes.clone().into())
                    .unwrap();
                let resp = pic.runtime.block_on(svc.oneshot(request)).unwrap();

                let fut: ApiResponse = Box::pin(into_api_response(resp));
                OpOut::RawResponse(fut.shared())
            }
        }
    }

    fn retry_if_busy(&self) -> bool {
        true
    }

    fn id(&self) -> OpId {
        let mut hasher = Sha256::new();
        self.bytes.hash(&mut hasher);
        let hash = Digest(hasher.finish());
        OpId(format!("subnet_read_state({},{})", self.subnet_id, hash,))
    }
}

#[derive(Clone, Eq, PartialEq, Ord, PartialOrd, Debug, Deserialize, Serialize)]
pub enum EffectivePrincipal {
    None,
    SubnetId(SubnetId),
    CanisterId(CanisterId),
}

impl TryFrom<RawEffectivePrincipal> for EffectivePrincipal {
    type Error = ConversionError;
    fn try_from(effective_principal: RawEffectivePrincipal) -> Result<Self, Self::Error> {
        match effective_principal {
            RawEffectivePrincipal::SubnetId(subnet_id) => {
                let sid = PrincipalId::try_from(subnet_id);
                match sid {
                    Ok(sid) => Ok(EffectivePrincipal::SubnetId(SubnetId::new(sid))),
                    Err(_) => Err(ConversionError {
                        message: "Bad subnet id".to_string(),
                    }),
                }
            }
            RawEffectivePrincipal::CanisterId(canister_id) => {
                match CanisterId::try_from(canister_id) {
                    Ok(canister_id) => Ok(EffectivePrincipal::CanisterId(canister_id)),
                    Err(_) => Err(ConversionError {
                        message: "Bad effective canister id".to_string(),
                    }),
                }
            }
            RawEffectivePrincipal::None => Ok(EffectivePrincipal::None),
        }
    }
}

impl From<EffectivePrincipal> for RawEffectivePrincipal {
    fn from(effective_principal: EffectivePrincipal) -> Self {
        match effective_principal {
            EffectivePrincipal::None => RawEffectivePrincipal::None,
            EffectivePrincipal::CanisterId(canister_id) => {
                RawEffectivePrincipal::CanisterId(canister_id.get().to_vec())
            }
            EffectivePrincipal::SubnetId(subnet_id) => {
                RawEffectivePrincipal::SubnetId(subnet_id.get().to_vec())
            }
        }
    }
}

#[derive(Clone, Debug)]
pub struct CanisterCall {
    pub effective_principal: EffectivePrincipal,
    pub sender: PrincipalId,
    pub canister_id: CanisterId,
    pub method: String,
    pub payload: Vec<u8>,
}

impl TryFrom<RawCanisterCall> for CanisterCall {
    type Error = ConversionError;
    fn try_from(
        RawCanisterCall {
            sender,
            canister_id,
            method,
            payload,
            effective_principal,
        }: RawCanisterCall,
    ) -> Result<Self, Self::Error> {
        let effective_principal = effective_principal.try_into()?;
        let sender = match PrincipalId::try_from(sender) {
            Ok(sender) => sender,
            Err(_) => {
                return Err(ConversionError {
                    message: "Bad sender principal".to_string(),
                })
            }
        };
        let canister_id = match CanisterId::try_from(canister_id) {
            Ok(canister_id) => canister_id,
            Err(_) => {
                return Err(ConversionError {
                    message: "Bad canister id".to_string(),
                })
            }
        };

        Ok(CanisterCall {
            effective_principal,
            sender,
            canister_id,
            method,
            payload,
        })
    }
}

impl CanisterCall {
    fn id(&self) -> OpId {
        let mut hasher = Sha256::new();
        hasher.write(&self.payload);
        let hash = Digest(hasher.finish());
        OpId(format!(
            "call({:?},{},{},{},{})",
            self.effective_principal, self.sender, self.canister_id, self.method, hash
        ))
    }
}

#[derive(Clone, Eq, PartialEq, Debug)]
pub struct SetStableMemory {
    pub canister_id: CanisterId,
    pub data: Vec<u8>,
}

impl SetStableMemory {
    pub async fn from_store(
        raw: RawSetStableMemory,
        store: Arc<dyn BlobStore>,
    ) -> Result<Self, ConversionError> {
        if let Ok(canister_id) = CanisterId::try_from(raw.canister_id) {
            if let Some(BinaryBlob { data, compression }) = store.fetch(raw.blob_id).await {
                if let Some(data) = decompress(data, compression) {
                    Ok(SetStableMemory { canister_id, data })
                } else {
                    Err(ConversionError {
                        message: "Decompression failed".to_string(),
                    })
                }
            } else {
                Err(ConversionError {
                    message: "Bad blob id".to_string(),
                })
            }
        } else {
            Err(ConversionError {
                message: "Bad canister id".to_string(),
            })
        }
    }
}

fn decompress(data: Vec<u8>, compression: BlobCompression) -> Option<Vec<u8>> {
    use std::io::Read;
    match compression {
        BlobCompression::Gzip => {
            let mut decoder = flate2::read::GzDecoder::new(&data[..]);
            let mut out = Vec::new();
            let result = decoder.read_to_end(&mut out);
            if result.is_err() {
                return None;
            }
            Some(out)
        }
        BlobCompression::NoCompression => Some(data),
    }
}

impl Operation for SetStableMemory {
    fn compute(&self, pocket_ic: &mut PocketIc) -> OpOut {
        let subnet = pocket_ic.try_route_canister(self.canister_id);
        match subnet {
            Some(subnet) => {
                if !subnet.canister_exists(self.canister_id) {
                    OpOut::Error(PocketIcError::CanisterNotFound(self.canister_id))
                } else if !subnet.canister_not_empty(self.canister_id) {
                    OpOut::Error(PocketIcError::CanisterIsEmpty(self.canister_id))
                } else {
                    subnet.set_stable_memory(self.canister_id, &self.data);
                    OpOut::NoOutput
                }
            }
            None => OpOut::Error(PocketIcError::CanisterNotFound(self.canister_id)),
        }
    }

    fn id(&self) -> OpId {
        // TODO: consider tupling the hash with the data everywhere,
        // from the sender up to here. so the blobstore can be lazier,
        // we _can_ check for consistency, but we don't _have to_ re-
        // calculate it here.
        let mut hasher = Sha256::new();
        hasher.write(&self.data);
        let hash = Digest(hasher.finish());
        OpId(format!("set_stable_memory({}_{})", self.canister_id, hash))
    }
}

#[derive(Clone, Eq, PartialEq, Debug)]
pub struct GetStableMemory {
    pub canister_id: CanisterId,
}

impl Operation for GetStableMemory {
    fn compute(&self, pocket_ic: &mut PocketIc) -> OpOut {
        let subnet = pocket_ic.try_route_canister(self.canister_id);
        match subnet {
            Some(subnet) => {
                if !subnet.canister_exists(self.canister_id) {
                    OpOut::Error(PocketIcError::CanisterNotFound(self.canister_id))
                } else if !subnet.canister_not_empty(self.canister_id) {
                    OpOut::Error(PocketIcError::CanisterIsEmpty(self.canister_id))
                } else {
                    OpOut::StableMemBytes(subnet.stable_memory(self.canister_id))
                }
            }
            None => OpOut::Error(PocketIcError::CanisterNotFound(self.canister_id)),
        }
    }

    fn id(&self) -> OpId {
        OpId(format!("get_stable_memory({})", self.canister_id))
    }
}

#[derive(Copy, Clone, Debug)]
pub struct GetControllers {
    pub canister_id: CanisterId,
}

impl Operation for GetControllers {
    fn compute(&self, pic: &mut PocketIc) -> OpOut {
        let subnet = pic.try_route_canister(self.canister_id);
        match subnet {
            Some(subnet) => subnet
                .get_controllers(self.canister_id)
                .map(OpOut::Controllers)
                .unwrap_or(OpOut::Error(PocketIcError::CanisterNotFound(
                    self.canister_id,
                ))),
            None => OpOut::Error(PocketIcError::CanisterNotFound(self.canister_id)),
        }
    }

    fn id(&self) -> OpId {
        OpId(format!("get_controllers({})", self.canister_id))
    }
}

#[derive(Clone, Debug)]
pub struct GetCyclesBalance {
    pub canister_id: CanisterId,
}

impl Operation for GetCyclesBalance {
    fn compute(&self, pic: &mut PocketIc) -> OpOut {
        let subnet = pic.try_route_canister(self.canister_id);
        match subnet {
            Some(subnet) => {
                if !subnet.canister_exists(self.canister_id) {
                    OpOut::Error(PocketIcError::CanisterNotFound(self.canister_id))
                } else {
                    OpOut::Cycles(subnet.cycle_balance(self.canister_id))
                }
            }
            None => OpOut::Error(PocketIcError::CanisterNotFound(self.canister_id)),
        }
    }

    fn id(&self) -> OpId {
        OpId(format!("get_cycles_balance({})", self.canister_id))
    }
}

#[derive(Clone, Debug)]
pub struct GetSubnet {
    pub canister_id: CanisterId,
}

impl Operation for GetSubnet {
    fn compute(&self, pic: &mut PocketIc) -> OpOut {
        let sm = pic.try_route_canister(self.canister_id);
        match sm {
            Some(sm) => {
                if sm.canister_exists(self.canister_id) {
                    OpOut::MaybeSubnetId(Some(sm.get_subnet_id()))
                } else {
                    OpOut::MaybeSubnetId(None)
                }
            }
            None => OpOut::MaybeSubnetId(None),
        }
    }

    fn id(&self) -> OpId {
        OpId(format!("get_subnet({})", self.canister_id))
    }
}

/// Add cycles to a given canister.
///
/// # Panics
///
/// Panics if the canister does not exist.
#[derive(Clone, Debug)]
pub struct AddCycles {
    canister_id: CanisterId,
    amount: u128,
}

impl TryFrom<RawAddCycles> for AddCycles {
    type Error = ConversionError;
    fn try_from(
        RawAddCycles {
            canister_id,
            amount,
        }: RawAddCycles,
    ) -> Result<Self, Self::Error> {
        match CanisterId::try_from(canister_id) {
            Ok(canister_id) => Ok(AddCycles {
                canister_id,
                amount,
            }),
            Err(_) => Err(ConversionError {
                message: "Bad canister id".to_string(),
            }),
        }
    }
}

impl Operation for AddCycles {
    fn compute(&self, pic: &mut PocketIc) -> OpOut {
        let subnet = pic.try_route_canister(self.canister_id);
        match subnet {
            Some(subnet) => {
                if !subnet.canister_exists(self.canister_id) {
                    OpOut::Error(PocketIcError::CanisterNotFound(self.canister_id))
                } else {
                    OpOut::Cycles(subnet.add_cycles(self.canister_id, self.amount))
                }
            }
            None => OpOut::Error(PocketIcError::CanisterNotFound(self.canister_id)),
        }
    }

    fn id(&self) -> OpId {
        OpId(format!("add_cycles({},{})", self.canister_id, self.amount))
    }
}

struct Digest([u8; 32]);

impl std::fmt::Debug for Digest {
    fn fmt(&self, f: &mut std::fmt::Formatter<'_>) -> std::fmt::Result {
        write!(f, "Digest(")?;
        self.0.iter().try_for_each(|b| write!(f, "{:02X}", b))?;
        write!(f, ")")
    }
}

impl std::fmt::Display for Digest {
    fn fmt(&self, f: &mut std::fmt::Formatter<'_>) -> std::fmt::Result {
        write!(f, "{:?}", self)
    }
}

// ================================================================================================================= //
// Helpers

fn route(
    pic: &mut PocketIc,
    effective_principal: EffectivePrincipal,
    is_provisional_create_canister: bool,
) -> Result<Arc<StateMachine>, String> {
    match effective_principal {
        EffectivePrincipal::SubnetId(subnet_id) => pic
            .get_subnet_with_id(subnet_id)
            .ok_or(format!("Subnet with ID {subnet_id} not found")),
        EffectivePrincipal::CanisterId(canister_id) => match pic.try_route_canister(canister_id) {
            Some(subnet) => Ok(subnet),
            None => {
                // Canisters created via `provisional_create_canister_with_cycles`
                // with the management canister ID as the effective canister ID
                // are created on the subnet with the default effective canister ID.
                if is_provisional_create_canister && canister_id == CanisterId::ic_00() {
                    Ok(pic
                        .try_route_canister(
                            PrincipalId(pic.topology.default_effective_canister_id)
                                .try_into()
                                .unwrap(),
                        )
                        .unwrap())
                } else if is_provisional_create_canister {
                    // We retrieve the PocketIC instace time (consistent across all subnets) from one subnet.
                    let time = pic.subnets.get_all().first().unwrap().state_machine.time();
                    // We create a new subnet with the IC mainnet configuration containing the effective canister ID.
                    // NNS and II subnets cannot be created at this point though because NNS is the root subnet
                    // and both NNS and II subnets on the IC mainnet do not have a single canister range
                    // (the PocketIC instance must be created with those subnets if applicable).
                    let subnet_kind = subnet_kind_from_canister_id(canister_id);
                    if matches!(subnet_kind, SubnetKind::NNS)
                        || matches!(subnet_kind, SubnetKind::II)
                    {
                        return Err(format!("The effective canister ID {canister_id} belongs to the NNS or II subnet on the IC mainnet for which PocketIC provides a `SubnetKind`: please set up your PocketIC instance with a subnet of that `SubnetKind`."));
                    }
                    let instruction_config = SubnetInstructionConfig::Production;
                    // The binary representation of canister IDs on the IC mainnet consists of exactly 10 bytes.
                    let canister_id_slice: &[u8] = canister_id.as_ref();
                    if canister_id_slice.len() != 10 {
                        return Err(format!("The binary representation {} of effective canister ID {canister_id} should consist of 10 bytes.", hex::encode(canister_id_slice)));
                    }
                    // The first 8 bytes of the binary representation of a canister ID on the IC mainnet represent:
                    // - the sequence number of the canister's subnet on the IC mainnet (all but the last 20 bits);
                    // - the sequence number of the canister within its subnet (the last 20 bits).
                    let canister_id_u64: u64 =
                        u64::from_be_bytes(canister_id_slice[..8].try_into().unwrap());
                    if (canister_id_u64 >> 20) >= MAXIMUM_NUMBER_OF_SUBNETS_ON_MAINNET {
                        return Err(format!("The effective canister ID {canister_id} does not belong to an existing subnet and it is not a mainnet canister ID."));
                    }
                    // Hence, we derive the canister range of the canister ID on the IC mainnet by masking in/out the last 20 bits.
                    // This works for all IC mainnet subnets that have not been split.
                    let range = CanisterIdRange {
                        start: CanisterId::from_u64(canister_id_u64 & 0xFFFFFFFFFFF00000),
                        end: CanisterId::from_u64(canister_id_u64 | 0xFFFFF),
                    };
                    // The canister allocation range must be disjoint from the canister ranges on the IC mainnet
                    // and all existing canister ranges within the PocketIC instance and thus we use
                    // `RangeGen::next_range()` to produce such a canister range.
                    let canister_allocation_range = pic.range_gen.next_range();
                    // Compute the subnet seed.
                    let subnet_seed =
                        compute_subnet_seed(vec![range], Some(canister_allocation_range));
                    // If applicable, we create a new UDS path for the bitcoin adapter.
                    let bitcoin_adapter_uds_path = if matches!(subnet_kind, SubnetKind::Bitcoin)
                        && pic.bitcoind_addr.is_some()
                    {
                        Some(NamedTempFile::new().unwrap().into_temp_path().to_path_buf())
                    } else {
                        None
                    };
                    // We build the `StateMachine` of the new subnet.
                    let builder = PocketIc::state_machine_builder(
                        PocketIc::create_state_machine_state_dir(&pic.state_dir, &subnet_seed),
                        pic.runtime.clone(),
                        subnet_kind,
                        subnet_seed,
                        instruction_config.clone(),
                        pic.registry_data_provider.clone(),
                        time,
                        pic.nonmainnet_features,
                        pic.log_level,
                        bitcoin_adapter_uds_path.clone(),
                    );
                    let sm = builder.build_with_subnets(pic.subnets.clone());
                    // If applicable, we start a new bitcoin adapter.
                    if let Some(bitcoin_adapter_uds_path) = bitcoin_adapter_uds_path {
                        pic._bitcoin_adapter_parts = Some(BitcoinAdapterParts::new(
                            pic.bitcoind_addr.clone().unwrap(),
                            bitcoin_adapter_uds_path,
                            pic.log_level,
                            sm.replica_logger.clone(),
                            sm.metrics_registry.clone(),
                            pic.runtime.clone(),
                        ));
                    }
                    // We insert the new subnet into the routing table.
                    let subnet_id = sm.get_subnet_id();
                    pic.routing_table.insert(range, subnet_id).unwrap();
                    pic.routing_table
                        .insert(canister_allocation_range, subnet_id)
                        .unwrap();
                    // We insert the new subnet into the topology.
                    let subnet_config_internal = SubnetConfigInternal {
                        subnet_id,
                        subnet_kind,
                        instruction_config,
                        ranges: vec![range],
                        alloc_range: Some(canister_allocation_range),
                    };
                    pic.topology
                        .subnet_configs
                        .insert(subnet_seed, subnet_config_internal);
                    // We update the registry by creating a new registry version
                    // and inserting new records at that new registry version.
                    let registry_version = pic.registry_data_provider.latest_version();
                    let pb_routing_table = PbRoutingTable::from(pic.routing_table.clone());
                    pic.registry_data_provider
                        .add(
                            &make_routing_table_record_key(),
                            registry_version,
                            Some(pb_routing_table),
                        )
                        .unwrap();
                    let subnet_list = pic
                        .topology()
                        .subnet_configs
                        .keys()
                        .map(|p| PrincipalId(*p).into())
                        .collect();
                    add_subnet_list_record(
                        &pic.registry_data_provider,
                        registry_version.get(),
                        subnet_list,
                    );
                    for subnet in pic.subnets.get_all() {
                        // Reload registry on the state machines to make sure
                        // all the state machines have a consistent view of the registry.
                        subnet.state_machine.reload_registry();
                    }
                    // Update the registry file on disk.
                    if let Some(ref state_dir) = pic.state_dir {
                        let registry_proto_path = PathBuf::from(state_dir).join("registry.proto");
                        pic.registry_data_provider
                            .write_to_file(registry_proto_path);
                    }
                    // We need to execute a round on the new subnet to make its state certified.
                    // To keep the PocketIC instance time in sync, we execute a round on all subnets.
                    for subnet in pic.subnets.get_all() {
                        subnet.state_machine.execute_round();
                    }
                    // We initialize delegation from NNS.
                    if let Some(nns_subnet) = pic.nns_subnet() {
                        let new_subnet_id = sm.get_subnet_id();
                        let new_subnet = pic.subnets.get_subnet(new_subnet_id).unwrap();
                        if let Ok(delegation) = nns_subnet.get_delegation_for_subnet(new_subnet_id)
                        {
                            new_subnet.set_delegation_from_nns(delegation);
                        }
                    }
                    Ok(sm)
                } else {
                    // If the request is not an update call to create a canister using the provisional API,
                    // we return an error (since such an update call to a newly created subnet would fail anyway).
                    Err(format!(
                        "Canister {canister_id} does not belong to any subnet."
                    ))
                }
            }
        },
        EffectivePrincipal::None => {
            if is_provisional_create_canister {
                Ok(pic
                    .try_route_canister(
                        PrincipalId(pic.topology.default_effective_canister_id)
                            .try_into()
                            .unwrap(),
                    )
                    .unwrap())
            } else {
                Err("Effective principal must be specified for all calls but canister creation via the provisional management canister API.".to_string())
            }
        }
    }
}

fn route_call(
    pic: &mut PocketIc,
    canister_call: CanisterCall,
) -> Result<Arc<StateMachine>, String> {
    let effective_principal = match canister_call.effective_principal {
        EffectivePrincipal::SubnetId(subnet_id) => EffectivePrincipal::SubnetId(subnet_id),
        EffectivePrincipal::CanisterId(canister_id) => EffectivePrincipal::CanisterId(canister_id),
        EffectivePrincipal::None => {
            // We attempt to derive the effective principal if it is not provided.
            if canister_call.canister_id == CanisterId::ic_00() {
                if Ic00Method::from_str(&canister_call.method)
                    == Ok(Ic00Method::ProvisionalCreateCanisterWithCycles)
                {
                    let payload = Decode!(
                        &canister_call.payload,
                        ProvisionalCreateCanisterWithCyclesArgs
                    )
                    .map_err(|e| format!("Error decoding candid: {:?}", e))?;
                    if let Some(specified_id) = payload.specified_id {
                        EffectivePrincipal::CanisterId(CanisterId::unchecked_from_principal(
                            specified_id,
                        ))
                    } else {
                        // We can't derive an effective principal and thus a canister will be created
                        // on a random subnet.
                        EffectivePrincipal::None
                    }
                } else {
                    // Management canister calls that do not create a canister strictly require
                    // an effective principal. We derive it from the Candid payload.
                    let payload = Decode!(&canister_call.payload, CanisterIdRecord)
                        .map_err(|e| format!("Error decoding candid: {:?}", e))?;
                    EffectivePrincipal::CanisterId(payload.get_canister_id())
                }
            } else {
                // For calls to canisters other than the management canister,
                // we use the call's target canister as the effective principal.
                EffectivePrincipal::CanisterId(canister_call.canister_id)
            }
        }
    };
    let is_provisional_create_canister = canister_call.canister_id == CanisterId::ic_00()
        && Ic00Method::from_str(&canister_call.method)
            == Ok(Ic00Method::ProvisionalCreateCanisterWithCycles);
    route(pic, effective_principal, is_provisional_create_canister)
}

fn systemtime_to_unix_epoch_nanos(st: SystemTime) -> u64 {
    st.duration_since(SystemTime::UNIX_EPOCH)
        .unwrap()
        .as_nanos()
        .try_into()
        .unwrap()
}

#[cfg(test)]
mod tests {
    use super::*;

    #[tokio::test]
    async fn state_label_test() {
        let runtime = Arc::new(Runtime::new().unwrap());
        tokio::task::spawn_blocking(move || {
            // State label changes.
            let mut pic0 = PocketIc::new(
                runtime.clone(),
                0,
                ExtendedSubnetConfigSet {
                    application: vec![SubnetSpec::default()],
                    ..Default::default()
                },
                None,
                false,
                None,
                None,
            );
            let mut pic1 = PocketIc::new(
                runtime.clone(),
                1,
                ExtendedSubnetConfigSet {
                    application: vec![SubnetSpec::default()],
                    ..Default::default()
                },
                None,
                false,
                None,
                None,
            );
            assert_ne!(pic0.get_state_label(), pic1.get_state_label());

            let pic0_state_label = pic0.get_state_label();
            pic0.bump_state_label();
            assert_ne!(pic0.get_state_label(), pic0_state_label);
            assert_ne!(pic0.get_state_label(), pic1.get_state_label());

            let pic1_state_label = pic1.get_state_label();
            pic1.bump_state_label();
            assert_ne!(pic1.get_state_label(), pic0_state_label);
            assert_ne!(pic1.get_state_label(), pic1_state_label);
            assert_ne!(pic1.get_state_label(), pic0.get_state_label());
        })
        .await
        .unwrap();
    }
}<|MERGE_RESOLUTION|>--- conflicted
+++ resolved
@@ -78,12 +78,7 @@
     self, BinaryBlob, BlobCompression, CanisterHttpHeader, CanisterHttpMethod, CanisterHttpRequest,
     CanisterHttpResponse, ExtendedSubnetConfigSet, MockCanisterHttpResponse, RawAddCycles,
     RawCanisterCall, RawCanisterId, RawEffectivePrincipal, RawMessageId, RawSetStableMemory,
-<<<<<<< HEAD
-    RawSubnetBlockmakerMetrics, SubnetInstructionConfig, SubnetKind, SubnetSpec, TickConfigs,
-    Topology,
-=======
     SubnetInstructionConfig, SubnetKind, SubnetSpec, TickConfigs, Topology,
->>>>>>> d90fab2d
 };
 use pocket_ic::{ErrorCode, RejectCode, RejectResponse};
 use serde::{Deserialize, Serialize};
@@ -1591,14 +1586,6 @@
 }
 
 impl Tick {
-<<<<<<< HEAD
-    fn set_subnets_blockmaker(
-        &self,
-        pic: &mut PocketIc,
-        subnets_blockmaker: &[SubnetBlockmakerMetrics],
-    ) -> Result<(), OpOut> {
-        for subnet_blockmaker in subnets_blockmaker {
-=======
     fn validate_blockmakers_per_subnet(
         &self,
         pic: &mut PocketIc,
@@ -1614,7 +1601,6 @@
                 )));
             }
 
->>>>>>> d90fab2d
             let Some(state_machine) = pic.get_subnet_with_id(subnet_blockmaker.subnet) else {
                 return Err(OpOut::Error(PocketIcError::SubnetNotFound(
                     subnet_blockmaker.subnet.get().0,
@@ -1629,14 +1615,6 @@
                     return Err(OpOut::Error(PocketIcError::BlockmakerNotFound(blockmaker)));
                 }
             }
-<<<<<<< HEAD
-
-            state_machine.set_blockmakers_metrics(BlockmakerMetrics {
-                blockmaker: subnet_blockmaker.blockmaker,
-                failed_blockmakers: subnet_blockmaker.failed_blockmakers.clone(),
-            });
-=======
->>>>>>> d90fab2d
         }
         Ok(())
     }
@@ -1644,28 +1622,6 @@
 
 impl Operation for Tick {
     fn compute(&self, pic: &mut PocketIc) -> OpOut {
-<<<<<<< HEAD
-        let subnets_blockmakers =
-            self.configs
-                .blockmakers_configs
-                .as_ref()
-                .map(|blockmaker_configs| {
-                    blockmaker_configs
-                        .subnets_blockmakers
-                        .iter()
-                        .map(|subnet| SubnetBlockmakerMetrics::from(subnet.clone()))
-                        .collect_vec()
-                });
-        if let Some(subnets_blockmakers) = subnets_blockmakers {
-            if let Err(error) = self.set_subnets_blockmaker(pic, &subnets_blockmakers) {
-                return error;
-            }
-        }
-
-        let subnets = pic.subnets.subnets.read().unwrap();
-        for (_, subnet) in subnets.iter() {
-            subnet.state_machine.execute_round();
-=======
         let blockmakers_per_subnet = self.configs.blockmakers.as_ref().map(|cfg| {
             cfg.blockmakers_per_subnet
                 .iter()
@@ -1678,7 +1634,6 @@
             if let Err(error) = self.validate_blockmakers_per_subnet(pic, bm_per_subnet) {
                 return error;
             }
->>>>>>> d90fab2d
         }
 
         let subnets = pic.subnets.subnets.read().unwrap();
@@ -1703,33 +1658,9 @@
 
         OpOut::NoOutput
     }
+
     fn id(&self) -> OpId {
         OpId("tick".to_string())
-    }
-}
-
-#[derive(Clone, Debug)]
-pub struct SubnetBlockmakerMetrics {
-    pub subnet: SubnetId,
-    pub blockmaker: NodeId,
-    pub failed_blockmakers: Vec<NodeId>,
-}
-
-impl From<RawSubnetBlockmakerMetrics> for SubnetBlockmakerMetrics {
-    fn from(raw: RawSubnetBlockmakerMetrics) -> Self {
-        let subnet = SubnetId::from(PrincipalId::from(Principal::from(raw.subnet)));
-        let blockmaker = NodeId::from(PrincipalId::from(Principal::from(raw.blockmaker)));
-        let failed_blockmakers: Vec<NodeId> = raw
-            .failed_blockmakers
-            .into_iter()
-            .map(|node_id| NodeId::from(PrincipalId::from(Principal::from(node_id))))
-            .collect();
-
-        SubnetBlockmakerMetrics {
-            subnet,
-            blockmaker,
-            failed_blockmakers,
-        }
     }
 }
 
