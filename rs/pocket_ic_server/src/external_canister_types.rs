--- conflicted
+++ resolved
@@ -92,52 +92,5 @@
     pub is_production: Option<bool>,
     pub dummy_auth: Option<Option<DummyAuthConfig>>,
     pub feature_flag_continue_from_another_device: Option<bool>,
-<<<<<<< HEAD
     pub feature_flag_enable_generic_open_id_fe: Option<bool>,
-}
-
-#[cfg(test)]
-mod tests {
-    use crate::external_canister_types::InternetIdentityInit;
-    use candid::types::subtype::equal;
-    use candid::CandidType;
-    use candid_parser::utils::{instantiate_candid, CandidSource};
-    use flate2::read::GzDecoder;
-    use std::io::Read;
-    use walrus::{IdsToIndices, Module};
-
-    fn check_init_arg<T: CandidType>(gzipped_canister_wasm: &[u8]) {
-        let mut decoder = GzDecoder::new(gzipped_canister_wasm);
-        let mut canister_wasm = Vec::new();
-        decoder.read_to_end(&mut canister_wasm).unwrap();
-        let module = Module::from_buffer(&canister_wasm).unwrap();
-        let canister_did = module
-            .customs
-            .iter()
-            .find(|(_, c)| c.name() == "icp:public candid:service")
-            .unwrap()
-            .1
-            .data(&IdsToIndices::default());
-
-        let (init_args, (env, _)) = instantiate_candid(CandidSource::Text(
-            core::str::from_utf8(&canister_did).unwrap(),
-        ))
-        .unwrap();
-        assert_eq!(init_args.len(), 1);
-
-        // `gamma` is a helper parameter used to resolve type synonyms
-        // during traversal (hence, it is initialized to an empty value).
-        let mut gamma = std::collections::HashSet::new();
-        equal(&mut gamma, &env, &init_args[0], &T::ty()).unwrap();
-    }
-
-    #[test]
-    fn internet_identity_candid_equality() {
-        const INTERNET_IDENTITY_TEST_CANISTER_WASM: &[u8] =
-            include_bytes!(env!("INTERNET_IDENTITY_TEST_CANISTER_WASM_PATH"));
-
-        check_init_arg::<Option<InternetIdentityInit>>(INTERNET_IDENTITY_TEST_CANISTER_WASM);
-    }
-=======
->>>>>>> 0473d3cb
 }