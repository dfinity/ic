load("@rules_rust//cargo:defs.bzl", "cargo_build_script")
load("@rules_rust//rust:defs.bzl", "rust_binary", "rust_library", "rust_test")
load("//bazel:defs.bzl", "rust_ic_test")

BUILD_DEPENDENCIES = []

LIB_DEPENDENCIES = [
    # Keep sorted.
    "//packages/ic-ed25519",
    "//packages/ic-error-types",
    "//packages/pocket-ic:pocket-ic",
    "//rs/bitcoin/adapter",
    "//rs/boundary_node/ic_boundary",
    "//rs/canister_sandbox:backend_lib",
    "//rs/config",
    "//rs/crypto/iccsa",
    "//rs/crypto/sha2",
    "//rs/crypto/utils/threshold_sig_der",
    "//rs/http_endpoints/nns_delegation_manager",
    "//rs/http_endpoints/public",
    "//rs/https_outcalls/adapter:adapter_with_http",
    "//rs/https_outcalls/client",
    "//rs/https_outcalls/service",
    "//rs/interfaces",
    "//rs/interfaces/adapter_client",
    "//rs/interfaces/registry",
    "//rs/interfaces/state_manager",
    "//rs/ledger_suite/icp:icp_ledger",
    "//rs/ledger_suite/icp/index:ic-icp-index",
    "//rs/ledger_suite/icrc1/index-ng",
    "//rs/limits",
    "//rs/monitoring/logger",
    "//rs/monitoring/metrics",
    "//rs/nns/cmc",
    "//rs/nns/common",
    "//rs/nns/constants",
    "//rs/nns/governance/api",
    "//rs/nns/governance/init",
    "//rs/nns/handlers/root/impl:root",
    "//rs/nns/sns-wasm",
    "//rs/protobuf",
    "//rs/registry/canister",
    "//rs/registry/keys",
    "//rs/registry/proto_data_provider",
    "//rs/registry/routing_table",
    "//rs/registry/subnet_type",
    "//rs/registry/transport",
    "//rs/replicated_state",
    "//rs/state_machine_tests",
    "//rs/state_manager",
    "//rs/test_utilities",
    "//rs/test_utilities/registry",
    "//rs/types/management_canister_types",
    "//rs/types/types",
    "//rs/utils/thread",
    "//rs/validator/ingress_message",
    "@crate_index//:aide",
    "@crate_index//:askama",
    "@crate_index//:axum",
    "@crate_index//:axum-extra",
    "@crate_index//:axum-server",
    "@crate_index//:backoff",
    "@crate_index//:base64",
    "@crate_index//:bitcoin",
    "@crate_index//:bytes",
    "@crate_index//:candid",
    "@crate_index//:clap",
    "@crate_index//:ctrlc",
    "@crate_index//:flate2",
    "@crate_index//:form_urlencoded",
    "@crate_index//:fqdn",
    "@crate_index//:futures",
    "@crate_index//:hex",
    "@crate_index//:http",
    "@crate_index//:http-body-util",
    "@crate_index//:hyper",
    "@crate_index//:hyper-util",
    "@crate_index//:ic-agent",
    "@crate_index//:ic-cdk",
    "@crate_index//:ic-gateway",
    "@crate_index//:ic-utils",
    "@crate_index//:itertools",
    "@crate_index//:libc",
    "@crate_index//:rand",
    "@crate_index//:reqwest",
    "@crate_index//:serde",
    "@crate_index//:serde_cbor",
    "@crate_index//:serde_json",
    "@crate_index//:slog",
    "@crate_index//:strum",
    "@crate_index//:tempfile",
    "@crate_index//:time",
    "@crate_index//:tokio",
    "@crate_index//:tokio-util",
    "@crate_index//:tonic",
    "@crate_index//:tower",
    "@crate_index//:tower-http",
    "@crate_index//:tracing",
    "@crate_index//:tracing-appender",
    "@crate_index//:tracing-subscriber",
    "@crate_index//:uuid",
    "@crate_index//:wat",
]

TEST_DEPENDENCIES = [
    # Keep sorted.
    "//packages/pocket-ic:pocket-ic",
    "//rs/bitcoin/adapter/test_utils",
    "//rs/config",
    "//rs/interfaces/registry",
    "//rs/nns/constants",
    "//rs/registry/canister",
    "//rs/registry/proto_data_provider",
    "//rs/registry/routing_table",
    "//rs/registry/transport",
    "//rs/types/management_canister_types",
    "//rs/types/types",
    "@crate_index//:candid",
    "@crate_index//:candid_parser",
    "@crate_index//:flate2",
    "@crate_index//:hex",
    "@crate_index//:ic-agent",
    "@crate_index//:ic-btc-interface",
    "@crate_index//:ic-cdk",
    "@crate_index//:ic-gateway",
    "@crate_index//:ic-utils",
    "@crate_index//:nix",
    "@crate_index//:prometheus",
    "@crate_index//:rcgen",
    "@crate_index//:reqwest",
    "@crate_index//:rustls",
    "@crate_index//:serde",
    "@crate_index//:serde_json",
    "@crate_index//:slog",
    "@crate_index//:tempfile",
    "@crate_index//:tokio",
    "@crate_index//:walrus",
    "@crate_index//:wat",
]

SPEC_TEST_DEPENDENCIES = TEST_DEPENDENCIES + [
    "//rs/tests/research/spec_compliance",
    "//rs/registry/subnet_type",
]

MACRO_DEPENDENCIES = [
    "@crate_index//:async-trait",
]

ALIASES = {}

EXTERNAL_CANISTER_DATA = [
    "@mainnet_cycles_ledger_canister//file",
    "@internet_identity_dev_at_mainnet_commit//file",
    "@sns_aggregator//file",
    "@nns_dapp_canister//file",
]

EXTERNAL_CANISTER_ENV = {
    "CYCLES_LEDGER_CANISTER_WASM_PATH": "$(location @mainnet_cycles_ledger_canister//file)",
    "INTERNET_IDENTITY_TEST_CANISTER_WASM_PATH": "$(location @internet_identity_dev_at_mainnet_commit//file)",
    "SNS_AGGREGATOR_TEST_CANISTER_WASM_PATH": "$(location @sns_aggregator//file)",
    "NNS_DAPP_TEST_CANISTER_WASM_PATH": "$(location @nns_dapp_canister//file)",
}

HEAD_NNS_CANISTER_DATA = [
    "//rs/ledger_suite/icrc1/index-ng:index_ng_canister_u256",
    "//rs/ledger_suite/icrc1/archive:archive_canister",
    "//rs/ledger_suite/icrc1/index-ng:index_ng_canister",
    "//rs/ledger_suite/icrc1/ledger:ledger_canister",
    "//rs/ledger_suite/icp/index:ic-icp-index-canister",
    "//rs/ledger_suite/icp/ledger:ledger-canister-wasm-notify-method",
    "//rs/nns/cmc:cycles-minting-canister",
    "//rs/registry/canister:registry-canister",
    "//rs/nns/handlers/root/impl:root-canister",
    "//rs/nns/sns-wasm:sns-wasm-canister",
    "//rs/sns/governance:sns-governance-canister-test",
    "//rs/sns/root:sns-root-canister",
    "//rs/sns/swap:sns-swap-canister",
    "//rs/nns/governance:governance-canister-test",
]

HEAD_NNS_CANISTER_ENV = {
    "REGISTRY_CANISTER_WASM_PATH": "$(location //rs/registry/canister:registry-canister)",
    "CYCLES_MINTING_CANISTER_WASM_PATH": "$(location //rs/nns/cmc:cycles-minting-canister)",
    "ICP_LEDGER_CANISTER_WASM_PATH": "$(location //rs/ledger_suite/icp/ledger:ledger-canister-wasm-notify-method)",
    "ICP_INDEX_CANISTER_WASM_PATH": "$(location //rs/ledger_suite/icp/index:ic-icp-index-canister)",
    "CYCLES_LEDGER_INDEX_CANISTER_WASM_PATH": "$(location //rs/ledger_suite/icrc1/index-ng:index_ng_canister_u256)",
    "GOVERNANCE_TEST_CANISTER_WASM_PATH": "$(location //rs/nns/governance:governance-canister-test)",
    "ROOT_CANISTER_WASM_PATH": "$(location //rs/nns/handlers/root/impl:root-canister)",
    "SNS_WASM_CANISTER_WASM_PATH": "$(location //rs/nns/sns-wasm:sns-wasm-canister)",
    "SNS_ROOT_CANISTER_WASM_PATH": "$(location //rs/sns/root:sns-root-canister)",
    "SNS_GOVERNANCE_CANISTER_WASM_PATH": "$(location //rs/sns/governance:sns-governance-canister-test)",
    "SNS_SWAP_CANISTER_WASM_PATH": "$(location //rs/sns/swap:sns-swap-canister)",
    "SNS_LEDGER_CANISTER_WASM_PATH": "$(location //rs/ledger_suite/icrc1/ledger:ledger_canister)",
    "SNS_LEDGER_ARCHIVE_CANISTER_WASM_PATH": "$(location //rs/ledger_suite/icrc1/archive:archive_canister)",
    "SNS_LEDGER_INDEX_CANISTER_WASM_PATH": "$(location //rs/ledger_suite/icrc1/index-ng:index_ng_canister)",
}

MAINNET_NNS_CANISTER_DATA = [
    "@mainnet_cycles_ledger_index//file",
    "@mainnet_ic-icrc1-archive//file",
    "@mainnet_ic-icrc1-index-ng//file",
    "@mainnet_ic-icrc1-ledger//file",
    "@mainnet_icp_index_canister//file",
    "@mainnet_icp_ledger_canister//file",
    "@mainnet_nns_cycles-minting-canister//file",
    "@mainnet_nns_registry_canister//file",
    "@mainnet_nns_root-canister//file",
    "@mainnet_nns_sns-wasm-canister//file",
    "@mainnet_sns-governance-canister//file",
    "@mainnet_sns-root-canister//file",
    "@mainnet_sns-swap-canister//file",
    "@nns_governance_canister_test_at_mainnet_commit//file",
]

MAINNET_NNS_CANISTER_ENV = {
    "REGISTRY_CANISTER_WASM_PATH": "$(location @mainnet_nns_registry_canister//file)",
    "CYCLES_MINTING_CANISTER_WASM_PATH": "$(location @mainnet_nns_cycles-minting-canister//file)",
    "ICP_LEDGER_CANISTER_WASM_PATH": "$(location @mainnet_icp_ledger_canister//file)",
    "ICP_INDEX_CANISTER_WASM_PATH": "$(location @mainnet_icp_index_canister//file)",
    "CYCLES_LEDGER_INDEX_CANISTER_WASM_PATH": "$(location @mainnet_cycles_ledger_index//file)",
    "GOVERNANCE_TEST_CANISTER_WASM_PATH": "$(location @nns_governance_canister_test_at_mainnet_commit//file)",
    "ROOT_CANISTER_WASM_PATH": "$(location @mainnet_nns_root-canister//file)",
    "SNS_WASM_CANISTER_WASM_PATH": "$(location @mainnet_nns_sns-wasm-canister//file)",
    "SNS_ROOT_CANISTER_WASM_PATH": "$(location @mainnet_sns-root-canister//file)",
    "SNS_GOVERNANCE_CANISTER_WASM_PATH": "$(location @mainnet_sns-governance-canister//file)",
    "SNS_SWAP_CANISTER_WASM_PATH": "$(location @mainnet_sns-swap-canister//file)",
    "SNS_LEDGER_CANISTER_WASM_PATH": "$(location @mainnet_ic-icrc1-ledger//file)",
    "SNS_LEDGER_ARCHIVE_CANISTER_WASM_PATH": "$(location @mainnet_ic-icrc1-archive//file)",
    "SNS_LEDGER_INDEX_CANISTER_WASM_PATH": "$(location @mainnet_ic-icrc1-index-ng//file)",
}

[
    cargo_build_script(
        name = "build_script" + name_suffix,
        srcs = ["build.rs"],
        aliases = ALIASES,
        build_script_env = EXTERNAL_CANISTER_ENV | nns_canister_env,
        data = EXTERNAL_CANISTER_DATA + nns_canister_data + [
            "templates/dashboard.html",
        ],
        deps = BUILD_DEPENDENCIES,
    )
    for (name_suffix, nns_canister_data, nns_canister_env) in [
        ("_head_nns", HEAD_NNS_CANISTER_DATA, HEAD_NNS_CANISTER_ENV),
        ("", MAINNET_NNS_CANISTER_DATA, MAINNET_NNS_CANISTER_ENV),
    ]
]

[
    rust_library(
        name = "pocket-ic-server-lib" + name_suffix,
        testonly = True,
        srcs = [
            "src/beta_features.rs",
            "src/external_canister_types.rs",
            "src/lib.rs",
            "src/pocket_ic.rs",
        ] + glob([
            "src/state_api/**/*.rs",
        ]),
        compile_data = EXTERNAL_CANISTER_DATA + nns_canister_data,
        crate_name = "pocket_ic_server",
        proc_macro_deps = MACRO_DEPENDENCIES,
        rustc_env = EXTERNAL_CANISTER_ENV | nns_canister_env,
        version = "9.0.3",
        deps = LIB_DEPENDENCIES + [":build_script"],
    )
    for (name_suffix, nns_canister_data, nns_canister_env) in [
        ("-head-nns", HEAD_NNS_CANISTER_DATA, HEAD_NNS_CANISTER_ENV),
        ("", MAINNET_NNS_CANISTER_DATA, MAINNET_NNS_CANISTER_ENV),
    ]
]

<<<<<<< HEAD
rust_library(
    name = "pocket-ic-server-lib",
    testonly = True,
    srcs = [
        "src/beta_features.rs",
        "src/external_canister_types.rs",
        "src/lib.rs",
        "src/pocket_ic.rs",
    ] + glob([
        "src/state_api/**/*.rs",
    ]),
    compile_data = MAINNET_CANISTER_DATA,
    crate_name = "pocket_ic_server",
    proc_macro_deps = MACRO_DEPENDENCIES,
    rustc_env = MAINNET_CANISTER_ENV,
    version = "10.0.0",
    deps = LIB_DEPENDENCIES + [":build_script"],
)
=======
[
    rust_binary(
        name = "pocket-ic-server" + name_suffix,
        testonly = True,
        srcs = ["src/main.rs"],
        proc_macro_deps = MACRO_DEPENDENCIES,
        # TODO: restrict the visibility
        visibility = ["//visibility:public"],
        deps = LIB_DEPENDENCIES + [
            ":pocket-ic-server-lib" + name_suffix,
            "//rs/canister_sandbox:build_script",
        ],
    )
    for name_suffix in [
        "-head-nns",
        "",
    ]
]
>>>>>>> c6b33304

rust_ic_test(
    name = "pocket-ic-server-lib-test",
    crate = ":pocket-ic-server-lib",
    proc_macro_deps = MACRO_DEPENDENCIES,
    deps = TEST_DEPENDENCIES,
)

rust_test(
    name = "external_types_tests",
    size = "small",
    srcs = ["tests/external_types_tests.rs"],
    data = EXTERNAL_CANISTER_DATA + MAINNET_NNS_CANISTER_DATA,
    rustc_env = EXTERNAL_CANISTER_ENV | MAINNET_NNS_CANISTER_ENV,
    # this test is manual to not block automatic PR merge
    # bumping mainnet canister versions
    # from which the external types are derived
    tags = ["pocketic_tests_nightly"],
    deps = [":pocket-ic-server-lib"] + TEST_DEPENDENCIES,
)

[
    rust_test(
        name = name,
        size = "medium",
        srcs = [
            "tests/common.rs",
            "tests/" + name + ".rs",
        ],
        aliases = {},
        data = [
            ":pocket-ic-server",
            "@ii_dev_canister//file",
            "@mozilla_root_ca_store//file",
        ],
        env = {
            "RUST_TEST_THREADS": "2",
            "POCKET_IC_BIN": "$(rootpath :pocket-ic-server)",
            "II_WASM": "$(rootpath @ii_dev_canister//file)",
            "SSL_CERT_FILE": "$(rootpath @mozilla_root_ca_store//file)",
        },
        tags = [
            "cpu:8",
            # TODO: remove 'requires-network' tag when the root cause for sporadic error below on Apple Silicon is identified and fixed.
            #  ---- test_http_gateway stdout ----
            #  thread 'test_http_gateway' panicked at rs/pocket_ic_server/tests/test.rs:383:48:
            #  called `Result::unwrap()` on an `Err` value: reqwest::Error {
            #    kind: Request, url: "http://7tjcv-pp777-77776-qaaaa-cai.raw.localhost:49380/",
            #    source: hyper_util::client::legacy::Error(
            #      Connect,
            #      ConnectError("tcp connect error", Os { code: 1, kind: PermissionDenied, message: "Operation not permitted" })
            #    )
            #  }
            "requires-network",
            "test_macos",
        ],
        deps = TEST_DEPENDENCIES,
    )
    for name in [
        "test",
        "gateway",
    ]
]

rust_test(
    name = "spec_test",
    # the test sometimes times out on CI with default timeout
    # of "moderate" (5 minutes) - 2025-07-03
    timeout = "long",
    srcs = [
        "tests/common.rs",
        "tests/spec_test.rs",
    ],
    data = [
        ":pocket-ic-server",
        "//hs/spec_compliance:ic-ref-test",
        "//rs/tests/httpbin-rs:httpbin",
        "//rs/tests/research:ic-hs",
        "//rs/universal_canister/impl:universal_canister.wasm.gz",
    ],
    env = {
        "HTTPBIN_BIN": "$(rootpath //rs/tests/httpbin-rs:httpbin)",
        "POCKET_IC_BIN": "$(rootpath :pocket-ic-server)",
        "IC_REF_TEST_ROOT": "rs/tests/research/ic-hs",
        "IC_REF_TEST_BIN": "$(rootpath //hs/spec_compliance:ic-ref-test)",
        "UNIVERSAL_CANISTER_WASM_PATH": "$(rootpath //rs/universal_canister/impl:universal_canister.wasm.gz)",
    },
    tags = [
        "cpu:8",
    ],
    deps = SPEC_TEST_DEPENDENCIES,
)

rust_test(
    name = "bitcoin_integration_tests",
    size = "small",
    srcs = [
        "tests/bitcoin_integration_tests.rs",
    ],
    aliases = {},
    data = [
        ":pocket-ic-server",
        "//:bitcoind",
        "@bitcoin_example_canister//file",
        "@btc_canister//file",
        "@mozilla_root_ca_store//file",
    ],
    env = {
        "POCKET_IC_BIN": "$(rootpath :pocket-ic-server)",
        "BASIC_BITCOIN_WASM": "$(rootpath @bitcoin_example_canister//file)",
        "BITCOIND_BIN": "$(rootpath //:bitcoind)",
        "BTC_WASM": "$(rootpath @btc_canister//file)",
        "SSL_CERT_FILE": "$(rootpath @mozilla_root_ca_store//file)",
    },
    tags = [
        # TODO: remove 'requires-network' tag when the root cause for sporadic error below on Apple Silicon is identified and fixed.
        # Failed to crate http gateway: Failed to bind to address 127.0.0.1:0: Operation not permitted (os error 1)
        "requires-network",
        "test_macos",
    ],
    deps = TEST_DEPENDENCIES,
)<|MERGE_RESOLUTION|>--- conflicted
+++ resolved
@@ -264,7 +264,7 @@
         crate_name = "pocket_ic_server",
         proc_macro_deps = MACRO_DEPENDENCIES,
         rustc_env = EXTERNAL_CANISTER_ENV | nns_canister_env,
-        version = "9.0.3",
+        version = "10.0.0",
         deps = LIB_DEPENDENCIES + [":build_script"],
     )
     for (name_suffix, nns_canister_data, nns_canister_env) in [
@@ -273,26 +273,6 @@
     ]
 ]
 
-<<<<<<< HEAD
-rust_library(
-    name = "pocket-ic-server-lib",
-    testonly = True,
-    srcs = [
-        "src/beta_features.rs",
-        "src/external_canister_types.rs",
-        "src/lib.rs",
-        "src/pocket_ic.rs",
-    ] + glob([
-        "src/state_api/**/*.rs",
-    ]),
-    compile_data = MAINNET_CANISTER_DATA,
-    crate_name = "pocket_ic_server",
-    proc_macro_deps = MACRO_DEPENDENCIES,
-    rustc_env = MAINNET_CANISTER_ENV,
-    version = "10.0.0",
-    deps = LIB_DEPENDENCIES + [":build_script"],
-)
-=======
 [
     rust_binary(
         name = "pocket-ic-server" + name_suffix,
@@ -311,7 +291,6 @@
         "",
     ]
 ]
->>>>>>> c6b33304
 
 rust_ic_test(
     name = "pocket-ic-server-lib-test",
