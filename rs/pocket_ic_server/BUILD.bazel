load("@rules_rust//cargo:defs.bzl", "cargo_build_script")
load("@rules_rust//rust:defs.bzl", "rust_binary", "rust_library", "rust_test")
load("//bazel:defs.bzl", "rust_ic_test")

BUILD_DEPENDENCIES = []

LIB_DEPENDENCIES = [
    # Keep sorted.
    "//packages/pocket-ic:pocket-ic",
    "//rs/bitcoin/adapter",
    "//rs/boundary_node/ic_boundary",
    "//rs/canister_sandbox:backend_lib",
    "//rs/config",
    "//rs/crypto/ed25519",
    "//rs/crypto/iccsa",
    "//rs/crypto/sha2",
    "//rs/crypto/utils/threshold_sig_der",
    "//rs/http_endpoints/public",
    "//rs/https_outcalls/adapter:adapter_with_http",
    "//rs/https_outcalls/client",
    "//rs/https_outcalls/service",
    "//rs/interfaces",
    "//rs/interfaces/adapter_client",
    "//rs/interfaces/state_manager",
    "//rs/monitoring/logger",
    "//rs/monitoring/metrics",
    "//rs/protobuf",
    "//rs/registry/keys",
    "//rs/registry/proto_data_provider",
    "//rs/registry/routing_table",
    "//rs/registry/subnet_type",
    "//rs/replicated_state",
    "//rs/starter:ic-starter-lib",
    "//rs/state_machine_tests",
    "//rs/test_utilities",
    "//rs/test_utilities/registry",
    "//rs/types/error_types",
    "//rs/types/management_canister_types",
    "//rs/types/types",
    "//rs/utils/thread",
    "//rs/validator/ingress_message",
    "@crate_index//:aide",
    "@crate_index//:askama",
    "@crate_index//:axum",
    "@crate_index//:axum-extra",
    "@crate_index//:axum-server",
    "@crate_index//:backoff",
    "@crate_index//:base64",
    "@crate_index//:bitcoin",
    "@crate_index//:bytes",
    "@crate_index//:candid",
    "@crate_index//:clap",
    "@crate_index//:ctrlc",
    "@crate_index//:flate2",
    "@crate_index//:form_urlencoded",
    "@crate_index//:fqdn",
    "@crate_index//:futures",
    "@crate_index//:hex",
    "@crate_index//:http",
    "@crate_index//:http-body-util",
    "@crate_index//:hyper",
    "@crate_index//:hyper-util",
    "@crate_index//:ic-agent",
    "@crate_index//:ic-cdk",
    "@crate_index//:ic-http-gateway",
    "@crate_index//:ic-utils",
    "@crate_index//:itertools",
    "@crate_index//:rand",
    "@crate_index//:serde",
    "@crate_index//:serde_cbor",
    "@crate_index//:serde_json",
    "@crate_index//:slog",
    "@crate_index//:tempfile",
    "@crate_index//:time",
    "@crate_index//:tokio",
    "@crate_index//:tokio-util",
    "@crate_index//:tonic",
    "@crate_index//:tower",
    "@crate_index//:tower-http",
    "@crate_index//:tracing",
    "@crate_index//:tracing-appender",
    "@crate_index//:tracing-subscriber",
    "@crate_index//:wat",
]

TEST_DEPENDENCIES = [
    # Keep sorted.
    "//packages/pocket-ic:pocket-ic",
    "//rs/config",
    "//rs/interfaces/registry",
    "//rs/nns/constants",
    "//rs/registry/canister",
    "//rs/registry/proto_data_provider",
    "//rs/registry/routing_table",
    "//rs/registry/transport",
    "//rs/types/management_canister_types",
    "//rs/types/types",
    "@crate_index//:bitcoincore-rpc",
    "@crate_index//:candid",
    "@crate_index//:hex",
    "@crate_index//:ic-agent",
    "@crate_index//:ic-btc-interface",
    "@crate_index//:ic-cdk",
    "@crate_index//:ic-utils",
    "@crate_index//:nix",
    "@crate_index//:rcgen",
    "@crate_index//:reqwest",
    "@crate_index//:serde",
    "@crate_index//:serde_json",
    "@crate_index//:slog",
    "@crate_index//:tempfile",
    "@crate_index//:tokio",
    "@crate_index//:wat",
]

SPEC_TEST_DEPENDENCIES = TEST_DEPENDENCIES + [
    "//rs/tests/research/spec_compliance",
    "//rs/registry/subnet_type",
]

MACRO_DEPENDENCIES = [
    "@crate_index//:async-trait",
]

ALIASES = {}

cargo_build_script(
    name = "build_script",
    srcs = ["build.rs"],
    aliases = ALIASES,
    data = ["templates/dashboard.html"],  # build script data (e.g. template files) goes here
    deps = BUILD_DEPENDENCIES,
)

rust_binary(
    name = "pocket-ic-server",
    testonly = True,
    srcs = ["src/main.rs"],
    proc_macro_deps = MACRO_DEPENDENCIES,
    # TODO: restrict the visibility
    visibility = ["//visibility:public"],
    deps = LIB_DEPENDENCIES + [":pocket-ic-server-lib"],
)

rust_library(
    name = "pocket-ic-server-lib",
    testonly = True,
    srcs = [
        "src/lib.rs",
        "src/pocket_ic.rs",
    ] + glob([
        "src/state_api/**/*.rs",
    ]),
    crate_name = "pocket_ic_server",
    proc_macro_deps = MACRO_DEPENDENCIES,
    version = "7.0.0",
    deps = LIB_DEPENDENCIES + [":build_script"],
)

rust_ic_test(
    name = "pic_test",
    srcs = glob(["src/**/*.rs"]),
    proc_macro_deps = MACRO_DEPENDENCIES,
    deps = LIB_DEPENDENCIES + [":build_script"],
)

rust_test(
    name = "test",
    size = "medium",
    srcs = [
        "tests/common.rs",
        "tests/test.rs",
    ],
    aliases = {},
    data = [
        ":pocket-ic-server",
        "//rs/registry/canister:registry-canister",
        "@ii_dev_canister//file",
    ],
    env = {
        "POCKET_IC_BIN": "$(rootpath :pocket-ic-server)",
        "REGISTRY_WASM": "$(rootpath //rs/registry/canister:registry-canister)",
        "II_WASM": "$(rootpath @ii_dev_canister//file)",
    },
    tags = [
        "cpu:8",
        "test_macos",
    ],
    deps = TEST_DEPENDENCIES,
)

rust_test(
    name = "spec_test",
    size = "medium",
    srcs = [
        "tests/common.rs",
        "tests/spec_test.rs",
    ],
    data = [
        ":pocket-ic-server",
        "//rs/tests/httpbin-rs:httpbin",
        "//rs/tests/research:ic-hs",
        "//rs/universal_canister/impl:universal_canister.wasm.gz",
    ],
    env = {
        "HTTPBIN_BIN": "$(rootpath //rs/tests/httpbin-rs:httpbin)",
        "POCKET_IC_BIN": "$(rootpath :pocket-ic-server)",
        "IC_REF_TEST_ROOT": "rs/tests/research/ic-hs",
        "UNIVERSAL_CANISTER_WASM_PATH": "$(rootpath //rs/universal_canister/impl:universal_canister.wasm.gz)",
    },
    tags = [
        "cpu:8",
    ],
    deps = SPEC_TEST_DEPENDENCIES,
)

rust_test(
    name = "bitcoin_integration_tests",
    size = "small",
    srcs = [
        "tests/bitcoin_integration_tests.rs",
    ],
    aliases = {},
    data = [
        ":pocket-ic-server",
<<<<<<< HEAD
        "@bitcoin-core//:bitcoind",
=======
        "//:bitcoind",
>>>>>>> ef0d78cc
        "@bitcoin_example_canister//file",
        "@btc_canister//file",
    ],
    env = {
        "POCKET_IC_BIN": "$(rootpath :pocket-ic-server)",
        "BASIC_BITCOIN_WASM": "$(rootpath @bitcoin_example_canister//file)",
<<<<<<< HEAD
        "BITCOIND_BIN": "$(rootpath @bitcoin-core//:bitcoind)",
=======
        "BITCOIND_BIN": "$(rootpath //:bitcoind)",
>>>>>>> ef0d78cc
        "BTC_WASM": "$(rootpath @btc_canister//file)",
    },
    tags = ["test_macos"],
    deps = TEST_DEPENDENCIES,
)<|MERGE_RESOLUTION|>--- conflicted
+++ resolved
@@ -223,22 +223,14 @@
     aliases = {},
     data = [
         ":pocket-ic-server",
-<<<<<<< HEAD
-        "@bitcoin-core//:bitcoind",
-=======
         "//:bitcoind",
->>>>>>> ef0d78cc
         "@bitcoin_example_canister//file",
         "@btc_canister//file",
     ],
     env = {
         "POCKET_IC_BIN": "$(rootpath :pocket-ic-server)",
         "BASIC_BITCOIN_WASM": "$(rootpath @bitcoin_example_canister//file)",
-<<<<<<< HEAD
-        "BITCOIND_BIN": "$(rootpath @bitcoin-core//:bitcoind)",
-=======
         "BITCOIND_BIN": "$(rootpath //:bitcoind)",
->>>>>>> ef0d78cc
         "BTC_WASM": "$(rootpath @btc_canister//file)",
     },
     tags = ["test_macos"],
