--- conflicted
+++ resolved
@@ -9,11 +9,6 @@
 use nix::sys::signal::Signal;
 use pocket_ic::common::rest::{InstanceConfig, SubnetConfigSet, SubnetKind};
 use pocket_ic::{update_candid, PocketIc, PocketIcBuilder, PocketIcState};
-<<<<<<< HEAD
-use rcgen::{CertificateParams, KeyPair};
-=======
-use registry_canister::init::RegistryCanisterInitPayload;
->>>>>>> d4379f3d
 use reqwest::blocking::Client;
 use reqwest::StatusCode;
 use slog::Level;
@@ -1071,207 +1066,6 @@
     })
 }
 
-<<<<<<< HEAD
-/// Tests that HTTP gateway can handle requests with IP address hosts.
-#[test]
-fn test_gateway_ip_addr_host() {
-    // Create PocketIC instance with one NNS subnet and one app subnet.
-    let mut pic = PocketIcBuilder::new()
-        .with_nns_subnet()
-        .with_application_subnet()
-        .build();
-
-    // Retrieve the app subnet from the topology.
-    let topology = pic.topology();
-    let app_subnet = topology.get_app_subnets()[0];
-
-    // We create a canister on the app subnet.
-    pic.create_canister_on_subnet(None, None, app_subnet);
-
-    let mut endpoint = pic.make_live(None);
-    endpoint
-        .set_ip_host(IpAddr::V4(Ipv4Addr::new(127, 0, 0, 1)))
-        .unwrap();
-
-    let rt = tokio::runtime::Builder::new_current_thread()
-        .enable_all()
-        .build()
-        .unwrap();
-    rt.block_on(async {
-        let agent = ic_agent::Agent::builder()
-            .with_url(endpoint.clone())
-            .build()
-            .unwrap();
-        agent.fetch_root_key().await.unwrap();
-
-        let metrics = agent.read_state_subnet_metrics(app_subnet).await.unwrap();
-        assert_eq!(metrics.num_canisters, 1);
-    })
-}
-
-#[test]
-fn test_unresponsive_gateway_backend() {
-    let client = Client::new();
-
-    // Create PocketIC instance with one NNS subnet and one app subnet.
-    let (backend_server_url, mut backend_process) = start_server_helper(None, None, false, false);
-    let pic = PocketIcBuilder::new()
-        .with_nns_subnet()
-        .with_application_subnet()
-        .with_server_url(backend_server_url.clone())
-        .build();
-
-    // Create HTTP gateway on a different gateway server.
-    let (gateway_server_url, _) = start_server_helper(None, None, false, false);
-    let create_gateway_endpoint = gateway_server_url.join("http_gateway").unwrap();
-    let backend_instance_url = backend_server_url
-        .join(&format!("instances/{}/", pic.instance_id()))
-        .unwrap();
-    let http_gateway_config = HttpGatewayConfig {
-        ip_addr: None,
-        port: None,
-        forward_to: HttpGatewayBackend::Replica(backend_instance_url.to_string()),
-        domains: None,
-        https_config: None,
-    };
-    let res = client
-        .post(create_gateway_endpoint)
-        .json(&http_gateway_config)
-        .send()
-        .unwrap()
-        .json::<CreateHttpGatewayResponse>()
-        .unwrap();
-    let endpoint = match res {
-        CreateHttpGatewayResponse::Created(info) => {
-            let port = info.port;
-            Url::parse(&format!("http://localhost:{}/", port)).unwrap()
-        }
-        CreateHttpGatewayResponse::Error { message } => {
-            panic!("Failed to crate http gateway: {}", message)
-        }
-    };
-
-    // Query the status endpoint via HTTP gateway.
-    let resp = client
-        .get(endpoint.join("api/v2/status").unwrap())
-        .send()
-        .unwrap();
-    assert_eq!(resp.status(), StatusCode::OK);
-
-    // Kill the backend server, but keep the HTTP gateway running.
-    drop(pic);
-    backend_process.kill().unwrap();
-
-    // Query the status endpoint via HTTP gateway again.
-    let resp = client
-        .get(endpoint.join("api/v2/status").unwrap())
-        .send()
-        .unwrap();
-    assert_eq!(resp.status(), StatusCode::SERVICE_UNAVAILABLE);
-    let page = String::from_utf8(resp.bytes().unwrap().as_ref().to_vec()).unwrap();
-    assert!(page.contains("error: upstream_error"));
-}
-
-#[test]
-fn test_invalid_gateway_backend() {
-    // Create HTTP gateway with an invalid backend URL
-    let (gateway_server_url, _) = start_server_helper(None, None, false, false);
-    let create_gateway_endpoint = gateway_server_url.join("http_gateway").unwrap();
-    let backend_url = "http://240.0.0.0";
-    let http_gateway_config = HttpGatewayConfig {
-        ip_addr: None,
-        port: None,
-        forward_to: HttpGatewayBackend::Replica(backend_url.to_string()),
-        domains: None,
-        https_config: None,
-    };
-    let client = Client::new();
-    let res = client
-        .post(create_gateway_endpoint)
-        .json(&http_gateway_config)
-        .send()
-        .unwrap()
-        .json::<CreateHttpGatewayResponse>()
-        .unwrap();
-    match res {
-        CreateHttpGatewayResponse::Created(_info) => {
-            panic!("Suceeded to create http gateway!")
-        }
-        CreateHttpGatewayResponse::Error { message } => {
-            assert!(message.contains(&format!("Timed out fetching root key from {}", backend_url))
-            || message.contains(&format!("An error happened during communication with the replica: error sending request for url ({}/api/v2/status)", backend_url)));
-        }
-    };
-=======
-fn record_to_mutation(r: RegistryVersionedRecord<Vec<u8>>) -> RegistryMutation {
-    let mut m = RegistryMutation::default();
-
-    let t = if r.value.is_none() {
-        Type::Delete
-    } else {
-        Type::Insert
-    };
-    m.set_mutation_type(t);
-    m.key = r.key.as_bytes().to_vec();
-    m.value = r.value.unwrap_or_default();
-
-    m
-}
-
-#[test]
-fn registry_canister() {
-    // Create a temporary state directory persisted throughout the test.
-    let state_dir = TempDir::new().unwrap();
-    let state_dir_path_buf = state_dir.path().to_path_buf();
-
-    // Create a PocketIC instance with NNS, II and two app subnets.
-    let pic = PocketIcBuilder::new()
-        .with_state_dir(state_dir_path_buf.clone())
-        .with_nns_subnet()
-        .with_ii_subnet()
-        .with_application_subnet()
-        .with_application_subnet()
-        .build();
-
-    // Encode the local registry into a registry canister initial payload.
-    let registry_proto_path = state_dir_path_buf.join("registry.proto");
-    let registry_data_provider = ProtoRegistryDataProvider::load_from_file(registry_proto_path);
-    let updates = registry_data_provider
-        .get_updates_since(ZERO_REGISTRY_VERSION)
-        .unwrap();
-    let mutations = updates
-        .into_iter()
-        .map(record_to_mutation)
-        .collect::<Vec<RegistryMutation>>();
-    let mutate_request = RegistryAtomicMutateRequest {
-        mutations,
-        ..Default::default()
-    };
-    let registry_init_payload = RegistryCanisterInitPayload {
-        mutations: vec![mutate_request],
-    };
-
-    // Create the registry canister.
-    let registry_canister_id = Principal::from_text("rwlgt-iiaaa-aaaaa-aaaaa-cai").unwrap();
-    let actual_registry_canister_id = pic
-        .create_canister_with_id(None, None, registry_canister_id)
-        .unwrap();
-    assert_eq!(registry_canister_id, actual_registry_canister_id);
-
-    // Install the registry canister.
-    let registry_path = std::env::var_os("REGISTRY_WASM")
-        .expect("Missing REGISTRY_WASM (path to REGISTRY wasm) in env.");
-    let registry_canister_wasm =
-        std::fs::read(registry_path).expect("Could not read REGISTRY wasm file.");
-    pic.install_canister(
-        registry_canister_id,
-        registry_canister_wasm,
-        Encode!(&registry_init_payload).unwrap(),
-        None,
-    );
->>>>>>> d4379f3d
-}
-
 #[test]
 fn provisional_create_canister_with_cycles() {
     let pic = PocketIcBuilder::new()
