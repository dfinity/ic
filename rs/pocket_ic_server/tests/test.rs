--- conflicted
+++ resolved
@@ -952,7 +952,43 @@
     })
 }
 
-<<<<<<< HEAD
+/// Tests that HTTP gateway can handle requests with IP address hosts.
+#[test]
+fn test_gateway_ip_addr_host() {
+    // Create PocketIC instance with one NNS subnet and one app subnet.
+    let mut pic = PocketIcBuilder::new()
+        .with_nns_subnet()
+        .with_application_subnet()
+        .build();
+
+    // Retrieve the app subnet from the topology.
+    let topology = pic.topology();
+    let app_subnet = topology.get_app_subnets()[0];
+
+    // We create a canister on the app subnet.
+    pic.create_canister_on_subnet(None, None, app_subnet);
+
+    let mut endpoint = pic.make_live(None);
+    endpoint
+        .set_ip_host(IpAddr::V4(Ipv4Addr::new(127, 0, 0, 1)))
+        .unwrap();
+
+    let rt = tokio::runtime::Builder::new_current_thread()
+        .enable_all()
+        .build()
+        .unwrap();
+    rt.block_on(async {
+        let agent = ic_agent::Agent::builder()
+            .with_url(endpoint.clone())
+            .build()
+            .unwrap();
+        agent.fetch_root_key().await.unwrap();
+
+        let metrics = agent.read_state_subnet_metrics(app_subnet).await.unwrap();
+        assert_eq!(metrics.num_canisters, 1);
+    })
+}
+
 #[test]
 fn test_unresponsive_gateway_backend() {
     // Create PocketIC instance with one NNS subnet and one app subnet.
@@ -1048,41 +1084,4 @@
             assert!(message.contains("An error happened during communication with the replica: error sending request for url"));
         }
     };
-=======
-/// Tests that HTTP gateway can handle requests with IP address hosts.
-#[test]
-fn test_gateway_ip_addr_host() {
-    // Create PocketIC instance with one NNS subnet and one app subnet.
-    let mut pic = PocketIcBuilder::new()
-        .with_nns_subnet()
-        .with_application_subnet()
-        .build();
-
-    // Retrieve the app subnet from the topology.
-    let topology = pic.topology();
-    let app_subnet = topology.get_app_subnets()[0];
-
-    // We create a canister on the app subnet.
-    pic.create_canister_on_subnet(None, None, app_subnet);
-
-    let mut endpoint = pic.make_live(None);
-    endpoint
-        .set_ip_host(IpAddr::V4(Ipv4Addr::new(127, 0, 0, 1)))
-        .unwrap();
-
-    let rt = tokio::runtime::Builder::new_current_thread()
-        .enable_all()
-        .build()
-        .unwrap();
-    rt.block_on(async {
-        let agent = ic_agent::Agent::builder()
-            .with_url(endpoint.clone())
-            .build()
-            .unwrap();
-        agent.fetch_root_key().await.unwrap();
-
-        let metrics = agent.read_state_subnet_metrics(app_subnet).await.unwrap();
-        assert_eq!(metrics.num_canisters, 1);
-    })
->>>>>>> 71b025f3
 }