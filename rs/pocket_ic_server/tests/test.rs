use candid::{Encode, Principal};
use ic_agent::agent::{http_transport::ReqwestTransport, CallResponse};
use ic_cdk::api::management_canister::main::CanisterIdRecord;
use ic_cdk::api::management_canister::provisional::ProvisionalCreateCanisterWithCyclesArgument;
use ic_interfaces_registry::{
    RegistryDataProvider, RegistryVersionedRecord, ZERO_REGISTRY_VERSION,
};
use ic_management_canister_types::ProvisionalCreateCanisterWithCyclesArgs;
use ic_registry_proto_data_provider::ProtoRegistryDataProvider;
use ic_registry_transport::pb::v1::{
    registry_mutation::Type, RegistryAtomicMutateRequest, RegistryMutation,
};
use ic_utils::interfaces::ManagementCanister;
use pocket_ic::common::rest::{
    CreateHttpGatewayResponse, HttpGatewayBackend, HttpGatewayConfig, HttpGatewayDetails,
    HttpsConfig, InstanceConfig, SubnetConfigSet, SubnetKind, Topology,
};
use pocket_ic::{update_candid, PocketIc, PocketIcBuilder, WasmResult};
use rcgen::{CertificateParams, KeyPair};
use registry_canister::init::RegistryCanisterInitPayload;
use reqwest::blocking::Client;
use reqwest::Client as NonblockingClient;
use reqwest::{StatusCode, Url};
use slog::Level;
use std::io::Read;
use std::io::Write;
use std::net::{IpAddr, Ipv4Addr, SocketAddr};
use std::path::PathBuf;
use std::process::{Child, Command};
use std::time::Duration;
use tempfile::{NamedTempFile, TempDir};

pub const LOCALHOST: &str = "127.0.0.1";

fn start_server_helper(
    parent_pid: Option<u32>,
    capture_stdout: bool,
    capture_stderr: bool,
) -> (Url, Child) {
    let bin_path = std::env::var_os("POCKET_IC_BIN").expect("Missing PocketIC binary");
    let port_file_path = if let Some(parent_pid) = parent_pid {
        std::env::temp_dir().join(format!("pocket_ic_{}.port", parent_pid))
    } else {
        NamedTempFile::new().unwrap().into_temp_path().to_path_buf()
    };
    let mut cmd = Command::new(PathBuf::from(bin_path));
    if let Some(parent_pid) = parent_pid {
        cmd.arg("--pid").arg(parent_pid.to_string());
    } else {
        cmd.arg("--port-file").arg(port_file_path.clone());
    }
    // use a long TTL of 5 mins (the bazel test timeout for medium tests)
    // so that the server doesn't die during the test if the runner
    // is overloaded
    cmd.arg("--ttl").arg("300");
    if capture_stdout {
        cmd.stdout(std::process::Stdio::piped());
    }
    if capture_stderr {
        cmd.stderr(std::process::Stdio::piped());
    }
    let out = cmd.spawn().expect("Failed to start PocketIC binary");
    let url = loop {
        if let Ok(port_string) = std::fs::read_to_string(port_file_path.clone()) {
            if port_string.contains("\n") {
                let port: u16 = port_string
                    .trim_end()
                    .parse()
                    .expect("Failed to parse port to number");
                break Url::parse(&format!("http://{}:{}/", LOCALHOST, port)).unwrap();
            }
        }
        std::thread::sleep(Duration::from_millis(20));
    };
    (url, out)
}

pub fn start_server() -> Url {
    let parent_pid = std::os::unix::process::parent_id();
    start_server_helper(Some(parent_pid), false, false).0
}

#[test]
fn test_status() {
    let url = start_server();
    let client = Client::new();

    let response = client.get(url.join("status/").unwrap()).send().unwrap();
    assert_eq!(response.status(), StatusCode::OK);
}

#[test]
fn test_creation_of_instance_extended() {
    let url = start_server();
    let client = Client::new();
    let instance_config = InstanceConfig {
        subnet_config_set: SubnetConfigSet {
            application: 1,
            ..Default::default()
        }
        .into(),
        state_dir: None,
        nonmainnet_features: false,
        log_level: None,
        bitcoind_addr: None,
    };
    let response = client
        .post(url.join("instances").unwrap())
        .json(&instance_config)
        .send()
        .unwrap();

    assert_eq!(response.status(), StatusCode::CREATED);
    assert!(!response.text().unwrap().is_empty());
}

#[test]
fn test_blob_store() {
    let url = start_server();
    let client = Client::new();
    let blob_1 = "decafbad".as_bytes();
    let blob_2 = "deadbeef".as_bytes();

    let response = client
        .post(url.join("blobstore/").unwrap())
        .body(blob_1)
        .send()
        .unwrap();
    assert_eq!(response.status(), StatusCode::OK);
    let blob_id_1 = response.text().unwrap();

    let response = client
        .post(url.join("blobstore/").unwrap())
        .body(blob_2)
        .header(reqwest::header::CONTENT_ENCODING, "gzip")
        .send()
        .unwrap();
    assert_eq!(response.status(), StatusCode::OK);
    let blob_id_2 = response.text().unwrap();

    let response = client
        .get(url.join(&format!("blobstore/{blob_id_1}")).unwrap())
        .send()
        .unwrap();
    assert_eq!(response.status(), StatusCode::OK);

    assert!(response
        .headers()
        .get(reqwest::header::CONTENT_ENCODING)
        .is_none());

    let blob = response.bytes().unwrap();
    assert_eq!(blob, "decafbad".as_bytes());

    let response = client
        .get(url.join(&format!("blobstore/{blob_id_2}")).unwrap())
        .send()
        .unwrap();
    assert_eq!(response.status(), StatusCode::OK);

    let header = response
        .headers()
        .get(reqwest::header::CONTENT_ENCODING)
        .unwrap()
        .as_bytes();
    assert_eq!(header, b"gzip");

    let blob = response.bytes().unwrap();
    assert_eq!(blob, "deadbeef".as_bytes());

    let nonexistent_blob_id = "does not exist".to_owned();
    let response = client
        .get(
            url.join(&format!("blobstore/{nonexistent_blob_id}"))
                .unwrap(),
        )
        .send()
        .unwrap();

    assert_eq!(response.status(), StatusCode::BAD_REQUEST);
}

#[test]
fn test_blob_store_wrong_encoding() {
    let url = start_server();
    let client = Client::new();
    let blob = "decafbad".as_bytes();

    let response = client
        .post(url.join("blobstore/").unwrap())
        .body(blob)
        .header(reqwest::header::CONTENT_ENCODING, "bad_encoding")
        .send()
        .unwrap();
    assert_eq!(response.status(), StatusCode::BAD_REQUEST);
    assert!(response
        .text()
        .unwrap()
        .to_lowercase()
        .contains("bad encoding"));
}

#[test]
fn test_port_file() {
    // tests the port file by setting the parent PID to None in start_server_helper
    start_server_helper(None, false, false);
}

async fn test_gateway(server_url: Url, https: bool) {
    // create PocketIC instance
    let mut pic = PocketIcBuilder::new()
        .with_nns_subnet()
        .with_application_subnet()
        .build_async()
        .await;

    // retrieve the first canister ID on the application subnet
    // which will be the effective and expected canister ID for canister creation
    let topology = pic.topology().await;
    let effective_canister_id: Principal = topology.default_effective_canister_id.into();

    // define HTTP protocol for this test
    let proto = if https { "https" } else { "http" };

    // define two domains for canister ID resolution
    let localhost = "localhost";
    let sub_localhost = &format!("{}.{}", effective_canister_id, localhost);
    let sub_raw_localhost = &format!("{}.raw.{}", effective_canister_id, localhost);
    let alt_domain = "example.com";
    let sub_alt_domain = &format!("{}.{}", effective_canister_id, alt_domain);
    let sub_raw_alt_domain = &format!("{}.raw.{}", effective_canister_id, alt_domain);

    // generate root TLS certificate (only used if `https` is set to `true`,
    // but defining it here unconditionally simplifies the test)
    let root_key_pair = KeyPair::generate().unwrap();
    let root_cert = CertificateParams::new(vec![
        localhost.to_string(),
        sub_localhost.to_string(),
        sub_raw_localhost.to_string(),
        alt_domain.to_string(),
        sub_alt_domain.to_string(),
        sub_raw_alt_domain.to_string(),
    ])
    .unwrap()
    .self_signed(&root_key_pair)
    .unwrap();
    let (mut cert_file, cert_path) = NamedTempFile::new().unwrap().keep().unwrap();
    cert_file.write_all(root_cert.pem().as_bytes()).unwrap();
    let (mut key_file, key_path) = NamedTempFile::new().unwrap().keep().unwrap();
    key_file
        .write_all(root_key_pair.serialize_pem().as_bytes())
        .unwrap();

    // make PocketIc instance live with an HTTP gateway
    let domains = Some(vec![localhost.to_string(), alt_domain.to_string()]);
    let https_config = if https {
        Some(HttpsConfig {
            cert_path: cert_path.into_os_string().into_string().unwrap(),
            key_path: key_path.into_os_string().into_string().unwrap(),
        })
    } else {
        None
    };
    let port = pic
        .make_live_with_params(None, domains.clone(), https_config.clone())
        .await
        .port_or_known_default()
        .unwrap();

    // check that an HTTP gateway with the matching port is returned when listing all HTTP gateways
    // and its details are set properly
    let client = NonblockingClient::new();
    let http_gateways: Vec<HttpGatewayDetails> = client
        .get(server_url.join("http_gateway").unwrap())
        .send()
        .await
        .unwrap()
        .json()
        .await
        .unwrap();
    let http_gateway_details = http_gateways
        .into_iter()
        .find(|details| details.port == port)
        .unwrap();
    assert_eq!(
        http_gateway_details.forward_to,
        HttpGatewayBackend::PocketIcInstance(pic.instance_id)
    );
    assert_eq!(http_gateway_details.domains, domains);
    assert_eq!(http_gateway_details.https_config, https_config);

    // create a non-blocking reqwest client resolving localhost/example.com and <canister-id>.(raw.)localhost/example.com to 127.0.0.1
    let mut builder = NonblockingClient::builder();
    for domain in [
        localhost,
        sub_localhost,
        sub_raw_localhost,
        alt_domain,
        sub_alt_domain,
        sub_raw_alt_domain,
    ] {
        builder = builder.resolve(
            domain,
            SocketAddr::new(IpAddr::V4(Ipv4Addr::new(127, 0, 0, 1)), port),
        );
    }
    // add a custom root certificate
    if https {
        builder = builder.add_root_certificate(
            reqwest::Certificate::from_pem(root_cert.pem().as_bytes()).unwrap(),
        );
    }
    let client = builder.build().unwrap();

    // create agent with custom transport
    let transport = ReqwestTransport::create_with_client(
        format!("{}://{}:{}", proto, localhost, port),
        client.clone(),
    )
    .unwrap();
    let agent = ic_agent::Agent::builder()
        .with_transport(transport)
        .build()
        .unwrap();
    agent.fetch_root_key().await.unwrap();

    // deploy II canister to PocketIC instance using agent and proxying through HTTP(S) gateway
    let ic00 = ManagementCanister::create(&agent);
    let (canister_id,) = ic00
        .create_canister()
        .as_provisional_create_with_amount(None)
        .with_effective_canister_id(effective_canister_id)
        .call_and_wait()
        .await
        .unwrap();
    assert_eq!(canister_id, effective_canister_id);

    // install II canister WASM
    let ii_path = std::env::var_os("II_WASM").expect("Missing II_WASM (path to II wasm) in env.");
    let ii_wasm = std::fs::read(ii_path).expect("Could not read II wasm file.");
    ic00.install_code(&canister_id, &ii_wasm)
        .with_raw_arg(Encode!(&()).unwrap())
        .call_and_wait()
        .await
        .unwrap();

    // perform frontend asset request for the title page at http://127.0.0.1:<port>/?canisterId=<canister-id>
    let mut test_urls = vec![];
    if !https {
        assert_eq!(proto, "http");
        let canister_url = format!(
            "{}://{}:{}/?canisterId={}",
            "http", "127.0.0.1", port, canister_id
        );
        test_urls.push(canister_url);
    }

    // perform frontend asset request for the title page at http(s)://localhost:<port>/?canisterId=<canister-id>
    let canister_url = format!(
        "{}://{}:{}/?canisterId={}",
        proto, localhost, port, canister_id
    );
    test_urls.push(canister_url);

    // perform frontend asset request for the title page at http(s)://<canister-id>.localhost:<port>
    let canister_url = format!("{}://{}.{}:{}", proto, canister_id, localhost, port);
    test_urls.push(canister_url);

    // perform frontend asset request for the title page at http(s)://<canister-id>.raw.localhost:<port>
    let canister_url = format!("{}://{}.raw.{}:{}", proto, canister_id, localhost, port);
    test_urls.push(canister_url);

    // perform frontend asset request for the title page at http(s)://<canister-id>.example.com:<port>
    let canister_url = format!("{}://{}.{}:{}", proto, canister_id, alt_domain, port);
    test_urls.push(canister_url);

    // perform frontend asset request for the title page at http(s)://<canister-id>.raw.example.com:<port>
    let canister_url = format!("{}://{}.raw.{}:{}", proto, canister_id, alt_domain, port);
    test_urls.push(canister_url.clone());

    for url in test_urls {
        let res = client.get(url).send().await.unwrap();
        let page = String::from_utf8(res.bytes().await.unwrap().to_vec()).unwrap();
        assert!(page.contains("<title>Internet Identity</title>"));
    }

    // stop HTTP gateway and disable auto progress
    pic.stop_live().await;

    // HTTP gateway should eventually stop and requests to it fail
    loop {
        if client.get(canister_url.clone()).send().await.is_err() {
            break;
        }
        std::thread::sleep(Duration::from_millis(20));
    }
}

#[tokio::test]
async fn test_http_gateway() {
    let server_url = start_server();
    test_gateway(server_url, false).await;
}

#[tokio::test]
async fn test_https_gateway() {
    let server_url = start_server();
    test_gateway(server_url, true).await;
}

#[test]
fn test_specified_id() {
    use ic_utils::interfaces::ManagementCanister;

    // Create live PocketIc instance.
    let mut pic = PocketIcBuilder::new()
        .with_nns_subnet()
        .with_application_subnet()
        .build();
    let endpoint = pic.make_live(None);

    // We define a "specified" canister ID that exists on the IC mainnet,
    // but belongs to the canister ranges of no subnet on the PocketIC instance.
    let specified_id = Principal::from_text("rimrc-piaaa-aaaao-aaljq-cai").unwrap();
    assert!(pic.get_subnet(specified_id).is_none());

    // We create a canister with that specified canister ID: this should succeed
    // and a new subnet should be created.
    let rt = tokio::runtime::Builder::new_current_thread()
        .enable_all()
        .build()
        .unwrap();
    let canister_id = rt.block_on(async {
        let agent = ic_agent::Agent::builder()
            .with_url(endpoint.clone())
            .build()
            .unwrap();
        agent.fetch_root_key().await.unwrap();

        let ic00 = ManagementCanister::create(&agent);

        let (canister_id,) = ic00
            .create_canister()
            .as_provisional_create_with_specified_id(specified_id)
            .call_and_wait()
            .await
            .unwrap();

        canister_id
    });
    assert_eq!(canister_id, specified_id);
}

#[test]
fn test_dashboard() {
    let (server_url, _) = start_server_helper(None, false, false);
    let mut pic = PocketIcBuilder::new()
        .with_nns_subnet()
        .with_application_subnet()
        .with_server_url(server_url.clone())
        .build();

    // retrieve the NNS and application subnets
    let topology = pic.topology();
    let nns_subnet = topology.get_nns().unwrap();
    let app_subnet = topology.get_app_subnets()[0];

    let canister_1 = pic.create_canister_on_subnet(None, None, nns_subnet);
    assert_eq!(pic.get_subnet(canister_1).unwrap(), nns_subnet);
    let canister_2 = pic.create_canister_on_subnet(None, None, app_subnet);
    assert_eq!(pic.get_subnet(canister_2).unwrap(), app_subnet);

    let gateway = pic.make_live(None);

    let client = Client::new();
    let instance_dashboard_url =
        format!("{}instances/{}/_/dashboard", server_url, pic.instance_id());
    let gateway_dashboard_url = gateway.join("_/dashboard").unwrap().to_string();
    for dashboard_url in [instance_dashboard_url, gateway_dashboard_url] {
        let dashboard = client.get(dashboard_url).send().unwrap();
        let page = String::from_utf8(dashboard.bytes().unwrap().to_vec()).unwrap();
        assert!(page.contains(&canister_1.to_string()));
        assert!(page.contains(&canister_2.to_string()));
        assert!(page.contains(&nns_subnet.to_string()));
        assert!(page.contains(&app_subnet.to_string()));
    }
}

#[test]
fn pocket_ic_server_binary_name() {
    let bin_path = std::env::var_os("POCKET_IC_BIN").expect("Missing PocketIC binary");
    let new_bin_path = format!("{}_", bin_path.to_str().unwrap());
    Command::new("cp")
        .arg(bin_path.clone())
        .arg(new_bin_path.clone())
        .output()
        .unwrap();
    let out = Command::new(PathBuf::from(new_bin_path))
        .output()
        .expect("Failed to start PocketIC binary");
    let out_str = String::from_utf8(out.stderr).unwrap();
    assert!(out_str.contains(
        "The PocketIc server binary name must be \"pocket-ic\" or \"pocket-ic-server\" (without quotes)."
    ));
}

const CANISTER_LOGS_WAT: &str = r#"
    (module
        (import "ic0" "debug_print"
            (func $debug_print (param i32 i32)))
        (func $init
            (call $debug_print (i32.const 0) (i32.const 14))
        )
        (memory $memory 1)
        (export "canister_init" (func $init))
        (data (i32.const 0) "Logging works!")
    )
"#;

#[test]
fn canister_and_replica_logs() {
    const INIT_CYCLES: u128 = 2_000_000_000_000;
    let (server_url, mut out) = start_server_helper(None, true, true);
    let pic = PocketIcBuilder::new()
        .with_application_subnet()
        .with_server_url(server_url)
        .with_log_level(Level::Info)
        .build();

    let canister_id = pic.create_canister();
    pic.add_cycles(canister_id, INIT_CYCLES);
    let canister_logs_wasm = wat::parse_str(CANISTER_LOGS_WAT).unwrap();
    pic.install_canister(canister_id, canister_logs_wasm, vec![], None);

    drop(pic);

    // kill the server to avoid blocking until TTL is hit
    out.kill().unwrap();

    let mut stdout = String::new();
    out.stdout
        .take()
        .unwrap()
        .read_to_string(&mut stdout)
        .unwrap();
    assert!(stdout.contains("Finished executing install_code message on canister CanisterId(lxzze-o7777-77777-aaaaa-cai)"));

    let mut stderr = String::new();
    out.stderr
        .take()
        .unwrap()
        .read_to_string(&mut stderr)
        .unwrap();
    assert!(stderr.contains("Logging works!"));
}

#[test]
fn canister_and_no_replica_logs() {
    const INIT_CYCLES: u128 = 2_000_000_000_000;
    let (server_url, mut out) = start_server_helper(None, true, true);
    let pic = PocketIcBuilder::new()
        .with_application_subnet()
        .with_server_url(server_url)
        .with_log_level(Level::Error)
        .build();

    let canister_id = pic.create_canister();
    pic.add_cycles(canister_id, INIT_CYCLES);
    let canister_logs_wasm = wat::parse_str(CANISTER_LOGS_WAT).unwrap();
    pic.install_canister(canister_id, canister_logs_wasm, vec![], None);

    drop(pic);

    // kill the server to avoid blocking until TTL is hit
    out.kill().unwrap();

    let mut stdout = String::new();
    out.stdout
        .take()
        .unwrap()
        .read_to_string(&mut stdout)
        .unwrap();
    assert!(!stdout.contains("Finished executing install_code message on canister CanisterId(lxzze-o7777-77777-aaaaa-cai)"));

    let mut stderr = String::new();
    out.stderr
        .take()
        .unwrap()
        .read_to_string(&mut stderr)
        .unwrap();
    assert!(stderr.contains("Logging works!"));
}

const COUNTER_WAT: &str = r#"
;; Counter with global variable ;;
(module
  (import "ic0" "msg_reply" (func $msg_reply))
  (import "ic0" "msg_reply_data_append"
    (func $msg_reply_data_append (param i32 i32)))

  (func $read
    (i32.store
      (i32.const 0)
      (global.get 0)
    )
    (call $msg_reply_data_append
      (i32.const 0)
      (i32.const 4))
    (call $msg_reply))

  (func $write
    (global.set 0
      (i32.add
        (global.get 0)
        (i32.const 1)
      )
    )
    (call $read)
  )

  (memory $memory 1)
  (export "memory" (memory $memory))
  (global (export "counter_global") (mut i32) (i32.const 0))
  (export "canister_query read" (func $read))
  (export "canister_query inc_read" (func $write))
  (export "canister_update write" (func $write))
)
    "#;

fn check_counter(pic: &PocketIc, canister_id: Principal, expected_ctr: u32) {
    let res = pic
        .query_call(canister_id, Principal::anonymous(), "read", vec![])
        .unwrap();
    match res {
        WasmResult::Reply(data) => {
            assert_eq!(u32::from_le_bytes(data.try_into().unwrap()), expected_ctr);
        }
        _ => panic!("Unexpected update call response"),
    };
}

/// Tests that the PocketIC topology and canister states
/// can be successfully restored from a `state_dir`
/// if a PocketIC instance is created with that `state_dir`,
/// using `with_state_dir` on `PocketIcBuilder`.
/// Furthermore, tests that the NNS and application subnets and their canister states
/// can be successfully restored from the respective subnet states,
/// using `with_nns_state` and `with_subnet_state` on `PocketIcBuilder`.
#[test]
fn canister_state_dir() {
    const INIT_CYCLES: u128 = 2_000_000_000_000;

    // Create a temporary state directory persisted throughout the test.
    let state_dir = TempDir::new().unwrap();
    let state_dir_path_buf = state_dir.path().to_path_buf();

    // Create a PocketIC instance with NNS and app subnets.
    let pic = PocketIcBuilder::new()
        .with_state_dir(state_dir_path_buf.clone())
        .with_nns_subnet()
        .with_application_subnet()
        .build();

    // Check the registry version.
    // The registry version should be 2 as we have two subnets on the PocketIC instance
    // and every subnet creation bumps the registry version.
    let registry_proto_path = state_dir_path_buf.join("registry.proto");
    let registry_data_provider = ProtoRegistryDataProvider::load_from_file(registry_proto_path);
    assert_eq!(registry_data_provider.latest_version(), 2.into());

    // Retrieve the NNS and app subnets from the topology.
    let topology = pic.topology();
    let nns_subnet = topology.get_nns().unwrap();
    let app_subnet = topology.get_app_subnets()[0];
    let default_effective_canister_id = topology.default_effective_canister_id;

    // We create a counter canister on the NNS subnet.
    let nns_canister_id = pic.create_canister_on_subnet(None, None, nns_subnet);
    pic.add_cycles(nns_canister_id, INIT_CYCLES);
    let counter_wasm = wat::parse_str(COUNTER_WAT).unwrap();
    pic.install_canister(nns_canister_id, counter_wasm, vec![], None);

    // Bump the counter twice and check the counter value.
    pic.update_call(nns_canister_id, Principal::anonymous(), "write", vec![])
        .unwrap();
    pic.update_call(nns_canister_id, Principal::anonymous(), "write", vec![])
        .unwrap();
    check_counter(&pic, nns_canister_id, 2);

    // We create a counter canister on the application subnet.
    let app_canister_id = pic.create_canister_on_subnet(None, None, app_subnet);
    pic.add_cycles(app_canister_id, INIT_CYCLES);
    let counter_wasm = wat::parse_str(COUNTER_WAT).unwrap();
    pic.install_canister(app_canister_id, counter_wasm, vec![], None);

    // Bump the counter once and check the counter value.
    pic.update_call(app_canister_id, Principal::anonymous(), "write", vec![])
        .unwrap();
    check_counter(&pic, app_canister_id, 1);

    // We create a counter canister with a "specified" canister ID that exists on the IC mainnet,
    // but belongs to the canister ranges of no subnet on the PocketIC instance.
    let specified_id = Principal::from_text("rimrc-piaaa-aaaao-aaljq-cai").unwrap();
    assert!(pic.get_subnet(specified_id).is_none());
    let spec_canister_id = pic
        .create_canister_with_id(None, None, specified_id)
        .unwrap();
    assert_eq!(spec_canister_id, specified_id);
    pic.add_cycles(spec_canister_id, INIT_CYCLES);
    let counter_wasm = wat::parse_str(COUNTER_WAT).unwrap();
    pic.install_canister(spec_canister_id, counter_wasm, vec![], None);

    // Check the registry version.
    // The registry version should be 3 as we have three subnets on the PocketIC instance now
    // and every subnet creation bumps the registry version.
    let registry_proto_path = state_dir_path_buf.join("registry.proto");
    let registry_data_provider = ProtoRegistryDataProvider::load_from_file(registry_proto_path);
    assert_eq!(registry_data_provider.latest_version(), 3.into());

    // Bump the counter three times and check the counter value.
    pic.update_call(spec_canister_id, Principal::anonymous(), "write", vec![])
        .unwrap();
    pic.update_call(spec_canister_id, Principal::anonymous(), "write", vec![])
        .unwrap();
    pic.update_call(spec_canister_id, Principal::anonymous(), "write", vec![])
        .unwrap();
    check_counter(&pic, spec_canister_id, 3);

    // Delete the PocketIC instance.
    drop(pic);

    // Start a new PocketIC server.
    let (new_server_url, _) = start_server_helper(None, false, false);

    // Create a PocketIC instance mounting the state created so far.
    let pic = PocketIcBuilder::new()
        .with_server_url(new_server_url)
        .with_state_dir(state_dir_path_buf.clone())
        .build();

    // Check that the topology has been properly restored.
    let topology = pic.topology();
    assert_eq!(topology.get_nns().unwrap(), nns_subnet);
    assert_eq!(topology.get_app_subnets()[0], app_subnet);
    // We created one app subnet and another one was created dynamically
    // to host the canister with the "specified" canister ID.
    assert_eq!(topology.get_app_subnets().len(), 2);
    assert_eq!(
        topology.default_effective_canister_id,
        default_effective_canister_id
    );

    // Check that the canister states have been properly restored.
    check_counter(&pic, nns_canister_id, 2);
    check_counter(&pic, app_canister_id, 1);
    check_counter(&pic, spec_canister_id, 3);

    // Bump the counters on all subnets.
    pic.update_call(nns_canister_id, Principal::anonymous(), "write", vec![])
        .unwrap();
    pic.update_call(app_canister_id, Principal::anonymous(), "write", vec![])
        .unwrap();
    pic.update_call(spec_canister_id, Principal::anonymous(), "write", vec![])
        .unwrap();

    // Check that the counters have been properly updated.
    check_counter(&pic, nns_canister_id, 3);
    check_counter(&pic, app_canister_id, 2);
    check_counter(&pic, spec_canister_id, 4);

    // Delete the PocketIC instance.
    drop(pic);

    // Start a new PocketIC server.
    let (newest_server_url, _) = start_server_helper(None, false, false);

<<<<<<< HEAD
    // Create a PocketIC instance mounting the NNS state created so far.
    let nns_subnet_seed = topology
        .subnet_configs
        .get(&nns_subnet)
        .unwrap()
        .subnet_seed;
=======
    // Create a PocketIC instance mounting the NNS and app state created so far.
    let nns_subnet_seed = topology.0.get(&nns_subnet).unwrap().subnet_seed;
>>>>>>> ca80a219
    let nns_state_dir = state_dir.path().join(hex::encode(nns_subnet_seed));
    let app_subnet_seed = topology.0.get(&app_subnet).unwrap().subnet_seed;
    let app_state_dir = state_dir.path().join(hex::encode(app_subnet_seed));
    let pic = PocketIcBuilder::new()
        .with_server_url(newest_server_url)
        .with_nns_state(nns_subnet, nns_state_dir)
        .with_subnet_state(SubnetKind::Application, app_subnet, app_state_dir)
        .build();

    // Check that the topology has been properly restored.
    let topology = pic.topology();
    assert_eq!(topology.get_nns().unwrap(), nns_subnet);
    // We only specified to restore one app subnet.
    assert_eq!(topology.get_app_subnets().len(), 1);

    // Check that the canister states have been properly restored.
    check_counter(&pic, nns_canister_id, 3);
    check_counter(&pic, app_canister_id, 2);

    // Bump the counter on all subnets.
    pic.update_call(nns_canister_id, Principal::anonymous(), "write", vec![])
        .unwrap();
    pic.update_call(app_canister_id, Principal::anonymous(), "write", vec![])
        .unwrap();

    // Check that the counters have been properly updated.
    check_counter(&pic, nns_canister_id, 4);
    check_counter(&pic, app_canister_id, 3);
}

/// Test that PocketIC can handle synchronous update calls, i.e. `/api/v3/.../call`.
#[test]
fn test_specified_id_call_v3() {
    // Create live PocketIc instance.
    let mut pic = PocketIcBuilder::new()
        .with_nns_subnet()
        .with_application_subnet()
        .build();
    let endpoint = pic.make_live(None);

    // Retrieve effective canister id for canister creation.
    let topology = pic.topology();
    let effective_canister_id: Principal = topology.default_effective_canister_id.into();

    let rt = tokio::runtime::Builder::new_current_thread()
        .enable_all()
        .build()
        .unwrap();
    rt.block_on(async {
        let transport = ReqwestTransport::create(endpoint.clone())
            .unwrap()
            .with_use_call_v3_endpoint();

        let agent = ic_agent::Agent::builder()
            .with_transport(transport)
            .build()
            .unwrap();
        agent.fetch_root_key().await.unwrap();

        let arg = ProvisionalCreateCanisterWithCyclesArgs {
            amount: None,
            settings: None,
            specified_id: None,
            sender_canister_version: None,
        };
        let bytes = candid::Encode!(&arg).unwrap();

        // Submit a call to the `/api/v3/.../call` endpoint.
        // Note that this might be flaky if it takes more than 10 seconds to process the update call
        // (then `CallResponse::Poll` would be returned and this test would panic).
        agent
            .update(
                &Principal::management_canister(),
                "provisional_create_canister_with_cycles",
            )
            .with_arg(bytes)
            .with_effective_canister_id(effective_canister_id)
            .call()
            .await
            .map(|response| match response {
                CallResponse::Poll(_) => panic!("Expected a reply"),
                CallResponse::Response(..) => {}
            })
            .unwrap();
    })
}

/// Test that query stats are available via the management canister.
#[test]
fn test_query_stats() {
    const INIT_CYCLES: u128 = 2_000_000_000_000;

    // Create PocketIC instance with a single app subnet.
    let pic = PocketIcBuilder::new().with_application_subnet().build();

    // We create a counter canister on the app subnet.
    let canister_id = pic.create_canister();
    pic.add_cycles(canister_id, INIT_CYCLES);
    let counter_wasm = wat::parse_str(COUNTER_WAT).unwrap();
    pic.install_canister(canister_id, counter_wasm, vec![], None);

    // The query stats are still at zero.
    let query_stats = pic.canister_status(canister_id, None).unwrap().query_stats;
    let zero: candid::Nat = 0_u64.into();
    assert_eq!(query_stats.num_calls_total, zero);
    assert_eq!(query_stats.num_instructions_total, zero);
    assert_eq!(query_stats.request_payload_bytes_total, zero);
    assert_eq!(query_stats.response_payload_bytes_total, zero);

    // Execute 13 query calls (one per each app subnet node) on the counter canister in each of 4 query stats epochs.
    // Every single query call has different arguments so that query calls are not cached.
    let mut n: u64 = 0;
    for _ in 0..4 {
        for _ in 0..13 {
            pic.query_call(
                canister_id,
                Principal::anonymous(),
                "read",
                n.to_le_bytes().to_vec(),
            )
            .unwrap();
            n += 1;
        }
        // Execute one epoch.
        for _ in 0..60 {
            pic.tick();
        }
    }

    // Now the number of calls should be set to 26 (13 calls per epoch from 2 epochs) due to a delay in query stats aggregation.
    let query_stats = pic.canister_status(canister_id, None).unwrap().query_stats;
    assert_eq!(query_stats.num_calls_total, candid::Nat::from(26_u64));
    assert_ne!(query_stats.num_instructions_total, candid::Nat::from(0_u64));
    assert_eq!(
        query_stats.request_payload_bytes_total,
        candid::Nat::from(208_u64)
    ); // we sent 8 bytes per call
    assert_eq!(
        query_stats.response_payload_bytes_total,
        candid::Nat::from(104_u64)
    ); // the counter canister responds with 4 bytes per call
}

/// Test that query stats are available via the management canister in the live mode of PocketIC.
#[test]
fn test_query_stats_live() {
    const INIT_CYCLES: u128 = 2_000_000_000_000;

    // Create PocketIC instance with one NNS subnet and one app subnet.
    let mut pic = PocketIcBuilder::new()
        .with_nns_subnet()
        .with_application_subnet()
        .build();

    // Retrieve the app subnet from the topology.
    let topology = pic.topology();
    let app_subnet = topology.get_app_subnets()[0];

    // We create a counter canister on the app subnet.
    let canister_id = pic.create_canister_on_subnet(None, None, app_subnet);
    pic.add_cycles(canister_id, INIT_CYCLES);
    let counter_wasm = wat::parse_str(COUNTER_WAT).unwrap();
    pic.install_canister(canister_id, counter_wasm, vec![], None);

    // Query stats should be collected in the live mode.
    let endpoint = pic.make_live(None);

    let rt = tokio::runtime::Builder::new_current_thread()
        .enable_all()
        .build()
        .unwrap();
    rt.block_on(async {
        let agent = ic_agent::Agent::builder()
            .with_url(endpoint.clone())
            .build()
            .unwrap();
        agent.fetch_root_key().await.unwrap();

        let ic00 = ManagementCanister::create(&agent);

        let query_stats = ic00
            .canister_status(&canister_id)
            .await
            .unwrap()
            .0
            .query_stats;
        assert_eq!(query_stats.num_calls_total, candid::Nat::from(0_u64));

        let mut n: u64 = 0;
        loop {
            // Make one query call per app subnet node.
            for _ in 0..13 {
                agent
                    .query(&canister_id, "read")
                    .with_arg(n.to_le_bytes().to_vec())
                    .call()
                    .await
                    .unwrap();
                n += 1;
            }

            let current_query_stats = ic00
                .canister_status(&canister_id)
                .await
                .unwrap()
                .0
                .query_stats;
            if query_stats.num_calls_total != current_query_stats.num_calls_total {
                break;
            }
        }
    })
}

/// Tests subnet read state requests.
#[test]
fn test_subnet_read_state() {
    const INIT_CYCLES: u128 = 2_000_000_000_000;

    // Create PocketIC instance with one NNS subnet and one app subnet.
    let mut pic = PocketIcBuilder::new()
        .with_nns_subnet()
        .with_application_subnet()
        .build();

    // Retrieve the app subnet from the topology.
    let topology = pic.topology();
    let app_subnet = topology.get_app_subnets()[0];

    // We create a counter canister on the app subnet.
    let canister_id = pic.create_canister_on_subnet(None, None, app_subnet);
    pic.add_cycles(canister_id, INIT_CYCLES);
    let counter_wasm = wat::parse_str(COUNTER_WAT).unwrap();
    pic.install_canister(canister_id, counter_wasm, vec![], None);

    let endpoint = pic.make_live(None);

    let rt = tokio::runtime::Builder::new_current_thread()
        .enable_all()
        .build()
        .unwrap();
    rt.block_on(async {
        let agent = ic_agent::Agent::builder()
            .with_url(endpoint.clone())
            .build()
            .unwrap();
        agent.fetch_root_key().await.unwrap();

        let metrics = agent.read_state_subnet_metrics(app_subnet).await.unwrap();
        assert_eq!(metrics.num_canisters, 1);
    })
}

/// Tests that HTTP gateway can handle requests with IP address hosts.
#[test]
fn test_gateway_ip_addr_host() {
    // Create PocketIC instance with one NNS subnet and one app subnet.
    let mut pic = PocketIcBuilder::new()
        .with_nns_subnet()
        .with_application_subnet()
        .build();

    // Retrieve the app subnet from the topology.
    let topology = pic.topology();
    let app_subnet = topology.get_app_subnets()[0];

    // We create a canister on the app subnet.
    pic.create_canister_on_subnet(None, None, app_subnet);

    let mut endpoint = pic.make_live(None);
    endpoint
        .set_ip_host(IpAddr::V4(Ipv4Addr::new(127, 0, 0, 1)))
        .unwrap();

    let rt = tokio::runtime::Builder::new_current_thread()
        .enable_all()
        .build()
        .unwrap();
    rt.block_on(async {
        let agent = ic_agent::Agent::builder()
            .with_url(endpoint.clone())
            .build()
            .unwrap();
        agent.fetch_root_key().await.unwrap();

        let metrics = agent.read_state_subnet_metrics(app_subnet).await.unwrap();
        assert_eq!(metrics.num_canisters, 1);
    })
}

#[test]
fn test_unresponsive_gateway_backend() {
    let client = Client::new();

    // Create PocketIC instance with one NNS subnet and one app subnet.
    let (backend_server_url, mut backend_process) = start_server_helper(None, false, false);
    let pic = PocketIcBuilder::new()
        .with_nns_subnet()
        .with_application_subnet()
        .with_server_url(backend_server_url.clone())
        .build();

    // Create HTTP gateway on a different gateway server.
    let (gateway_server_url, _) = start_server_helper(None, false, false);
    let create_gateway_endpoint = gateway_server_url.join("http_gateway").unwrap();
    let backend_instance_url = backend_server_url
        .join(&format!("instances/{}/", pic.instance_id()))
        .unwrap();
    let http_gateway_config = HttpGatewayConfig {
        ip_addr: None,
        port: None,
        forward_to: HttpGatewayBackend::Replica(backend_instance_url.to_string()),
        domains: None,
        https_config: None,
    };
    let res = client
        .post(create_gateway_endpoint)
        .json(&http_gateway_config)
        .send()
        .unwrap()
        .json::<CreateHttpGatewayResponse>()
        .unwrap();
    let endpoint = match res {
        CreateHttpGatewayResponse::Created(info) => {
            let port = info.port;
            Url::parse(&format!("http://localhost:{}/", port)).unwrap()
        }
        CreateHttpGatewayResponse::Error { message } => {
            panic!("Failed to crate http gateway: {}", message)
        }
    };

    // Query the status endpoint via HTTP gateway.
    let resp = client
        .get(endpoint.join("api/v2/status").unwrap())
        .send()
        .unwrap();
    assert_eq!(resp.status(), StatusCode::OK);

    // Kill the backend server, but keep the HTTP gateway running.
    drop(pic);
    backend_process.kill().unwrap();

    // Query the status endpoint via HTTP gateway again.
    let resp = client
        .get(endpoint.join("api/v2/status").unwrap())
        .send()
        .unwrap();
    assert_eq!(resp.status(), StatusCode::BAD_GATEWAY);
    assert!(String::from_utf8(resp.bytes().unwrap().as_ref().to_vec())
        .unwrap()
        .contains("connection_failure: client error"));
}

#[test]
fn test_invalid_gateway_backend() {
    // Create HTTP gateway with an invalid backend URL
    let (gateway_server_url, _) = start_server_helper(None, false, false);
    let create_gateway_endpoint = gateway_server_url.join("http_gateway").unwrap();
    let backend_url = "http://240.0.0.0";
    let http_gateway_config = HttpGatewayConfig {
        ip_addr: None,
        port: None,
        forward_to: HttpGatewayBackend::Replica(backend_url.to_string()),
        domains: None,
        https_config: None,
    };
    let client = Client::new();
    let res = client
        .post(create_gateway_endpoint)
        .json(&http_gateway_config)
        .send()
        .unwrap()
        .json::<CreateHttpGatewayResponse>()
        .unwrap();
    match res {
        CreateHttpGatewayResponse::Created(_info) => {
            panic!("Suceeded to create http gateway!")
        }
        CreateHttpGatewayResponse::Error { message } => {
            assert!(message.contains("An error happened during communication with the replica: error sending request for url"));
        }
    };
}

fn record_to_mutation(r: RegistryVersionedRecord<Vec<u8>>) -> RegistryMutation {
    let mut m = RegistryMutation::default();

    let t = if r.value.is_none() {
        Type::Delete
    } else {
        Type::Insert
    };
    m.set_mutation_type(t);
    m.key = r.key.as_bytes().to_vec();
    m.value = r.value.unwrap_or_default();

    m
}

#[test]
fn registry_canister() {
    // Create a temporary state directory persisted throughout the test.
    let state_dir = TempDir::new().unwrap();
    let state_dir_path_buf = state_dir.path().to_path_buf();

    // Create a PocketIC instance with NNS, II and two app subnets.
    let pic = PocketIcBuilder::new()
        .with_state_dir(state_dir_path_buf.clone())
        .with_nns_subnet()
        .with_ii_subnet()
        .with_application_subnet()
        .with_application_subnet()
        .build();

    // Encode the local registry into a registry canister initial payload.
    let registry_proto_path = state_dir_path_buf.join("registry.proto");
    let registry_data_provider = ProtoRegistryDataProvider::load_from_file(registry_proto_path);
    let updates = registry_data_provider
        .get_updates_since(ZERO_REGISTRY_VERSION)
        .unwrap();
    let mutations = updates
        .into_iter()
        .map(record_to_mutation)
        .collect::<Vec<RegistryMutation>>();
    let mutate_request = RegistryAtomicMutateRequest {
        mutations,
        ..Default::default()
    };
    let registry_init_payload = RegistryCanisterInitPayload {
        mutations: vec![mutate_request],
    };

    // Create the registry canister.
    let registry_canister_id = Principal::from_text("rwlgt-iiaaa-aaaaa-aaaaa-cai").unwrap();
    let actual_registry_canister_id = pic
        .create_canister_with_id(None, None, registry_canister_id)
        .unwrap();
    assert_eq!(registry_canister_id, actual_registry_canister_id);

    // Install the registry canister.
    let registry_path = std::env::var_os("REGISTRY_WASM")
        .expect("Missing REGISTRY_WASM (path to REGISTRY wasm) in env.");
    let registry_canister_wasm =
        std::fs::read(registry_path).expect("Could not read REGISTRY wasm file.");
    pic.install_canister(
        registry_canister_id,
        registry_canister_wasm,
        Encode!(&registry_init_payload).unwrap(),
        None,
    );
}

#[test]
#[should_panic(
    expected = "The binary representation  of effective canister ID aaaaa-aa should consist of 10 bytes."
)]
fn provisional_create_canister_with_cycles() {
    let pic = PocketIcBuilder::new()
        .with_nns_subnet()
        .with_application_subnet()
        .build();

    let arg = ProvisionalCreateCanisterWithCyclesArgument::default();
    let res: (CanisterIdRecord,) = update_candid(
        &pic,
        Principal::management_canister(),
        "provisional_create_canister_with_cycles",
        (arg,),
    )
    .unwrap();
    let canister_id = res.0.canister_id;

    let topology = pic.topology();
    let app_subnet = topology.get_app_subnets()[0];
    assert_eq!(pic.get_subnet(canister_id).unwrap(), app_subnet);
}

#[test]
fn http_gateway_route_underscore() {
    let mut pic = PocketIcBuilder::new()
        .with_nns_subnet()
        .with_application_subnet()
        .build();
    let gateway = pic.make_live(None);

    let client = Client::new();

    // If a canister ID can be found,
    // then the HTTP gateway tries to handle the request
    // (which fails because the canister does not exist).

    for invalid_suffix in [
        "_/dashboard?canisterId=rwlgt-iiaaa-aaaaa-aaaaa-cai",
        "_/topology?canisterId=rwlgt-iiaaa-aaaaa-aaaaa-cai",
        "_/foo?canisterId=rwlgt-iiaaa-aaaaa-aaaaa-cai",
        "foo?canisterId=rwlgt-iiaaa-aaaaa-aaaaa-cai",
    ] {
        let invalid_url = gateway.join(invalid_suffix).unwrap().to_string();
        let error_page = client.get(invalid_url).send().unwrap();
        let page = String::from_utf8(error_page.bytes().unwrap().to_vec()).unwrap();
        assert!(page.contains("Canister rwlgt-iiaaa-aaaaa-aaaaa-cai not found"));
    }

    // If no canister ID can be found,
    // then requests to paths starting with `/_/` are routed directly to the PocketIC instance/replica.

    let dashboard_url = gateway.join("_/dashboard").unwrap().to_string();
    let dashboard = client.get(dashboard_url).send().unwrap();
    let page = String::from_utf8(dashboard.bytes().unwrap().to_vec()).unwrap();
    assert!(page.contains("<h1>PocketIC Dashboard</h1>"));

    let topology_url = gateway.join("_/topology").unwrap().to_string();
    let topology_bytes = client.get(topology_url).send().unwrap();
    let topology_json = String::from_utf8(topology_bytes.bytes().unwrap().to_vec()).unwrap();
    let topology: Topology = serde_json::from_str(&topology_json).unwrap();
    assert_eq!(topology.get_app_subnets().len(), 1);

    let invalid_url = gateway.join("_/foo").unwrap().to_string();
    let error_page = client.get(invalid_url).send().unwrap();
    assert_eq!(error_page.status(), StatusCode::NOT_FOUND);
    assert!(error_page.bytes().unwrap().is_empty());

    // If no canister ID can be found and the request's path does not start with `/_/`,
    // then the HTTP gateway complains that it could not find a canister ID.

    let invalid_url = gateway.join("foo").unwrap().to_string();
    let error_page = client.get(invalid_url).send().unwrap();
    assert_eq!(error_page.status(), StatusCode::BAD_REQUEST);
    let page = String::from_utf8(error_page.bytes().unwrap().to_vec()).unwrap();
    assert!(page.contains("canister_id_not_found"));
}<|MERGE_RESOLUTION|>--- conflicted
+++ resolved
@@ -774,19 +774,18 @@
     // Start a new PocketIC server.
     let (newest_server_url, _) = start_server_helper(None, false, false);
 
-<<<<<<< HEAD
-    // Create a PocketIC instance mounting the NNS state created so far.
+    // Create a PocketIC instance mounting the NNS and app state created so far.
     let nns_subnet_seed = topology
         .subnet_configs
         .get(&nns_subnet)
         .unwrap()
         .subnet_seed;
-=======
-    // Create a PocketIC instance mounting the NNS and app state created so far.
-    let nns_subnet_seed = topology.0.get(&nns_subnet).unwrap().subnet_seed;
->>>>>>> ca80a219
     let nns_state_dir = state_dir.path().join(hex::encode(nns_subnet_seed));
-    let app_subnet_seed = topology.0.get(&app_subnet).unwrap().subnet_seed;
+    let app_subnet_seed = topology
+        .subnet_configs
+        .get(&app_subnet)
+        .unwrap()
+        .subnet_seed;
     let app_state_dir = state_dir.path().join(hex::encode(app_subnet_seed));
     let pic = PocketIcBuilder::new()
         .with_server_url(newest_server_url)
