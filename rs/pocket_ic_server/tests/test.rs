mod common;

use crate::common::raw_canister_id_range_into;
use candid::{Encode, Principal};
use ic_agent::agent::{http_transport::ReqwestTransport, CallResponse};
use ic_cdk::api::management_canister::main::CanisterIdRecord;
use ic_cdk::api::management_canister::provisional::ProvisionalCreateCanisterWithCyclesArgument;
use ic_interfaces_registry::{
    RegistryDataProvider, RegistryVersionedRecord, ZERO_REGISTRY_VERSION,
};
use ic_management_canister_types::ProvisionalCreateCanisterWithCyclesArgs;
use ic_registry_proto_data_provider::ProtoRegistryDataProvider;
use ic_registry_transport::pb::v1::{
    registry_mutation::Type, RegistryAtomicMutateRequest, RegistryMutation,
};
use ic_utils::interfaces::ManagementCanister;
use pocket_ic::common::rest::{
    CreateHttpGatewayResponse, HttpGatewayBackend, HttpGatewayConfig, HttpGatewayDetails,
    HttpsConfig, InstanceConfig, SubnetConfigSet,
};
use pocket_ic::{update_candid, PocketIc, PocketIcBuilder, WasmResult};
use rcgen::{CertificateParams, KeyPair};
use registry_canister::init::RegistryCanisterInitPayload;
use reqwest::blocking::Client;
use reqwest::Client as NonblockingClient;
use reqwest::{StatusCode, Url};
use slog::Level;
use std::io::Read;
use std::io::Write;
use std::net::{IpAddr, Ipv4Addr, SocketAddr};
use std::path::PathBuf;
use std::process::{Child, Command};
use std::time::Duration;
use tempfile::{NamedTempFile, TempDir};

pub const LOCALHOST: &str = "127.0.0.1";

fn start_server_helper(
    parent_pid: Option<u32>,
    capture_stdout: bool,
    capture_stderr: bool,
) -> (Url, Child) {
    let bin_path = std::env::var_os("POCKET_IC_BIN").expect("Missing PocketIC binary");
    let port_file_path = if let Some(parent_pid) = parent_pid {
        std::env::temp_dir().join(format!("pocket_ic_{}.port", parent_pid))
    } else {
        NamedTempFile::new().unwrap().into_temp_path().to_path_buf()
    };
    let mut cmd = Command::new(PathBuf::from(bin_path));
    if let Some(parent_pid) = parent_pid {
        cmd.arg("--pid").arg(parent_pid.to_string());
    } else {
        cmd.arg("--port-file").arg(port_file_path.clone());
    }
    // use a long TTL of 5 mins (the bazel test timeout for medium tests)
    // so that the server doesn't die during the test if the runner
    // is overloaded
    cmd.arg("--ttl").arg("300");
    if capture_stdout {
        cmd.stdout(std::process::Stdio::piped());
    }
    if capture_stderr {
        cmd.stderr(std::process::Stdio::piped());
    }
    let out = cmd.spawn().expect("Failed to start PocketIC binary");
    let url = loop {
        if let Ok(port_string) = std::fs::read_to_string(port_file_path.clone()) {
            if port_string.contains("\n") {
                let port: u16 = port_string
                    .trim_end()
                    .parse()
                    .expect("Failed to parse port to number");
                break Url::parse(&format!("http://{}:{}/", LOCALHOST, port)).unwrap();
            }
        }
        std::thread::sleep(Duration::from_millis(20));
    };
    (url, out)
}

pub fn start_server() -> Url {
    let parent_pid = std::os::unix::process::parent_id();
    start_server_helper(Some(parent_pid), false, false).0
}

#[test]
fn test_status() {
    let url = start_server();
    let client = Client::new();

    let response = client.get(url.join("status/").unwrap()).send().unwrap();
    assert_eq!(response.status(), StatusCode::OK);
}

#[test]
fn test_creation_of_instance_extended() {
    let url = start_server();
    let client = Client::new();
    let instance_config = InstanceConfig {
        subnet_config_set: SubnetConfigSet {
            application: 1,
            ..Default::default()
        }
        .into(),
        state_dir: None,
        nonmainnet_features: false,
        log_level: None,
        bitcoind_addr: None,
    };
    let response = client
        .post(url.join("instances").unwrap())
        .json(&instance_config)
        .send()
        .unwrap();

    assert_eq!(response.status(), StatusCode::CREATED);
    assert!(!response.text().unwrap().is_empty());
}

#[test]
fn test_blob_store() {
    let url = start_server();
    let client = Client::new();
    let blob_1 = "decafbad".as_bytes();
    let blob_2 = "deadbeef".as_bytes();

    let response = client
        .post(url.join("blobstore/").unwrap())
        .body(blob_1)
        .send()
        .unwrap();
    assert_eq!(response.status(), StatusCode::OK);
    let blob_id_1 = response.text().unwrap();

    let response = client
        .post(url.join("blobstore/").unwrap())
        .body(blob_2)
        .header(reqwest::header::CONTENT_ENCODING, "gzip")
        .send()
        .unwrap();
    assert_eq!(response.status(), StatusCode::OK);
    let blob_id_2 = response.text().unwrap();

    let response = client
        .get(url.join(&format!("blobstore/{blob_id_1}")).unwrap())
        .send()
        .unwrap();
    assert_eq!(response.status(), StatusCode::OK);

    assert!(response
        .headers()
        .get(reqwest::header::CONTENT_ENCODING)
        .is_none());

    let blob = response.bytes().unwrap();
    assert_eq!(blob, "decafbad".as_bytes());

    let response = client
        .get(url.join(&format!("blobstore/{blob_id_2}")).unwrap())
        .send()
        .unwrap();
    assert_eq!(response.status(), StatusCode::OK);

    let header = response
        .headers()
        .get(reqwest::header::CONTENT_ENCODING)
        .unwrap()
        .as_bytes();
    assert_eq!(header, b"gzip");

    let blob = response.bytes().unwrap();
    assert_eq!(blob, "deadbeef".as_bytes());

    let nonexistent_blob_id = "does not exist".to_owned();
    let response = client
        .get(
            url.join(&format!("blobstore/{nonexistent_blob_id}"))
                .unwrap(),
        )
        .send()
        .unwrap();

    assert_eq!(response.status(), StatusCode::BAD_REQUEST);
}

#[test]
fn test_blob_store_wrong_encoding() {
    let url = start_server();
    let client = Client::new();
    let blob = "decafbad".as_bytes();

    let response = client
        .post(url.join("blobstore/").unwrap())
        .body(blob)
        .header(reqwest::header::CONTENT_ENCODING, "bad_encoding")
        .send()
        .unwrap();
    assert_eq!(response.status(), StatusCode::BAD_REQUEST);
    assert!(response
        .text()
        .unwrap()
        .to_lowercase()
        .contains("bad encoding"));
}

#[test]
fn test_port_file() {
    // tests the port file by setting the parent PID to None in start_server_helper
    start_server_helper(None, false, false);
}

async fn test_gateway(server_url: Url, https: bool) {
    // create PocketIC instance
    let mut pic = PocketIcBuilder::new()
        .with_nns_subnet()
        .with_application_subnet()
        .build_async()
        .await;

    // retrieve the first canister ID on the application subnet
    // which will be the effective and expected canister ID for canister creation
    let topology = pic.topology().await;
    let app_subnet = topology.get_app_subnets()[0];
    let effective_canister_id =
        raw_canister_id_range_into(&topology.0.get(&app_subnet).unwrap().canister_ranges[0]).start;

    // define HTTP protocol for this test
    let proto = if https { "https" } else { "http" };

    // define two domains for canister ID resolution
    let localhost = "localhost";
    let sub_localhost = &format!("{}.{}", effective_canister_id, localhost);
    let alt_domain = "example.com";
    let sub_alt_domain = &format!("{}.{}", effective_canister_id, alt_domain);

    // generate root TLS certificate (only used if `https` is set to `true`,
    // but defining it here unconditionally simplifies the test)
    let root_key_pair = KeyPair::generate().unwrap();
    let root_cert = CertificateParams::new(vec![
        localhost.to_string(),
        sub_localhost.to_string(),
        alt_domain.to_string(),
        sub_alt_domain.to_string(),
    ])
    .unwrap()
    .self_signed(&root_key_pair)
    .unwrap();
    let (mut cert_file, cert_path) = NamedTempFile::new().unwrap().keep().unwrap();
    cert_file.write_all(root_cert.pem().as_bytes()).unwrap();
    let (mut key_file, key_path) = NamedTempFile::new().unwrap().keep().unwrap();
    key_file
        .write_all(root_key_pair.serialize_pem().as_bytes())
        .unwrap();

    // make PocketIc instance live with an HTTP gateway
    let domains = Some(vec![localhost.to_string(), alt_domain.to_string()]);
    let https_config = if https {
        Some(HttpsConfig {
            cert_path: cert_path.into_os_string().into_string().unwrap(),
            key_path: key_path.into_os_string().into_string().unwrap(),
        })
    } else {
        None
    };
    let port = pic
        .make_live_with_params(None, domains.clone(), https_config.clone())
        .await
        .port_or_known_default()
        .unwrap();

    // check that an HTTP gateway with the matching port is returned when listing all HTTP gateways
    // and its details are set properly
    let client = NonblockingClient::new();
    let http_gateways: Vec<HttpGatewayDetails> = client
        .get(server_url.join("http_gateway").unwrap())
        .send()
        .await
        .unwrap()
        .json()
        .await
        .unwrap();
    let http_gateway_details = http_gateways
        .into_iter()
        .find(|details| details.port == port)
        .unwrap();
    assert_eq!(
        http_gateway_details.forward_to,
        HttpGatewayBackend::PocketIcInstance(pic.instance_id)
    );
    assert_eq!(http_gateway_details.domains, domains);
    assert_eq!(http_gateway_details.https_config, https_config);

    // create a non-blocking reqwest client resolving localhost/example.com and <canister-id>.localhost/example.com to [::1]
    let mut builder = NonblockingClient::builder()
        .resolve(
            localhost,
            SocketAddr::new(IpAddr::V4(Ipv4Addr::new(127, 0, 0, 1)), port),
        )
        .resolve(
            sub_localhost,
            SocketAddr::new(IpAddr::V4(Ipv4Addr::new(127, 0, 0, 1)), port),
        )
        .resolve(
            alt_domain,
            SocketAddr::new(IpAddr::V4(Ipv4Addr::new(127, 0, 0, 1)), port),
        )
        .resolve(
            sub_alt_domain,
            SocketAddr::new(IpAddr::V4(Ipv4Addr::new(127, 0, 0, 1)), port),
        );
    // add a custom root certificate
    if https {
        builder = builder.add_root_certificate(
            reqwest::Certificate::from_pem(root_cert.pem().as_bytes()).unwrap(),
        );
    }
    let client = builder.build().unwrap();

    // create agent with custom transport
    let transport = ReqwestTransport::create_with_client(
        format!("{}://{}:{}", proto, localhost, port),
        client.clone(),
    )
    .unwrap();
    let agent = ic_agent::Agent::builder()
        .with_transport(transport)
        .build()
        .unwrap();
    agent.fetch_root_key().await.unwrap();

    // deploy II canister to PocketIC instance using agent and proxying through HTTP(S) gateway
    let ic00 = ManagementCanister::create(&agent);
    let (canister_id,) = ic00
        .create_canister()
        .as_provisional_create_with_amount(None)
        .with_effective_canister_id(effective_canister_id)
        .call_and_wait()
        .await
        .unwrap();
    assert_eq!(canister_id, effective_canister_id.into());

    // install II canister WASM
    let ii_path = std::env::var_os("II_WASM").expect("Missing II_WASM (path to II wasm) in env.");
    let ii_wasm = std::fs::read(ii_path).expect("Could not read II wasm file.");
    ic00.install_code(&canister_id, &ii_wasm)
        .with_raw_arg(Encode!(&()).unwrap())
        .call_and_wait()
        .await
        .unwrap();

    // perform frontend asset request for the title page at http://127.0.0.1:<port>/?canisterId=<canister-id>
    if !https {
        assert_eq!(proto, "http");
        let canister_url = format!(
            "{}://{}:{}/?canisterId={}",
            "http", "127.0.0.1", port, canister_id
        );
        let res = client.get(canister_url).send().await.unwrap();
        let page = String::from_utf8(res.bytes().await.unwrap().to_vec()).unwrap();
        println!("page: {}", page);
        assert!(page.contains("<title>Internet Identity</title>"));
    }

    // perform frontend asset request for the title page at http(s)://localhost:<port>/?canisterId=<canister-id>
    let canister_url = format!(
        "{}://{}:{}/?canisterId={}",
        proto, localhost, port, canister_id
    );
    let res = client.get(canister_url).send().await.unwrap();
    let page = String::from_utf8(res.bytes().await.unwrap().to_vec()).unwrap();
    assert!(page.contains("<title>Internet Identity</title>"));

    // perform frontend asset request for the title page at http(s)://<canister-id>.example.com:<port>
    let canister_url = format!("{}://{}.{}:{}", proto, canister_id, alt_domain, port);
    let res = client.get(canister_url.clone()).send().await.unwrap();
    let page = String::from_utf8(res.bytes().await.unwrap().to_vec()).unwrap();
    assert!(page.contains("<title>Internet Identity</title>"));

    // stop HTTP gateway and disable auto progress
    pic.stop_live().await;

    // HTTP gateway should eventually stop and requests to it fail
    loop {
        if client.get(canister_url.clone()).send().await.is_err() {
            break;
        }
        std::thread::sleep(Duration::from_millis(20));
    }
}

#[tokio::test]
async fn test_http_gateway() {
    let server_url = start_server();
    test_gateway(server_url, false).await;
}

#[tokio::test]
async fn test_https_gateway() {
    let server_url = start_server();
    test_gateway(server_url, true).await;
}

#[test]
fn test_specified_id() {
    use ic_utils::interfaces::ManagementCanister;

    // Create live PocketIc instance.
    let mut pic = PocketIcBuilder::new()
        .with_nns_subnet()
        .with_application_subnet()
        .build();
    let endpoint = pic.make_live(None);

    // We define a "specified" canister ID that exists on the IC mainnet,
    // but belongs to the canister ranges of no subnet on the PocketIC instance.
    let specified_id = Principal::from_text("rimrc-piaaa-aaaao-aaljq-cai").unwrap();
    assert!(pic.get_subnet(specified_id).is_none());

    // We create a canister with that specified canister ID: this should succeed
    // and a new subnet should be created.
    let rt = tokio::runtime::Builder::new_current_thread()
        .enable_all()
        .build()
        .unwrap();
    let canister_id = rt.block_on(async {
        let agent = ic_agent::Agent::builder()
            .with_url(endpoint.clone())
            .build()
            .unwrap();
        agent.fetch_root_key().await.unwrap();

        let ic00 = ManagementCanister::create(&agent);

        let (canister_id,) = ic00
            .create_canister()
            .as_provisional_create_with_specified_id(specified_id)
            .call_and_wait()
            .await
            .unwrap();

        canister_id
    });
    assert_eq!(canister_id, specified_id);
}

#[test]
fn test_dashboard() {
    let (server_url, _) = start_server_helper(None, false, false);
    let subnet_config_set = SubnetConfigSet {
        nns: true,
        application: 1,
        ..Default::default()
    };
    let mut pic = PocketIc::from_config_and_server_url(subnet_config_set, server_url.clone());

    // retrieve the NNS and application subnets
    let topology = pic.topology();
    let nns_subnet = topology.get_nns().unwrap();
    let app_subnet = topology.get_app_subnets()[0];

    let canister_1 = pic.create_canister_on_subnet(None, None, nns_subnet);
    assert_eq!(pic.get_subnet(canister_1).unwrap(), nns_subnet);
    let canister_2 = pic.create_canister_on_subnet(None, None, app_subnet);
    assert_eq!(pic.get_subnet(canister_2).unwrap(), app_subnet);

    let gateway = pic.make_live(None);

    let client = Client::new();
    let instance_dashboard_url =
        format!("{}instances/{}/_/dashboard", server_url, pic.instance_id());
    let gateway_dashboard_url = gateway.join("_/dashboard").unwrap().to_string();
    for dashboard_url in [instance_dashboard_url, gateway_dashboard_url] {
        let dashboard = client.get(dashboard_url).send().unwrap();
        let page = String::from_utf8(dashboard.bytes().unwrap().to_vec()).unwrap();
        assert!(page.contains(&canister_1.to_string()));
        assert!(page.contains(&canister_2.to_string()));
        assert!(page.contains(&nns_subnet.to_string()));
        assert!(page.contains(&app_subnet.to_string()));
    }
}

#[test]
fn pocket_ic_server_binary_name() {
    let bin_path = std::env::var_os("POCKET_IC_BIN").expect("Missing PocketIC binary");
    let new_bin_path = format!("{}_", bin_path.to_str().unwrap());
    Command::new("cp")
        .arg(bin_path.clone())
        .arg(new_bin_path.clone())
        .output()
        .unwrap();
    let out = Command::new(PathBuf::from(new_bin_path))
        .output()
        .expect("Failed to start PocketIC binary");
    let out_str = String::from_utf8(out.stderr).unwrap();
    assert!(out_str.contains(
        "The PocketIc server binary name must be \"pocket-ic\" or \"pocket-ic-server\" (without quotes)."
    ));
}

const CANISTER_LOGS_WAT: &str = r#"
    (module
        (import "ic0" "debug_print"
            (func $debug_print (param i32 i32)))
        (func $init
            (call $debug_print (i32.const 0) (i32.const 14))
        )
        (memory $memory 1)
        (export "canister_init" (func $init))
        (data (i32.const 0) "Logging works!")
    )
"#;

#[test]
fn canister_and_replica_logs() {
    const INIT_CYCLES: u128 = 2_000_000_000_000;
    let (server_url, mut out) = start_server_helper(None, true, true);
    let pic = PocketIcBuilder::new()
        .with_application_subnet()
        .with_server_url(server_url)
        .with_log_level(Level::Info)
        .build();

    let canister_id = pic.create_canister();
    pic.add_cycles(canister_id, INIT_CYCLES);
    let canister_logs_wasm = wat::parse_str(CANISTER_LOGS_WAT).unwrap();
    pic.install_canister(canister_id, canister_logs_wasm, vec![], None);

    drop(pic);

    // kill the server to avoid blocking until TTL is hit
    out.kill().unwrap();

    let mut stdout = String::new();
    out.stdout
        .take()
        .unwrap()
        .read_to_string(&mut stdout)
        .unwrap();
    assert!(stdout.contains("Finished executing install_code message on canister CanisterId(lxzze-o7777-77777-aaaaa-cai)"));

    let mut stderr = String::new();
    out.stderr
        .take()
        .unwrap()
        .read_to_string(&mut stderr)
        .unwrap();
    assert!(stderr.contains("Logging works!"));
}

#[test]
fn canister_and_no_replica_logs() {
    const INIT_CYCLES: u128 = 2_000_000_000_000;
    let (server_url, mut out) = start_server_helper(None, true, true);
    let pic = PocketIcBuilder::new()
        .with_application_subnet()
        .with_server_url(server_url)
        .with_log_level(Level::Error)
        .build();

    let canister_id = pic.create_canister();
    pic.add_cycles(canister_id, INIT_CYCLES);
    let canister_logs_wasm = wat::parse_str(CANISTER_LOGS_WAT).unwrap();
    pic.install_canister(canister_id, canister_logs_wasm, vec![], None);

    drop(pic);

    // kill the server to avoid blocking until TTL is hit
    out.kill().unwrap();

    let mut stdout = String::new();
    out.stdout
        .take()
        .unwrap()
        .read_to_string(&mut stdout)
        .unwrap();
    assert!(!stdout.contains("Finished executing install_code message on canister CanisterId(lxzze-o7777-77777-aaaaa-cai)"));

    let mut stderr = String::new();
    out.stderr
        .take()
        .unwrap()
        .read_to_string(&mut stderr)
        .unwrap();
    assert!(stderr.contains("Logging works!"));
}

const COUNTER_WAT: &str = r#"
;; Counter with global variable ;;
(module
  (import "ic0" "msg_reply" (func $msg_reply))
  (import "ic0" "msg_reply_data_append"
    (func $msg_reply_data_append (param i32 i32)))

  (func $read
    (i32.store
      (i32.const 0)
      (global.get 0)
    )
    (call $msg_reply_data_append
      (i32.const 0)
      (i32.const 4))
    (call $msg_reply))

  (func $write
    (global.set 0
      (i32.add
        (global.get 0)
        (i32.const 1)
      )
    )
    (call $read)
  )

  (memory $memory 1)
  (export "memory" (memory $memory))
  (global (export "counter_global") (mut i32) (i32.const 0))
  (export "canister_query read" (func $read))
  (export "canister_query inc_read" (func $write))
  (export "canister_update write" (func $write))
)
    "#;

fn check_counter(pic: &PocketIc, canister_id: Principal, expected_ctr: u32) {
    let res = pic
        .query_call(canister_id, Principal::anonymous(), "read", vec![])
        .unwrap();
    match res {
        WasmResult::Reply(data) => {
            assert_eq!(u32::from_le_bytes(data.try_into().unwrap()), expected_ctr);
        }
        _ => panic!("Unexpected update call response"),
    };
}

/// Tests that the PocketIC topology and canister states
/// can be successfully restored from a `state_dir`
/// if a PocketIC instance is created with that `state_dir`,
/// using `with_state_dir` on `PocketIcBuilder`.
/// Furthermore, tests that the NNS subnet and its canister states
/// can be successfully restored from the NNS subnet state,
/// using `with_nns_state` on `PocketIcBuilder`.
#[test]
fn canister_state_dir() {
    const INIT_CYCLES: u128 = 2_000_000_000_000;

    // Create a temporary state directory persisted throughout the test.
    let state_dir = TempDir::new().unwrap();
    let state_dir_path_buf = state_dir.path().to_path_buf();

    // Create a PocketIC instance with NNS and app subnets.
    let pic = PocketIcBuilder::new()
        .with_state_dir(state_dir_path_buf.clone())
        .with_nns_subnet()
        .with_application_subnet()
        .build();

    // Check the registry version.
    // The registry version should be 2 as we have two subnets on the PocketIC instance
    // and every subnet creation bumps the registry version.
    let registry_proto_path = state_dir_path_buf.join("registry.proto");
    let registry_data_provider = ProtoRegistryDataProvider::load_from_file(registry_proto_path);
    assert_eq!(registry_data_provider.latest_version(), 2.into());

    // Retrieve the NNS and app subnets from the topology.
    let topology = pic.topology();
    let nns_subnet = topology.get_nns().unwrap();
    let app_subnet = topology.get_app_subnets()[0];

    // We create a counter canister on the NNS subnet.
    let nns_canister_id = pic.create_canister_on_subnet(None, None, nns_subnet);
    pic.add_cycles(nns_canister_id, INIT_CYCLES);
    let counter_wasm = wat::parse_str(COUNTER_WAT).unwrap();
    pic.install_canister(nns_canister_id, counter_wasm, vec![], None);

    // Bump the counter twice and check the counter value.
    pic.update_call(nns_canister_id, Principal::anonymous(), "write", vec![])
        .unwrap();
    pic.update_call(nns_canister_id, Principal::anonymous(), "write", vec![])
        .unwrap();
    check_counter(&pic, nns_canister_id, 2);

    // We create a counter canister on the application subnet.
    let app_canister_id = pic.create_canister_on_subnet(None, None, app_subnet);
    pic.add_cycles(app_canister_id, INIT_CYCLES);
    let counter_wasm = wat::parse_str(COUNTER_WAT).unwrap();
    pic.install_canister(app_canister_id, counter_wasm, vec![], None);

    // Bump the counter once and check the counter value.
    pic.update_call(app_canister_id, Principal::anonymous(), "write", vec![])
        .unwrap();
    check_counter(&pic, app_canister_id, 1);

    // We create a counter canister with a "specified" canister ID that exists on the IC mainnet,
    // but belongs to the canister ranges of no subnet on the PocketIC instance.
    let specified_id = Principal::from_text("rimrc-piaaa-aaaao-aaljq-cai").unwrap();
    assert!(pic.get_subnet(specified_id).is_none());
    let spec_canister_id = pic
        .create_canister_with_id(None, None, specified_id)
        .unwrap();
    assert_eq!(spec_canister_id, specified_id);
    pic.add_cycles(spec_canister_id, INIT_CYCLES);
    let counter_wasm = wat::parse_str(COUNTER_WAT).unwrap();
    pic.install_canister(spec_canister_id, counter_wasm, vec![], None);

    // Bump the counter three times and check the counter value.
    pic.update_call(spec_canister_id, Principal::anonymous(), "write", vec![])
        .unwrap();
    pic.update_call(spec_canister_id, Principal::anonymous(), "write", vec![])
        .unwrap();
    pic.update_call(spec_canister_id, Principal::anonymous(), "write", vec![])
        .unwrap();
    check_counter(&pic, spec_canister_id, 3);

    // Delete the PocketIC instance.
    drop(pic);

    // Start a new PocketIC server.
    let (new_server_url, _) = start_server_helper(None, false, false);

    // Create a PocketIC instance mounting the state created so far.
    let pic = PocketIcBuilder::new()
        .with_server_url(new_server_url)
        .with_state_dir(state_dir_path_buf.clone())
        .build();

    // Check that the topology has been properly restored.
    let topology = pic.topology();
    assert_eq!(topology.get_nns().unwrap(), nns_subnet);
    assert_eq!(topology.get_app_subnets()[0], app_subnet);
    // We created one app subnet and another one was created dynamically
    // to host the canister with the "specified" canister ID.
    assert_eq!(topology.get_app_subnets().len(), 2);

    // Check that the canister states have been properly restored.
    check_counter(&pic, nns_canister_id, 2);
    check_counter(&pic, app_canister_id, 1);
    check_counter(&pic, spec_canister_id, 3);

    // Bump the counter on the NNS subnet.
    pic.update_call(nns_canister_id, Principal::anonymous(), "write", vec![])
        .unwrap();

    // Delete the PocketIC instance.
    drop(pic);

    // Start a new PocketIC server.
    let (newest_server_url, _) = start_server_helper(None, false, false);

    // Create a PocketIC instance mounting the NNS state created so far.
    let nns_subnet_seed = topology.0.get(&nns_subnet).unwrap().subnet_seed;
    let nns_state_dir = state_dir.path().join(hex::encode(nns_subnet_seed));
    let pic = PocketIcBuilder::new()
        .with_server_url(newest_server_url)
        .with_nns_state(nns_subnet, nns_state_dir)
        .build();

    // Check that the topology has been properly restored.
    let topology = pic.topology();
    assert_eq!(topology.get_nns().unwrap(), nns_subnet);
    // We didn't specify to restore any app subnets.
    assert!(topology.get_app_subnets().is_empty());

    // Check that the canister states have been properly restored.
    check_counter(&pic, nns_canister_id, 3);

    // Bump the counter on the NNS subnet.
    pic.update_call(nns_canister_id, Principal::anonymous(), "write", vec![])
        .unwrap();

    // Check the registry version.
    // The registry version should be 3 as we have three subnets on the PocketIC instance now
    // and every subnet creation bumps the registry version.
    let registry_proto_path = state_dir_path_buf.join("registry.proto");
    let registry_data_provider = ProtoRegistryDataProvider::load_from_file(registry_proto_path);
    assert_eq!(registry_data_provider.latest_version(), 3.into());
}

/// Test that PocketIC can handle synchronous update calls, i.e. `/api/v3/.../call`.
#[test]
fn test_specified_id_call_v3() {
    // Create live PocketIc instance.
    let mut pic = PocketIcBuilder::new()
        .with_nns_subnet()
        .with_application_subnet()
        .build();
    let endpoint = pic.make_live(None);

    // retrieve the first canister ID on the application subnet
    // which will be the effective canister ID for canister creation
    let topology = pic.topology();
    let app_subnet = topology.get_app_subnets()[0];
    let effective_canister_id =
        raw_canister_id_range_into(&topology.0.get(&app_subnet).unwrap().canister_ranges[0]).start;

    let rt = tokio::runtime::Builder::new_current_thread()
        .enable_all()
        .build()
        .unwrap();
    rt.block_on(async {
        let transport = ReqwestTransport::create(endpoint.clone())
            .unwrap()
            .with_use_call_v3_endpoint();

        let agent = ic_agent::Agent::builder()
            .with_transport(transport)
            .build()
            .unwrap();
        agent.fetch_root_key().await.unwrap();

        let arg = ProvisionalCreateCanisterWithCyclesArgs {
            amount: None,
            settings: None,
            specified_id: None,
            sender_canister_version: None,
        };
        let bytes = candid::Encode!(&arg).unwrap();

        // Submit a call to the `/api/v3/.../call` endpoint.
        // Note that this might be flaky if it takes more than 10 seconds to process the update call
        // (then `CallResponse::Poll` would be returned and this test would panic).
        agent
            .update(
                &Principal::management_canister(),
                "provisional_create_canister_with_cycles",
            )
            .with_arg(bytes)
            .with_effective_canister_id(effective_canister_id.into())
            .call()
            .await
            .map(|response| match response {
                CallResponse::Poll(_) => panic!("Expected a reply"),
                CallResponse::Response(..) => {}
            })
            .unwrap();
    })
}

/// Test that query stats are available via the management canister.
#[test]
fn test_query_stats() {
    const INIT_CYCLES: u128 = 2_000_000_000_000;

    // Create PocketIC instance with a single app subnet.
    let pic = PocketIcBuilder::new().with_application_subnet().build();

    // We create a counter canister on the app subnet.
    let canister_id = pic.create_canister();
    pic.add_cycles(canister_id, INIT_CYCLES);
    let counter_wasm = wat::parse_str(COUNTER_WAT).unwrap();
    pic.install_canister(canister_id, counter_wasm, vec![], None);

    // The query stats are still at zero.
    let query_stats = pic.canister_status(canister_id, None).unwrap().query_stats;
    let zero: candid::Nat = 0_u64.into();
    assert_eq!(query_stats.num_calls_total, zero);
    assert_eq!(query_stats.num_instructions_total, zero);
    assert_eq!(query_stats.request_payload_bytes_total, zero);
    assert_eq!(query_stats.response_payload_bytes_total, zero);

    // Execute 13 query calls (one per each app subnet node) on the counter canister in each of 4 query stats epochs.
    // Every single query call has different arguments so that query calls are not cached.
    let mut n: u64 = 0;
    for _ in 0..4 {
        for _ in 0..13 {
            pic.query_call(
                canister_id,
                Principal::anonymous(),
                "read",
                n.to_le_bytes().to_vec(),
            )
            .unwrap();
            n += 1;
        }
        // Execute one epoch.
        for _ in 0..60 {
            pic.tick();
        }
    }

    // Now the number of calls should be set to 26 (13 calls per epoch from 2 epochs) due to a delay in query stats aggregation.
    let query_stats = pic.canister_status(canister_id, None).unwrap().query_stats;
    assert_eq!(query_stats.num_calls_total, candid::Nat::from(26_u64));
    assert_ne!(query_stats.num_instructions_total, candid::Nat::from(0_u64));
    assert_eq!(
        query_stats.request_payload_bytes_total,
        candid::Nat::from(208_u64)
    ); // we sent 8 bytes per call
    assert_eq!(
        query_stats.response_payload_bytes_total,
        candid::Nat::from(104_u64)
    ); // the counter canister responds with 4 bytes per call
}

/// Test that query stats are available via the management canister in the live mode of PocketIC.
#[test]
fn test_query_stats_live() {
    const INIT_CYCLES: u128 = 2_000_000_000_000;

    // Create PocketIC instance with one NNS subnet and one app subnet.
    let mut pic = PocketIcBuilder::new()
        .with_nns_subnet()
        .with_application_subnet()
        .build();

    // Retrieve the app subnet from the topology.
    let topology = pic.topology();
    let app_subnet = topology.get_app_subnets()[0];

    // We create a counter canister on the app subnet.
    let canister_id = pic.create_canister_on_subnet(None, None, app_subnet);
    pic.add_cycles(canister_id, INIT_CYCLES);
    let counter_wasm = wat::parse_str(COUNTER_WAT).unwrap();
    pic.install_canister(canister_id, counter_wasm, vec![], None);

    // Query stats should be collected in the live mode.
    let endpoint = pic.make_live(None);

    let rt = tokio::runtime::Builder::new_current_thread()
        .enable_all()
        .build()
        .unwrap();
    rt.block_on(async {
        let agent = ic_agent::Agent::builder()
            .with_url(endpoint.clone())
            .build()
            .unwrap();
        agent.fetch_root_key().await.unwrap();

        let ic00 = ManagementCanister::create(&agent);

        let query_stats = ic00
            .canister_status(&canister_id)
            .await
            .unwrap()
            .0
            .query_stats;
        assert_eq!(query_stats.num_calls_total, candid::Nat::from(0_u64));

        let mut n: u64 = 0;
        loop {
            // Make one query call per app subnet node.
            for _ in 0..13 {
                agent
                    .query(&canister_id, "read")
                    .with_arg(n.to_le_bytes().to_vec())
                    .call()
                    .await
                    .unwrap();
                n += 1;
            }

            let current_query_stats = ic00
                .canister_status(&canister_id)
                .await
                .unwrap()
                .0
                .query_stats;
            if query_stats.num_calls_total != current_query_stats.num_calls_total {
                break;
            }
        }
    })
}

/// Tests subnet read state requests.
#[test]
fn test_subnet_read_state() {
    const INIT_CYCLES: u128 = 2_000_000_000_000;

    // Create PocketIC instance with one NNS subnet and one app subnet.
    let mut pic = PocketIcBuilder::new()
        .with_nns_subnet()
        .with_application_subnet()
        .build();

    // Retrieve the app subnet from the topology.
    let topology = pic.topology();
    let app_subnet = topology.get_app_subnets()[0];

    // We create a counter canister on the app subnet.
    let canister_id = pic.create_canister_on_subnet(None, None, app_subnet);
    pic.add_cycles(canister_id, INIT_CYCLES);
    let counter_wasm = wat::parse_str(COUNTER_WAT).unwrap();
    pic.install_canister(canister_id, counter_wasm, vec![], None);

    let endpoint = pic.make_live(None);

    let rt = tokio::runtime::Builder::new_current_thread()
        .enable_all()
        .build()
        .unwrap();
    rt.block_on(async {
        let agent = ic_agent::Agent::builder()
            .with_url(endpoint.clone())
            .build()
            .unwrap();
        agent.fetch_root_key().await.unwrap();

        let metrics = agent.read_state_subnet_metrics(app_subnet).await.unwrap();
        assert_eq!(metrics.num_canisters, 1);
    })
}

/// Tests that HTTP gateway can handle requests with IP address hosts.
#[test]
fn test_gateway_ip_addr_host() {
    // Create PocketIC instance with one NNS subnet and one app subnet.
    let mut pic = PocketIcBuilder::new()
        .with_nns_subnet()
        .with_application_subnet()
        .build();

    // Retrieve the app subnet from the topology.
    let topology = pic.topology();
    let app_subnet = topology.get_app_subnets()[0];

    // We create a canister on the app subnet.
    pic.create_canister_on_subnet(None, None, app_subnet);

    let mut endpoint = pic.make_live(None);
    endpoint
        .set_ip_host(IpAddr::V4(Ipv4Addr::new(127, 0, 0, 1)))
        .unwrap();

    let rt = tokio::runtime::Builder::new_current_thread()
        .enable_all()
        .build()
        .unwrap();
    rt.block_on(async {
        let agent = ic_agent::Agent::builder()
            .with_url(endpoint.clone())
            .build()
            .unwrap();
        agent.fetch_root_key().await.unwrap();

        let metrics = agent.read_state_subnet_metrics(app_subnet).await.unwrap();
        assert_eq!(metrics.num_canisters, 1);
    })
}

#[test]
fn test_unresponsive_gateway_backend() {
    let client = Client::new();

    // Create PocketIC instance with one NNS subnet and one app subnet.
    let (backend_server_url, mut backend_process) = start_server_helper(None, false, false);
    let pic = PocketIcBuilder::new()
        .with_nns_subnet()
        .with_application_subnet()
        .with_server_url(backend_server_url.clone())
        .build();

    // Create HTTP gateway on a different gateway server.
    let (gateway_server_url, _) = start_server_helper(None, false, false);
    let create_gateway_endpoint = gateway_server_url.join("http_gateway").unwrap();
    let backend_instance_url = backend_server_url
        .join(&format!("instances/{}/", pic.instance_id()))
        .unwrap();
    let http_gateway_config = HttpGatewayConfig {
        ip_addr: None,
        port: None,
        forward_to: HttpGatewayBackend::Replica(backend_instance_url.to_string()),
        domains: None,
        https_config: None,
    };
    let res = client
        .post(create_gateway_endpoint)
        .json(&http_gateway_config)
        .send()
        .unwrap()
        .json::<CreateHttpGatewayResponse>()
        .unwrap();
    let endpoint = match res {
        CreateHttpGatewayResponse::Created(info) => {
            let port = info.port;
            Url::parse(&format!("http://localhost:{}/", port)).unwrap()
        }
        CreateHttpGatewayResponse::Error { message } => {
            panic!("Failed to crate http gateway: {}", message)
        }
    };

    // Query the status endpoint via HTTP gateway.
    let resp = client
        .get(endpoint.join("api/v2/status").unwrap())
        .send()
        .unwrap();
    assert_eq!(resp.status(), StatusCode::OK);

    // Kill the backend server, but keep the HTTP gateway running.
    drop(pic);
    backend_process.kill().unwrap();

    // Query the status endpoint via HTTP gateway again.
    let resp = client
        .get(endpoint.join("api/v2/status").unwrap())
        .send()
        .unwrap();
    assert_eq!(resp.status(), StatusCode::BAD_GATEWAY);
    assert!(String::from_utf8(resp.bytes().unwrap().as_ref().to_vec())
        .unwrap()
        .contains("connection_failure: client error"));
}

#[test]
fn test_invalid_gateway_backend() {
    // Create HTTP gateway with an invalid backend URL
    let (gateway_server_url, _) = start_server_helper(None, false, false);
    let create_gateway_endpoint = gateway_server_url.join("http_gateway").unwrap();
    let backend_url = "http://240.0.0.0";
    let http_gateway_config = HttpGatewayConfig {
        ip_addr: None,
        port: None,
        forward_to: HttpGatewayBackend::Replica(backend_url.to_string()),
        domains: None,
        https_config: None,
    };
    let client = Client::new();
    let res = client
        .post(create_gateway_endpoint)
        .json(&http_gateway_config)
        .send()
        .unwrap()
        .json::<CreateHttpGatewayResponse>()
        .unwrap();
    match res {
        CreateHttpGatewayResponse::Created(_info) => {
            panic!("Suceeded to create http gateway!")
        }
        CreateHttpGatewayResponse::Error { message } => {
            assert!(message.contains("An error happened during communication with the replica: error sending request for url"));
        }
    };
}

fn record_to_mutation(r: RegistryVersionedRecord<Vec<u8>>) -> RegistryMutation {
    let mut m = RegistryMutation::default();

    let t = if r.value.is_none() {
        Type::Delete
    } else {
        Type::Insert
    };
    m.set_mutation_type(t);
    m.key = r.key.as_bytes().to_vec();
    m.value = r.value.unwrap_or_default();

    m
}

#[test]
fn registry_canister() {
    // Create a temporary state directory persisted throughout the test.
    let state_dir = TempDir::new().unwrap();
    let state_dir_path_buf = state_dir.path().to_path_buf();

    // Create a PocketIC instance with NNS, II and two app subnets.
    let pic = PocketIcBuilder::new()
        .with_state_dir(state_dir_path_buf.clone())
        .with_nns_subnet()
        .with_ii_subnet()
        .with_application_subnet()
        .with_application_subnet()
        .build();

    // Encode the local registry into a registry canister initial payload.
    let registry_proto_path = state_dir_path_buf.join("registry.proto");
    let registry_data_provider = ProtoRegistryDataProvider::load_from_file(registry_proto_path);
    let updates = registry_data_provider
        .get_updates_since(ZERO_REGISTRY_VERSION)
        .unwrap();
    let mutations = updates
        .into_iter()
        .map(record_to_mutation)
        .collect::<Vec<RegistryMutation>>();
    let mutate_request = RegistryAtomicMutateRequest {
        mutations,
        ..Default::default()
    };
    let registry_init_payload = RegistryCanisterInitPayload {
        mutations: vec![mutate_request],
    };

    // Create the registry canister.
    let registry_canister_id = Principal::from_text("rwlgt-iiaaa-aaaaa-aaaaa-cai").unwrap();
    let actual_registry_canister_id = pic
        .create_canister_with_id(None, None, registry_canister_id)
        .unwrap();
    assert_eq!(registry_canister_id, actual_registry_canister_id);

    // Install the registry canister.
    let registry_path = std::env::var_os("REGISTRY_WASM")
        .expect("Missing REGISTRY_WASM (path to REGISTRY wasm) in env.");
    let registry_canister_wasm =
        std::fs::read(registry_path).expect("Could not read REGISTRY wasm file.");
    pic.install_canister(
        registry_canister_id,
        registry_canister_wasm,
        Encode!(&registry_init_payload).unwrap(),
        None,
    );
}

#[test]
<<<<<<< HEAD
fn http_gateway_route_underscore() {
    let mut pic = PocketIcBuilder::new()
        .with_nns_subnet()
        .with_application_subnet()
        .build();
    let gateway = pic.make_live(None);

    let client = Client::new();

    // If a canister ID can be found,
    // then the HTTP gateway tries to handle the request
    // (which fails because the canister does not exist).

    let invalid_url = gateway
        .join("_/dashboard?canisterId=rwlgt-iiaaa-aaaaa-aaaaa-cai")
        .unwrap()
        .to_string();
    let error_page = client.get(invalid_url).send().unwrap();
    let page = String::from_utf8(error_page.bytes().unwrap().to_vec()).unwrap();
    assert!(page.contains("Canister rwlgt-iiaaa-aaaaa-aaaaa-cai not found"));

    let invalid_url = gateway
        .join("_/foo?canisterId=rwlgt-iiaaa-aaaaa-aaaaa-cai")
        .unwrap()
        .to_string();
    let error_page = client.get(invalid_url).send().unwrap();
    let page = String::from_utf8(error_page.bytes().unwrap().to_vec()).unwrap();
    assert!(page.contains("Canister rwlgt-iiaaa-aaaaa-aaaaa-cai not found"));

    let invalid_url = gateway
        .join("foo?canisterId=rwlgt-iiaaa-aaaaa-aaaaa-cai")
        .unwrap()
        .to_string();
    let error_page = client.get(invalid_url).send().unwrap();
    let page = String::from_utf8(error_page.bytes().unwrap().to_vec()).unwrap();
    assert!(page.contains("Canister rwlgt-iiaaa-aaaaa-aaaaa-cai not found"));

    // If no canister ID can be found,
    // then requests to paths starting with `/_/` are routed directly to the PocketIC instance/replica.

    let dashboard_url = gateway.join("_/dashboard").unwrap().to_string();
    let dashboard = client.get(dashboard_url).send().unwrap();
    let page = String::from_utf8(dashboard.bytes().unwrap().to_vec()).unwrap();
    assert!(page.contains("<h1>PocketIC Dashboard</h1>"));

    let invalid_url = gateway.join("_/foo").unwrap().to_string();
    let error_page = client.get(invalid_url).send().unwrap();
    assert_eq!(error_page.status(), StatusCode::NOT_FOUND);
    assert!(error_page.bytes().unwrap().is_empty());

    // If no canister ID can be found and the request's path does not start with `/_/`,
    // then the HTTP gateway complains that it could not find a canister ID.

    let invalid_url = gateway.join("foo").unwrap().to_string();
    let error_page = client.get(invalid_url).send().unwrap();
    assert_eq!(error_page.status(), StatusCode::BAD_REQUEST);
    let page = String::from_utf8(error_page.bytes().unwrap().to_vec()).unwrap();
    assert!(page.contains("canister_id_not_found"));
=======
fn provisional_create_canister_with_cycles() {
    let pic = PocketIcBuilder::new()
        .with_nns_subnet()
        .with_application_subnet()
        .build();

    let arg = ProvisionalCreateCanisterWithCyclesArgument::default();
    let res: (CanisterIdRecord,) = update_candid(
        &pic,
        Principal::management_canister(),
        "provisional_create_canister_with_cycles",
        (arg,),
    )
    .unwrap();
    let canister_id = res.0.canister_id;

    let topology = pic.topology();
    let app_subnet = topology.get_app_subnets()[0];
    assert_eq!(pic.get_subnet(canister_id).unwrap(), app_subnet);
>>>>>>> 117ef9fe
}<|MERGE_RESOLUTION|>--- conflicted
+++ resolved
@@ -1202,66 +1202,6 @@
 }
 
 #[test]
-<<<<<<< HEAD
-fn http_gateway_route_underscore() {
-    let mut pic = PocketIcBuilder::new()
-        .with_nns_subnet()
-        .with_application_subnet()
-        .build();
-    let gateway = pic.make_live(None);
-
-    let client = Client::new();
-
-    // If a canister ID can be found,
-    // then the HTTP gateway tries to handle the request
-    // (which fails because the canister does not exist).
-
-    let invalid_url = gateway
-        .join("_/dashboard?canisterId=rwlgt-iiaaa-aaaaa-aaaaa-cai")
-        .unwrap()
-        .to_string();
-    let error_page = client.get(invalid_url).send().unwrap();
-    let page = String::from_utf8(error_page.bytes().unwrap().to_vec()).unwrap();
-    assert!(page.contains("Canister rwlgt-iiaaa-aaaaa-aaaaa-cai not found"));
-
-    let invalid_url = gateway
-        .join("_/foo?canisterId=rwlgt-iiaaa-aaaaa-aaaaa-cai")
-        .unwrap()
-        .to_string();
-    let error_page = client.get(invalid_url).send().unwrap();
-    let page = String::from_utf8(error_page.bytes().unwrap().to_vec()).unwrap();
-    assert!(page.contains("Canister rwlgt-iiaaa-aaaaa-aaaaa-cai not found"));
-
-    let invalid_url = gateway
-        .join("foo?canisterId=rwlgt-iiaaa-aaaaa-aaaaa-cai")
-        .unwrap()
-        .to_string();
-    let error_page = client.get(invalid_url).send().unwrap();
-    let page = String::from_utf8(error_page.bytes().unwrap().to_vec()).unwrap();
-    assert!(page.contains("Canister rwlgt-iiaaa-aaaaa-aaaaa-cai not found"));
-
-    // If no canister ID can be found,
-    // then requests to paths starting with `/_/` are routed directly to the PocketIC instance/replica.
-
-    let dashboard_url = gateway.join("_/dashboard").unwrap().to_string();
-    let dashboard = client.get(dashboard_url).send().unwrap();
-    let page = String::from_utf8(dashboard.bytes().unwrap().to_vec()).unwrap();
-    assert!(page.contains("<h1>PocketIC Dashboard</h1>"));
-
-    let invalid_url = gateway.join("_/foo").unwrap().to_string();
-    let error_page = client.get(invalid_url).send().unwrap();
-    assert_eq!(error_page.status(), StatusCode::NOT_FOUND);
-    assert!(error_page.bytes().unwrap().is_empty());
-
-    // If no canister ID can be found and the request's path does not start with `/_/`,
-    // then the HTTP gateway complains that it could not find a canister ID.
-
-    let invalid_url = gateway.join("foo").unwrap().to_string();
-    let error_page = client.get(invalid_url).send().unwrap();
-    assert_eq!(error_page.status(), StatusCode::BAD_REQUEST);
-    let page = String::from_utf8(error_page.bytes().unwrap().to_vec()).unwrap();
-    assert!(page.contains("canister_id_not_found"));
-=======
 fn provisional_create_canister_with_cycles() {
     let pic = PocketIcBuilder::new()
         .with_nns_subnet()
@@ -1281,5 +1221,65 @@
     let topology = pic.topology();
     let app_subnet = topology.get_app_subnets()[0];
     assert_eq!(pic.get_subnet(canister_id).unwrap(), app_subnet);
->>>>>>> 117ef9fe
+}
+
+#[test]
+fn http_gateway_route_underscore() {
+    let mut pic = PocketIcBuilder::new()
+        .with_nns_subnet()
+        .with_application_subnet()
+        .build();
+    let gateway = pic.make_live(None);
+
+    let client = Client::new();
+
+    // If a canister ID can be found,
+    // then the HTTP gateway tries to handle the request
+    // (which fails because the canister does not exist).
+
+    let invalid_url = gateway
+        .join("_/dashboard?canisterId=rwlgt-iiaaa-aaaaa-aaaaa-cai")
+        .unwrap()
+        .to_string();
+    let error_page = client.get(invalid_url).send().unwrap();
+    let page = String::from_utf8(error_page.bytes().unwrap().to_vec()).unwrap();
+    assert!(page.contains("Canister rwlgt-iiaaa-aaaaa-aaaaa-cai not found"));
+
+    let invalid_url = gateway
+        .join("_/foo?canisterId=rwlgt-iiaaa-aaaaa-aaaaa-cai")
+        .unwrap()
+        .to_string();
+    let error_page = client.get(invalid_url).send().unwrap();
+    let page = String::from_utf8(error_page.bytes().unwrap().to_vec()).unwrap();
+    assert!(page.contains("Canister rwlgt-iiaaa-aaaaa-aaaaa-cai not found"));
+
+    let invalid_url = gateway
+        .join("foo?canisterId=rwlgt-iiaaa-aaaaa-aaaaa-cai")
+        .unwrap()
+        .to_string();
+    let error_page = client.get(invalid_url).send().unwrap();
+    let page = String::from_utf8(error_page.bytes().unwrap().to_vec()).unwrap();
+    assert!(page.contains("Canister rwlgt-iiaaa-aaaaa-aaaaa-cai not found"));
+
+    // If no canister ID can be found,
+    // then requests to paths starting with `/_/` are routed directly to the PocketIC instance/replica.
+
+    let dashboard_url = gateway.join("_/dashboard").unwrap().to_string();
+    let dashboard = client.get(dashboard_url).send().unwrap();
+    let page = String::from_utf8(dashboard.bytes().unwrap().to_vec()).unwrap();
+    assert!(page.contains("<h1>PocketIC Dashboard</h1>"));
+
+    let invalid_url = gateway.join("_/foo").unwrap().to_string();
+    let error_page = client.get(invalid_url).send().unwrap();
+    assert_eq!(error_page.status(), StatusCode::NOT_FOUND);
+    assert!(error_page.bytes().unwrap().is_empty());
+
+    // If no canister ID can be found and the request's path does not start with `/_/`,
+    // then the HTTP gateway complains that it could not find a canister ID.
+
+    let invalid_url = gateway.join("foo").unwrap().to_string();
+    let error_page = client.get(invalid_url).send().unwrap();
+    assert_eq!(error_page.status(), StatusCode::BAD_REQUEST);
+    let page = String::from_utf8(error_page.bytes().unwrap().to_vec()).unwrap();
+    assert!(page.contains("canister_id_not_found"));
 }