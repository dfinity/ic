use candid::Decode;
use core::sync::atomic::Ordering;
use ic_artifact_pool::canister_http_pool::CanisterHttpPoolImpl;
use ic_config::{
    execution_environment::Config as HypervisorConfig, flag_status::FlagStatus,
    state_manager::LsmtConfig, subnet_config::SubnetConfig,
};
use ic_consensus::consensus::payload_builder::PayloadBuilderImpl;
use ic_consensus::dkg::{make_registry_cup, make_registry_cup_from_cup_contents};
use ic_consensus_utils::crypto::SignVerify;
use ic_constants::{MAX_INGRESS_TTL, PERMITTED_DRIFT, SMALL_APP_SUBNET_MAX_SIZE};
use ic_crypto_test_utils_ni_dkg::{
    dummy_initial_dkg_transcript_with_master_key, sign_message, SecretKeyBytes,
};
use ic_crypto_tree_hash::{sparse_labeled_tree_from_paths, Label, Path as LabeledTreePath};
use ic_crypto_utils_threshold_sig_der::threshold_sig_public_key_to_der;
use ic_cycles_account_manager::CyclesAccountManager;
pub use ic_error_types::{ErrorCode, UserError};
use ic_execution_environment::{ExecutionServices, IngressHistoryReaderImpl};
use ic_http_endpoints_public::{metrics::HttpHandlerMetrics, IngressWatcher, IngressWatcherHandle};
use ic_https_outcalls_consensus::payload_builder::CanisterHttpPayloadBuilderImpl;
use ic_ingress_manager::{IngressManager, RandomStateKind};
use ic_interfaces::batch_payload::BatchPayloadBuilder;
use ic_interfaces::{
    batch_payload::{IntoMessages, PastPayload, ProposalContext},
    canister_http::{CanisterHttpChangeAction, CanisterHttpPool},
    certification::{Verifier, VerifierError},
    consensus::{PayloadBuilder as ConsensusPayloadBuilder, PayloadValidationError},
    consensus_pool::ConsensusTime,
    execution_environment::{IngressFilterService, IngressHistoryReader, QueryExecutionService},
    ingress_pool::{
        IngressPool, PoolSection, UnvalidatedIngressArtifact, ValidatedIngressArtifact,
    },
    p2p::consensus::MutablePool,
    validation::ValidationResult,
};
use ic_interfaces_certified_stream_store::{CertifiedStreamStore, EncodeStreamError};
use ic_interfaces_registry::RegistryClient;
use ic_interfaces_state_manager::{CertificationScope, StateHashError, StateManager, StateReader};
use ic_logger::{error, ReplicaLogger};
use ic_management_canister_types::{
    self as ic00, CanisterIdRecord, InstallCodeArgs, LoadCanisterSnapshotArgs, MasterPublicKeyId,
    Method, Payload,
};
pub use ic_management_canister_types::{
    CanisterHttpResponsePayload, CanisterInstallMode, CanisterSettingsArgs,
    CanisterSnapshotResponse, CanisterStatusResultV2, CanisterStatusType, EcdsaCurve, EcdsaKeyId,
    HttpHeader, HttpMethod, SchnorrAlgorithm, SchnorrKeyId, SignWithECDSAReply,
    SignWithSchnorrReply, TakeCanisterSnapshotArgs, UpdateSettingsArgs,
};
use ic_messaging::SyncMessageRouting;
use ic_metrics::MetricsRegistry;
use ic_protobuf::types::v1 as pb;
use ic_protobuf::{
    registry::{
        crypto::v1::{ChainKeySigningSubnetList, PublicKey as PublicKeyProto},
        node::v1::{ConnectionEndpoint, NodeRecord},
        provisional_whitelist::v1::ProvisionalWhitelist as PbProvisionalWhitelist,
        routing_table::v1::{
            CanisterMigrations as PbCanisterMigrations, RoutingTable as PbRoutingTable,
        },
        subnet::v1::CatchUpPackageContents,
    },
    types::v1::{PrincipalId as PrincipalIdIdProto, SubnetId as SubnetIdProto},
};
use ic_registry_client_fake::FakeRegistryClient;
use ic_registry_client_helpers::{
    provisional_whitelist::ProvisionalWhitelistRegistry,
    subnet::{SubnetListRegistry, SubnetRegistry},
};
use ic_registry_keys::{
    make_canister_migrations_record_key, make_catch_up_package_contents_key,
    make_chain_key_signing_subnet_list_key, make_crypto_node_key, make_node_record_key,
    make_provisional_whitelist_record_key, make_routing_table_record_key, ROOT_SUBNET_ID_KEY,
};
use ic_registry_proto_data_provider::{ProtoRegistryDataProvider, INITIAL_REGISTRY_VERSION};
use ic_registry_provisional_whitelist::ProvisionalWhitelist;
use ic_registry_routing_table::{
    routing_table_insert_subnet, CanisterIdRange, CanisterIdRanges, RoutingTable,
};
use ic_registry_subnet_features::{
    ChainKeyConfig, KeyConfig, SubnetFeatures, DEFAULT_ECDSA_MAX_QUEUE_SIZE,
};
use ic_registry_subnet_type::SubnetType;
use ic_replicated_state::{
    canister_state::{system_state::CyclesUseCase, NumWasmPages, WASM_PAGE_SIZE_IN_BYTES},
    metadata_state::subnet_call_context_manager::{SignWithThresholdContext, ThresholdArguments},
    page_map::Buffer,
    CheckpointLoadingMetrics, Memory, PageMap, ReplicatedState,
};
use ic_state_layout::{CheckpointLayout, ReadOnly};
use ic_state_manager::StateManagerImpl;
use ic_test_utilities::crypto::CryptoReturningOk;
use ic_test_utilities_consensus::FakeConsensusPoolCache;
use ic_test_utilities_metrics::{
    fetch_counter_vec, fetch_histogram_stats, fetch_int_counter, fetch_int_gauge,
    fetch_int_gauge_vec, Labels,
};
use ic_test_utilities_registry::{
    add_single_subnet_record, add_subnet_key_record, add_subnet_list_record, SubnetRecordBuilder,
};
use ic_test_utilities_time::FastForwardTimeSource;
use ic_types::{
    artifact::IngressMessageId,
    batch::{
        Batch, BatchMessages, BatchSummary, BlockmakerMetrics, ConsensusResponse,
        QueryStatsPayload, TotalQueryStats, ValidationContext, XNetPayload,
    },
    canister_http::{CanisterHttpResponse, CanisterHttpResponseContent},
    consensus::{
        block_maker::SubnetRecords,
        certification::{Certification, CertificationContent},
        CatchUpPackage,
    },
    crypto::{
        canister_threshold_sig::MasterPublicKey,
        threshold_sig::ni_dkg::{NiDkgId, NiDkgTag, NiDkgTargetSubnet, NiDkgTranscript},
        AlgorithmId, CombinedThresholdSig, CombinedThresholdSigOf, KeyPurpose, Signable, Signed,
    },
    malicious_flags::MaliciousFlags,
    messages::{
        Blob, Certificate, CertificateDelegation, HttpCallContent, HttpCanisterUpdate,
        HttpRequestEnvelope, Payload as MsgPayload, Query, QuerySource, RejectContext,
        SignedIngress, SignedIngressContent, EXPECTED_MESSAGE_ID_LENGTH,
    },
    signature::ThresholdSignature,
    time::GENESIS,
    xnet::{CertifiedStreamSlice, StreamIndex},
    CanisterLog, CountBytes, CryptoHashOfPartialState, Height, NodeId, Randomness, RegistryVersion,
};
pub use ic_types::{
    canister_http::{
        CanisterHttpMethod, CanisterHttpRequestContext, CanisterHttpRequestId,
        CanisterHttpResponseMetadata,
    },
    crypto::threshold_sig::ThresholdSigPublicKey,
    crypto::{CryptoHash, CryptoHashOf},
    ingress::{IngressState, IngressStatus, WasmResult},
    messages::{CallbackId, HttpRequestError, MessageId},
    signature::BasicSignature,
    time::Time,
    CanisterId, CryptoHashOfState, Cycles, NumBytes, PrincipalId, SubnetId, UserId,
};
use ic_xnet_payload_builder::{
    certified_slice_pool::{certified_slice_count_bytes, CertifiedSliceError},
    ExpectedIndices, RefillTaskHandle, XNetPayloadBuilderImpl, XNetPayloadBuilderMetrics,
    XNetSlicePool,
};
use serde::Deserialize;

pub use ic_error_types::RejectCode;
use maplit::btreemap;
use rand::{rngs::StdRng, Rng, SeedableRng};
use serde::Serialize;
pub use slog::Level;
use std::{
    collections::{BTreeMap, BTreeSet},
    convert::TryFrom,
    fmt,
    io::{self, stderr},
    path::{Path, PathBuf},
    str::FromStr,
    string::ToString,
    sync::{atomic::AtomicU64, Arc, Mutex, RwLock},
    time::{Duration, Instant, SystemTime},
};
use tempfile::TempDir;
use tokio::{
    runtime::Runtime,
    sync::{mpsc, watch},
};
use tower::{buffer::Buffer as TowerBuffer, ServiceExt};

/// The size of the channel used to communicate between the [`IngressWatcher`] and
/// execution. Mirrors the size used in production defined in `setup_ic_stack.rs`
const COMPLETED_EXECUTION_MESSAGES_BUFFER_SIZE: usize = 10_000;

#[cfg(test)]
mod tests;

#[derive(Debug, Serialize, Clone, PartialEq, Eq, PartialOrd, Ord, Deserialize)]
pub enum SubmitIngressError {
    HttpError(String),
    UserError(UserError),
}

struct FakeVerifier;

impl Verifier for FakeVerifier {
    fn validate(
        &self,
        _: SubnetId,
        _: &Certification,
        _: RegistryVersion,
    ) -> ValidationResult<VerifierError> {
        Ok(())
    }
}

/// Adds root subnet ID, routing table, subnet list,
/// and provisional whitelist to the registry.
pub fn finalize_registry(
    nns_subnet_id: SubnetId,
    routing_table: RoutingTable,
    subnet_list: Vec<SubnetId>,
    registry_data_provider: Arc<ProtoRegistryDataProvider>,
) {
    let registry_version = INITIAL_REGISTRY_VERSION;
    let root_subnet_id_proto = SubnetIdProto {
        principal_id: Some(PrincipalIdIdProto {
            raw: nns_subnet_id.get_ref().to_vec(),
        }),
    };
    registry_data_provider
        .add(
            ROOT_SUBNET_ID_KEY,
            registry_version,
            Some(root_subnet_id_proto),
        )
        .unwrap();
    let pb_routing_table = PbRoutingTable::from(routing_table.clone());
    registry_data_provider
        .add(
            &make_routing_table_record_key(),
            registry_version,
            Some(pb_routing_table),
        )
        .unwrap();
    add_subnet_list_record(&registry_data_provider, registry_version.get(), subnet_list);
    let pb_whitelist = PbProvisionalWhitelist::from(ProvisionalWhitelist::All);
    registry_data_provider
        .add(
            &make_provisional_whitelist_record_key(),
            registry_version,
            Some(pb_whitelist),
        )
        .unwrap();
}

/// Adds subnet-related records to registry.
/// Note: `finalize_registry` must be called with `routing_table` containing `subnet_id`
/// before any other public method of the `StateMachine` (except for `get_subnet_id`) is invoked.
fn make_nodes_registry(
    subnet_id: SubnetId,
    subnet_type: SubnetType,
    idkg_keys_signing_enabled_status: &BTreeMap<MasterPublicKeyId, bool>,
    features: SubnetFeatures,
    registry_data_provider: Arc<ProtoRegistryDataProvider>,
    nodes: &Vec<StateMachineNode>,
    is_root_subnet: bool,
    public_key: ThresholdSigPublicKey,
    ni_dkg_transcript: NiDkgTranscript,
) -> FakeRegistryClient {
    let registry_version = if registry_data_provider.is_empty() {
        INITIAL_REGISTRY_VERSION
    } else {
        let latest_registry_version = registry_data_provider.latest_version();
        RegistryVersion::from(latest_registry_version.get() + 1)
    };
    // ECDSA subnet_id must be different from nns_subnet_id, otherwise
    // `sign_with_ecdsa` won't be charged.
    let subnet_id_proto = SubnetIdProto {
        principal_id: Some(PrincipalIdIdProto {
            raw: subnet_id.get_ref().to_vec(),
        }),
    };
    for (key_id, is_signing_enabled) in idkg_keys_signing_enabled_status {
        if !*is_signing_enabled {
            continue;
        }
        registry_data_provider
            .add(
                &make_chain_key_signing_subnet_list_key(key_id),
                registry_version,
                Some(ChainKeySigningSubnetList {
                    subnets: vec![subnet_id_proto.clone()],
                }),
            )
            .unwrap();
    }

    for node in nodes {
        let node_record = NodeRecord {
            node_operator_id: vec![0],
            xnet: None,
            http: Some(ConnectionEndpoint {
                ip_addr: "2a00:fb01:400:42:5000:22ff:fe5e:e3c4".into(),
                port: 1234,
            }),
            hostos_version_id: None,
            chip_id: None,
            public_ipv4_config: None,
            domain: None,
        };
        registry_data_provider
            .add(
                &make_node_record_key(node.node_id),
                registry_version,
                Some(node_record),
            )
            .unwrap();
        registry_data_provider
            .add(
                &make_crypto_node_key(node.node_id, KeyPurpose::NodeSigning),
                registry_version,
                Some(node.node_pk_proto.clone()),
            )
            .unwrap();
    }

    // The following constants were derived from the mainnet config
    // using `ic-admin --nns-url https://icp0.io get-topology`.
    // Note: The value of the constant `max_ingress_bytes_per_message`
    // does not match the corresponding values for the SNS and Bitcoin
    // subnets on the IC mainnet. This is because the input parameters
    // to this method do not allow to distinguish those two subnets.
    let max_ingress_bytes_per_message = match subnet_type {
        SubnetType::Application => 2 * 1024 * 1024,
        SubnetType::VerifiedApplication => 2 * 1024 * 1024,
        SubnetType::System => 3 * 1024 * 1024 + 512 * 1024,
    };
    let max_ingress_messages_per_block = if is_root_subnet { 400 } else { 1000 };
    let max_block_payload_size = 4 * 1024 * 1024;

    let node_ids: Vec<_> = nodes.iter().map(|n| n.node_id).collect();
    let record = SubnetRecordBuilder::from(&node_ids)
        .with_subnet_type(subnet_type)
        .with_max_ingress_bytes_per_message(max_ingress_bytes_per_message)
        .with_max_ingress_messages_per_block(max_ingress_messages_per_block)
        .with_max_block_payload_size(max_block_payload_size)
        .with_dkg_interval_length(u64::MAX / 2) // use the genesis CUP throughout the test
        .with_chain_key_config(ChainKeyConfig {
            key_configs: idkg_keys_signing_enabled_status
                .iter()
                .map(|(key_id, _)| KeyConfig {
                    key_id: key_id.clone(),
                    pre_signatures_to_create_in_advance: 1,
                    max_queue_size: DEFAULT_ECDSA_MAX_QUEUE_SIZE,
                })
                .collect(),
            signature_request_timeout_ns: None,
            idkg_key_rotation_period_ms: None,
        })
        .with_features(features)
        .build();

    // Insert initial DKG transcripts
    let cup_contents = CatchUpPackageContents {
        initial_ni_dkg_transcript_high_threshold: Some(ni_dkg_transcript.clone().into()),
        initial_ni_dkg_transcript_low_threshold: Some(ni_dkg_transcript.into()),
        ..Default::default()
    };
    registry_data_provider
        .add(
            &make_catch_up_package_contents_key(subnet_id),
            registry_version,
            Some(cup_contents),
        )
        .expect("Failed to add subnet record.");

    add_single_subnet_record(
        &registry_data_provider,
        registry_version.get(),
        subnet_id,
        record,
    );
    add_subnet_key_record(
        &registry_data_provider,
        registry_version.get(),
        subnet_id,
        public_key,
    );

    let registry_client = FakeRegistryClient::new(Arc::clone(&registry_data_provider) as _);
    registry_client.update_to_latest_version();
    registry_client
}

/// Convert an object into CBOR binary.
fn into_cbor<R: Serialize>(r: &R) -> Vec<u8> {
    let mut ser = serde_cbor::Serializer::new(Vec::new());
    ser.self_describe().expect("Could not write magic tag.");
    r.serialize(&mut ser).expect("Serialization failed.");
    ser.into_inner()
}

fn replica_logger(log_level: Option<Level>) -> ReplicaLogger {
    use slog::Drain;
    let log_level = log_level
        .or(std::env::var("RUST_LOG")
            .ok()
            .and_then(|level| Level::from_str(&level).ok()))
        .unwrap_or(Level::Warning);

    let writer: Box<dyn io::Write + Sync + Send> = if std::env::var("LOG_TO_STDERR").is_ok() {
        Box::new(stderr())
    } else {
        Box::new(slog_term::TestStdoutWriter)
    };
    let decorator = slog_term::PlainSyncDecorator::new(writer);
    let drain = slog_term::FullFormat::new(decorator)
        .build()
        .filter_level(log_level)
        .fuse();
    let logger = slog::Logger::root(drain, slog::o!());
    logger.into()
}

/// Bundles the configuration of a `StateMachine`.
#[derive(Clone)]
pub struct StateMachineConfig {
    subnet_config: SubnetConfig,
    hypervisor_config: HypervisorConfig,
}

impl StateMachineConfig {
    pub fn new(subnet_config: SubnetConfig, hypervisor_config: HypervisorConfig) -> Self {
        Self {
            subnet_config,
            hypervisor_config,
        }
    }
}

/// Struct mocking consensus time required for instantiating `IngressManager`
/// in `StateMachine`.
struct PocketConsensusTime {
    t: RwLock<Time>,
}

impl PocketConsensusTime {
    fn new(t: Time) -> Self {
        Self { t: RwLock::new(t) }
    }
    /// We need to override the consensus time if the time in `StateMachine` changes.
    fn set(&self, t: Time) {
        *self.t.write().unwrap() = t;
    }
}

impl ConsensusTime for PocketConsensusTime {
    fn consensus_time(&self) -> Option<Time> {
        Some(*self.t.read().unwrap())
    }
}

/// Struct mocking the pool of received ingress messages required for
/// instantiating `IngressManager` in `StateMachine`.
struct PocketIngressPool {
    validated: BTreeMap<IngressMessageId, ValidatedIngressArtifact>,
}

impl IngressPool for PocketIngressPool {
    fn validated(&self) -> &dyn PoolSection<ValidatedIngressArtifact> {
        self
    }
    fn unvalidated(&self) -> &dyn PoolSection<UnvalidatedIngressArtifact> {
        unimplemented!("PocketIngressPool has no unvalidated pool")
    }
}

impl PoolSection<ValidatedIngressArtifact> for PocketIngressPool {
    fn get(&self, message_id: &IngressMessageId) -> Option<&ValidatedIngressArtifact> {
        self.validated.get(message_id)
    }

    fn get_all_by_expiry_range<'a>(
        &self,
        range: std::ops::RangeInclusive<Time>,
    ) -> Box<dyn Iterator<Item = &ValidatedIngressArtifact> + '_> {
        let (start, end) = range.into_inner();
        if end < start {
            return Box::new(std::iter::empty());
        }
        let min_bytes = [0; EXPECTED_MESSAGE_ID_LENGTH];
        let max_bytes = [0xff; EXPECTED_MESSAGE_ID_LENGTH];
        let range = std::ops::RangeInclusive::new(
            IngressMessageId::new(start, MessageId::from(min_bytes)),
            IngressMessageId::new(end, MessageId::from(max_bytes)),
        );
        Box::new(self.validated.range(range).map(|(_, v)| v))
    }

    fn get_timestamp(&self, message_id: &IngressMessageId) -> Option<Time> {
        self.validated.get(message_id).map(|x| x.timestamp)
    }

    fn size(&self) -> usize {
        self.validated.len()
    }
}

impl PocketIngressPool {
    fn new() -> Self {
        Self {
            validated: btreemap![],
        }
    }
    /// Pushes a received ingress message into the pool.
    fn push(&mut self, m: SignedIngress, timestamp: Time) {
        self.validated.insert(
            IngressMessageId::new(m.expiry_time(), m.id()),
            ValidatedIngressArtifact {
                msg: m.into(),
                timestamp,
            },
        );
    }
}

/// Struct mocking the pool of XNet messages required for
/// instantiating `XNetPayloadBuilderImpl` in `StateMachine`.
struct PocketXNetSlicePoolImpl {
    /// Association of subnet IDs to their corresponding `StateMachine`s
    /// from which the XNet messages are fetched.
    subnets: Arc<RwLock<BTreeMap<SubnetId, Arc<StateMachine>>>>,
    /// Subnet ID of the `StateMachine` containing the pool.
    own_subnet_id: SubnetId,
}

impl PocketXNetSlicePoolImpl {
    fn new(
        subnets: Arc<RwLock<BTreeMap<SubnetId, Arc<StateMachine>>>>,
        own_subnet_id: SubnetId,
    ) -> Self {
        Self {
            subnets,
            own_subnet_id,
        }
    }
}

impl XNetSlicePool for PocketXNetSlicePoolImpl {
    /// Obtains a certified slice of a stream from a `StateMachine`
    /// corresponding to a given subnet ID.
    fn take_slice(
        &self,
        subnet_id: SubnetId,
        begin: Option<&ExpectedIndices>,
        msg_limit: Option<usize>,
        byte_limit: Option<usize>,
    ) -> Result<Option<(CertifiedStreamSlice, usize)>, CertifiedSliceError> {
        let subnets = self.subnets.read().unwrap();
        let sm = subnets.get(&subnet_id).unwrap();
        let msg_begin = begin.map(|idx| idx.message_index);
        // We set `witness_begin` equal to `msg_begin` since all states are certified.
        let certified_stream = sm.generate_certified_stream_slice(
            self.own_subnet_id,
            msg_begin,
            msg_begin,
            msg_limit,
            byte_limit,
        );
        Ok(certified_stream
            .map(|certified_stream| {
                let mut num_bytes = certified_slice_count_bytes(&certified_stream).unwrap();
                // Because `StateMachine::generate_certified_stream_slice` only uses a size estimate
                // when constructing a slice (this estimate can be off by at most a few KB),
                // we fake the reported slice size if it exceeds the specified size limit to make sure the payload builder will accept the slice as valid and include it into the block.
                // This is fine since we don't actually validate the payload in the context of Pocket IC, and so blocks containing
                // a XNet slice exceeding the byte limit won't be rejected as invalid.
                if let Some(byte_limit) = byte_limit {
                    if num_bytes > byte_limit {
                        num_bytes = byte_limit;
                    }
                }
                (certified_stream, num_bytes)
            })
            .ok())
    }

    /// We do not collect any metrics here.
    fn observe_pool_size_bytes(&self) {}

    /// We do not cache XNet messages in this mock implementation
    /// and thus there is no need for garbage collection.
    fn garbage_collect(&self, _new_stream_positions: BTreeMap<SubnetId, ExpectedIndices>) {}

    /// We do not cache XNet messages in this mock implementation
    /// and thus there is no need for garbage collection.
    fn garbage_collect_slice(&self, _subnet_id: SubnetId, _stream_position: ExpectedIndices) {}
}

/// A custom `QueryStatsPayloadBuilderImpl` that uses a single
/// `QueryStatsPayloadBuilderImpl` to retrieve total query stats
/// and turns them into a collection of fractional query stats
/// for each node of the corresponding subnet.
/// Those fractional query stats are stored in the field `pending_payloads`
/// until they become part of a block and get `purge`d.
struct PocketQueryStatsPayloadBuilderImpl {
    query_stats_payload_builder: Box<dyn BatchPayloadBuilder>,
    node_ids: Vec<NodeId>,
    pending_payloads: RwLock<Vec<QueryStatsPayload>>,
}

impl PocketQueryStatsPayloadBuilderImpl {
    pub(crate) fn new(
        query_stats_payload_builder: Box<dyn BatchPayloadBuilder>,
        node_ids: Vec<NodeId>,
    ) -> Self {
        Self {
            query_stats_payload_builder,
            node_ids,
            pending_payloads: RwLock::new(Vec::new()),
        }
    }

    pub(crate) fn purge(&self, payload: &QueryStatsPayload) {
        assert!(self.pending_payloads.read().unwrap().contains(payload));
        self.pending_payloads
            .write()
            .unwrap()
            .retain(|p| p != payload);
    }
}

impl BatchPayloadBuilder for PocketQueryStatsPayloadBuilderImpl {
    fn build_payload(
        &self,
        height: Height,
        max_size: NumBytes,
        past_payloads: &[PastPayload],
        context: &ValidationContext,
    ) -> Vec<u8> {
        if let Some(payload) = self.pending_payloads.read().unwrap().iter().next() {
            return payload.serialize_with_limit(max_size);
        }
        let serialized_payload = self.query_stats_payload_builder.build_payload(
            height,
            max_size,
            past_payloads,
            context,
        );
        let num_nodes = self.node_ids.len();
        if let Some(payload) = QueryStatsPayload::deserialize(&serialized_payload).unwrap() {
            assert!(self.node_ids.contains(&payload.proposer));
            *self.pending_payloads.write().unwrap() = self
                .node_ids
                .iter()
                .map(|node_id| {
                    let mut payload = payload.clone();
                    payload.proposer = *node_id;
                    // scale down the stats by the number of nodes
                    // since they'll be aggregated across all nodes
                    payload.stats = payload
                        .stats
                        .into_iter()
                        .map(|mut s| {
                            s.stats.num_calls /= num_nodes as u32;
                            s.stats.num_instructions /= num_nodes as u64;
                            s.stats.ingress_payload_size /= num_nodes as u64;
                            s.stats.egress_payload_size /= num_nodes as u64;
                            s
                        })
                        .collect();
                    payload
                })
                .collect();
        }
        if let Some(payload) = self.pending_payloads.read().unwrap().iter().next() {
            payload.serialize_with_limit(max_size)
        } else {
            vec![]
        }
    }

    fn validate_payload(
        &self,
        _height: Height,
        _proposal_context: &ProposalContext,
        _payload: &[u8],
        _past_payloads: &[PastPayload],
    ) -> Result<(), PayloadValidationError> {
        Ok(())
    }
}

/// A replica node of the subnet with the corresponding `StateMachine`.
pub struct StateMachineNode {
    pub node_id: NodeId,
    pub node_pk_proto: PublicKeyProto,
    pub signing_key: ic_crypto_ed25519::PrivateKey,
}

impl From<u64> for StateMachineNode {
    fn from(i: u64) -> Self {
        let mut bytes = [0; 32];
        bytes[..8].copy_from_slice(&i.to_le_bytes());
        let signing_key = ic_crypto_ed25519::PrivateKey::deserialize_raw_32(&bytes);
        let node_pk_proto = PublicKeyProto {
            algorithm: AlgorithmId::Ed25519 as i32,
            key_value: signing_key.public_key().serialize_raw().to_vec(),
            version: 0,
            proof_data: None,
            timestamp: None,
        };
        Self {
            node_id: PrincipalId::new_self_authenticating(
                &signing_key.public_key().serialize_raw(),
            )
            .into(),
            node_pk_proto,
            signing_key,
        }
    }
}

#[allow(clippy::large_enum_variant)]
enum SignatureSecretKey {
    EcdsaSecp256k1(ic_crypto_secp256k1::PrivateKey),
    SchnorrBip340(ic_crypto_secp256k1::PrivateKey),
    Ed25519(ic_crypto_ed25519::DerivedPrivateKey),
}

/// Represents a replicated state machine detached from the network layer that
/// can be used to test this part of the stack in isolation.
pub struct StateMachine {
    subnet_id: SubnetId,
    subnet_type: SubnetType,
    public_key: ThresholdSigPublicKey,
    public_key_der: Vec<u8>,
    secret_key: SecretKeyBytes,
    is_ecdsa_signing_enabled: bool,
    is_schnorr_signing_enabled: bool,
    registry_data_provider: Arc<ProtoRegistryDataProvider>,
    pub registry_client: Arc<FakeRegistryClient>,
    pub state_manager: Arc<StateManagerImpl>,
    consensus_time: Arc<PocketConsensusTime>,
    ingress_pool: Arc<RwLock<PocketIngressPool>>,
    ingress_manager: Arc<IngressManager>,
    pub ingress_filter:
        tower::buffer::Buffer<IngressFilterService, (ProvisionalWhitelist, SignedIngressContent)>,
    payload_builder: Arc<RwLock<Option<PayloadBuilderImpl>>>,
    message_routing: SyncMessageRouting,
    pub metrics_registry: MetricsRegistry,
    ingress_history_reader: Box<dyn IngressHistoryReader>,
    pub query_handler:
        tower::buffer::Buffer<QueryExecutionService, (Query, Option<CertificateDelegation>)>,
    runtime: Arc<Runtime>,
    // The atomicity is required for internal mutability and sending across threads.
    checkpoint_interval_length: AtomicU64,
    nonce: AtomicU64,
    time: AtomicU64,
    idkg_subnet_public_keys: BTreeMap<MasterPublicKeyId, MasterPublicKey>,
    idkg_subnet_secret_keys: BTreeMap<MasterPublicKeyId, SignatureSecretKey>,
    pub replica_logger: ReplicaLogger,
    pub nodes: Vec<StateMachineNode>,
    pub batch_summary: Option<BatchSummary>,
    time_source: Arc<FastForwardTimeSource>,
    consensus_pool_cache: Arc<FakeConsensusPoolCache>,
    canister_http_pool: Arc<RwLock<CanisterHttpPoolImpl>>,
    canister_http_payload_builder: Arc<CanisterHttpPayloadBuilderImpl>,
    certified_height_tx: watch::Sender<Height>,
    pub ingress_watcher_handle: IngressWatcherHandle,
    /// A drop guard to gracefully cancel the ingress watcher task.
    _ingress_watcher_drop_guard: tokio_util::sync::DropGuard,
    query_stats_payload_builder: Arc<PocketQueryStatsPayloadBuilderImpl>,
    // This field must be the last one so that the temporary directory is deleted at the very end.
    state_dir: Box<dyn StateMachineStateDir>,
    // DO NOT PUT ANY FIELDS AFTER `state_dir`!!!
}

impl Default for StateMachine {
    fn default() -> Self {
        Self::new()
    }
}

impl fmt::Debug for StateMachine {
    fn fmt(&self, f: &mut fmt::Formatter<'_>) -> fmt::Result {
        f.debug_struct("StateMachine")
            .field("state_dir", &self.state_dir.path().display())
            .field("nonce", &self.nonce.load(Ordering::Relaxed))
            .finish()
    }
}

/// A state directory for a `StateMachine` in which
/// the `StateMachine` maintains its state.
pub trait StateMachineStateDir: Send + Sync {
    fn path(&self) -> PathBuf;
}

/// A state directory based on a `TempDir` which
/// gets deleted once the `StateMachine` is dropped.
impl StateMachineStateDir for TempDir {
    fn path(&self) -> PathBuf {
        self.path().to_path_buf()
    }
}

/// A state directory based on a `PathBuf` which
/// is persisted once the `StateMachine` is dropped.
/// To reuse the state in another `StateMachine`,
/// you need to run `state_machine.checkpointed_tick()`
/// followed by `state_machine.await_state_hash()`
/// before dropping the `StateMachine`.
impl StateMachineStateDir for PathBuf {
    fn path(&self) -> PathBuf {
        self.clone()
    }
}

pub struct StateMachineBuilder {
    state_dir: Box<dyn StateMachineStateDir>,
    nonce: u64,
    time: Time,
    config: Option<StateMachineConfig>,
    // The default value `None` is to use 199/499 for system/app subnets.
    checkpoint_interval_length: Option<u64>,
    subnet_type: SubnetType,
    subnet_size: usize,
    nns_subnet_id: Option<SubnetId>,
    subnet_id: Option<SubnetId>,
    routing_table: RoutingTable,
    enable_canister_snapshots: bool,
    idkg_keys_signing_enabled_status: BTreeMap<MasterPublicKeyId, bool>,
    ecdsa_signature_fee: Option<Cycles>,
    schnorr_signature_fee: Option<Cycles>,
    is_ecdsa_signing_enabled: bool,
    is_schnorr_signing_enabled: bool,
    features: SubnetFeatures,
    runtime: Option<Arc<Runtime>>,
    registry_data_provider: Arc<ProtoRegistryDataProvider>,
    lsmt_override: Option<LsmtConfig>,
    is_root_subnet: bool,
    seed: [u8; 32],
    with_extra_canister_range: Option<std::ops::RangeInclusive<CanisterId>>,
    dts: bool,
    log_level: Option<Level>,
}

impl StateMachineBuilder {
    pub fn new() -> Self {
        Self {
            state_dir: Box::new(TempDir::new().expect("failed to create a temporary directory")),
            nonce: 0,
            time: GENESIS,
            config: None,
            checkpoint_interval_length: None,
            subnet_type: SubnetType::System,
            enable_canister_snapshots: false,
            subnet_size: SMALL_APP_SUBNET_MAX_SIZE,
            nns_subnet_id: None,
            subnet_id: None,
            routing_table: RoutingTable::new(),
            idkg_keys_signing_enabled_status: Default::default(),
            ecdsa_signature_fee: None,
            schnorr_signature_fee: None,
            is_ecdsa_signing_enabled: true,
            is_schnorr_signing_enabled: true,
            features: SubnetFeatures {
                http_requests: true,
                ..SubnetFeatures::default()
            },
            runtime: None,
            registry_data_provider: Arc::new(ProtoRegistryDataProvider::new()),
            lsmt_override: None,
            is_root_subnet: false,
            seed: [42; 32],
            with_extra_canister_range: None,
            dts: true,
            log_level: None,
        }
    }

    pub fn with_lsmt_override(self, lsmt_override: Option<LsmtConfig>) -> Self {
        Self {
            lsmt_override,
            ..self
        }
    }

    pub fn with_state_machine_state_dir(self, state_dir: Box<dyn StateMachineStateDir>) -> Self {
        Self { state_dir, ..self }
    }

    fn with_nonce(self, nonce: u64) -> Self {
        Self { nonce, ..self }
    }

    pub fn with_time(self, time: Time) -> Self {
        Self { time, ..self }
    }

    pub fn with_config(self, config: Option<StateMachineConfig>) -> Self {
        Self { config, ..self }
    }

    pub fn with_checkpoints_enabled(self, checkpoints_enabled: bool) -> Self {
        let checkpoint_interval_length = if checkpoints_enabled { 0 } else { u64::MAX };
        Self {
            checkpoint_interval_length: Some(checkpoint_interval_length),
            ..self
        }
    }

    pub fn with_checkpoint_interval_length(self, checkpoint_interval_length: u64) -> Self {
        Self {
            checkpoint_interval_length: Some(checkpoint_interval_length),
            ..self
        }
    }

    pub fn with_current_time(self) -> Self {
        let time = Time::try_from(SystemTime::now()).expect("Current time conversion failed");
        Self { time, ..self }
    }

    pub fn with_subnet_type(self, subnet_type: SubnetType) -> Self {
        Self {
            subnet_type,
            ..self
        }
    }

    pub fn with_subnet_size(self, subnet_size: usize) -> Self {
        Self {
            subnet_size,
            ..self
        }
    }

    pub fn with_nns_subnet_id(self, nns_subnet_id: SubnetId) -> Self {
        Self {
            nns_subnet_id: Some(nns_subnet_id),
            ..self
        }
    }

    pub fn with_default_canister_range(self) -> Self {
        self // TODO: remove this pattern
    }

    pub fn with_extra_canister_range(self, id_range: std::ops::RangeInclusive<CanisterId>) -> Self {
        Self {
            with_extra_canister_range: Some(id_range),
            ..self
        }
    }

    pub fn with_routing_table(self, routing_table: RoutingTable) -> Self {
        Self {
            routing_table,
            ..self
        }
    }

    pub fn with_subnet_id(self, subnet_id: SubnetId) -> Self {
        Self {
            subnet_id: Some(subnet_id),
            ..self
        }
    }

    pub fn with_canister_snapshots(self, enable_canister_snapshots: bool) -> Self {
        Self {
            enable_canister_snapshots,
            ..self
        }
    }

    pub fn with_master_ecdsa_public_key(self) -> Self {
        self.with_idkg_key(MasterPublicKeyId::Ecdsa(EcdsaKeyId {
            curve: EcdsaCurve::Secp256k1,
            name: "master_ecdsa_public_key".to_string(),
        }))
    }

    pub fn with_idkg_key(mut self, key_id: MasterPublicKeyId) -> Self {
        self.idkg_keys_signing_enabled_status.insert(key_id, true);
        self
    }

    pub fn with_signing_disabled_idkg_key(mut self, key_id: MasterPublicKeyId) -> Self {
        self.idkg_keys_signing_enabled_status.insert(key_id, false);
        self
    }

    pub fn with_ecdsa_signature_fee(self, ecdsa_signing_fee: u128) -> Self {
        Self {
            ecdsa_signature_fee: Some(Cycles::new(ecdsa_signing_fee)),
            ..self
        }
    }

    pub fn with_schnorr_signature_fee(self, schnorr_signature_fee: u128) -> Self {
        Self {
            schnorr_signature_fee: Some(Cycles::new(schnorr_signature_fee)),
            ..self
        }
    }

    pub fn with_features(self, features: SubnetFeatures) -> Self {
        Self { features, ..self }
    }

    pub fn with_runtime(self, runtime: Arc<Runtime>) -> Self {
        Self {
            runtime: Some(runtime),
            ..self
        }
    }

    pub fn with_registry_data_provider(
        self,
        registry_data_provider: Arc<ProtoRegistryDataProvider>,
    ) -> Self {
        Self {
            registry_data_provider,
            ..self
        }
    }

    pub fn with_subnet_seed(self, seed: [u8; 32]) -> Self {
        Self { seed, ..self }
    }

    pub fn with_root_subnet_config(self) -> Self {
        Self {
            is_root_subnet: true,
            ..self
        }
    }

    pub fn with_ecdsa_signing_enabled(self, is_ecdsa_signing_enabled: bool) -> Self {
        Self {
            is_ecdsa_signing_enabled,
            ..self
        }
    }

    pub fn with_schnorr_signing_enabled(self, is_schnorr_signing_enabled: bool) -> Self {
        Self {
            is_schnorr_signing_enabled,
            ..self
        }
    }

    /// Only use from pocket-ic-server binary.
    pub fn no_dts(self) -> Self {
        Self { dts: false, ..self }
    }

    pub fn with_log_level(self, log_level: Option<Level>) -> Self {
        Self { log_level, ..self }
    }

    pub fn build_internal(self) -> StateMachine {
        StateMachine::setup_from_dir(
            self.state_dir,
            self.nonce,
            self.time,
            self.config,
            self.checkpoint_interval_length,
            self.subnet_type,
            self.subnet_size,
            self.subnet_id,
            self.enable_canister_snapshots,
            self.idkg_keys_signing_enabled_status,
            self.ecdsa_signature_fee,
            self.schnorr_signature_fee,
            self.is_ecdsa_signing_enabled,
            self.is_schnorr_signing_enabled,
            self.features,
            self.runtime.unwrap_or_else(|| {
                tokio::runtime::Builder::new_current_thread()
                    .build()
                    .expect("failed to create a tokio runtime")
                    .into()
            }),
            self.registry_data_provider,
            self.lsmt_override,
            self.is_root_subnet,
            self.seed,
            self.dts,
            self.log_level,
        )
    }

    pub fn build(self) -> StateMachine {
        let nns_subnet_id = self.nns_subnet_id;
        let mut routing_table = self.routing_table.clone();
        let registry_data_provider = self.registry_data_provider.clone();
        let extra_canister_range = self.with_extra_canister_range.clone();
        let sm = self.build_internal();
        let subnet_id = sm.get_subnet_id();
        if routing_table.is_empty() {
            routing_table_insert_subnet(&mut routing_table, subnet_id).unwrap();
        }
        if let Some(id_range) = extra_canister_range {
            routing_table
                .assign_ranges(
                    CanisterIdRanges::try_from(vec![CanisterIdRange {
                        start: *id_range.start(),
                        end: *id_range.end(),
                    }])
                    .expect("invalid canister range"),
                    subnet_id,
                )
                .expect("failed to assign a canister range");
        }
        let subnet_list = vec![sm.get_subnet_id()];
        finalize_registry(
            nns_subnet_id.unwrap_or(subnet_id),
            routing_table,
            subnet_list,
            registry_data_provider,
        );
        sm.reload_registry();
        sm
    }

    /// Build a `StateMachine` and register it for multi-subnet testing
    /// in the provided association of subnet IDs and `StateMachine`s.
    pub fn build_with_subnets(
        self,
        subnets: Arc<RwLock<BTreeMap<SubnetId, Arc<StateMachine>>>>,
    ) -> Arc<StateMachine> {
        // Build a `StateMachine` for the subnet with `self.subnet_id`.
        let sm = Arc::new(self.build_internal());
        let subnet_id = sm.get_subnet_id();

        // Register this new `StateMachine` in the *shared* association
        // of subnet IDs and their corresponding `StateMachine`s.
        subnets.write().unwrap().insert(subnet_id, sm.clone());

        // Create a dummny refill task handle to be used in `XNetPayloadBuilderImpl`.
        // It is fine that we do not pop any messages from the (bounded) channel
        // since errors are ignored in `RefillTaskHandle::trigger_refill()`.
        let (refill_trigger, _refill_receiver) = mpsc::channel(1);
        let refill_task_handle = RefillTaskHandle(Mutex::new(refill_trigger));

        // Instantiate a `XNetPayloadBuilderImpl`.
        // We need to use a deterministic PRNG - so we use an arbitrary fixed seed, e.g., 42.
        let rng = Arc::new(Some(Mutex::new(StdRng::seed_from_u64(42))));
        let xnet_slice_pool_impl = Box::new(PocketXNetSlicePoolImpl::new(subnets, subnet_id));
        let metrics = Arc::new(XNetPayloadBuilderMetrics::new(&sm.metrics_registry));
        let xnet_payload_builder = XNetPayloadBuilderImpl::new_from_components(
            sm.state_manager.clone(),
            sm.state_manager.clone(),
            sm.registry_client.clone(),
            rng,
            xnet_slice_pool_impl,
            refill_task_handle,
            metrics,
            sm.replica_logger.clone(),
        );

        // Instantiate a `PayloadBuilderImpl` and put it into `StateMachine`
        // which contains no `PayloadBuilderImpl` after creation.
        *sm.payload_builder.write().unwrap() = Some(PayloadBuilderImpl::new_for_testing(
            subnet_id,
            sm.nodes[0].node_id,
            sm.registry_client.clone(),
            sm.ingress_manager.clone(),
            Arc::new(xnet_payload_builder),
            sm.canister_http_payload_builder.clone(),
            sm.query_stats_payload_builder.clone(),
            sm.metrics_registry.clone(),
            sm.replica_logger.clone(),
        ));

        sm
    }
}

impl Default for StateMachineBuilder {
    fn default() -> Self {
        Self::new()
    }
}

impl StateMachine {
    /// Provides the time increment for a single round of execution.
    pub const EXECUTE_ROUND_TIME_INCREMENT: Duration = Duration::from_nanos(1);

    // TODO: cleanup, replace external calls with `StateMachineBuilder`.
    /// Constructs a new environment that uses a temporary directory for storing
    /// states.
    pub fn new() -> Self {
        StateMachineBuilder::new().build()
    }

    /// Drops the payload builder of this `StateMachine`.
    /// This function should be called when this `StateMachine` is supposed to be dropped
    /// if this `StateMachine` was created using `StateMachineBuilder::build_with_subnets`
    /// because the payload builder contains an `Arc` of this `StateMachine`
    /// which creates a circular dependency preventing this `StateMachine`s from being dropped.
    pub fn drop_payload_builder(&self) {
        self.payload_builder.write().unwrap().take();
    }

    // TODO: cleanup, replace external calls with `StateMachineBuilder`.
    /// Constructs a new environment with the specified configuration.
    pub fn new_with_config(config: StateMachineConfig) -> Self {
        StateMachineBuilder::new().with_config(Some(config)).build()
    }

    /// Assemble a payload for a new round using `PayloadBuilderImpl`
    /// and execute a round with this payload.
    /// Note that only ingress messages submitted via `Self::submit_ingress`
    /// will be considered during payload building.
    pub fn execute_round(&self) {
        // Make sure the latest state is certified and fetch it from `StateManager`.
        self.certify_latest_state();
        let certified_height = self.state_manager.latest_certified_height();

        self.certified_height_tx
            .send(certified_height)
            .expect("Ingress watcher is running");

        let state = self
            .state_manager
            .get_state_at(certified_height)
            .unwrap()
            .take();

        // Build a payload for the round using `PayloadBuilderImpl`.
        let registry_version = self.registry_client.get_latest_version();
        let validation_context = ValidationContext {
            time: self.get_time(),
            registry_version,
            certified_height,
        };
        let subnet_record = self
            .registry_client
            .get_subnet_record(self.subnet_id, registry_version)
            .unwrap()
            .unwrap();
        let subnet_records = SubnetRecords {
            membership_version: subnet_record.clone(),
            context_version: subnet_record,
        };
        let payload_builder = self.payload_builder.read().unwrap();
        let payload_builder = payload_builder.as_ref().unwrap();
        let batch_payload = payload_builder.get_payload(
            certified_height,
            &[], // Because the latest state is certified, we do not need to provide any `past_payloads`.
            &validation_context,
            &subnet_records,
        );

        // Convert payload produced by `PayloadBuilderImpl` into `PayloadBuilder`
        // used by the function `Self::execute_payload` of the `StateMachine`.
        let xnet_payload = batch_payload.xnet.clone();
        let ingress = &batch_payload.ingress;
        let ingress_messages = (0..ingress.message_count())
            .map(|i| ingress.get(i).unwrap().1)
            .collect();
        let (http_responses, _) =
            CanisterHttpPayloadBuilderImpl::into_messages(&batch_payload.canister_http);
        let inducted: Vec<_> = http_responses
            .clone()
            .into_iter()
            .map(|r| r.callback)
            .collect();
        let changeset = self
            .canister_http_pool
            .read()
            .unwrap()
            .get_validated_shares()
            .filter_map(|share| {
                if inducted.contains(&share.content.id) {
                    Some(CanisterHttpChangeAction::RemoveValidated(share.clone()))
                } else {
                    None
                }
            })
            .collect();
        self.canister_http_pool
            .write()
            .unwrap()
            .apply_changes(changeset);
        let query_stats = QueryStatsPayload::deserialize(&batch_payload.query_stats).unwrap();
        if let Some(ref query_stats) = query_stats {
            self.query_stats_payload_builder.purge(query_stats);
        }
        let mut payload = PayloadBuilder::new()
            .with_ingress_messages(ingress_messages)
            .with_xnet_payload(xnet_payload)
            .with_consensus_responses(http_responses)
            .with_query_stats(query_stats);

        // Process threshold signing requests.
        for (id, context) in &state
            .metadata
            .subnet_call_context_manager
<<<<<<< HEAD
            .sign_with_threshold_contexts
        {
            match context.args {
                ThresholdArguments::Ecdsa(_) if self.is_ecdsa_signing_enabled => {
                    let response = self.build_sign_with_ecdsa_reply(context);
                    payload.consensus_responses.push(ConsensusResponse::new(
                        *id,
                        MsgPayload::Data(response.encode()),
                    ));
=======
            .sign_with_ecdsa_contexts();
        for (callback, ecdsa_context) in sign_with_ecdsa_contexts {
            let reply = {
                if let Some(SignatureSecretKey::EcdsaSecp256k1(k)) =
                    self.idkg_subnet_secret_keys.get(&ecdsa_context.key_id())
                {
                    let path = ic_crypto_secp256k1::DerivationPath::from_canister_id_and_path(
                        ecdsa_context.request.sender.get().as_slice(),
                        &ecdsa_context.derivation_path,
                    );
                    let dk = k.derive_subkey(&path).0;
                    let signature = dk
                        .sign_digest_with_ecdsa(&ecdsa_context.ecdsa_args().message_hash)
                        .to_vec();
                    SignWithECDSAReply { signature }
                } else {
                    panic!("No ECDSA key with key id {} found", ecdsa_context.key_id());
>>>>>>> 4cd77937
                }
                ThresholdArguments::Schnorr(_) if self.is_schnorr_signing_enabled => {
                    if let Some(response) = self.build_sign_with_schnorr_reply(context) {
                        payload.consensus_responses.push(ConsensusResponse::new(
                            *id,
                            MsgPayload::Data(response.encode()),
                        ));
                    }
                }
                _ => {}
            }
        }

        // Finally execute the payload.
        self.execute_payload(payload);
    }

    /// Reload registry derived from a *shared* registry data provider
    /// to reflect changes in that shared registry data provider
    /// after this `StateMachine` has been built.
    pub fn reload_registry(&self) {
        self.registry_client.reload();
        // Since the latest registry version could have changed,
        // we update the CUP in `FakeConsensusPoolCache` to refer
        // to the latest registry version.
        let registry_version = self.registry_client.get_latest_version();
        let cup_contents = self
            .registry_client
            .get_cup_contents(self.subnet_id, registry_version)
            .unwrap()
            .value
            .unwrap();
        let cup = make_registry_cup_from_cup_contents(
            self.registry_client.as_ref(),
            self.subnet_id,
            cup_contents,
            registry_version,
            &self.replica_logger,
        )
        .unwrap();
        let cup_proto: pb::CatchUpPackage = cup.into();
        self.consensus_pool_cache.update_cup(cup_proto);
    }

    /// Constructs and initializes a new state machine that uses the specified
    /// directory for storing states.
    #[allow(clippy::too_many_arguments)]
    fn setup_from_dir(
        state_dir: Box<dyn StateMachineStateDir>,
        nonce: u64,
        time: Time,
        config: Option<StateMachineConfig>,
        checkpoint_interval_length: Option<u64>,
        subnet_type: SubnetType,
        subnet_size: usize,
        subnet_id: Option<SubnetId>,
        enable_canister_snapshots: bool,
        idkg_keys_signing_enabled_status: BTreeMap<MasterPublicKeyId, bool>,
        ecdsa_signature_fee: Option<Cycles>,
        schnorr_signature_fee: Option<Cycles>,
        is_ecdsa_signing_enabled: bool,
        is_schnorr_signing_enabled: bool,
        features: SubnetFeatures,
        runtime: Arc<Runtime>,
        registry_data_provider: Arc<ProtoRegistryDataProvider>,
        lsmt_override: Option<LsmtConfig>,
        is_root_subnet: bool,
        seed: [u8; 32],
        dts: bool,
        log_level: Option<Level>,
    ) -> Self {
        let checkpoint_interval_length = checkpoint_interval_length.unwrap_or(match subnet_type {
            SubnetType::Application | SubnetType::VerifiedApplication => 499,
            SubnetType::System => 199,
        });
        let replica_logger = replica_logger(log_level);

        let metrics_registry = MetricsRegistry::new();

        let (mut subnet_config, mut hypervisor_config) = match config {
            Some(config) => (config.subnet_config, config.hypervisor_config),
            None => (SubnetConfig::new(subnet_type), HypervisorConfig::default()),
        };
        if let Some(ecdsa_signature_fee) = ecdsa_signature_fee {
            subnet_config
                .cycles_account_manager_config
                .ecdsa_signature_fee = ecdsa_signature_fee;
        }
        if let Some(schnorr_signature_fee) = schnorr_signature_fee {
            subnet_config
                .cycles_account_manager_config
                .schnorr_signature_fee = schnorr_signature_fee;
        }

        let node_offset: u64 = StdRng::from_seed(seed).gen();
        let nodes: Vec<StateMachineNode> = (0..subnet_size as u64)
            .map(|i| (node_offset + i).into())
            .collect();
        let (ni_dkg_transcript, secret_key) =
            dummy_initial_dkg_transcript_with_master_key(&mut StdRng::from_seed(seed));
        let public_key = (&ni_dkg_transcript).try_into().unwrap();
        let public_key_der = threshold_sig_public_key_to_der(public_key).unwrap();
        let subnet_id =
            subnet_id.unwrap_or(PrincipalId::new_self_authenticating(&public_key_der).into());
        let registry_client = make_nodes_registry(
            subnet_id,
            subnet_type,
            &idkg_keys_signing_enabled_status,
            features,
            registry_data_provider.clone(),
            &nodes,
            is_root_subnet,
            public_key,
            ni_dkg_transcript,
        );

        let mut sm_config = ic_config::state_manager::Config::new(state_dir.path().to_path_buf());
        if let Some(lsmt_override) = lsmt_override {
            sm_config.lsmt_config = lsmt_override;
        }

        if !dts {
            hypervisor_config.canister_sandboxing_flag = FlagStatus::Disabled;
            hypervisor_config.deterministic_time_slicing = FlagStatus::Disabled;
        }

        if enable_canister_snapshots {
            hypervisor_config.canister_snapshots = FlagStatus::Enabled;
        }

        // We are not interested in ingress signature validation.
        let malicious_flags = MaliciousFlags {
            maliciously_disable_ingress_validation: true,
            ..Default::default()
        };

        let cycles_account_manager = Arc::new(CyclesAccountManager::new(
            subnet_config.scheduler_config.max_instructions_per_message,
            subnet_type,
            subnet_id,
            subnet_config.cycles_account_manager_config,
        ));
        let state_manager = Arc::new(StateManagerImpl::new(
            Arc::new(FakeVerifier),
            subnet_id,
            subnet_type,
            replica_logger.clone(),
            &metrics_registry,
            &sm_config,
            None,
            malicious_flags.clone(),
        ));

        // get the CUP from the registry
        let cup: CatchUpPackage =
            make_registry_cup(&registry_client, subnet_id, &replica_logger).unwrap();
        let cup_proto: pb::CatchUpPackage = cup.into();
        // now we can wrap the registry client into an Arc
        let registry_client = Arc::new(registry_client);

        let canister_http_pool = Arc::new(RwLock::new(CanisterHttpPoolImpl::new(
            metrics_registry.clone(),
            replica_logger.clone(),
        )));
        let consensus_pool_cache = Arc::new(FakeConsensusPoolCache::new(cup_proto));
        let crypto = CryptoReturningOk::default();
        let canister_http_payload_builder = Arc::new(CanisterHttpPayloadBuilderImpl::new(
            canister_http_pool.clone(),
            consensus_pool_cache.clone(),
            Arc::new(crypto),
            state_manager.clone(),
            subnet_id,
            registry_client.clone(),
            &metrics_registry,
            replica_logger.clone(),
        ));

        // Setup ingress watcher for synchronous call endpoint.
        let (completed_execution_messages_tx, completed_execution_messages_rx) =
            mpsc::channel(COMPLETED_EXECUTION_MESSAGES_BUFFER_SIZE);
        let (certified_height_tx, certified_height_rx) = watch::channel(Height::from(0));

        let cancellation_token = tokio_util::sync::CancellationToken::new();
        let cancellation_token_clone = cancellation_token.clone();
        let ingress_watcher_drop_guard = cancellation_token.drop_guard();
        let (ingress_watcher_handle, _join_handle) = IngressWatcher::start(
            runtime.handle().clone(),
            replica_logger.clone(),
            HttpHandlerMetrics::new(&metrics_registry),
            certified_height_rx,
            completed_execution_messages_rx,
            cancellation_token_clone,
        );

        // NOTE: constructing execution services requires tokio context.
        //
        // We could have required the client to use [tokio::test] for state
        // machine tests, but this is error prone and leads to poor dev
        // experience.
        //
        // The API state machine provides is blocking anyway.
        let execution_services = runtime.block_on(async {
            ExecutionServices::setup_execution(
                replica_logger.clone(),
                &metrics_registry,
                subnet_id,
                subnet_type,
                subnet_config.scheduler_config.clone(),
                hypervisor_config.clone(),
                Arc::clone(&cycles_account_manager),
                Arc::clone(&state_manager) as Arc<_>,
                Arc::clone(&state_manager.get_fd_factory()),
                completed_execution_messages_tx,
            )
        });

        let message_routing = SyncMessageRouting::new(
            Arc::clone(&state_manager) as _,
            Arc::clone(&state_manager) as _,
            Arc::clone(&execution_services.ingress_history_writer) as _,
            execution_services.scheduler,
            hypervisor_config,
            cycles_account_manager.clone(),
            subnet_id,
            &metrics_registry,
            replica_logger.clone(),
            Arc::clone(&registry_client) as _,
            malicious_flags.clone(),
        );

        let master_ecdsa_public_key = EcdsaKeyId {
            curve: EcdsaCurve::Secp256k1,
            name: "master_ecdsa_public_key".to_string(),
        };

        let mut idkg_subnet_public_keys = BTreeMap::new();
        let mut idkg_subnet_secret_keys = BTreeMap::new();

        for key_id in idkg_keys_signing_enabled_status.keys() {
            let (public_key, private_key) = match key_id {
                MasterPublicKeyId::Ecdsa(id) if *id == master_ecdsa_public_key => {
                    // ckETH tests rely on using the hard-coded ecdsa_secret_key

                    // The following key has been randomly generated using:
                    // https://sourcegraph.com/github.com/dfinity/ic/-/blob/rs/crypto/ecdsa_secp256k1/src/lib.rs
                    // It's the sec1 representation of the key in a hex string.
                    // let private_key: PrivateKey = PrivateKey::generate();
                    // let private_str = hex::encode(private_key.serialize_sec1());
                    // We always set it to the same value to have deterministic results.
                    // Please do not use this private key anywhere.
                    let private_key_bytes = hex::decode(
                        "fb7d1f5b82336bb65b82bf4f27776da4db71c1ef632c6a7c171c0cbfa2ea4920",
                    )
                    .unwrap();

                    let private_key = ic_crypto_secp256k1::PrivateKey::deserialize_sec1(
                        private_key_bytes.as_slice(),
                    )
                    .unwrap();

                    let public_key = MasterPublicKey {
                        algorithm_id: AlgorithmId::ThresholdEcdsaSecp256k1,
                        public_key: private_key.public_key().serialize_sec1(true),
                    };

                    let private_key = SignatureSecretKey::EcdsaSecp256k1(private_key);

                    (public_key, private_key)
                }
                MasterPublicKeyId::Ecdsa(id) => {
                    use ic_crypto_secp256k1::{DerivationIndex, DerivationPath, PrivateKey};

                    let path =
                        DerivationPath::new(vec![DerivationIndex(id.name.as_bytes().to_vec())]);

                    let private_key = PrivateKey::generate_from_seed(&seed).derive_subkey(&path).0;

                    let public_key = MasterPublicKey {
                        algorithm_id: AlgorithmId::ThresholdEcdsaSecp256k1,
                        public_key: private_key.public_key().serialize_sec1(true),
                    };

                    let private_key = SignatureSecretKey::EcdsaSecp256k1(private_key);

                    (public_key, private_key)
                }
                MasterPublicKeyId::Schnorr(id) => match id.algorithm {
                    SchnorrAlgorithm::Bip340Secp256k1 => {
                        use ic_crypto_secp256k1::{DerivationIndex, DerivationPath, PrivateKey};

                        let path =
                            DerivationPath::new(vec![DerivationIndex(id.name.as_bytes().to_vec())]);

                        let private_key =
                            PrivateKey::generate_from_seed(&seed).derive_subkey(&path).0;

                        let public_key = MasterPublicKey {
                            algorithm_id: AlgorithmId::ThresholdSchnorrBip340,
                            public_key: private_key.public_key().serialize_sec1(true),
                        };

                        let private_key = SignatureSecretKey::SchnorrBip340(private_key);

                        (public_key, private_key)
                    }
                    SchnorrAlgorithm::Ed25519 => {
                        use ic_crypto_ed25519::{DerivationIndex, DerivationPath, PrivateKey};

                        let path =
                            DerivationPath::new(vec![DerivationIndex(id.name.as_bytes().to_vec())]);

                        let private_key =
                            PrivateKey::generate_from_seed(&seed).derive_subkey(&path).0;

                        let public_key = MasterPublicKey {
                            algorithm_id: AlgorithmId::ThresholdEd25519,
                            public_key: private_key.public_key().serialize_raw().to_vec(),
                        };

                        let private_key = SignatureSecretKey::Ed25519(private_key);

                        (public_key, private_key)
                    }
                },
            };

            idkg_subnet_secret_keys.insert(key_id.clone(), private_key);

            idkg_subnet_public_keys.insert(key_id.clone(), public_key);
        }

        let time_source = FastForwardTimeSource::new();
        time_source.set_time(time).unwrap();
        let consensus_time = Arc::new(PocketConsensusTime::new(time));
        let ingress_pool = Arc::new(RwLock::new(PocketIngressPool::new()));
        // We are not interested in ingress signature validation
        // and thus use `CryptoReturningOk`.
        let ingress_verifier = Arc::new(CryptoReturningOk::default());
        let ingress_manager = Arc::new(IngressManager::new(
            time_source.clone(),
            consensus_time.clone(),
            Box::new(IngressHistoryReaderImpl::new(state_manager.clone())),
            ingress_pool.clone(),
            registry_client.clone(),
            ingress_verifier.clone(),
            metrics_registry.clone(),
            subnet_id,
            replica_logger.clone(),
            state_manager.clone(),
            cycles_account_manager,
            malicious_flags,
            RandomStateKind::Deterministic,
        ));

        let query_stats_payload_builder = execution_services
            .query_stats_payload_builder
            .into_payload_builder(
                state_manager.clone(),
                nodes[0].node_id,
                replica_logger.clone(),
            );
        let pocket_query_stats_payload_builder = Arc::new(PocketQueryStatsPayloadBuilderImpl::new(
            query_stats_payload_builder,
            nodes.iter().map(|n| n.node_id).collect(),
        ));

        Self {
            subnet_id,
            subnet_type,
            secret_key,
            public_key,
            public_key_der,
            is_ecdsa_signing_enabled,
            is_schnorr_signing_enabled,
            registry_data_provider,
            registry_client: registry_client.clone(),
            state_manager,
            consensus_time,
            ingress_pool,
            ingress_manager: ingress_manager.clone(),
            ingress_filter: runtime
                .block_on(async { TowerBuffer::new(execution_services.ingress_filter, 1) }),
            payload_builder: Arc::new(RwLock::new(None)), // set by `StateMachineBuilder::build_with_subnets`
            ingress_history_reader: execution_services.ingress_history_reader,
            message_routing,
            metrics_registry: metrics_registry.clone(),
            query_handler: runtime.block_on(async {
                TowerBuffer::new(execution_services.query_execution_service, 1)
            }),
            ingress_watcher_handle,
            _ingress_watcher_drop_guard: ingress_watcher_drop_guard,
            certified_height_tx,
            runtime,
            state_dir,
            // Note: state machine tests are commonly used for testing
            // canisters, such tests usually don't rely on any persistence.
            checkpoint_interval_length: checkpoint_interval_length.into(),
            nonce: AtomicU64::new(nonce),
            time: AtomicU64::new(time.as_nanos_since_unix_epoch()),
            idkg_subnet_public_keys,
            idkg_subnet_secret_keys,
            replica_logger: replica_logger.clone(),
            nodes,
            batch_summary: None,
            time_source,
            consensus_pool_cache,
            canister_http_pool,
            canister_http_payload_builder,
            query_stats_payload_builder: pocket_query_stats_payload_builder,
        }
    }

    fn into_components(self) -> (Box<dyn StateMachineStateDir>, u64, Time, u64) {
        (
            self.state_dir,
            self.nonce.into_inner(),
            Time::from_nanos_since_unix_epoch(self.time.into_inner()),
            self.checkpoint_interval_length.load(Ordering::Relaxed),
        )
    }

    /// Emulates a node restart, including checkpoint recovery.
    pub fn restart_node(self) -> Self {
        // We must drop self before setup_form_dir so that we don't have two StateManagers pointing
        // to the same root.
        let (state_dir, nonce, time, checkpoint_interval_length) = self.into_components();

        StateMachineBuilder::new()
            .with_state_machine_state_dir(state_dir)
            .with_nonce(nonce)
            .with_time(time)
            .with_checkpoint_interval_length(checkpoint_interval_length)
            .build()
    }

    /// Same as [restart_node], but allows overwriting the LSMT flag.
    pub fn restart_node_with_lsmt_override(self, lsmt_override: Option<LsmtConfig>) -> Self {
        // We must drop self before setup_form_dir so that we don't have two StateManagers pointing
        // to the same root.
        let (state_dir, nonce, time, checkpoint_interval_length) = self.into_components();

        StateMachineBuilder::new()
            .with_state_machine_state_dir(state_dir)
            .with_nonce(nonce)
            .with_time(time)
            .with_checkpoint_interval_length(checkpoint_interval_length)
            .with_lsmt_override(lsmt_override)
            .build()
    }

    /// Same as [restart_node], but the subnet will have the specified `config`
    /// after the restart.
    pub fn restart_node_with_config(self, config: StateMachineConfig) -> Self {
        // We must drop self before setup_form_dir so that we don't have two StateManagers pointing
        // to the same root.
        let (state_dir, nonce, time, checkpoint_interval_length) = self.into_components();

        StateMachineBuilder::new()
            .with_state_machine_state_dir(state_dir)
            .with_nonce(nonce)
            .with_time(time)
            .with_config(Some(config))
            .with_checkpoint_interval_length(checkpoint_interval_length)
            .build()
    }

    pub fn get_delegation_for_subnet(
        &self,
        subnet_id: SubnetId,
    ) -> Result<CertificateDelegation, String> {
        self.certify_latest_state();
        let certified_state_reader = match self.state_manager.get_certified_state_snapshot() {
            Some(reader) => reader,
            None => {
                return Err("No certified state available.".to_string());
            }
        };
        let paths = vec![
            LabeledTreePath::new(vec![
                b"subnet".into(),
                subnet_id.get().into(),
                b"public_key".into(),
            ]),
            LabeledTreePath::new(vec![
                b"subnet".into(),
                subnet_id.get().into(),
                b"canister_ranges".into(),
            ]),
            LabeledTreePath::from(Label::from("time")),
        ];
        let labeled_tree = sparse_labeled_tree_from_paths(&paths).unwrap();
        let (tree, certification) = match certified_state_reader.read_certified_state(&labeled_tree)
        {
            Some(r) => r,
            None => {
                return Err("Certified state could not be read.".to_string());
            }
        };
        let signature = certification.signed.signature.signature.get().0;
        Ok(CertificateDelegation {
            subnet_id: Blob(subnet_id.get().to_vec()),
            certificate: Blob(into_cbor(&Certificate {
                tree,
                signature: Blob(signature),
                delegation: None,
            })),
        })
    }

    /// If the argument is true, the state machine will create an on-disk
    /// checkpoint for each new state it creates.
    ///
    /// You have to call this function with `true` before you make any changes
    /// to the state machine if you want to use [restart_node] and
    /// [await_state_hash] functions.
    pub fn set_checkpoints_enabled(&self, enabled: bool) {
        let checkpoint_interval_length = if enabled { 0 } else { u64::MAX };
        self.set_checkpoint_interval_length(checkpoint_interval_length);
    }

    /// Set current interval length. The typical interval length
    /// for application subnets is 499.
    pub fn set_checkpoint_interval_length(&self, checkpoint_interval_length: u64) {
        self.checkpoint_interval_length
            .store(checkpoint_interval_length, Ordering::Relaxed);
    }

    /// Returns the latest state.
    pub fn get_latest_state(&self) -> Arc<ReplicatedState> {
        self.state_manager.get_latest_state().take()
    }

    /// Generates a certified stream slice to a remote subnet.
    fn generate_certified_stream_slice(
        &self,
        remote_subnet_id: SubnetId,
        witness_begin: Option<StreamIndex>,
        msg_begin: Option<StreamIndex>,
        msg_limit: Option<usize>,
        byte_limit: Option<usize>,
    ) -> Result<CertifiedStreamSlice, EncodeStreamError> {
        self.certify_latest_state();
        self.state_manager.encode_certified_stream_slice(
            remote_subnet_id,
            witness_begin,
            msg_begin,
            msg_limit,
            byte_limit,
        )
    }

    /// Generates a Xnet payload to a remote subnet.
    pub fn generate_xnet_payload(
        &self,
        remote_subnet_id: SubnetId,
        witness_begin: Option<StreamIndex>,
        msg_begin: Option<StreamIndex>,
        msg_limit: Option<usize>,
        byte_limit: Option<usize>,
    ) -> Result<XNetPayload, EncodeStreamError> {
        self.generate_certified_stream_slice(
            remote_subnet_id,
            witness_begin,
            msg_begin,
            msg_limit,
            byte_limit,
        )
        .map(|certified_stream| XNetPayload {
            stream_slices: btreemap! { self.get_subnet_id() => certified_stream },
        })
    }

    /// Submit an ingress message into the ingress pool used by `PayloadBuilderImpl`
    /// in `Self::execute_round`.
    pub fn submit_ingress_as(
        &self,
        sender: PrincipalId,
        canister_id: CanisterId,
        method: impl ToString,
        payload: Vec<u8>,
    ) -> Result<MessageId, SubmitIngressError> {
        // Build `SignedIngress` with maximum ingress expiry and unique nonce,
        // omitting delegations and signatures.
        let ingress_expiry = (self.get_time() + MAX_INGRESS_TTL).as_nanos_since_unix_epoch();
        let nonce = self.nonce.fetch_add(1, Ordering::Relaxed) + 1;
        let nonce = Some(nonce.to_le_bytes().into());
        let msg = SignedIngress::try_from(HttpRequestEnvelope::<HttpCallContent> {
            content: HttpCallContent::Call {
                update: HttpCanisterUpdate {
                    canister_id: Blob(canister_id.get().into_vec()),
                    method_name: method.to_string(),
                    arg: Blob(payload.clone()),
                    sender: sender.into(),
                    ingress_expiry,
                    nonce: nonce.clone(),
                },
            },
            sender_pubkey: None,
            sender_sig: None,
            sender_delegation: None,
        })
        .unwrap();
        self.submit_signed_ingress(msg)
    }

    /// Submit an ingress message into the ingress pool used by `PayloadBuilderImpl`
    /// in `Self::execute_round`.
    pub fn submit_signed_ingress(
        &self,
        msg: SignedIngress,
    ) -> Result<MessageId, SubmitIngressError> {
        // Make sure the latest state is certified and fetch it from `StateManager`.
        self.certify_latest_state();

        // Fetch ingress validation settings from the registry.
        let registry_version = self.registry_client.get_latest_version();
        let ingress_registry_settings = self
            .registry_client
            .get_ingress_message_settings(self.subnet_id, registry_version)
            .unwrap()
            .unwrap();
        let provisional_whitelist = self
            .registry_client
            .get_provisional_whitelist(registry_version)
            .unwrap()
            .unwrap();

        // Validate the size of the ingress message.
        if msg.count_bytes() > ingress_registry_settings.max_ingress_bytes_per_message {
            return Err(SubmitIngressError::HttpError(format!(
                "Request {} is too large. Message byte size {} is larger than the max allowed {}.",
                msg.id(),
                msg.count_bytes(),
                ingress_registry_settings.max_ingress_bytes_per_message
            )));
        }

        // Run `IngressFilter` on the ingress message.
        let ingress_filter = self.ingress_filter.clone();
        self.runtime
            .block_on(ingress_filter.oneshot((provisional_whitelist, msg.clone().into())))
            .unwrap()
            .map_err(SubmitIngressError::UserError)?;

        // All checks were successful at this point so we can push the ingress message to the ingress pool.
        let message_id = msg.id();
        self.ingress_pool
            .write()
            .unwrap()
            .push(msg, self.get_time());
        Ok(message_id)
    }

    /// Push an ingress message into the ingress pool used by `PayloadBuilderImpl`
    /// in `Self::execute_round`. This method does not perform any validation
    /// and thus it should only be called on already validated `SignedIngress`.
    pub fn push_signed_ingress(&self, msg: SignedIngress) {
        self.ingress_pool
            .write()
            .unwrap()
            .push(msg, self.get_time());
    }

    pub fn mock_canister_http_response(
        &self,
        request_id: u64,
        timeout: Time,
        canister_id: CanisterId,
        content: CanisterHttpResponseContent,
    ) {
        for node in &self.nodes {
            let registry_version = self.registry_client.get_latest_version();
            let response = CanisterHttpResponse {
                id: CanisterHttpRequestId::from(request_id),
                timeout,
                canister_id,
                content: content.clone(),
            };
            let response_metadata = CanisterHttpResponseMetadata {
                id: CallbackId::from(request_id),
                timeout,
                registry_version,
                content_hash: ic_types::crypto::crypto_hash(&response),
            };
            let signature = CryptoReturningOk::default()
                .sign(&response_metadata, node.node_id, registry_version)
                .unwrap();
            let share = Signed {
                content: response_metadata,
                signature,
            };
            self.canister_http_pool.write().unwrap().apply_changes(vec![
                CanisterHttpChangeAction::AddToValidated(share.clone(), response.clone()),
            ]);
        }
    }

    /// Handles all the HTTP requests with provided closure,
    /// adds responses to the consensus responses queue and executes that payload.
    pub fn handle_http_call(
        &self,
        name: &str,
        mut f: impl FnMut(&CanisterHttpRequestContext) -> CanisterHttpResponsePayload,
    ) {
        let mut payload = PayloadBuilder::new();
        let contexts = self.canister_http_request_contexts();
        assert!(!contexts.is_empty(), "expected '{}' HTTP request", name);
        for (id, context) in &contexts {
            let response = f(context);
            payload = payload.http_response(*id, &response);
        }
        self.execute_payload(payload);
    }

    fn build_sign_with_ecdsa_reply(
        &self,
        context: &SignWithThresholdContext,
    ) -> SignWithECDSAReply {
        assert!(context.is_ecdsa());

        if let Some(SignatureSecretKey::EcdsaSecp256k1(k)) =
            self.idkg_subnet_secret_keys.get(&context.key_id())
        {
            let path = ic_crypto_secp256k1::DerivationPath::from_canister_id_and_path(
                context.request.sender.get().as_slice(),
                &context.derivation_path,
            );
            let dk = k.derive_subkey(&path).0;
            let signature = dk
                .sign_digest_with_ecdsa(&context.ecdsa_args().message_hash)
                .to_vec();
            SignWithECDSAReply { signature }
        } else {
            panic!("No ECDSA key with key id {} found", context.key_id());
        }
    }

    fn build_sign_with_schnorr_reply(
        &self,
        context: &SignWithThresholdContext,
    ) -> Option<SignWithSchnorrReply> {
        assert!(context.is_schnorr());

        let signature = match self.idkg_subnet_secret_keys.get(&context.key_id()) {
            Some(SignatureSecretKey::SchnorrBip340(k)) => {
                let path = ic_crypto_secp256k1::DerivationPath::from_canister_id_and_path(
                    context.request.sender.get().as_slice(),
                    &context.derivation_path[..],
                );
                let (dk, _cc) = k.derive_subkey(&path);

                let message = {
                    if context.schnorr_args().message.len() == 32 {
                        let mut message = [0u8; 32];
                        message.copy_from_slice(&context.schnorr_args().message);
                        message
                    } else {
                        error!(
                            self.replica_logger,
                            "Currently BIP340 signing of messages != 32 bytes not supported"
                        );
                        return None;
                    }
                };

                dk.sign_message_with_bip340_no_rng(&message).to_vec()
            }
            Some(SignatureSecretKey::Ed25519(k)) => {
                let path = ic_crypto_ed25519::DerivationPath::from_canister_id_and_path(
                    context.request.sender.get().as_slice(),
                    &context.derivation_path[..],
                );
                let (dk, _cc) = k.derive_subkey(&path);

                dk.sign_message(&context.schnorr_args().message).to_vec()
            }
            _ => {
                panic!("No Schnorr key with specified key id found");
            }
        };

        Some(SignWithSchnorrReply { signature })
    }

    /// If set to true, the state machine will handle sign_with_ecdsa calls during `tick()`.
    pub fn set_ecdsa_signing_enabled(&mut self, value: bool) {
        self.is_ecdsa_signing_enabled = value;
    }

    /// If set to true, the state machine will handle sign_with_schnorr calls during `tick()`.
    pub fn set_schnorr_signing_enabled(&mut self, value: bool) {
        self.is_schnorr_signing_enabled = value;
    }

    /// Triggers a single round of execution without any new inputs.  The state
    /// machine will invoke heartbeats and make progress on pending async calls.
    pub fn tick(&self) {
        let mut payload = PayloadBuilder::default();
        let state = self.state_manager.get_latest_state().take();

        // Process threshold signing requests.
        for (id, context) in &state
            .metadata
            .subnet_call_context_manager
            .sign_with_threshold_contexts
        {
            match context.args {
                ThresholdArguments::Ecdsa(_) if self.is_ecdsa_signing_enabled => {
                    let response = self.build_sign_with_ecdsa_reply(context);
                    payload.consensus_responses.push(ConsensusResponse::new(
                        *id,
                        MsgPayload::Data(response.encode()),
                    ));
                }
                ThresholdArguments::Schnorr(_) if self.is_schnorr_signing_enabled => {
                    if let Some(response) = self.build_sign_with_schnorr_reply(context) {
                        payload.consensus_responses.push(ConsensusResponse::new(
                            *id,
                            MsgPayload::Data(response.encode()),
                        ));
                    }
                }
                _ => {}
            }
        }

        self.execute_payload(payload);
    }

    /// Makes the state machine tick until there are no more messages in the system.
    /// This method is useful if you need to wait for asynchronous canister communication to
    /// complete.
    ///
    /// # Panics
    ///
    /// This function panics if the state machine did not process all messages within the
    /// `max_ticks` iterations.
    pub fn run_until_completion(&self, max_ticks: usize) {
        let mut reached_completion = false;
        for _tick in 0..max_ticks {
            let state = self.state_manager.get_latest_state().take();
            reached_completion = !state
                .canisters_iter()
                .any(|canister| canister.has_input() || canister.has_output())
                && !state.subnet_queues().has_input()
                && !state.subnet_queues().has_output();
            if reached_completion {
                break;
            }
            self.tick();
        }
        if !reached_completion {
            panic!(
                "The state machine did not reach completion after {} ticks",
                max_ticks
            );
        }
    }

    /// Checks critical error counters and panics if a critical error occurred.
    pub fn check_critical_errors(&self) {
        let error_counter_vec = fetch_counter_vec(&self.metrics_registry, "critical_errors");
        if let Some((metric, _)) = error_counter_vec.into_iter().find(|(_, v)| *v != 0.0) {
            let err: String = metric.get("error").unwrap().to_string();
            panic!("Critical error {} occurred.", err);
        }
    }

    /// Advances time by 1ns (to make sure time is strictly monotone)
    /// and triggers a single round of execution with block payload as an input.
    pub fn execute_payload(&self, payload: PayloadBuilder) -> Height {
        self.advance_time(Self::EXECUTE_ROUND_TIME_INCREMENT);

        let batch_number = self.message_routing.expected_batch_height();

        let mut seed = [0u8; 32];
        // use the batch number to seed randomness
        seed[..8].copy_from_slice(batch_number.get().to_le_bytes().as_slice());

        // Use the `batch_summary` explicitly set, or create a new one based
        // on the `checkpoint_interval_length`.
        let checkpoint_interval_length = self.checkpoint_interval_length.load(Ordering::Relaxed);
        let checkpoint_interval_length_plus_one = checkpoint_interval_length.saturating_add(1);
        let full_intervals: u64 = batch_number.get() / checkpoint_interval_length_plus_one;
        let next_checkpoint_height = (full_intervals + 1) * checkpoint_interval_length_plus_one;
        let batch_summary = self.batch_summary.clone().or(Some(BatchSummary {
            next_checkpoint_height: next_checkpoint_height.into(),
            current_interval_length: checkpoint_interval_length.into(),
        }));
        let requires_full_state_hash =
            batch_number.get() % checkpoint_interval_length_plus_one == 0;

        let batch = Batch {
            batch_number,
            batch_summary,
            requires_full_state_hash,
            messages: BatchMessages {
                signed_ingress_msgs: payload.ingress_messages,
                certified_stream_slices: payload.xnet_payload.stream_slices,
                bitcoin_adapter_responses: vec![],
                query_stats: payload.query_stats,
            },
            randomness: Randomness::from(seed),
            idkg_subnet_public_keys: self.idkg_subnet_public_keys.clone(),
            idkg_pre_signature_ids: BTreeMap::new(),
            registry_version: self.registry_client.get_latest_version(),
            time: Time::from_nanos_since_unix_epoch(self.time.load(Ordering::Relaxed)),
            consensus_responses: payload.consensus_responses,
            blockmaker_metrics: BlockmakerMetrics::new_for_test(),
        };

        self.message_routing
            .process_batch(batch)
            .expect("Could not process batch");

        self.state_manager.remove_states_below(batch_number);
        assert_eq!(
            self.state_manager
                .latest_state_certification_hash()
                .unwrap()
                .0,
            batch_number
        );

        self.check_critical_errors();

        batch_number
    }

    pub fn execute_block_with_xnet_payload(&self, xnet_payload: XNetPayload) {
        self.execute_payload(PayloadBuilder::new().xnet_payload(xnet_payload));
    }

    /// Returns an immutable reference to the metrics registry.
    pub fn metrics_registry(&self) -> &MetricsRegistry {
        &self.metrics_registry
    }

    /// Returns the total number of Wasm instructions this state machine consumed in replicated
    /// message execution (ingress messages, inter-canister messages, and heartbeats).
    pub fn instructions_consumed(&self) -> f64 {
        fetch_histogram_stats(
            &self.metrics_registry,
            "scheduler_instructions_consumed_per_round",
        )
        .map(|stats| stats.sum)
        .unwrap_or(0.0)
    }

    /// Returns the total number of Wasm instructions executed when executing subnet
    /// messages (IC00 messages addressed to the subnet).
    pub fn subnet_message_instructions(&self) -> f64 {
        fetch_histogram_stats(
            &self.metrics_registry,
            "execution_round_subnet_queue_instructions",
        )
        .map(|stats| stats.sum)
        .unwrap_or(0.0)
    }

    /// Returns the number of canisters that were uninstalled due to being low
    /// on cycles.
    pub fn num_canisters_uninstalled_out_of_cycles(&self) -> u64 {
        fetch_int_counter(
            &self.metrics_registry,
            "scheduler_num_canisters_uninstalled_out_of_cycles",
        )
        .unwrap_or(0)
    }

    /// Total number of running canisters.
    pub fn num_running_canisters(&self) -> u64 {
        *fetch_int_gauge_vec(
            &self.metrics_registry,
            "replicated_state_registered_canisters",
        )
        .get(&Labels::from([("status".into(), "running".into())]))
        .unwrap_or(&0)
    }

    /// Total memory footprint of all canisters on this subnet.
    pub fn canister_memory_usage_bytes(&self) -> u64 {
        fetch_int_gauge(&self.metrics_registry, "canister_memory_usage_bytes").unwrap_or(0)
    }

    /// Get the time stored in the latest state. This is useful when starting
    /// the `StateMachine` on an already existing state since time
    /// must be monotone and thus the time of the `StateMachine`
    /// which is used when executing rounds must be set to be
    /// no smaller than the time stored in the latest state.
    pub fn get_state_time(&self) -> Time {
        let replicated_state = self.state_manager.get_latest_state().take();
        replicated_state.metadata.batch_time
    }

    /// Sets the time that the state machine will use for executing next
    /// messages.
    pub fn set_time(&self, time: SystemTime) {
        let t = time
            .duration_since(SystemTime::UNIX_EPOCH)
            .unwrap()
            .as_nanos() as u64;
        let time = Time::from_nanos_since_unix_epoch(t);
        self.consensus_time.set(time);
        self.time.store(t, Ordering::Relaxed);
        self.time_source
            .set_time(time)
            .unwrap_or_else(|_| error!(self.replica_logger, "Time went backwards."));
    }

    /// Returns the current state machine time.
    pub fn time(&self) -> SystemTime {
        SystemTime::UNIX_EPOCH + Duration::from_nanos(self.time.load(Ordering::Relaxed))
    }

    /// Returns the state machine time at the beginning of next round.
    pub fn time_of_next_round(&self) -> SystemTime {
        self.time() + Self::EXECUTE_ROUND_TIME_INCREMENT
    }

    /// Returns the current state machine time.
    pub fn get_time(&self) -> Time {
        Time::from_nanos_since_unix_epoch(
            self.time()
                .duration_since(SystemTime::UNIX_EPOCH)
                .unwrap()
                .as_nanos() as u64,
        )
    }

    /// Returns the state machine time at the beginning of next round.
    pub fn get_time_of_next_round(&self) -> Time {
        Time::from_nanos_since_unix_epoch(
            self.time_of_next_round()
                .duration_since(SystemTime::UNIX_EPOCH)
                .unwrap()
                .as_nanos() as u64,
        )
    }

    /// Advances the state machine time by the given amount.
    pub fn advance_time(&self, amount: Duration) {
        self.set_time(self.time() + amount);
    }

    /// Returns the root key of the state machine.
    pub fn root_key(&self) -> ThresholdSigPublicKey {
        self.public_key
    }

    /// Returns the root key of the state machine.
    pub fn root_key_der(&self) -> Vec<u8> {
        self.public_key_der.clone()
    }

    /// Blocks until the hash of the latest state is computed.
    ///
    /// # Panics
    ///
    /// This function panics if the state hash computation takes more than a few
    /// seconds to complete.
    pub fn await_state_hash(&self) -> CryptoHashOfState {
        let h = self.state_manager.latest_state_height();
        let started_at = Instant::now();
        let mut tries = 0;
        while tries < 100 {
            match self.state_manager.get_state_hash_at(h) {
                Ok(hash) => return hash,
                Err(StateHashError::Transient(_)) => {
                    tries += 1;
                    std::thread::sleep(Duration::from_millis(100));
                    continue;
                }
                Err(e @ StateHashError::Permanent(_)) => {
                    panic!("Failed to compute state hash: {}", e)
                }
            }
        }
        panic!(
            "State hash computation took too long ({:?})",
            started_at.elapsed()
        )
    }

    /// Blocks until the result of the ingress message with the specified ID is
    /// available.
    ///
    /// # Panics
    ///
    /// This function panics if the result doesn't become available after the
    /// specified number of state machine ticks.
    pub fn await_ingress(
        &self,
        msg_id: MessageId,
        max_ticks: usize,
    ) -> Result<WasmResult, UserError> {
        let started_at = Instant::now();

        for _tick in 0..max_ticks {
            match self.ingress_status(&msg_id) {
                IngressStatus::Known {
                    state: IngressState::Completed(result),
                    ..
                } => return Ok(result),
                IngressStatus::Known {
                    state: IngressState::Failed(error),
                    ..
                } => return Err(error),
                _ => {
                    self.tick();
                }
            }
        }
        panic!(
            "Did not get answer to ingress {} after {} state machine ticks ({:?} elapsed)",
            msg_id,
            max_ticks,
            started_at.elapsed()
        )
    }

    /// Imports a directory containing a canister snapshot into the state machine.
    ///
    /// After you import the canister, you can execute methods on it and upgrade it.
    /// The original directory is not modified.
    ///
    /// The function is currently not used in code, but it is useful for local
    /// testing and debugging. Do not remove it.
    ///
    /// # Panics
    ///
    /// This function panics if loading the canister snapshot fails.
    pub fn import_canister_state<P: AsRef<Path>>(
        &self,
        canister_directory: P,
        canister_id: CanisterId,
    ) {
        let canister_directory = canister_directory.as_ref();
        assert!(
            canister_directory.is_dir(),
            "canister state at {} must be a directory",
            canister_directory.display()
        );

        let tip: CheckpointLayout<ReadOnly> = CheckpointLayout::new_untracked(
            self.state_manager.state_layout().raw_path().join("tip"),
            ic_types::Height::new(0),
        )
        .expect("failed to obtain tip");
        let tip_canister_layout = tip
            .canister(&canister_id)
            .expect("failed to obtain canister layout");
        std::fs::create_dir_all(tip_canister_layout.raw_path())
            .expect("Failed to create checkpoint dir");

        fn copy_as_writeable(src: &Path, dst: &Path) {
            assert!(
                src.is_file(),
                "Canister layout contains only files, but {} is not a file.",
                src.display()
            );
            std::fs::copy(src, dst).expect("failed to copy file");
            let file = std::fs::File::open(dst).expect("failed to open file");
            let mut permissions = file
                .metadata()
                .expect("failed to get file permission")
                .permissions();
            #[allow(clippy::permissions_set_readonly_false)]
            permissions.set_readonly(false);
            file.set_permissions(permissions)
                .expect("failed to set file persmission");
        }

        for entry in std::fs::read_dir(canister_directory).expect("failed to read_dir") {
            let entry = entry.expect("failed to get directory entry");
            copy_as_writeable(
                &entry.path(),
                &tip_canister_layout.raw_path().join(entry.file_name()),
            );
        }

        // A `CheckpointLoadingMetrics` that panics on broken soft invariants.
        struct StrictCheckpointLoadingMetrics;
        impl CheckpointLoadingMetrics for StrictCheckpointLoadingMetrics {
            fn observe_broken_soft_invariant(&self, msg: String) {
                panic!("{}", msg);
            }
        }

        let canister_state = ic_state_manager::checkpoint::load_canister_state(
            &tip_canister_layout,
            &canister_id,
            ic_types::Height::new(0),
            self.state_manager.get_fd_factory(),
            &StrictCheckpointLoadingMetrics,
        )
        .unwrap_or_else(|e| {
            panic!(
                "failed to load canister state from {}: {}",
                canister_directory.display(),
                e
            )
        })
        .0;

        let (h, mut state) = self.state_manager.take_tip();
        state.put_canister_state(canister_state);
        self.state_manager.commit_and_certify(
            state,
            h.increment(),
            CertificationScope::Metadata,
            None,
        );
    }

    // Enable checkpoints and make a tick to write a checkpoint.
    pub fn checkpointed_tick(&self) {
        let checkpoint_interval_length = self.checkpoint_interval_length.load(Ordering::Relaxed);
        self.set_checkpoints_enabled(true);
        self.tick();
        self.set_checkpoint_interval_length(checkpoint_interval_length);
    }

    /// Replaces the canister state in this state machine with the canister
    /// state in given source replicated state.
    ///
    /// This is useful for emulating the state change due to a state sync.
    pub fn replace_canister_state(
        &self,
        source_state: Arc<ReplicatedState>,
        canister_id: CanisterId,
    ) {
        self.checkpointed_tick();
        let (h, mut state) = self.state_manager.take_tip();
        state.put_canister_state(source_state.canister_state(&canister_id).unwrap().clone());
        self.state_manager
            .commit_and_certify(state, h.increment(), CertificationScope::Full, None);
        self.state_manager.remove_states_below(h.increment());
    }

    /// Removes states below the latest height.
    ///
    /// This is useful for testing behaviour after old states are dropped.
    pub fn remove_old_states(&self) {
        let h = self.state_manager.latest_state_height();
        self.state_manager.remove_states_below(h);
    }

    /// Removes a canister state from this state machine and migrates it to another state machine.
    /// This is done by writing a checkpoint and then removing the canister state from `self`;
    /// then importing the canister state into `other_env` from the checkpoint.
    pub fn move_canister_state_to(
        &self,
        other_env: &StateMachine,
        canister_id: CanisterId,
    ) -> Result<(), String> {
        self.checkpointed_tick();

        let (height, mut state) = self.state_manager.take_tip();
        if state.take_canister_state(&canister_id).is_some() {
            self.state_manager.commit_and_certify(
                state,
                height.increment(),
                CertificationScope::Full,
                None,
            );
            self.state_manager.flush_tip_channel();

            other_env.import_canister_state(
                self.state_manager
                    .state_layout()
                    .checkpoint_verified(height)
                    .unwrap()
                    .canister(&canister_id)
                    .unwrap()
                    .raw_path(),
                canister_id,
            );

            return Ok(());
        }
        Err(format!(
            "No canister state for canister id {}.",
            canister_id
        ))
    }

    pub fn install_wasm_in_mode(
        &self,
        canister_id: CanisterId,
        mode: CanisterInstallMode,
        wasm: Vec<u8>,
        payload: Vec<u8>,
    ) -> Result<(), UserError> {
        let state = self.state_manager.get_latest_state().take();
        let sender = state
            .canister_state(&canister_id)
            .and_then(|s| s.controllers().iter().next().cloned())
            .unwrap_or_else(PrincipalId::new_anonymous);
        self.execute_ingress_as(
            sender,
            ic00::IC_00,
            Method::InstallCode,
            InstallCodeArgs::new(mode, canister_id, wasm, payload, None, None).encode(),
        )
        .map(|_| ())
    }

    /// Compiles specified WAT to Wasm and installs it for the canister using
    /// the specified ID in the provided install mode.
    fn install_wat_in_mode(
        &self,
        canister_id: CanisterId,
        mode: CanisterInstallMode,
        wat: &str,
        payload: Vec<u8>,
    ) {
        self.install_wasm_in_mode(
            canister_id,
            mode,
            wat::parse_str(wat).expect("invalid WAT"),
            payload,
        )
        .expect("failed to install canister");
    }

    /// Creates a new canister and returns the canister principal.
    pub fn create_canister(&self, settings: Option<CanisterSettingsArgs>) -> CanisterId {
        self.create_canister_with_cycles(None, Cycles::new(0), settings)
    }

    /// Creates a new canister with a cycles balance and returns the canister principal.
    pub fn create_canister_with_cycles(
        &self,
        specified_id: Option<PrincipalId>,
        cycles: Cycles,
        settings: Option<CanisterSettingsArgs>,
    ) -> CanisterId {
        let wasm_result = self
            .execute_ingress(
                ic00::IC_00,
                ic00::Method::ProvisionalCreateCanisterWithCycles,
                ic00::ProvisionalCreateCanisterWithCyclesArgs {
                    amount: Some(candid::Nat::from(cycles.get())),
                    settings,
                    specified_id,
                    sender_canister_version: None,
                }
                .encode(),
            )
            .expect("failed to create canister");
        match wasm_result {
            WasmResult::Reply(bytes) => CanisterIdRecord::decode(&bytes[..])
                .expect("failed to decode canister ID record")
                .get_canister_id(),
            WasmResult::Reject(reason) => panic!("create_canister call rejected: {}", reason),
        }
    }

    /// Creates a new canister and installs its code.
    /// Returns the ID of the newly created canister.
    ///
    /// This function is synchronous.
    pub fn install_canister(
        &self,
        module: Vec<u8>,
        payload: Vec<u8>,
        settings: Option<CanisterSettingsArgs>,
    ) -> Result<CanisterId, UserError> {
        let canister_id = self.create_canister(settings);
        self.install_wasm_in_mode(canister_id, CanisterInstallMode::Install, module, payload)?;
        Ok(canister_id)
    }

    /// Installs the provided Wasm in an empty canister.
    ///
    /// This function is synchronous.
    pub fn install_existing_canister(
        &self,
        canister_id: CanisterId,
        module: Vec<u8>,
        payload: Vec<u8>,
    ) -> Result<(), UserError> {
        self.install_wasm_in_mode(canister_id, CanisterInstallMode::Install, module, payload)
    }

    /// Erases the previous state and code of the canister with the specified ID
    /// and replaces the code with the provided Wasm.
    ///
    /// This function is synchronous.
    pub fn reinstall_canister(
        &self,
        canister_id: CanisterId,
        module: Vec<u8>,
        payload: Vec<u8>,
    ) -> Result<(), UserError> {
        self.install_wasm_in_mode(canister_id, CanisterInstallMode::Reinstall, module, payload)
    }

    /// Creates a new canister with cycles and installs its code.
    /// Returns the ID of the newly created canister.
    ///
    /// This function is synchronous.
    pub fn install_canister_with_cycles(
        &self,
        module: Vec<u8>,
        payload: Vec<u8>,
        settings: Option<CanisterSettingsArgs>,
        cycles: Cycles,
    ) -> Result<CanisterId, UserError> {
        let canister_id = self.create_canister_with_cycles(None, cycles, settings);
        self.install_wasm_in_mode(canister_id, CanisterInstallMode::Install, module, payload)?;
        Ok(canister_id)
    }

    /// Creates a new canister and installs its code specified by WAT string.
    /// Returns the ID of the newly created canister.
    ///
    /// This function is synchronous.
    ///
    /// # Panics
    ///
    /// Panicks if canister creation or the code install failed.
    pub fn install_canister_wat(
        &self,
        wat: &str,
        payload: Vec<u8>,
        settings: Option<CanisterSettingsArgs>,
    ) -> CanisterId {
        let canister_id = self.create_canister(settings);
        self.install_wat_in_mode(canister_id, CanisterInstallMode::Install, wat, payload);
        canister_id
    }

    /// Erases the previous state and code of the canister with the specified ID
    /// and replaces the code with the compiled form of the provided WAT.
    pub fn reinstall_canister_wat(&self, canister_id: CanisterId, wat: &str, payload: Vec<u8>) {
        self.install_wat_in_mode(canister_id, CanisterInstallMode::Reinstall, wat, payload);
    }

    /// Performs upgrade of the canister with the specified ID to the
    /// code obtained by compiling the provided WAT.
    pub fn upgrade_canister_wat(&self, canister_id: CanisterId, wat: &str, payload: Vec<u8>) {
        self.install_wat_in_mode(canister_id, CanisterInstallMode::Upgrade, wat, payload);
    }

    /// Performs upgrade of the canister with the specified ID to the specified
    /// Wasm code.
    pub fn upgrade_canister(
        &self,
        canister_id: CanisterId,
        wasm: Vec<u8>,
        payload: Vec<u8>,
    ) -> Result<(), UserError> {
        self.install_wasm_in_mode(canister_id, CanisterInstallMode::Upgrade, wasm, payload)
    }

    /// Updates the settings of the given canister.
    ///
    /// This function is synchronous.
    pub fn update_settings(
        &self,
        canister_id: &CanisterId,
        settings: CanisterSettingsArgs,
    ) -> Result<(), UserError> {
        let state = self.state_manager.get_latest_state().take();
        let sender = state
            .canister_state(canister_id)
            .and_then(|s| s.controllers().iter().next().cloned())
            .unwrap_or_else(PrincipalId::new_anonymous);
        self.execute_ingress_as(
            sender,
            ic00::IC_00,
            Method::UpdateSettings,
            UpdateSettingsArgs {
                canister_id: canister_id.get(),
                settings,
                sender_canister_version: None,
            }
            .encode(),
        )
        .map(|_| ())
    }

    pub fn take_canister_snapshot(
        &self,
        args: TakeCanisterSnapshotArgs,
    ) -> Result<CanisterSnapshotResponse, UserError> {
        let state = self.state_manager.get_latest_state().take();
        let sender = state
            .canister_state(&args.get_canister_id())
            .and_then(|s| s.controllers().iter().next().cloned())
            .unwrap_or_else(PrincipalId::new_anonymous);
        self.execute_ingress_as(
            sender,
            ic00::IC_00,
            Method::TakeCanisterSnapshot,
            args.encode(),
        )
        .map(|res| match res {
            WasmResult::Reply(data) => CanisterSnapshotResponse::decode(&data),
            WasmResult::Reject(reason) => {
                panic!("take_canister_snapshot call rejected: {}", reason)
            }
        })?
    }

    pub fn load_canister_snapshot(
        &self,
        args: LoadCanisterSnapshotArgs,
    ) -> Result<Vec<u8>, UserError> {
        self.execute_ingress_as(
            PrincipalId::new_anonymous(),
            ic00::IC_00,
            Method::LoadCanisterSnapshot,
            args.encode(),
        )
        .map(|res| match res {
            WasmResult::Reply(data) => Ok(data),
            WasmResult::Reject(reason) => {
                panic!("load_canister_snapshot call rejected: {}", reason)
            }
        })?
    }

    /// Returns true if the canister with the specified id exists.
    pub fn canister_exists(&self, canister: CanisterId) -> bool {
        self.state_manager
            .get_latest_state()
            .take()
            .canister_states
            .contains_key(&canister)
    }

    /// Queries the canister with the specified ID using the anonymous principal.
    pub fn query(
        &self,
        receiver: CanisterId,
        method: impl ToString,
        method_payload: Vec<u8>,
    ) -> Result<WasmResult, UserError> {
        self.query_as(
            PrincipalId::new_anonymous(),
            receiver,
            method,
            method_payload,
        )
    }

    /// Queries the canister with the specified ID.
    pub fn query_as(
        &self,
        sender: PrincipalId,
        receiver: CanisterId,
        method: impl ToString,
        method_payload: Vec<u8>,
    ) -> Result<WasmResult, UserError> {
        self.query_as_with_delegation(sender, receiver, method, method_payload, None)
    }

    /// Queries the canister with the specified ID and with an optional subnet delegation from the NNS.
    pub fn query_as_with_delegation(
        &self,
        sender: PrincipalId,
        receiver: CanisterId,
        method: impl ToString,
        method_payload: Vec<u8>,
        delegation: Option<CertificateDelegation>,
    ) -> Result<WasmResult, UserError> {
        self.certify_latest_state();
        let user_query = Query {
            source: QuerySource::User {
                user_id: UserId::from(sender),
                ingress_expiry: 0,
                nonce: None,
            },
            receiver,
            method_name: method.to_string(),
            method_payload,
        };
        if let Ok((result, _)) = self
            .runtime
            .block_on(self.query_handler.clone().oneshot((user_query, delegation)))
            .unwrap()
        {
            result
        } else {
            unreachable!()
        }
    }

    /// Returns the module hash of the specified canister.
    pub fn module_hash(&self, canister_id: CanisterId) -> Option<[u8; 32]> {
        let state = self.state_manager.get_latest_state().take();
        let canister_state = state.canister_state(&canister_id)?;
        Some(
            canister_state
                .execution_state
                .as_ref()?
                .wasm_binary
                .binary
                .module_hash(),
        )
    }

    /// Executes an ingress message on the canister with the specified ID.
    ///
    /// This function is synchronous, it blocks until the result of the ingress
    /// message is known. The function returns this result.
    ///
    /// # Panics
    ///
    /// This function panics if the status was not ready in a reasonable amount
    /// of time (typically, a few seconds).
    pub fn execute_ingress_as(
        &self,
        sender: PrincipalId,
        canister_id: CanisterId,
        method: impl ToString,
        payload: Vec<u8>,
    ) -> Result<WasmResult, UserError> {
        // Largest single message is 1T for system subnet install messages
        // Considered with 2B instruction slices, this gives us 500 ticks
        const MAX_TICKS: usize = 500;
        let msg_id = self.send_ingress_safe(sender, canister_id, method, payload)?;
        self.await_ingress(msg_id, MAX_TICKS)
    }

    pub fn execute_ingress(
        &self,
        canister_id: CanisterId,
        method: impl ToString,
        payload: Vec<u8>,
    ) -> Result<WasmResult, UserError> {
        self.execute_ingress_as(PrincipalId::new_anonymous(), canister_id, method, payload)
    }

    /// Sends an ingress message to the canister with the specified ID.
    ///
    /// This function is asynchronous. It returns the ID of the ingress message
    /// that can be awaited later with [await_ingress].
    pub fn send_ingress_safe(
        &self,
        sender: PrincipalId,
        canister_id: CanisterId,
        method: impl ToString,
        payload: Vec<u8>,
    ) -> Result<MessageId, UserError> {
        // Build `SignedIngress` with maximum ingress expiry and unique nonce,
        // omitting delegations and signatures.
        let ingress_expiry = (self.get_time() + MAX_INGRESS_TTL).as_nanos_since_unix_epoch();
        let nonce = self.nonce.fetch_add(1, Ordering::Relaxed) + 1;
        let nonce_blob = Some(nonce.to_le_bytes().into());
        let msg = SignedIngress::try_from(HttpRequestEnvelope::<HttpCallContent> {
            content: HttpCallContent::Call {
                update: HttpCanisterUpdate {
                    canister_id: Blob(canister_id.get().into_vec()),
                    method_name: method.to_string(),
                    arg: Blob(payload.clone()),
                    sender: sender.into(),
                    ingress_expiry,
                    nonce: nonce_blob,
                },
            },
            sender_pubkey: None,
            sender_sig: None,
            sender_delegation: None,
        })
        .unwrap();

        // Fetch ingress validation settings from the registry.
        let registry_version = self.registry_client.get_latest_version();
        let provisional_whitelist = self
            .registry_client
            .get_provisional_whitelist(registry_version)
            .unwrap()
            .unwrap();

        // Run `IngressFilter` on the ingress message.
        let ingress_filter = self.ingress_filter.clone();
        self.runtime
            .block_on(ingress_filter.oneshot((provisional_whitelist, msg.clone().into())))
            .unwrap()?;

        let builder = PayloadBuilder::new()
            .with_max_expiry_time_from_now(self.time())
            .with_nonce(nonce)
            .ingress(sender, canister_id, method, payload);
        let msg_id = builder.ingress_ids().pop().unwrap();
        self.execute_payload(builder);
        Ok(msg_id)
    }

    /// Sends an ingress message to the canister with the specified ID.
    ///
    /// This function is asynchronous. It returns the ID of the ingress message
    /// that can be awaited later with [await_ingress].
    pub fn send_ingress(
        &self,
        sender: PrincipalId,
        canister_id: CanisterId,
        method: impl ToString,
        payload: Vec<u8>,
    ) -> MessageId {
        self.send_ingress_safe(sender, canister_id, method, payload)
            .unwrap()
    }

    /// Returns the status of the ingress message with the specified ID.
    pub fn ingress_status(&self, msg_id: &MessageId) -> IngressStatus {
        (self.ingress_history_reader.get_latest_status())(msg_id)
    }

    /// Starts the canister with the specified ID.
    pub fn start_canister(&self, canister_id: CanisterId) -> Result<WasmResult, UserError> {
        self.start_canister_as(PrincipalId::new_anonymous(), canister_id)
    }

    /// Starts the canister with the specified ID.
    /// Use this if the `canister_id`` is controlled by `sender``.
    pub fn start_canister_as(
        &self,
        sender: PrincipalId,
        canister_id: CanisterId,
    ) -> Result<WasmResult, UserError> {
        self.execute_ingress_as(
            sender,
            CanisterId::ic_00(),
            "start_canister",
            (CanisterIdRecord::from(canister_id)).encode(),
        )
    }

    /// Stops the canister with the specified ID.
    pub fn stop_canister(&self, canister_id: CanisterId) -> Result<WasmResult, UserError> {
        self.stop_canister_as(PrincipalId::new_anonymous(), canister_id)
    }

    /// Stops the canister with the specified ID.
    /// Use this if the `canister_id`` is controlled by `sender``.
    pub fn stop_canister_as(
        &self,
        sender: PrincipalId,
        canister_id: CanisterId,
    ) -> Result<WasmResult, UserError> {
        self.execute_ingress_as(
            sender,
            CanisterId::ic_00(),
            "stop_canister",
            (CanisterIdRecord::from(canister_id)).encode(),
        )
    }

    /// Stops the canister with the specified ID in a non-blocking way.
    ///
    /// This function is asynchronous. It returns the ID of the ingress message
    /// that can be awaited later with [await_ingress].
    /// This allows to do some clean-up between the time the canister is in the stopping state
    /// and the time it is actually stopped.
    pub fn stop_canister_non_blocking(&self, canister_id: CanisterId) -> MessageId {
        self.send_ingress(
            PrincipalId::new_anonymous(),
            CanisterId::ic_00(),
            "stop_canister",
            (CanisterIdRecord::from(canister_id)).encode(),
        )
    }

    /// Calls the `canister_status` endpoint on the management canister.
    pub fn canister_status(
        &self,
        canister_id: CanisterId,
    ) -> Result<Result<CanisterStatusResultV2, String>, UserError> {
        self.canister_status_as(PrincipalId::new_anonymous(), canister_id)
    }

    /// Calls the `canister_status` endpoint on the management canister of the specified sender.
    /// Use this if the `canister_id`` is controlled by `sender``.
    pub fn canister_status_as(
        &self,
        sender: PrincipalId,
        canister_id: CanisterId,
    ) -> Result<Result<CanisterStatusResultV2, String>, UserError> {
        self.execute_ingress_as(
            sender,
            CanisterId::ic_00(),
            "canister_status",
            (CanisterIdRecord::from(canister_id)).encode(),
        )
        .map(|wasm_result| match wasm_result {
            WasmResult::Reply(reply) => Ok(Decode!(&reply, CanisterStatusResultV2).unwrap()),
            WasmResult::Reject(reject_msg) => Err(reject_msg),
        })
    }

    /// Deletes the canister with the specified ID.
    pub fn delete_canister(&self, canister_id: CanisterId) -> Result<WasmResult, UserError> {
        self.execute_ingress(
            CanisterId::ic_00(),
            "delete_canister",
            (CanisterIdRecord::from(canister_id)).encode(),
        )
    }

    /// Uninstalls the canister with the specified ID.
    pub fn uninstall_code(&self, canister_id: CanisterId) -> Result<WasmResult, UserError> {
        self.execute_ingress(
            CanisterId::ic_00(),
            "uninstall_code",
            (CanisterIdRecord::from(canister_id)).encode(),
        )
    }

    /// Updates the routing table so that a range of canisters is assigned to
    /// the specified destination subnet.
    pub fn reroute_canister_range(
        &self,
        canister_range: std::ops::RangeInclusive<CanisterId>,
        destination: SubnetId,
    ) {
        use ic_registry_client_helpers::routing_table::RoutingTableRegistry;

        let last_version = self.registry_client.get_latest_version();
        let next_version = last_version.increment();

        let mut routing_table = self
            .registry_client
            .get_routing_table(last_version)
            .expect("malformed routing table")
            .expect("missing routing table");

        routing_table
            .assign_ranges(
                CanisterIdRanges::try_from(vec![CanisterIdRange {
                    start: *canister_range.start(),
                    end: *canister_range.end(),
                }])
                .unwrap(),
                destination,
            )
            .expect("ranges are not well formed");

        self.registry_data_provider
            .add(
                &make_routing_table_record_key(),
                next_version,
                Some(PbRoutingTable::from(routing_table)),
            )
            .unwrap();
        self.registry_client.update_to_latest_version();

        assert_eq!(next_version, self.registry_client.get_latest_version());
    }

    /// Returns the subnet type of this state machine.
    pub fn get_subnet_type(&self) -> SubnetType {
        self.subnet_type
    }

    /// Returns the subnet id of this state machine.
    pub fn get_subnet_id(&self) -> SubnetId {
        self.subnet_id
    }

    /// Marks canisters in the specified range as being migrated to another subnet.
    pub fn prepare_canister_migrations(
        &self,
        canister_range: std::ops::RangeInclusive<CanisterId>,
        source: SubnetId,
        destination: SubnetId,
    ) {
        use ic_registry_client_helpers::routing_table::RoutingTableRegistry;

        let last_version = self.registry_client.get_latest_version();
        let next_version = last_version.increment();

        let mut canister_migrations = self
            .registry_client
            .get_canister_migrations(last_version)
            .expect("malformed canister migrations")
            .unwrap_or_default();

        canister_migrations
            .insert_ranges(
                CanisterIdRanges::try_from(vec![CanisterIdRange {
                    start: *canister_range.start(),
                    end: *canister_range.end(),
                }])
                .unwrap(),
                source,
                destination,
            )
            .expect("ranges are not well formed");

        self.registry_data_provider
            .add(
                &make_canister_migrations_record_key(),
                next_version,
                Some(PbCanisterMigrations::from(canister_migrations)),
            )
            .unwrap();
        self.registry_client.update_to_latest_version();

        assert_eq!(next_version, self.registry_client.get_latest_version());
    }

    /// Marks canisters in the specified range as successfully migrated to another subnet.
    pub fn complete_canister_migrations(
        &self,
        canister_range: std::ops::RangeInclusive<CanisterId>,
        migration_trace: Vec<SubnetId>,
    ) {
        use ic_registry_client_helpers::routing_table::RoutingTableRegistry;

        let last_version = self.registry_client.get_latest_version();
        let next_version = last_version.increment();

        let mut canister_migrations = self
            .registry_client
            .get_canister_migrations(last_version)
            .expect("malformed canister migrations")
            .unwrap_or_default();

        canister_migrations
            .remove_ranges(
                CanisterIdRanges::try_from(vec![CanisterIdRange {
                    start: *canister_range.start(),
                    end: *canister_range.end(),
                }])
                .unwrap(),
                migration_trace,
            )
            .expect("ranges are not well formed");

        self.registry_data_provider
            .add(
                &make_canister_migrations_record_key(),
                next_version,
                Some(PbCanisterMigrations::from(canister_migrations)),
            )
            .unwrap();
        self.registry_client.update_to_latest_version();

        assert_eq!(next_version, self.registry_client.get_latest_version());
    }

    /// Return the subnet_ids from the internal RegistryClient
    pub fn get_subnet_ids(&self) -> Vec<SubnetId> {
        self.registry_client
            .get_subnet_ids(self.registry_client.get_latest_version())
            .unwrap()
            .unwrap()
    }

    /// Returns a stable memory snapshot of the specified canister.
    ///
    /// # Panics
    ///
    /// This function panics if:
    ///   * The specified canister does not exist.
    ///   * The specified canister does not have a module installed.
    pub fn stable_memory(&self, canister_id: CanisterId) -> Vec<u8> {
        let replicated_state = self.state_manager.get_latest_state().take();
        let memory = &replicated_state
            .canister_state(&canister_id)
            .unwrap_or_else(|| panic!("Canister {} does not exist", canister_id))
            .execution_state
            .as_ref()
            .unwrap_or_else(|| panic!("Canister {} has no module", canister_id))
            .stable_memory;

        let mut dst = vec![0u8; memory.size.get() * WASM_PAGE_SIZE_IN_BYTES];
        let buffer = Buffer::new(memory.page_map.clone());
        buffer.read(&mut dst, 0);
        dst
    }

    /// Returns the canister log of the specified canister.
    pub fn canister_log(&self, canister_id: CanisterId) -> CanisterLog {
        let replicated_state = self.state_manager.get_latest_state().take();
        let canister_state = replicated_state
            .canister_state(&canister_id)
            .unwrap_or_else(|| panic!("Canister {} does not exist", canister_id));
        canister_state.system_state.canister_log.clone()
    }

    /// Sets the content of the stable memory for the specified canister.
    ///
    /// If the `data` is not aligned to the Wasm page boundary, this function will extend the stable
    /// memory to have the minimum number of Wasm pages that fit all of the `data`.
    ///
    /// # Notes
    ///
    ///   * Avoid changing the stable memory of arbitrary canisters, they might be not prepared for
    ///     that. Consider upgrading the canister to an empty Wasm module, setting the stable
    ///     memory, and upgrading back to the original module instead.
    ///   * `set_stable_memory(ID, stable_memory(ID))` does not change the canister state.
    ///
    /// # Panics
    ///
    /// This function panics if:
    ///   * The specified canister does not exist.
    ///   * The specified canister does not have a module installed.
    pub fn set_stable_memory(&self, canister_id: CanisterId, data: &[u8]) {
        let (height, mut replicated_state) = self.state_manager.take_tip();
        let canister_state = replicated_state
            .canister_state_mut(&canister_id)
            .unwrap_or_else(|| panic!("Canister {} does not exist", canister_id));
        let size = (data.len() + WASM_PAGE_SIZE_IN_BYTES - 1) / WASM_PAGE_SIZE_IN_BYTES;
        let memory = Memory::new(PageMap::from(data), NumWasmPages::new(size));
        canister_state
            .execution_state
            .as_mut()
            .unwrap_or_else(|| panic!("Canister {} has no module", canister_id))
            .stable_memory = memory;
        self.state_manager.commit_and_certify(
            replicated_state,
            height.increment(),
            CertificationScope::Metadata,
            None,
        );
    }

    /// Returns the query stats of the specified canister.
    ///
    /// # Panics
    ///
    /// This function panics if the specified canister does not exist.
    pub fn query_stats(&self, canister_id: &CanisterId) -> TotalQueryStats {
        let state = self.state_manager.get_latest_state().take();
        state
            .canister_state(canister_id)
            .unwrap_or_else(|| panic!("Canister {} not found", canister_id))
            .scheduler_state
            .total_query_stats
            .clone()
    }

    /// Set query stats for the given canister to the specified value.
    pub fn set_query_stats(
        &mut self,
        canister_id: &CanisterId,
        total_query_stats: TotalQueryStats,
    ) {
        let (h, mut state) = self.state_manager.take_tip();
        state
            .canister_state_mut(canister_id)
            .unwrap_or_else(|| panic!("Canister {} not found", canister_id))
            .scheduler_state
            .total_query_stats = total_query_stats;

        self.state_manager.commit_and_certify(
            state,
            h.increment(),
            CertificationScope::Metadata,
            None,
        );
    }

    /// Returns the cycle balance of the specified canister.
    ///
    /// # Panics
    ///
    /// This function panics if the specified canister does not exist.
    pub fn cycle_balance(&self, canister_id: CanisterId) -> u128 {
        let state = self.state_manager.get_latest_state().take();
        state
            .canister_state(&canister_id)
            .unwrap_or_else(|| panic!("Canister {} not found", canister_id))
            .system_state
            .balance()
            .get()
    }

    /// Tops up the specified canister with cycle amount and returns the resulting cycle balance.
    ///
    /// # Panics
    ///
    /// This function panics if the specified canister does not exist.
    pub fn add_cycles(&self, canister_id: CanisterId, amount: u128) -> u128 {
        let (height, mut state) = self.state_manager.take_tip();
        let canister_state = state
            .canister_state_mut(&canister_id)
            .unwrap_or_else(|| panic!("Canister {} not found", canister_id));
        canister_state
            .system_state
            .add_cycles(Cycles::from(amount), CyclesUseCase::NonConsumed);
        let balance = canister_state.system_state.balance().get();
        self.state_manager.commit_and_certify(
            state,
            height.increment(),
            CertificationScope::Metadata,
            None,
        );
        balance
    }

    /// Returns `sign_with_ecdsa` contexts from internal subnet call context manager.
    pub fn sign_with_ecdsa_contexts(&self) -> BTreeMap<CallbackId, SignWithThresholdContext> {
        let state = self.state_manager.get_latest_state().take();
        state
            .metadata
            .subnet_call_context_manager
            .sign_with_ecdsa_contexts()
    }

    /// Returns `sign_with_schnorr` contexts from internal subnet call context manager.
    pub fn sign_with_schnorr_contexts(&self) -> BTreeMap<CallbackId, SignWithThresholdContext> {
        let state = self.state_manager.get_latest_state().take();
        state
            .metadata
            .subnet_call_context_manager
            .sign_with_schnorr_contexts()
    }

    /// Returns canister HTTP request contexts from internal subnet call context manager.
    pub fn canister_http_request_contexts(
        &self,
    ) -> BTreeMap<CallbackId, CanisterHttpRequestContext> {
        let request_ids_already_made: BTreeSet<_> = self
            .canister_http_pool
            .read()
            .unwrap()
            .get_validated_shares()
            .map(|share| share.content.id)
            .collect();
        let state = self.state_manager.get_latest_state().take();
        state
            .metadata
            .subnet_call_context_manager
            .canister_http_request_contexts
            .clone()
            .into_iter()
            .filter(|(id, _)| !request_ids_already_made.contains(id))
            .collect()
    }

    /// Returns the size estimate of canisters heap delta in bytes.
    pub fn heap_delta_estimate_bytes(&self) -> u64 {
        let state = self.state_manager.get_latest_state().take();
        state.metadata.heap_delta_estimate.get()
    }

    pub fn deliver_query_stats(&self, query_stats: QueryStatsPayload) -> Height {
        self.execute_payload(PayloadBuilder::new().with_query_stats(Some(query_stats)))
    }

    /// Make sure the latest state is certified.
    pub fn certify_latest_state(&self) {
        certify_latest_state_helper(self.state_manager.clone(), &self.secret_key, self.subnet_id)
    }
}

/// Make sure the latest state is certified.
pub fn certify_latest_state_helper(
    state_manager: Arc<StateManagerImpl>,
    secret_key: &SecretKeyBytes,
    subnet_id: SubnetId,
) {
    if state_manager.latest_state_height() > state_manager.latest_certified_height() {
        let state_hashes = state_manager.list_state_hashes_to_certify();
        let (height, hash) = state_hashes.last().unwrap();
        state_manager
            .deliver_state_certification(certify_hash(secret_key, subnet_id, height, hash));
    }
}

fn certify_hash(
    secret_key: &SecretKeyBytes,
    subnet_id: SubnetId,
    height: &Height,
    hash: &CryptoHashOfPartialState,
) -> Certification {
    let signature = sign_message(
        CertificationContent::new(hash.clone())
            .as_signed_bytes()
            .as_slice(),
        secret_key,
    );
    let combined_sig =
        CombinedThresholdSigOf::from(CombinedThresholdSig(signature.as_ref().to_vec()));
    Certification {
        height: *height,
        signed: Signed {
            content: CertificationContent { hash: hash.clone() },
            signature: ThresholdSignature {
                signature: combined_sig,
                signer: NiDkgId {
                    dealer_subnet: subnet_id,
                    target_subnet: NiDkgTargetSubnet::Local,
                    start_block_height: *height,
                    dkg_tag: NiDkgTag::LowThreshold,
                },
            },
        },
    }
}

#[derive(Clone)]
pub struct PayloadBuilder {
    expiry_time: Time,
    nonce: Option<u64>,
    ingress_messages: Vec<SignedIngress>,
    xnet_payload: XNetPayload,
    consensus_responses: Vec<ConsensusResponse>,
    query_stats: Option<QueryStatsPayload>,
}

impl Default for PayloadBuilder {
    fn default() -> Self {
        Self {
            expiry_time: GENESIS,
            nonce: Default::default(),
            ingress_messages: Default::default(),
            xnet_payload: Default::default(),
            consensus_responses: Default::default(),
            query_stats: Default::default(),
        }
        .with_max_expiry_time_from_now(GENESIS.into())
    }
}

impl PayloadBuilder {
    pub fn new() -> Self {
        Self::default()
    }

    pub fn with_max_expiry_time_from_now(self, now: SystemTime) -> Self {
        self.with_expiry_time(now + MAX_INGRESS_TTL - PERMITTED_DRIFT)
    }

    pub fn with_expiry_time(self, expiry_time: SystemTime) -> Self {
        Self {
            expiry_time: expiry_time.try_into().unwrap(),
            ..self
        }
    }

    pub fn with_nonce(self, nonce: u64) -> Self {
        Self {
            nonce: Some(nonce),
            ..self
        }
    }

    pub fn with_ingress_messages(self, ingress_messages: Vec<SignedIngress>) -> Self {
        Self {
            ingress_messages,
            ..self
        }
    }
    pub fn with_xnet_payload(self, xnet_payload: XNetPayload) -> Self {
        Self {
            xnet_payload,
            ..self
        }
    }
    pub fn with_consensus_responses(self, consensus_responses: Vec<ConsensusResponse>) -> Self {
        Self {
            consensus_responses,
            ..self
        }
    }

    pub fn with_query_stats(self, query_stats: Option<QueryStatsPayload>) -> Self {
        Self {
            query_stats,
            ..self
        }
    }

    pub fn ingress(
        mut self,
        sender: PrincipalId,
        canister_id: CanisterId,
        method: impl ToString,
        payload: Vec<u8>,
    ) -> Self {
        let msg = SignedIngress::try_from(HttpRequestEnvelope::<HttpCallContent> {
            content: HttpCallContent::Call {
                update: HttpCanisterUpdate {
                    canister_id: Blob(canister_id.get().into_vec()),
                    method_name: method.to_string(),
                    arg: Blob(payload),
                    sender: Blob(sender.into_vec()),
                    ingress_expiry: self.expiry_time.as_nanos_since_unix_epoch(),
                    nonce: self.nonce.map(|n| Blob(n.to_be_bytes().to_vec())),
                },
            },
            sender_pubkey: None,
            sender_sig: None,
            sender_delegation: None,
        })
        .unwrap();

        self.ingress_messages.push(msg);
        self.expiry_time += StateMachine::EXECUTE_ROUND_TIME_INCREMENT;
        self.nonce = self.nonce.map(|n| n + 1);
        self
    }

    pub fn xnet_payload(mut self, xnet_payload: XNetPayload) -> Self {
        self.xnet_payload = xnet_payload;
        self
    }

    pub fn http_response(
        mut self,
        callback: CallbackId,
        payload: &CanisterHttpResponsePayload,
    ) -> Self {
        self.consensus_responses.push(ConsensusResponse::new(
            callback,
            MsgPayload::Data(payload.encode()),
        ));
        self
    }

    pub fn http_response_failure(
        mut self,
        callback: CallbackId,
        code: RejectCode,
        message: impl ToString,
    ) -> Self {
        self.consensus_responses.push(ConsensusResponse::new(
            callback,
            MsgPayload::Reject(RejectContext::new(code, message)),
        ));
        self
    }

    pub fn ingress_ids(&self) -> Vec<MessageId> {
        self.ingress_messages.iter().map(|i| i.id()).collect()
    }
}

// This test should panic on a critical error due to non-monotone timestamps.
#[should_panic]
#[test]
fn critical_error_test() {
    let sm = StateMachineBuilder::new().build();
    sm.set_time(SystemTime::UNIX_EPOCH);
    sm.tick();
    sm.set_time(SystemTime::UNIX_EPOCH);
    sm.tick();
}<|MERGE_RESOLUTION|>--- conflicted
+++ resolved
@@ -1286,7 +1286,6 @@
         for (id, context) in &state
             .metadata
             .subnet_call_context_manager
-<<<<<<< HEAD
             .sign_with_threshold_contexts
         {
             match context.args {
@@ -1296,25 +1295,6 @@
                         *id,
                         MsgPayload::Data(response.encode()),
                     ));
-=======
-            .sign_with_ecdsa_contexts();
-        for (callback, ecdsa_context) in sign_with_ecdsa_contexts {
-            let reply = {
-                if let Some(SignatureSecretKey::EcdsaSecp256k1(k)) =
-                    self.idkg_subnet_secret_keys.get(&ecdsa_context.key_id())
-                {
-                    let path = ic_crypto_secp256k1::DerivationPath::from_canister_id_and_path(
-                        ecdsa_context.request.sender.get().as_slice(),
-                        &ecdsa_context.derivation_path,
-                    );
-                    let dk = k.derive_subkey(&path).0;
-                    let signature = dk
-                        .sign_digest_with_ecdsa(&ecdsa_context.ecdsa_args().message_hash)
-                        .to_vec();
-                    SignWithECDSAReply { signature }
-                } else {
-                    panic!("No ECDSA key with key id {} found", ecdsa_context.key_id());
->>>>>>> 4cd77937
                 }
                 ThresholdArguments::Schnorr(_) if self.is_schnorr_signing_enabled => {
                     if let Some(response) = self.build_sign_with_schnorr_reply(context) {
