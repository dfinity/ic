--- conflicted
+++ resolved
@@ -956,11 +956,7 @@
     chain_keys_enabled_status: BTreeMap<MasterPublicKeyId, bool>,
     ecdsa_signature_fee: Option<Cycles>,
     schnorr_signature_fee: Option<Cycles>,
-<<<<<<< HEAD
-    vetkd_fee: Option<Cycles>,
-=======
     vetkd_derive_key_fee: Option<Cycles>,
->>>>>>> 539d2fb4
     is_ecdsa_signing_enabled: bool,
     is_schnorr_signing_enabled: bool,
     is_vetkd_enabled: bool,
@@ -993,11 +989,7 @@
             chain_keys_enabled_status: Default::default(),
             ecdsa_signature_fee: None,
             schnorr_signature_fee: None,
-<<<<<<< HEAD
-            vetkd_fee: None,
-=======
             vetkd_derive_key_fee: None,
->>>>>>> 539d2fb4
             is_ecdsa_signing_enabled: true,
             is_schnorr_signing_enabled: true,
             is_vetkd_enabled: true,
@@ -1150,15 +1142,9 @@
         }
     }
 
-<<<<<<< HEAD
-    pub fn with_vetkd_fee(self, vetkd_fee: u128) -> Self {
-        Self {
-            vetkd_fee: Some(Cycles::new(vetkd_fee)),
-=======
     pub fn with_vetkd_derive_key_fee(self, fee: u128) -> Self {
         Self {
             vetkd_derive_key_fee: Some(Cycles::new(fee)),
->>>>>>> 539d2fb4
             ..self
         }
     }
@@ -1198,13 +1184,6 @@
     pub fn with_schnorr_signing_enabled(self, is_schnorr_signing_enabled: bool) -> Self {
         Self {
             is_schnorr_signing_enabled,
-            ..self
-        }
-    }
-
-    pub fn with_vetkd_enabled(self, is_vetkd_enabled: bool) -> Self {
-        Self {
-            is_vetkd_enabled,
             ..self
         }
     }
@@ -1249,11 +1228,7 @@
             self.chain_keys_enabled_status,
             self.ecdsa_signature_fee,
             self.schnorr_signature_fee,
-<<<<<<< HEAD
-            self.vetkd_fee,
-=======
             self.vetkd_derive_key_fee,
->>>>>>> 539d2fb4
             self.is_ecdsa_signing_enabled,
             self.is_schnorr_signing_enabled,
             self.is_vetkd_enabled,
@@ -1596,11 +1571,7 @@
         chain_keys_enabled_status: BTreeMap<MasterPublicKeyId, bool>,
         ecdsa_signature_fee: Option<Cycles>,
         schnorr_signature_fee: Option<Cycles>,
-<<<<<<< HEAD
-        vetkd_fee: Option<Cycles>,
-=======
         vetkd_derive_key_fee: Option<Cycles>,
->>>>>>> 539d2fb4
         is_ecdsa_signing_enabled: bool,
         is_schnorr_signing_enabled: bool,
         is_vetkd_enabled: bool,
@@ -2507,11 +2478,7 @@
         self.is_schnorr_signing_enabled = value;
     }
 
-<<<<<<< HEAD
-    /// If set to true, the state machine will handle sign_with_schnorr calls during `tick()`.
-=======
     /// If set to true, the state machine will handle vetkd_derive_key calls during `tick()`.
->>>>>>> 539d2fb4
     pub fn set_vetkd_enabled(&mut self, value: bool) {
         self.is_vetkd_enabled = value;
     }
@@ -2623,11 +2590,7 @@
             randomness: Randomness::from(seed),
             chain_key_subnet_public_keys: self.chain_key_subnet_public_keys.clone(),
             idkg_pre_signature_ids: BTreeMap::new(),
-<<<<<<< HEAD
-            ni_dkg_ids: BTreeMap::new(),
-=======
             ni_dkg_ids: self.ni_dkg_ids.clone(),
->>>>>>> 539d2fb4
             registry_version: self.registry_client.get_latest_version(),
             time: time_of_next_round,
             consensus_responses: payload.consensus_responses,
@@ -3945,12 +3908,6 @@
             .sign_with_schnorr_contexts()
     }
 
-<<<<<<< HEAD
-    /// Returns `vetkd` contexts from internal subnet call context manager.
-    pub fn vetkd_contexts(&self) -> BTreeMap<CallbackId, SignWithThresholdContext> {
-        let state = self.state_manager.get_latest_state().take();
-        state.metadata.subnet_call_context_manager.vetkd_contexts()
-=======
     /// Returns `vetkd_derive_key` contexts from internal subnet call context manager.
     pub fn vetkd_derive_key_contexts(&self) -> BTreeMap<CallbackId, SignWithThresholdContext> {
         let state = self.state_manager.get_latest_state().take();
@@ -3958,7 +3915,6 @@
             .metadata
             .subnet_call_context_manager
             .vetkd_derive_key_contexts()
->>>>>>> 539d2fb4
     }
 
     /// Returns canister HTTP request contexts from internal subnet call context manager.
