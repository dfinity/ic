use candid::Decode;
use core::sync::atomic::Ordering;
use ed25519_dalek::{SigningKey, pkcs8::EncodePrivateKey};
use ic_artifact_pool::canister_http_pool::CanisterHttpPoolImpl;
use ic_btc_adapter_client::setup_bitcoin_adapter_clients;
use ic_btc_consensus::BitcoinPayloadBuilder;
use ic_config::{
    adapters::AdaptersConfig,
    bitcoin_payload_builder_config::Config as BitcoinPayloadBuilderConfig,
    execution_environment::Config as HypervisorConfig,
    flag_status::FlagStatus,
    message_routing::{MAX_STREAM_MESSAGES, TARGET_STREAM_SIZE_BYTES},
    state_manager::LsmtConfig,
    subnet_config::SubnetConfig,
};
use ic_consensus::consensus::payload_builder::PayloadBuilderImpl;
use ic_consensus_cup_utils::make_registry_cup_from_cup_contents;
use ic_consensus_utils::crypto::SignVerify;
use ic_crypto_test_utils_crypto_returning_ok::CryptoReturningOk;
use ic_crypto_test_utils_ni_dkg::{
    SecretKeyBytes, dummy_initial_dkg_transcript_with_master_key, sign_message,
};
use ic_crypto_tree_hash::{
    Label, LabeledTree, MatchPatternPath, MixedHashTree, Path as LabeledTreePath,
    sparse_labeled_tree_from_paths,
};
use ic_crypto_utils_threshold_sig_der::threshold_sig_public_key_to_der;
use ic_cycles_account_manager::{CyclesAccountManager, IngressInductionCost};
use ic_error_types::RejectCode;
pub use ic_error_types::{ErrorCode, UserError};
use ic_execution_environment::{ExecutionServices, IngressHistoryReaderImpl};
use ic_http_endpoints_public::{IngressWatcher, IngressWatcherHandle, metrics::HttpHandlerMetrics};
use ic_https_outcalls_consensus::payload_builder::CanisterHttpPayloadBuilderImpl;
use ic_ingress_manager::{IngressManager, RandomStateKind};
use ic_interfaces::{
    batch_payload::{BatchPayloadBuilder, IntoMessages, PastPayload, ProposalContext},
    canister_http::{CanisterHttpChangeAction, CanisterHttpPool},
    certification::{Verifier, VerifierError},
    consensus::{PayloadBuilder as ConsensusPayloadBuilder, PayloadValidationError},
    consensus_pool::ConsensusTime,
    execution_environment::{
        IngressFilterService, IngressHistoryReader, QueryExecutionInput, QueryExecutionService,
        TransformExecutionService,
    },
    ingress_pool::{
        IngressPool, IngressPoolObject, PoolSection, UnvalidatedIngressArtifact,
        ValidatedIngressArtifact,
    },
    p2p::consensus::MutablePool,
    validation::ValidationResult,
};
use ic_interfaces_certified_stream_store::{
    CertifiedStreamStore, DecodeStreamError, EncodeStreamError,
};
use ic_interfaces_registry::RegistryClient;
use ic_interfaces_state_manager::{
    CertificationScope, CertifiedStateSnapshot, Labeled, StateHashError, StateManager, StateReader,
};
use ic_limits::{MAX_INGRESS_TTL, PERMITTED_DRIFT, SMALL_APP_SUBNET_MAX_SIZE};
use ic_logger::replica_logger::no_op_logger;
use ic_logger::{ReplicaLogger, error};
use ic_management_canister_types_private::{
    self as ic00, CanisterIdRecord, CanisterSnapshotDataKind, CanisterSnapshotDataOffset,
    InstallCodeArgs, MasterPublicKeyId, Method, Payload, ReadCanisterSnapshotDataArgs,
    ReadCanisterSnapshotDataResponse, ReadCanisterSnapshotMetadataArgs,
    ReadCanisterSnapshotMetadataResponse, UploadCanisterSnapshotDataArgs,
    UploadCanisterSnapshotMetadataArgs, UploadCanisterSnapshotMetadataResponse,
};
use ic_management_canister_types_private::{
    CanisterHttpResponsePayload, CanisterInstallMode, CanisterSettingsArgs,
    CanisterSnapshotResponse, CanisterStatusResultV2, ClearChunkStoreArgs, EcdsaCurve, EcdsaKeyId,
    InstallChunkedCodeArgs, LoadCanisterSnapshotArgs, SchnorrAlgorithm, SignWithECDSAReply,
    SignWithSchnorrReply, TakeCanisterSnapshotArgs, UpdateSettingsArgs, UploadChunkArgs,
    UploadChunkReply, VetKdDeriveKeyResult,
};
use ic_messaging::SyncMessageRouting;
use ic_metrics::MetricsRegistry;
use ic_protobuf::{
    registry::{
        crypto::v1::{ChainKeyEnabledSubnetList, PublicKey as PublicKeyProto, X509PublicKeyCert},
        node::v1::{ConnectionEndpoint, NodeRecord},
        node_rewards::v2::NodeRewardsTable,
        provisional_whitelist::v1::ProvisionalWhitelist as PbProvisionalWhitelist,
        replica_version::v1::{BlessedReplicaVersions, ReplicaVersionRecord},
        routing_table::v1::{
            CanisterMigrations as PbCanisterMigrations, RoutingTable as PbRoutingTable,
        },
        subnet::v1::CatchUpPackageContents,
    },
    types::{
        v1 as pb,
        v1::{PrincipalId as PrincipalIdIdProto, SubnetId as SubnetIdProto},
    },
};
use ic_registry_client_fake::FakeRegistryClient;
use ic_registry_client_helpers::{
    provisional_whitelist::ProvisionalWhitelistRegistry,
    subnet::{SubnetListRegistry, SubnetRegistry},
};
use ic_registry_keys::{
    NODE_REWARDS_TABLE_KEY, ROOT_SUBNET_ID_KEY, make_blessed_replica_versions_key,
    make_canister_migrations_record_key, make_canister_ranges_key,
    make_catch_up_package_contents_key, make_chain_key_enabled_subnet_list_key,
    make_crypto_node_key, make_crypto_tls_cert_key, make_node_record_key,
    make_provisional_whitelist_record_key, make_replica_version_key,
};
use ic_registry_proto_data_provider::{INITIAL_REGISTRY_VERSION, ProtoRegistryDataProvider};
use ic_registry_provisional_whitelist::ProvisionalWhitelist;
use ic_registry_routing_table::{
    CanisterIdRange, CanisterIdRanges, RoutingTable, routing_table_insert_subnet,
};
use ic_registry_subnet_features::{
    ChainKeyConfig, DEFAULT_ECDSA_MAX_QUEUE_SIZE, KeyConfig, SubnetFeatures,
};
use ic_registry_subnet_type::SubnetType;
use ic_replicated_state::{
    CheckpointLoadingMetrics, Memory, PageMap, ReplicatedState,
    canister_state::{
        NextExecution, NumWasmPages, WASM_PAGE_SIZE_IN_BYTES,
        system_state::{CanisterHistory, CyclesUseCase},
    },
    metadata_state::subnet_call_context_manager::{SignWithThresholdContext, ThresholdArguments},
    page_map::Buffer,
    replicated_state::ReplicatedStateMessageRouting,
};
use ic_state_layout::{CheckpointLayout, ReadOnly};
use ic_state_manager::StateManagerImpl;
use ic_test_utilities_consensus::{FakeConsensusPoolCache, batch::MockBatchPayloadBuilder};
use ic_test_utilities_metrics::{
    Labels, fetch_counter_vec, fetch_histogram_stats, fetch_int_counter, fetch_int_gauge,
    fetch_int_gauge_vec,
};
use ic_test_utilities_registry::{
    SubnetRecordBuilder, add_single_subnet_record, add_subnet_key_record, add_subnet_list_record,
};
use ic_test_utilities_time::FastForwardTimeSource;
pub use ic_types::ingress::WasmResult;
use ic_types::{
    CanisterId, CanisterLog, CountBytes, CryptoHashOfPartialState, CryptoHashOfState, Cycles,
    Height, NodeId, NumBytes, PrincipalId, Randomness, RegistryVersion, ReplicaVersion, SnapshotId,
    SubnetId, UserId,
    artifact::IngressMessageId,
    batch::{
        Batch, BatchContent, BatchMessages, BatchSummary, BlockmakerMetrics,
        CanisterCyclesCostSchedule, ChainKeyData, ConsensusResponse, QueryStatsPayload,
        SelfValidatingPayload, TotalQueryStats, ValidationContext, XNetPayload,
    },
    canister_http::{
        CanisterHttpRequestContext, CanisterHttpRequestId, CanisterHttpResponse,
        CanisterHttpResponseContent, CanisterHttpResponseMetadata,
    },
    consensus::{
        block_maker::SubnetRecords,
        certification::{Certification, CertificationContent},
    },
    crypto::{
        AlgorithmId, CombinedThresholdSig, CombinedThresholdSigOf, KeyPurpose, Signable, Signed,
        canister_threshold_sig::MasterPublicKey,
        threshold_sig::{
            ThresholdSigPublicKey,
            ni_dkg::{
                NiDkgId, NiDkgMasterPublicKeyId, NiDkgTag, NiDkgTargetSubnet, NiDkgTranscript,
            },
        },
    },
    ingress::{IngressState, IngressStatus},
    malicious_flags::MaliciousFlags,
    messages::{
        Blob, CallbackId, Certificate, CertificateDelegation, CertificateDelegationMetadata,
        EXPECTED_MESSAGE_ID_LENGTH, HttpCallContent, HttpCanisterUpdate, HttpRequestContent,
        HttpRequestEnvelope, MessageId, Payload as MsgPayload, Query, QuerySource, RejectContext,
        SignedIngress, extract_effective_canister_id,
    },
    nominal_cycles::NominalCycles,
    signature::ThresholdSignature,
    state_manager::StateManagerResult,
    time::{GENESIS, Time},
    xnet::{CertifiedStreamSlice, StreamIndex, StreamSlice},
};
use ic_xnet_payload_builder::{
    RefillTaskHandle, XNetPayloadBuilderImpl, XNetPayloadBuilderMetrics, XNetSlicePoolImpl,
    certified_slice_pool::CertifiedSlicePool, refill_stream_slice_indices,
};

use maplit::btreemap;
use rand::{Rng, SeedableRng, rngs::StdRng};
use rcgen::{CertificateParams, KeyPair};
use serde::{Deserialize, Serialize};
use slog::Level;
use std::{
    collections::{BTreeMap, BTreeSet, HashMap},
    convert::TryFrom,
    fmt,
    io::{self, stderr},
    net::Ipv6Addr,
    ops::Deref,
    path::{Path, PathBuf},
    str::FromStr,
    string::ToString,
    sync::{Arc, Mutex, RwLock, atomic::AtomicU64},
    time::{Duration, Instant, SystemTime},
};
use tempfile::TempDir;
use tokio::{
    runtime::Runtime,
    sync::{mpsc, watch},
};
use tower::ServiceExt;

/// The size of the channel used to communicate between the [`IngressWatcher`] and
/// execution. Mirrors the size used in production defined in `setup_ic_stack.rs`
const COMPLETED_EXECUTION_MESSAGES_BUFFER_SIZE: usize = 10_000;

const SNAPSHOT_DATA_CHUNK_SIZE: u64 = 2_000_000;

#[cfg(test)]
mod tests;

#[derive(Clone, Eq, PartialEq, Ord, PartialOrd, Debug, Deserialize, Serialize)]
pub enum SubmitIngressError {
    HttpError(String),
    UserError(UserError),
}

pub struct FakeVerifier;

impl Verifier for FakeVerifier {
    fn validate(
        &self,
        _: SubnetId,
        _: &Certification,
        _: RegistryVersion,
    ) -> ValidationResult<VerifierError> {
        Ok(())
    }
}

/// Adds global registry records to the registry managed by the registry data provider:
/// - root subnet record;
/// - routing table record;
/// - subnet list record;
/// - chain key records;
/// - (empty) node rewards table.
pub fn add_global_registry_records(
    nns_subnet_id: SubnetId,
    routing_table: RoutingTable,
    subnet_list: Vec<SubnetId>,
    chain_keys: BTreeMap<MasterPublicKeyId, Vec<SubnetId>>,
    registry_data_provider: Arc<ProtoRegistryDataProvider>,
) {
    let registry_version = if registry_data_provider.is_empty() {
        INITIAL_REGISTRY_VERSION
    } else {
        registry_data_provider.latest_version()
    };

    // root subnet record
    let root_subnet_id_proto = SubnetIdProto {
        principal_id: Some(PrincipalIdIdProto {
            raw: nns_subnet_id.get_ref().to_vec(),
        }),
    };
    registry_data_provider
        .add(
            ROOT_SUBNET_ID_KEY,
            registry_version,
            Some(root_subnet_id_proto),
        )
        .unwrap();

    // routing table record
    let pb_routing_table = PbRoutingTable::from(routing_table.clone());
    registry_data_provider
        .add(
            &make_canister_ranges_key(CanisterId::from_u64(0)),
            registry_version,
            Some(pb_routing_table.clone()),
        )
        .unwrap();

    // subnet list record
    add_subnet_list_record(&registry_data_provider, registry_version.get(), subnet_list);

    // chain key records
    for (key_id, subnets) in chain_keys {
        let subnets = subnets
            .into_iter()
            .map(|subnet_id| SubnetIdProto {
                principal_id: Some(PrincipalIdIdProto {
                    raw: subnet_id.get_ref().to_vec(),
                }),
            })
            .collect();
        registry_data_provider
            .add(
                &make_chain_key_enabled_subnet_list_key(&key_id),
                registry_version,
                Some(ChainKeyEnabledSubnetList { subnets }),
            )
            .unwrap();
    }

    // node rewards table
    registry_data_provider
        .add(
            NODE_REWARDS_TABLE_KEY,
            registry_version,
            Some(NodeRewardsTable {
                table: BTreeMap::new(),
            }),
        )
        .unwrap();
}

/// Adds initial registry records to the registry managed by the registry data provider:
/// - provisional whitelist record;
/// - blessed replica versions record;
/// - replica version record.
pub fn add_initial_registry_records(registry_data_provider: Arc<ProtoRegistryDataProvider>) {
    let registry_version = INITIAL_REGISTRY_VERSION;

    // provisional whitelist record
    let pb_whitelist = PbProvisionalWhitelist::from(ProvisionalWhitelist::All);
    registry_data_provider
        .add(
            &make_provisional_whitelist_record_key(),
            registry_version,
            Some(pb_whitelist),
        )
        .unwrap();

    // blessed replica versions record
    let replica_version = ReplicaVersion::default();
    let blessed_replica_version = BlessedReplicaVersions {
        blessed_version_ids: vec![replica_version.clone().into()],
    };
    registry_data_provider
        .add(
            &make_blessed_replica_versions_key(),
            registry_version,
            Some(blessed_replica_version),
        )
        .unwrap();

    // replica version record
    let replica_version_record = ReplicaVersionRecord {
        release_package_sha256_hex: "".to_string(),
        release_package_urls: vec![],
        guest_launch_measurements: None,
    };
    registry_data_provider
        .add(
            &make_replica_version_key(replica_version),
            registry_version,
            Some(replica_version_record),
        )
        .unwrap();
}

/// Adds subnet local registry records to the registry managed by the registry data provider:
/// - node records;
/// - node signing key records;
/// - node TLS key records;
/// - subnet CUP record;
/// - subnet record;
/// - subnet threshold key record.
///
/// Note: initial and global registry records must be added to the registry
/// (using the fuctions `add_initial_registry_records` and `add_global_registry_records`)
/// before any messages are executed on the `StateMachine`.
fn add_subnet_local_registry_records(
    subnet_id: SubnetId,
    subnet_type: SubnetType,
    features: SubnetFeatures,
    nodes: &Vec<StateMachineNode>,
    public_key: ThresholdSigPublicKey,
    chain_keys_enabled_status: &BTreeMap<MasterPublicKeyId, bool>,
    ni_dkg_transcript: NiDkgTranscript,
    registry_data_provider: Arc<ProtoRegistryDataProvider>,
    registry_version: RegistryVersion,
) {
    for node in nodes {
        let node_record = NodeRecord {
            node_operator_id: vec![0],
            xnet: Some(ConnectionEndpoint {
                ip_addr: node.xnet_ip_addr.to_string(),
                port: 2497,
            }),
            http: Some(ConnectionEndpoint {
                ip_addr: node.http_ip_addr.to_string(),
                port: 8080,
            }),
            hostos_version_id: None,
            chip_id: None,
            public_ipv4_config: None,
            domain: None,
            node_reward_type: None,
            ssh_node_state_write_access: vec![],
        };
        registry_data_provider
            .add(
                &make_node_record_key(node.node_id),
                registry_version,
                Some(node_record),
            )
            .unwrap();
        for (key, key_purpose) in [
            (node.node_signing_key.clone(), KeyPurpose::NodeSigning),
            (
                node.committee_signing_key.clone(),
                KeyPurpose::CommitteeSigning,
            ),
            (
                node.dkg_dealing_encryption_key.clone(),
                KeyPurpose::DkgDealingEncryption,
            ),
            (
                node.idkg_mega_encryption_key.clone(),
                KeyPurpose::IDkgMEGaEncryption,
            ),
        ] {
            let node_pk_proto = PublicKeyProto {
                algorithm: AlgorithmId::Ed25519 as i32,
                key_value: key.public_key().serialize_raw().to_vec(),
                version: 0,
                proof_data: None,
                timestamp: None,
            };
            registry_data_provider
                .add(
                    &make_crypto_node_key(node.node_id, key_purpose),
                    registry_version,
                    Some(node_pk_proto.clone()),
                )
                .unwrap();
        }

        let root_cert = CertificateParams::new(vec![node.node_id.to_string()])
            .unwrap()
            .self_signed(&node.root_key_pair)
            .unwrap();
        let tls_cert = X509PublicKeyCert {
            certificate_der: root_cert.der().to_vec(),
        };
        registry_data_provider
            .add(
                &make_crypto_tls_cert_key(node.node_id),
                registry_version,
                Some(tls_cert),
            )
            .unwrap();
    }

    // The following constants were derived from the mainnet config
    // using `ic-admin --nns-url https://icp0.io get-topology`.
    // Note: The value of the constant `max_ingress_bytes_per_message`
    // does not match the corresponding values for the SNS and Bitcoin
    // subnets on the IC mainnet. This is because the input parameters
    // to this method do not allow to distinguish those two subnets.
    let max_ingress_bytes_per_message = match subnet_type {
        SubnetType::Application => 2 * 1024 * 1024,
        SubnetType::VerifiedApplication => 2 * 1024 * 1024,
        SubnetType::System => 3 * 1024 * 1024 + 512 * 1024,
    };
    let max_ingress_messages_per_block = 1000;
    let max_block_payload_size = 4 * 1024 * 1024;

    let node_ids: Vec<_> = nodes.iter().map(|n| n.node_id).collect();
    let record = SubnetRecordBuilder::from(&node_ids)
        .with_subnet_type(subnet_type)
        .with_max_ingress_bytes_per_message(max_ingress_bytes_per_message)
        .with_max_ingress_messages_per_block(max_ingress_messages_per_block)
        .with_max_block_payload_size(max_block_payload_size)
        .with_dkg_interval_length(u64::MAX / 2) // use the genesis CUP throughout the test
        .with_chain_key_config(ChainKeyConfig {
            key_configs: chain_keys_enabled_status
                .keys()
                .map(|key_id| KeyConfig {
                    key_id: key_id.clone(),
                    pre_signatures_to_create_in_advance: if key_id.requires_pre_signatures() {
                        1
                    } else {
                        0
                    },
                    max_queue_size: DEFAULT_ECDSA_MAX_QUEUE_SIZE,
                })
                .collect(),
            signature_request_timeout_ns: None,
            idkg_key_rotation_period_ms: None,
            max_parallel_pre_signature_transcripts_in_creation: None,
        })
        .with_features(features)
        .build();

    // Insert initial DKG transcripts
    let mut high_threshold_transcript = ni_dkg_transcript.clone();
    high_threshold_transcript.dkg_id.dkg_tag = NiDkgTag::HighThreshold;
    let mut low_threshold_transcript = ni_dkg_transcript;
    low_threshold_transcript.dkg_id.dkg_tag = NiDkgTag::LowThreshold;
    let cup_contents = CatchUpPackageContents {
        initial_ni_dkg_transcript_high_threshold: Some(high_threshold_transcript.into()),
        initial_ni_dkg_transcript_low_threshold: Some(low_threshold_transcript.into()),
        ..Default::default()
    };
    registry_data_provider
        .add(
            &make_catch_up_package_contents_key(subnet_id),
            registry_version,
            Some(cup_contents),
        )
        .expect("Failed to add subnet record.");

    add_single_subnet_record(
        &registry_data_provider,
        registry_version.get(),
        subnet_id,
        record,
    );
    add_subnet_key_record(
        &registry_data_provider,
        registry_version.get(),
        subnet_id,
        public_key,
    );
}

fn make_fresh_registry_cup(
    registry_client: Arc<FakeRegistryClient>,
    subnet_id: SubnetId,
    replica_logger: &ReplicaLogger,
) -> pb::CatchUpPackage {
    let registry_version = registry_client.get_latest_version();
    let cup_contents = registry_client
        .get_cup_contents(subnet_id, registry_version)
        .unwrap()
        .value
        .unwrap();
    let cup = make_registry_cup_from_cup_contents(
        registry_client.as_ref(),
        subnet_id,
        cup_contents,
        registry_version,
        replica_logger,
    )
    .unwrap();
    cup.into()
}

/// Convert an object into CBOR binary.
fn into_cbor<R: Serialize>(r: &R) -> Vec<u8> {
    let mut ser = serde_cbor::Serializer::new(Vec::new());
    ser.self_describe().expect("Could not write magic tag.");
    r.serialize(&mut ser).expect("Serialization failed.");
    ser.into_inner()
}

fn replica_logger(log_level: Option<Level>) -> ReplicaLogger {
    use slog::Drain;
    if let Some(log_level) = std::env::var("RUST_LOG")
        .ok()
        .and_then(|level| Level::from_str(&level).ok())
        .or(log_level)
    {
        let writer: Box<dyn io::Write + Sync + Send> = if std::env::var("LOG_TO_STDERR").is_ok() {
            Box::new(stderr())
        } else {
            Box::new(slog_term::TestStdoutWriter)
        };
        let decorator = slog_term::PlainSyncDecorator::new(writer);
        let drain = slog_term::FullFormat::new(decorator)
            .build()
            .filter_level(log_level)
            .fuse();
        let logger = slog::Logger::root(drain, slog::o!());
        logger.into()
    } else {
        no_op_logger()
    }
}

/// Bundles the configuration of a `StateMachine`.
#[derive(Clone)]
pub struct StateMachineConfig {
    subnet_config: SubnetConfig,
    hypervisor_config: HypervisorConfig,
}

impl StateMachineConfig {
    pub fn new(subnet_config: SubnetConfig, hypervisor_config: HypervisorConfig) -> Self {
        Self {
            subnet_config,
            hypervisor_config,
        }
    }
}

/// Struct mocking consensus time required for instantiating `IngressManager`
/// in `StateMachine`.
struct PocketConsensusTime {
    t: RwLock<Time>,
}

impl PocketConsensusTime {
    fn new(t: Time) -> Self {
        Self { t: RwLock::new(t) }
    }
    /// We need to override the consensus time if the time in `StateMachine` changes.
    fn set(&self, t: Time) {
        *self.t.write().unwrap() = t;
    }
}

impl ConsensusTime for PocketConsensusTime {
    fn consensus_time(&self) -> Option<Time> {
        Some(*self.t.read().unwrap())
    }
}

/// Struct mocking the pool of received ingress messages required for
/// instantiating `IngressManager` in `StateMachine`.
struct PocketIngressPool {
    validated: BTreeMap<IngressMessageId, ValidatedIngressArtifact>,
}

impl IngressPool for PocketIngressPool {
    fn validated(&self) -> &dyn PoolSection<ValidatedIngressArtifact> {
        self
    }

    fn unvalidated(&self) -> &dyn PoolSection<UnvalidatedIngressArtifact> {
        unimplemented!("PocketIngressPool has no unvalidated pool")
    }

    fn exceeds_limit(&self, _peer_id: &NodeId) -> bool {
        false
    }
}

impl PoolSection<ValidatedIngressArtifact> for PocketIngressPool {
    fn get(&self, message_id: &IngressMessageId) -> Option<&ValidatedIngressArtifact> {
        self.validated.get(message_id)
    }

    fn get_all_by_expiry_range<'a>(
        &self,
        range: std::ops::RangeInclusive<Time>,
    ) -> Box<dyn Iterator<Item = &ValidatedIngressArtifact> + '_> {
        let (start, end) = range.into_inner();
        if end < start {
            return Box::new(std::iter::empty());
        }
        let min_bytes = [0; EXPECTED_MESSAGE_ID_LENGTH];
        let max_bytes = [0xff; EXPECTED_MESSAGE_ID_LENGTH];
        let range = std::ops::RangeInclusive::new(
            IngressMessageId::new(start, MessageId::from(min_bytes)),
            IngressMessageId::new(end, MessageId::from(max_bytes)),
        );
        Box::new(self.validated.range(range).map(|(_, v)| v))
    }

    fn get_timestamp(&self, message_id: &IngressMessageId) -> Option<Time> {
        self.validated.get(message_id).map(|x| x.timestamp)
    }

    fn size(&self) -> usize {
        self.validated.len()
    }
}

impl PocketIngressPool {
    fn new() -> Self {
        Self {
            validated: btreemap![],
        }
    }

    /// Pushes a received ingress message into the pool.
    fn push(&mut self, m: SignedIngress, timestamp: Time, peer_id: NodeId) {
        self.validated.insert(
            IngressMessageId::new(m.expiry_time(), m.id()),
            ValidatedIngressArtifact {
                msg: IngressPoolObject::new(peer_id, m),
                timestamp,
            },
        );
    }
}

pub trait Subnets: Send + Sync {
    fn insert(&self, state_machine: Arc<StateMachine>);
    fn get(&self, subnet_id: SubnetId) -> Option<Arc<StateMachine>>;
}

/// Struct mocking the XNet layer.
struct PocketXNetImpl {
    /// Pool of `StateMachine`s from which XNet messages are fetched.
    subnets: Arc<dyn Subnets>,
    /// The certified slice pool of the `StateMachine` for which the XNet layer is mocked.
    pool: Arc<Mutex<CertifiedSlicePool>>,
    /// The subnet ID of the `StateMachine` for which the XNet layer is mocked.
    own_subnet_id: SubnetId,
}

impl PocketXNetImpl {
    fn new(
        subnets: Arc<dyn Subnets>,
        pool: Arc<Mutex<CertifiedSlicePool>>,
        own_subnet_id: SubnetId,
    ) -> Self {
        Self {
            subnets,
            pool,
            own_subnet_id,
        }
    }

    fn refill(&self, registry_version: RegistryVersion, log: ReplicaLogger) {
        let refill_stream_slice_indices =
            refill_stream_slice_indices(self.pool.clone(), self.own_subnet_id);

        for (subnet_id, indices) in refill_stream_slice_indices {
            // When restoring a PocketIC instance from its state,
            // subnets are created sequentially and thus it is expected
            // that some subnets might not exist yet.
            if let Some(sm) = self.subnets.get(subnet_id) {
                match sm.generate_certified_stream_slice(
                    self.own_subnet_id,
                    Some(indices.witness_begin),
                    Some(indices.msg_begin),
                    None,
                    Some(indices.byte_limit),
                ) {
                    Ok(slice) => {
                        if indices.witness_begin != indices.msg_begin {
                            // Pulled a stream suffix, append to pooled slice.
                            self.pool
                                .lock()
                                .unwrap()
                                .append(subnet_id, slice, registry_version, log.clone())
                                .unwrap();
                        } else {
                            // Pulled a complete stream, replace pooled slice (if any).
                            self.pool
                                .lock()
                                .unwrap()
                                .put(subnet_id, slice, registry_version, log.clone())
                                .unwrap();
                        }
                    }
                    Err(EncodeStreamError::NoStreamForSubnet(_)) => (),
                    Err(err) => panic!("Unexpected XNetClient error: {err}"),
                }
            }
        }
    }

    fn subnets(&self) -> Arc<dyn Subnets> {
        self.subnets.clone()
    }
}

/// A custom `QueryStatsPayloadBuilderImpl` that uses a single
/// `QueryStatsPayloadBuilderImpl` to retrieve total query stats
/// and turns them into a collection of fractional query stats
/// for each node of the corresponding subnet.
/// Those fractional query stats are stored in the field `pending_payloads`
/// until they become part of a block and get `purge`d.
struct PocketQueryStatsPayloadBuilderImpl {
    query_stats_payload_builder: Box<dyn BatchPayloadBuilder>,
    node_ids: Vec<NodeId>,
    pending_payloads: RwLock<Vec<QueryStatsPayload>>,
}

impl PocketQueryStatsPayloadBuilderImpl {
    pub(crate) fn new(
        query_stats_payload_builder: Box<dyn BatchPayloadBuilder>,
        node_ids: Vec<NodeId>,
    ) -> Self {
        Self {
            query_stats_payload_builder,
            node_ids,
            pending_payloads: RwLock::new(Vec::new()),
        }
    }

    pub(crate) fn purge(&self, payload: &QueryStatsPayload) {
        assert!(self.pending_payloads.read().unwrap().contains(payload));
        self.pending_payloads
            .write()
            .unwrap()
            .retain(|p| p != payload);
    }
}

impl BatchPayloadBuilder for PocketQueryStatsPayloadBuilderImpl {
    fn build_payload(
        &self,
        height: Height,
        max_size: NumBytes,
        past_payloads: &[PastPayload],
        context: &ValidationContext,
    ) -> Vec<u8> {
        if let Some(payload) = self.pending_payloads.read().unwrap().iter().next() {
            return payload.serialize_with_limit(max_size);
        }
        let serialized_payload = self.query_stats_payload_builder.build_payload(
            height,
            max_size,
            past_payloads,
            context,
        );
        let num_nodes = self.node_ids.len();
        if let Some(payload) = QueryStatsPayload::deserialize(&serialized_payload).unwrap() {
            assert!(self.node_ids.contains(&payload.proposer));
            *self.pending_payloads.write().unwrap() = self
                .node_ids
                .iter()
                .map(|node_id| {
                    let mut payload = payload.clone();
                    payload.proposer = *node_id;
                    // scale down the stats by the number of nodes
                    // since they'll be aggregated across all nodes
                    payload.stats = payload
                        .stats
                        .into_iter()
                        .map(|mut s| {
                            s.stats.num_calls /= num_nodes as u32;
                            s.stats.num_instructions /= num_nodes as u64;
                            s.stats.ingress_payload_size /= num_nodes as u64;
                            s.stats.egress_payload_size /= num_nodes as u64;
                            s
                        })
                        .collect();
                    payload
                })
                .collect();
        }
        if let Some(payload) = self.pending_payloads.read().unwrap().iter().next() {
            payload.serialize_with_limit(max_size)
        } else {
            vec![]
        }
    }

    fn validate_payload(
        &self,
        _height: Height,
        _proposal_context: &ProposalContext,
        _payload: &[u8],
        _past_payloads: &[PastPayload],
    ) -> Result<(), PayloadValidationError> {
        Ok(())
    }
}

/// A replica node of the subnet with the corresponding `StateMachine`.
pub struct StateMachineNode {
    pub node_id: NodeId,
    pub node_signing_key: ic_ed25519::PrivateKey,
    pub committee_signing_key: ic_ed25519::PrivateKey,
    pub dkg_dealing_encryption_key: ic_ed25519::PrivateKey,
    pub idkg_mega_encryption_key: ic_ed25519::PrivateKey,
    pub http_ip_addr: Ipv6Addr,
    pub xnet_ip_addr: Ipv6Addr,
    pub root_key_pair: KeyPair,
}

impl StateMachineNode {
    fn new(rng: &mut StdRng) -> Self {
        let node_signing_key = ic_ed25519::PrivateKey::deserialize_raw_32(&rng.r#gen());
        let committee_signing_key = ic_ed25519::PrivateKey::deserialize_raw_32(&rng.r#gen());
        let dkg_dealing_encryption_key = ic_ed25519::PrivateKey::deserialize_raw_32(&rng.r#gen());
        let idkg_mega_encryption_key = ic_ed25519::PrivateKey::deserialize_raw_32(&rng.r#gen());
        let mut http_ip_addr_bytes = rng.r#gen::<[u8; 16]>();
        http_ip_addr_bytes[0] = 0xe0; // make sure the ipv6 address has no special form
        let http_ip_addr = Ipv6Addr::from(http_ip_addr_bytes);
        let mut xnet_ip_addr_bytes = rng.r#gen::<[u8; 16]>();
        xnet_ip_addr_bytes[0] = 0xe0; // make sure the ipv6 address has no special form
        let xnet_ip_addr = Ipv6Addr::from(xnet_ip_addr_bytes);
        let seed = rng.r#gen::<[u8; 32]>();
        let signing_key = SigningKey::from_bytes(&seed);
        let pkcs8_bytes = signing_key.to_pkcs8_der().unwrap().as_bytes().to_vec();
        let root_key_pair: KeyPair = pkcs8_bytes.try_into().unwrap();
        Self {
            node_id: PrincipalId::new_self_authenticating(
                &node_signing_key.public_key().serialize_rfc8410_der(),
            )
            .into(),
            node_signing_key,
            committee_signing_key,
            dkg_dealing_encryption_key,
            idkg_mega_encryption_key,
            http_ip_addr,
            xnet_ip_addr,
            root_key_pair,
        }
    }
}

#[allow(clippy::large_enum_variant)]
enum SignatureSecretKey {
    EcdsaSecp256k1(ic_secp256k1::PrivateKey),
    SchnorrBip340(ic_secp256k1::PrivateKey),
    Ed25519(ic_ed25519::DerivedPrivateKey),
    VetKD(ic_crypto_test_utils_vetkd::PrivateKey),
}

pub struct StateMachineStateManager {
    inner: StateManagerImpl,
    // This field must be the last one so that the temporary directory is deleted at the very end.
    state_dir: Option<Box<dyn StateMachineStateDir>>,
    // DO NOT PUT ANY FIELDS AFTER `state_dir`!!!
}

impl StateMachineStateManager {
    fn state_dir_path(&self) -> PathBuf {
        self.state_dir
            .as_ref()
            .expect("StateMachineStateManager uninitialized")
            .path()
    }

    fn into_state_dir(mut self) -> Box<dyn StateMachineStateDir> {
        self.state_dir
            .take()
            .expect("StateMachineStateManager uninitialized")
    }
}

impl Drop for StateMachineStateManager {
    fn drop(&mut self) {
        // Finish any asynchronous state manager operations before dropping the state manager.
        self.inner.flush_all();
    }
}

impl Deref for StateMachineStateManager {
    type Target = StateManagerImpl;

    fn deref(&self) -> &Self::Target {
        &self.inner
    }
}

impl StateManager for StateMachineStateManager {
    fn list_state_hashes_to_certify(&self) -> Vec<(Height, CryptoHashOfPartialState)> {
        self.deref().list_state_hashes_to_certify()
    }

    fn deliver_state_certification(&self, certification: Certification) {
        self.deref().deliver_state_certification(certification)
    }

    fn get_state_hash_at(&self, height: Height) -> Result<CryptoHashOfState, StateHashError> {
        self.deref().get_state_hash_at(height)
    }

    fn fetch_state(
        &self,
        height: Height,
        root_hash: CryptoHashOfState,
        cup_interval_length: Height,
    ) {
        self.deref()
            .fetch_state(height, root_hash, cup_interval_length)
    }

    fn remove_states_below(&self, height: Height) {
        self.deref().remove_states_below(height)
    }

    fn remove_inmemory_states_below(
        &self,
        height: Height,
        extra_heights_to_keep: &BTreeSet<Height>,
    ) {
        self.deref()
            .remove_inmemory_states_below(height, extra_heights_to_keep)
    }

    fn commit_and_certify(
        &self,
        state: ReplicatedState,
        height: Height,
        scope: CertificationScope,
        batch_summary: Option<BatchSummary>,
    ) {
        self.deref()
            .commit_and_certify(state, height, scope, batch_summary)
    }

    fn take_tip(&self) -> (Height, ReplicatedState) {
        self.deref().take_tip()
    }

    fn take_tip_at(&self, height: Height) -> StateManagerResult<ReplicatedState> {
        self.deref().take_tip_at(height)
    }

    fn report_diverged_checkpoint(&self, height: Height) {
        self.deref().report_diverged_checkpoint(height)
    }
}

impl CertifiedStreamStore for StateMachineStateManager {
    fn encode_certified_stream_slice(
        &self,
        remote_subnet: SubnetId,
        witness_begin: Option<StreamIndex>,
        msg_begin: Option<StreamIndex>,
        msg_limit: Option<usize>,
        byte_limit: Option<usize>,
    ) -> Result<CertifiedStreamSlice, EncodeStreamError> {
        self.deref().encode_certified_stream_slice(
            remote_subnet,
            witness_begin,
            msg_begin,
            msg_limit,
            byte_limit,
        )
    }

    fn decode_certified_stream_slice(
        &self,
        remote_subnet: SubnetId,
        registry_version: RegistryVersion,
        certified_slice: &CertifiedStreamSlice,
    ) -> Result<StreamSlice, DecodeStreamError> {
        self.deref()
            .decode_certified_stream_slice(remote_subnet, registry_version, certified_slice)
    }

    fn decode_valid_certified_stream_slice(
        &self,
        certified_slice: &CertifiedStreamSlice,
    ) -> Result<StreamSlice, DecodeStreamError> {
        self.deref()
            .decode_valid_certified_stream_slice(certified_slice)
    }

    fn subnets_with_certified_streams(&self) -> Vec<SubnetId> {
        self.deref().subnets_with_certified_streams()
    }
}

impl StateReader for StateMachineStateManager {
    type State = ReplicatedState;

    fn get_state_at(&self, height: Height) -> StateManagerResult<Labeled<Arc<ReplicatedState>>> {
        self.deref().get_state_at(height)
    }

    fn get_latest_state(&self) -> Labeled<Arc<ReplicatedState>> {
        self.deref().get_latest_state()
    }

    fn get_latest_certified_state(&self) -> Option<Labeled<Arc<ReplicatedState>>> {
        self.deref().get_latest_certified_state()
    }

    fn latest_state_height(&self) -> Height {
        self.deref().latest_state_height()
    }

    fn latest_certified_height(&self) -> Height {
        self.deref().latest_certified_height()
    }

    fn read_certified_state_with_exclusion(
        &self,
        paths: &LabeledTree<()>,
        exclusion: Option<&MatchPatternPath>,
    ) -> Option<(Arc<ReplicatedState>, MixedHashTree, Certification)> {
        self.deref()
            .read_certified_state_with_exclusion(paths, exclusion)
    }

    fn get_certified_state_snapshot(
        &self,
    ) -> Option<Box<dyn CertifiedStateSnapshot<State = ReplicatedState> + 'static>> {
        self.deref().get_certified_state_snapshot()
    }
}

/// Represents a replicated state machine detached from the network layer that
/// can be used to test this part of the stack in isolation.
pub struct StateMachine {
    subnet_id: SubnetId,
    subnet_type: SubnetType,
    public_key: ThresholdSigPublicKey,
    public_key_der: Vec<u8>,
    secret_key: SecretKeyBytes,
    is_ecdsa_signing_enabled: bool,
    is_schnorr_signing_enabled: bool,
    is_vetkd_enabled: bool,
    registry_data_provider: Arc<ProtoRegistryDataProvider>,
    pub registry_client: Arc<FakeRegistryClient>,
    pub state_manager: Arc<StateMachineStateManager>,
    consensus_time: Arc<PocketConsensusTime>,
    ingress_pool: Arc<RwLock<PocketIngressPool>>,
    ingress_manager: Arc<IngressManager>,
    pub ingress_filter: Arc<Mutex<IngressFilterService>>,
    pocket_xnet: Arc<RwLock<Option<PocketXNetImpl>>>,
    payload_builder: Arc<RwLock<Option<PayloadBuilderImpl>>>,
    message_routing: SyncMessageRouting,
    pub metrics_registry: MetricsRegistry,
    ingress_history_reader: Box<dyn IngressHistoryReader>,
    pub query_handler: Arc<Mutex<QueryExecutionService>>,
    pub transform_handler: Arc<Mutex<TransformExecutionService>>,
    pub runtime: Arc<Runtime>,
    // The atomicity is required for internal mutability and sending across threads.
    checkpoint_interval_length: AtomicU64,
    nonce: AtomicU64,
    /// The time used to derive the time of the next round that is:
    ///  - equal to `time + execute_round_time_increment` if `time == time_of_last_round`;
    ///  - equal to `time` otherwise.
    time: AtomicU64,
    /// The time of the last round
    /// (equal to `time` when this `StateMachine` is initialized)
    time_of_last_round: RwLock<Time>,
    /// Time increment between two rounds, automatically applied if `time` has not
    /// been explicitly updated.
    ///
    /// Defaults to 1 ns.
    execute_round_time_increment: Duration,
    chain_key_subnet_public_keys: BTreeMap<MasterPublicKeyId, MasterPublicKey>,
    chain_key_subnet_secret_keys: BTreeMap<MasterPublicKeyId, SignatureSecretKey>,
    ni_dkg_ids: BTreeMap<NiDkgMasterPublicKeyId, NiDkgId>,
    pub replica_logger: ReplicaLogger,
    pub log_level: Option<Level>,
    pub nodes: Vec<StateMachineNode>,
    pub batch_summary: Option<BatchSummary>,
    pub time_source: Arc<FastForwardTimeSource>,
    consensus_pool_cache: Arc<FakeConsensusPoolCache>,
    canister_http_pool: Arc<RwLock<CanisterHttpPoolImpl>>,
    canister_http_payload_builder: Arc<CanisterHttpPayloadBuilderImpl>,
    certified_height_tx: watch::Sender<Height>,
    pub ingress_watcher_handle: IngressWatcherHandle,
    /// A drop guard to gracefully cancel the ingress watcher task.
    _ingress_watcher_drop_guard: tokio_util::sync::DropGuard,
    query_stats_payload_builder: Arc<PocketQueryStatsPayloadBuilderImpl>,
    vetkd_payload_builder: Arc<dyn BatchPayloadBuilder>,
    remove_old_states: bool,
    cycles_account_manager: Arc<CyclesAccountManager>,
    cost_schedule: CanisterCyclesCostSchedule,
}

impl Default for StateMachine {
    fn default() -> Self {
        Self::new()
    }
}

impl fmt::Debug for StateMachine {
    fn fmt(&self, f: &mut fmt::Formatter<'_>) -> fmt::Result {
        f.debug_struct("StateMachine")
            .field("state_dir", &self.state_manager.state_dir_path().display())
            .field("nonce", &self.nonce.load(Ordering::Relaxed))
            .finish()
    }
}

/// A state directory for a `StateMachine` in which
/// the `StateMachine` maintains its state.
pub trait StateMachineStateDir: Send + Sync {
    fn path(&self) -> PathBuf;
}

/// A state directory based on a `TempDir` which
/// gets deleted once the `StateMachine` is dropped.
impl StateMachineStateDir for TempDir {
    fn path(&self) -> PathBuf {
        self.path().to_path_buf()
    }
}

/// A state directory based on a `PathBuf` which
/// is persisted once the `StateMachine` is dropped.
/// To reuse the state in another `StateMachine`,
/// you need to run `state_machine.checkpointed_tick()`
/// followed by `state_machine.await_state_hash()`
/// before dropping the `StateMachine`.
impl StateMachineStateDir for PathBuf {
    fn path(&self) -> PathBuf {
        self.clone()
    }
}

pub struct StateMachineBuilder {
    state_dir: Box<dyn StateMachineStateDir>,
    nonce: u64,
    time: Time,
    config: Option<StateMachineConfig>,
    // The default value `None` is to use 199/499 for system/app subnets.
    checkpoint_interval_length: Option<u64>,
    subnet_type: SubnetType,
    subnet_size: usize,
    nns_subnet_id: Option<SubnetId>,
    subnet_id: Option<SubnetId>,
    max_stream_messages: usize,
    target_stream_size_bytes: usize,
    routing_table: RoutingTable,
    chain_keys_enabled_status: BTreeMap<MasterPublicKeyId, bool>,
    ecdsa_signature_fee: Option<Cycles>,
    schnorr_signature_fee: Option<Cycles>,
    vetkd_derive_key_fee: Option<Cycles>,
    is_ecdsa_signing_enabled: bool,
    is_schnorr_signing_enabled: bool,
    is_vetkd_enabled: bool,
    is_snapshot_download_enabled: bool,
    is_snapshot_upload_enabled: bool,
    features: SubnetFeatures,
    runtime: Option<Arc<Runtime>>,
    registry_data_provider: Arc<ProtoRegistryDataProvider>,
    execute_round_time_increment: Duration,
    lsmt_override: Option<LsmtConfig>,
    seed: [u8; 32],
    with_extra_canister_range: Option<std::ops::RangeInclusive<CanisterId>>,
    log_level: Option<Level>,
    bitcoin_testnet_uds_path: Option<PathBuf>,
    dogecoin_testnet_uds_path: Option<PathBuf>,
    remove_old_states: bool,
    /// If a registry version is provided, then new registry records are created for the `StateMachine`
    /// at the provided registry version.
    /// Otherwise, no new registry records are created.
    create_at_registry_version: Option<RegistryVersion>,
    cost_schedule: CanisterCyclesCostSchedule,
}

impl StateMachineBuilder {
    pub fn new() -> Self {
        Self {
            state_dir: Box::new(TempDir::new().expect("failed to create a temporary directory")),
            nonce: 0,
            time: GENESIS,
            config: None,
            checkpoint_interval_length: None,
            subnet_type: SubnetType::System,
            subnet_size: SMALL_APP_SUBNET_MAX_SIZE,
            nns_subnet_id: None,
            subnet_id: None,
            max_stream_messages: MAX_STREAM_MESSAGES,
            target_stream_size_bytes: TARGET_STREAM_SIZE_BYTES,
            routing_table: RoutingTable::new(),
            chain_keys_enabled_status: Default::default(),
            ecdsa_signature_fee: None,
            schnorr_signature_fee: None,
            vetkd_derive_key_fee: None,
            is_ecdsa_signing_enabled: true,
            is_schnorr_signing_enabled: true,
            is_vetkd_enabled: true,
            is_snapshot_download_enabled: false,
            is_snapshot_upload_enabled: false,
            features: SubnetFeatures {
                http_requests: true,
                ..SubnetFeatures::default()
            },
            runtime: None,
            registry_data_provider: Arc::new(ProtoRegistryDataProvider::new()),
            execute_round_time_increment: StateMachine::EXECUTE_ROUND_TIME_INCREMENT,
            lsmt_override: None,
            seed: [42; 32],
            with_extra_canister_range: None,
            log_level: Some(Level::Warning),
            bitcoin_testnet_uds_path: None,
            dogecoin_testnet_uds_path: None,
            remove_old_states: true,
            create_at_registry_version: Some(INITIAL_REGISTRY_VERSION),
            cost_schedule: CanisterCyclesCostSchedule::Normal,
        }
    }

    pub fn with_cost_schedule(self, cost_schedule: CanisterCyclesCostSchedule) -> Self {
        Self {
            cost_schedule,
            ..self
        }
    }

    pub fn with_lsmt_override(self, lsmt_override: Option<LsmtConfig>) -> Self {
        Self {
            lsmt_override,
            ..self
        }
    }

    pub fn with_state_machine_state_dir(self, state_dir: Box<dyn StateMachineStateDir>) -> Self {
        Self { state_dir, ..self }
    }

    fn with_nonce(self, nonce: u64) -> Self {
        Self { nonce, ..self }
    }

    pub fn with_time(self, time: Time) -> Self {
        Self { time, ..self }
    }

    pub fn with_config(self, config: Option<StateMachineConfig>) -> Self {
        Self { config, ..self }
    }

    pub fn with_checkpoints_enabled(self, checkpoints_enabled: bool) -> Self {
        let checkpoint_interval_length = if checkpoints_enabled { 0 } else { u64::MAX };
        Self {
            checkpoint_interval_length: Some(checkpoint_interval_length),
            ..self
        }
    }

    pub fn with_checkpoint_interval_length(self, checkpoint_interval_length: u64) -> Self {
        Self {
            checkpoint_interval_length: Some(checkpoint_interval_length),
            ..self
        }
    }

    pub fn with_current_time(self) -> Self {
        let time = Time::try_from(SystemTime::now()).expect("Current time conversion failed");
        Self { time, ..self }
    }

    pub fn with_subnet_type(self, subnet_type: SubnetType) -> Self {
        Self {
            subnet_type,
            ..self
        }
    }

    pub fn with_subnet_size(self, subnet_size: usize) -> Self {
        Self {
            subnet_size,
            ..self
        }
    }

    pub fn with_nns_subnet_id(self, nns_subnet_id: SubnetId) -> Self {
        Self {
            nns_subnet_id: Some(nns_subnet_id),
            ..self
        }
    }

    pub fn with_default_canister_range(self) -> Self {
        self // TODO: remove this pattern
    }

    pub fn with_extra_canister_range(self, id_range: std::ops::RangeInclusive<CanisterId>) -> Self {
        Self {
            with_extra_canister_range: Some(id_range),
            ..self
        }
    }

    pub fn with_routing_table(self, routing_table: RoutingTable) -> Self {
        Self {
            routing_table,
            ..self
        }
    }

    pub fn with_subnet_id(self, subnet_id: SubnetId) -> Self {
        Self {
            subnet_id: Some(subnet_id),
            ..self
        }
    }

    pub fn with_max_stream_messages(self, max_stream_messages: usize) -> Self {
        Self {
            max_stream_messages,
            ..self
        }
    }

    pub fn with_target_stream_size_bytes(self, target_stream_size_bytes: usize) -> Self {
        Self {
            target_stream_size_bytes,
            ..self
        }
    }

    pub fn with_master_ecdsa_public_key(self) -> Self {
        self.with_chain_key(MasterPublicKeyId::Ecdsa(EcdsaKeyId {
            curve: EcdsaCurve::Secp256k1,
            name: "master_ecdsa_public_key".to_string(),
        }))
    }

    pub fn with_chain_key(mut self, key_id: MasterPublicKeyId) -> Self {
        self.chain_keys_enabled_status.insert(key_id, true);
        self
    }

    pub fn with_disabled_chain_key(mut self, key_id: MasterPublicKeyId) -> Self {
        self.chain_keys_enabled_status.insert(key_id, false);
        self
    }

    pub fn with_ecdsa_signature_fee(self, ecdsa_signing_fee: u128) -> Self {
        Self {
            ecdsa_signature_fee: Some(Cycles::new(ecdsa_signing_fee)),
            ..self
        }
    }

    pub fn with_schnorr_signature_fee(self, schnorr_signature_fee: u128) -> Self {
        Self {
            schnorr_signature_fee: Some(Cycles::new(schnorr_signature_fee)),
            ..self
        }
    }

    pub fn with_vetkd_derive_key_fee(self, fee: u128) -> Self {
        Self {
            vetkd_derive_key_fee: Some(Cycles::new(fee)),
            ..self
        }
    }

    pub fn with_features(self, features: SubnetFeatures) -> Self {
        Self { features, ..self }
    }

    pub fn with_runtime(self, runtime: Arc<Runtime>) -> Self {
        Self {
            runtime: Some(runtime),
            ..self
        }
    }

    pub fn with_registry_data_provider(
        self,
        registry_data_provider: Arc<ProtoRegistryDataProvider>,
    ) -> Self {
        Self {
            registry_data_provider,
            ..self
        }
    }

    pub fn with_subnet_seed(self, seed: [u8; 32]) -> Self {
        Self { seed, ..self }
    }

    pub fn with_ecdsa_signing_enabled(self, is_ecdsa_signing_enabled: bool) -> Self {
        Self {
            is_ecdsa_signing_enabled,
            ..self
        }
    }

    pub fn with_schnorr_signing_enabled(self, is_schnorr_signing_enabled: bool) -> Self {
        Self {
            is_schnorr_signing_enabled,
            ..self
        }
    }

    pub fn with_vetkd_enabled(self, is_vetkd_enabled: bool) -> Self {
        Self {
            is_vetkd_enabled,
            ..self
        }
    }

    pub fn with_snapshot_download_enabled(self, is_snapshot_download_enabled: bool) -> Self {
        Self {
            is_snapshot_download_enabled,
            ..self
        }
    }

    pub fn with_snapshot_upload_enabled(self, is_snapshot_upload_enabled: bool) -> Self {
        Self {
            is_snapshot_upload_enabled,
            ..self
        }
    }

    pub fn with_execute_round_time_increment(self, execute_round_time_increment: Duration) -> Self {
        Self {
            execute_round_time_increment,
            ..self
        }
    }

    pub fn with_log_level(self, log_level: Option<Level>) -> Self {
        Self { log_level, ..self }
    }

    pub fn with_bitcoin_testnet_uds_path(self, bitcoin_testnet_uds_path: Option<PathBuf>) -> Self {
        Self {
            bitcoin_testnet_uds_path,
            ..self
        }
    }

    pub fn with_dogecoin_testnet_uds_path(
        self,
        dogecoin_testnet_uds_path: Option<PathBuf>,
    ) -> Self {
        Self {
            dogecoin_testnet_uds_path,
            ..self
        }
    }

    pub fn with_remove_old_states(self, remove_old_states: bool) -> Self {
        Self {
            remove_old_states,
            ..self
        }
    }

    /// If a registry version is provided, then new registry records are created for the `StateMachine`
    /// at the provided registry version.
    /// Otherwise, no new registry records are created.
    pub fn create_at_registry_version(self, registry_version: Option<RegistryVersion>) -> Self {
        Self {
            create_at_registry_version: registry_version,
            ..self
        }
    }

    pub fn build_internal(self) -> StateMachine {
        StateMachine::setup_from_dir(
            self.state_dir,
            self.nonce,
            self.time,
            self.config,
            self.checkpoint_interval_length,
            self.subnet_type,
            self.subnet_size,
            self.subnet_id,
            self.max_stream_messages,
            self.target_stream_size_bytes,
            self.chain_keys_enabled_status,
            self.ecdsa_signature_fee,
            self.schnorr_signature_fee,
            self.vetkd_derive_key_fee,
            self.is_ecdsa_signing_enabled,
            self.is_schnorr_signing_enabled,
            self.is_vetkd_enabled,
            self.is_snapshot_download_enabled,
            self.is_snapshot_upload_enabled,
            self.features,
            self.runtime.unwrap_or_else(|| {
                tokio::runtime::Builder::new_current_thread()
                    .build()
                    .expect("failed to create a tokio runtime")
                    .into()
            }),
            self.execute_round_time_increment,
            self.registry_data_provider,
            self.lsmt_override,
            self.seed,
            self.log_level,
            self.remove_old_states,
            self.create_at_registry_version,
            self.cost_schedule,
        )
    }

    pub fn build(self) -> StateMachine {
        let nns_subnet_id = self.nns_subnet_id;
        let mut routing_table = self.routing_table.clone();
        let registry_data_provider = self.registry_data_provider.clone();
        let extra_canister_range = self.with_extra_canister_range.clone();
        let chain_keys_enabled_status = self.chain_keys_enabled_status.clone();
        let sm = self.build_internal();
        let subnet_id = sm.get_subnet_id();
        if routing_table.is_empty() {
            routing_table_insert_subnet(&mut routing_table, subnet_id).unwrap();
        }
        if let Some(id_range) = extra_canister_range {
            routing_table
                .assign_ranges(
                    CanisterIdRanges::try_from(vec![CanisterIdRange {
                        start: *id_range.start(),
                        end: *id_range.end(),
                    }])
                    .expect("invalid canister range"),
                    subnet_id,
                )
                .expect("failed to assign a canister range");
        }
        let subnet_list = vec![sm.get_subnet_id()];
        let chain_keys = chain_keys_enabled_status
            .into_iter()
            .filter_map(|(key_id, is_enabled)| {
                if is_enabled {
                    Some((key_id, vec![subnet_id]))
                } else {
                    None
                }
            })
            .collect();
        add_initial_registry_records(registry_data_provider.clone());
        add_global_registry_records(
            nns_subnet_id.unwrap_or(subnet_id),
            routing_table,
            subnet_list,
            chain_keys,
            registry_data_provider,
        );
        sm.reload_registry();
        sm
    }

    /// Build a `StateMachine` and register it for multi-subnet testing
    /// in the provided association of subnet IDs and `StateMachine`s.
    pub fn build_with_subnets(self, subnets: Arc<dyn Subnets>) -> Arc<StateMachine> {
        let bitcoin_testnet_uds_path = self.bitcoin_testnet_uds_path.clone();
        let dogecoin_testnet_uds_path = self.dogecoin_testnet_uds_path.clone();

        // Build a `StateMachine` for the subnet with `self.subnet_id`.
        let sm = Arc::new(self.build_internal());
        let subnet_id = sm.get_subnet_id();

        // Register this new `StateMachine` in the *shared* pool of `StateMachine`s.
        subnets.insert(sm.clone());

        // Create a dummny refill task handle to be used in `XNetPayloadBuilderImpl`.
        // It is fine that we do not pop any messages from the (bounded) channel
        // since errors are ignored in `RefillTaskHandle::trigger_refill()`.
        let (refill_trigger, _refill_receiver) = mpsc::channel(1);
        let refill_task_handle = RefillTaskHandle(Mutex::new(refill_trigger));

        // Instantiate a `XNetPayloadBuilderImpl`.
        // We need to use a deterministic PRNG - so we use an arbitrary fixed seed, e.g., 42.
        let rng = Arc::new(Some(Mutex::new(StdRng::seed_from_u64(42))));
        let certified_stream_store: Arc<dyn CertifiedStreamStore> = sm.state_manager.clone();
        let certified_slice_pool = Arc::new(Mutex::new(CertifiedSlicePool::new(
            certified_stream_store,
            &sm.metrics_registry,
        )));
        let xnet_slice_pool_impl = Box::new(XNetSlicePoolImpl::new(certified_slice_pool.clone()));
        let metrics = Arc::new(XNetPayloadBuilderMetrics::new(&sm.metrics_registry));
        let xnet_payload_builder = Arc::new(XNetPayloadBuilderImpl::new_from_components(
            sm.state_manager.clone(),
            sm.state_manager.clone(),
            sm.registry_client.clone(),
            rng,
            None,
            xnet_slice_pool_impl,
            refill_task_handle,
            metrics,
            sm.replica_logger.clone(),
        ));

        let adapters_config = AdaptersConfig {
            bitcoin_mainnet_uds_path: None,
            bitcoin_mainnet_uds_metrics_path: None,
            bitcoin_testnet_uds_path,
            bitcoin_testnet_uds_metrics_path: None,
            dogecoin_mainnet_uds_path: None,
            dogecoin_mainnet_uds_metrics_path: None,
            dogecoin_testnet_uds_path,
            dogecoin_testnet_uds_metrics_path: None,
            https_outcalls_uds_path: None,
            https_outcalls_uds_metrics_path: None,
        };
        let bitcoin_clients = setup_bitcoin_adapter_clients(
            sm.replica_logger.clone(),
            &sm.metrics_registry,
            sm.runtime.handle().clone(),
            adapters_config,
        );
        let self_validating_payload_builder = Arc::new(BitcoinPayloadBuilder::new(
            sm.state_manager.clone(),
            &sm.metrics_registry,
            bitcoin_clients.btc_mainnet_client,
            bitcoin_clients.btc_testnet_client,
            bitcoin_clients.doge_mainnet_client,
            bitcoin_clients.doge_testnet_client,
            sm.subnet_id,
            sm.registry_client.clone(),
            BitcoinPayloadBuilderConfig::default(),
            sm.replica_logger.clone(),
        ));

        // Put `PocketXNetImpl` into `StateMachine`
        // which contains no `PocketXNetImpl` after creation.
        let pocket_xnet_impl = PocketXNetImpl::new(subnets, certified_slice_pool, subnet_id);
        *sm.pocket_xnet.write().unwrap() = Some(pocket_xnet_impl);
        // Instantiate a `PayloadBuilderImpl` and put it into `StateMachine`
        // which contains no `PayloadBuilderImpl` after creation.
        *sm.payload_builder.write().unwrap() = Some(PayloadBuilderImpl::new(
            subnet_id,
            sm.nodes[0].node_id,
            sm.registry_client.clone(),
            sm.ingress_manager.clone(),
            xnet_payload_builder,
            self_validating_payload_builder,
            sm.canister_http_payload_builder.clone(),
            sm.query_stats_payload_builder.clone(),
            sm.vetkd_payload_builder.clone(),
            sm.metrics_registry.clone(),
            sm.replica_logger.clone(),
        ));

        sm
    }
}

impl Default for StateMachineBuilder {
    fn default() -> Self {
        Self::new()
    }
}

impl StateMachine {
    /// Provides the implicit time increment for a single round of execution
    /// if time does not advance between consecutive rounds.
    pub const EXECUTE_ROUND_TIME_INCREMENT: Duration = Duration::from_nanos(1);

    // TODO: cleanup, replace external calls with `StateMachineBuilder`.
    /// Constructs a new environment that uses a temporary directory for storing
    /// states.
    pub fn new() -> Self {
        StateMachineBuilder::new().build()
    }

    /// Drops the payload builder of this `StateMachine`.
    /// This function should be called when this `StateMachine` is supposed to be dropped
    /// if this `StateMachine` was created using `StateMachineBuilder::build_with_subnets`
    /// because the payload builder contains an `Arc` of this `StateMachine`
    /// which creates a circular dependency preventing this `StateMachine`s from being dropped.
    pub fn drop_payload_builder(&self) {
        self.pocket_xnet.write().unwrap().take();
        self.payload_builder.write().unwrap().take();
    }

    // TODO: cleanup, replace external calls with `StateMachineBuilder`.
    /// Constructs a new environment with the specified configuration.
    pub fn new_with_config(config: StateMachineConfig) -> Self {
        StateMachineBuilder::new().with_config(Some(config)).build()
    }

    pub fn execute_round(&self) {
        self.do_execute_round(None);
    }

    pub fn execute_round_with_blockmaker_metrics(&self, blockmaker_metrics: BlockmakerMetrics) {
        self.do_execute_round(Some(blockmaker_metrics));
    }

    /// Assemble a payload for a new round using `PayloadBuilderImpl`
    /// and execute a round with this payload.
    /// Note that only ingress messages submitted via `Self::submit_ingress`
    /// will be considered during payload building.
    pub fn do_execute_round(&self, blockmaker_metrics: Option<BlockmakerMetrics>) {
        // Make sure the latest state is certified and fetch it from `StateManager`.
        self.certify_latest_state();
        let certified_height = self.state_manager.latest_certified_height();

        self.certified_height_tx
            .send(certified_height)
            .expect("Ingress watcher is running");

        let state = self
            .state_manager
            .get_state_at(certified_height)
            .unwrap()
            .take();

        // Build a payload for the round using `PayloadBuilderImpl`.
        let registry_version = self.registry_client.get_latest_version();
        let validation_context = ValidationContext {
            time: self.get_time(),
            registry_version,
            certified_height,
        };
        let subnet_record = self
            .registry_client
            .get_subnet_record(self.subnet_id, registry_version)
            .unwrap()
            .unwrap();
        let subnet_records = SubnetRecords {
            membership_version: subnet_record.clone(),
            context_version: subnet_record,
        };
        self.pocket_xnet
            .read()
            .unwrap()
            .as_ref()
            .unwrap()
            .refill(registry_version, self.replica_logger.clone());
        let payload_builder = self.payload_builder.read().unwrap();
        let payload_builder = payload_builder.as_ref().unwrap();
        let batch_payload = payload_builder.get_payload(
            certified_height,
            &[], // Because the latest state is certified, we do not need to provide any `past_payloads`.
            &validation_context,
            &subnet_records,
        );

        // Convert payload produced by `PayloadBuilderImpl` into `PayloadBuilder`
        // used by the function `Self::execute_payload` of the `StateMachine`.
        let xnet_payload = batch_payload.xnet.clone();
        let ingress = &batch_payload.ingress;
        let ingress_messages = ingress.clone().try_into().unwrap();
        let (http_responses, _) =
            CanisterHttpPayloadBuilderImpl::into_messages(&batch_payload.canister_http);
        let inducted: Vec<_> = http_responses
            .clone()
            .into_iter()
            .map(|r| r.callback)
            .collect();
        let changeset = self
            .canister_http_pool
            .read()
            .unwrap()
            .get_validated_shares()
            .filter_map(|share| {
                if inducted.contains(&share.content.id) {
                    Some(CanisterHttpChangeAction::RemoveValidated(share.clone()))
                } else {
                    None
                }
            })
            .collect();
        self.canister_http_pool.write().unwrap().apply(changeset);
        let query_stats = QueryStatsPayload::deserialize(&batch_payload.query_stats).unwrap();
        if let Some(ref query_stats) = query_stats {
            self.query_stats_payload_builder.purge(query_stats);
        }
        let self_validating = Some(batch_payload.self_validating);
        let mut payload = PayloadBuilder::new()
            .with_ingress_messages(ingress_messages)
            .with_xnet_payload(xnet_payload)
            .with_consensus_responses(http_responses)
            .with_query_stats(query_stats)
            .with_self_validating(self_validating);
        if let Some(blockmaker_metrics) = blockmaker_metrics {
            payload = payload.with_blockmaker_metrics(blockmaker_metrics);
        }

        // Process threshold signing requests.
        for (id, context) in &state
            .metadata
            .subnet_call_context_manager
            .sign_with_threshold_contexts
        {
            self.process_threshold_signing_request(id, context, &mut payload);
        }

        // Finally execute the payload.
        self.execute_payload(payload);
    }

    /// Reload registry derived from a *shared* registry data provider
    /// to reflect changes in that shared registry data provider
    /// after this `StateMachine` has been built.
    pub fn reload_registry(&self) {
        self.registry_client.reload();
        // Since the latest registry version could have changed,
        // we update the CUP in `FakeConsensusPoolCache` to refer
        // to the latest registry version.
        let cup_proto = make_fresh_registry_cup(
            self.registry_client.clone(),
            self.subnet_id,
            &self.replica_logger,
        );
        self.consensus_pool_cache.update_cup(cup_proto);
    }

    /// Constructs and initializes a new state machine that uses the specified
    /// directory for storing states.
    #[allow(clippy::too_many_arguments)]
    fn setup_from_dir(
        state_dir: Box<dyn StateMachineStateDir>,
        nonce: u64,
        time: Time,
        config: Option<StateMachineConfig>,
        checkpoint_interval_length: Option<u64>,
        subnet_type: SubnetType,
        subnet_size: usize,
        subnet_id: Option<SubnetId>,
        max_stream_messages: usize,
        target_stream_size_bytes: usize,
        chain_keys_enabled_status: BTreeMap<MasterPublicKeyId, bool>,
        ecdsa_signature_fee: Option<Cycles>,
        schnorr_signature_fee: Option<Cycles>,
        vetkd_derive_key_fee: Option<Cycles>,
        is_ecdsa_signing_enabled: bool,
        is_schnorr_signing_enabled: bool,
        is_vetkd_enabled: bool,
        is_snapshot_download_enabled: bool,
        is_snapshot_upload_enabled: bool,
        features: SubnetFeatures,
        runtime: Arc<Runtime>,
        execute_round_time_increment: Duration,
        registry_data_provider: Arc<ProtoRegistryDataProvider>,
        lsmt_override: Option<LsmtConfig>,
        seed: [u8; 32],
        log_level: Option<Level>,
        remove_old_states: bool,
        create_at_registry_version: Option<RegistryVersion>,
        cost_schedule: CanisterCyclesCostSchedule,
    ) -> Self {
        let checkpoint_interval_length = checkpoint_interval_length.unwrap_or(match subnet_type {
            SubnetType::Application | SubnetType::VerifiedApplication => 499,
            SubnetType::System => 199,
        });
        let replica_logger = replica_logger(log_level);

        let metrics_registry = MetricsRegistry::new();

        let (mut subnet_config, mut hypervisor_config) = match config {
            Some(config) => (config.subnet_config, config.hypervisor_config),
            None => (SubnetConfig::new(subnet_type), HypervisorConfig::default()),
        };
        if is_snapshot_download_enabled {
            hypervisor_config.canister_snapshot_download = FlagStatus::Enabled;
        }
        if is_snapshot_upload_enabled {
            hypervisor_config.canister_snapshot_upload = FlagStatus::Enabled;
        }
        if let Some(ecdsa_signature_fee) = ecdsa_signature_fee {
            subnet_config
                .cycles_account_manager_config
                .ecdsa_signature_fee = ecdsa_signature_fee;
        }
        if let Some(schnorr_signature_fee) = schnorr_signature_fee {
            subnet_config
                .cycles_account_manager_config
                .schnorr_signature_fee = schnorr_signature_fee;
        }
        if let Some(vetkd_derive_key_fee) = vetkd_derive_key_fee {
            subnet_config.cycles_account_manager_config.vetkd_fee = vetkd_derive_key_fee;
        }

        let mut node_rng = StdRng::from_seed(seed);
        let nodes: Vec<StateMachineNode> = (0..subnet_size)
            .map(|_| StateMachineNode::new(&mut node_rng))
            .collect();
        let (ni_dkg_transcript, secret_key) =
            dummy_initial_dkg_transcript_with_master_key(&mut StdRng::from_seed(seed));
        let public_key = (&ni_dkg_transcript).try_into().unwrap();
        let public_key_der = threshold_sig_public_key_to_der(public_key).unwrap();
        let subnet_id =
            subnet_id.unwrap_or(PrincipalId::new_self_authenticating(&public_key_der).into());

        let mut sm_config = ic_config::state_manager::Config::new(state_dir.path().to_path_buf());
        if let Some(lsmt_override) = lsmt_override {
            sm_config.lsmt_config = lsmt_override;
        }

        // We are not interested in ingress signature validation.
        let malicious_flags = MaliciousFlags {
            maliciously_disable_ingress_validation: true,
            ..Default::default()
        };

        let state_manager_impl = StateManagerImpl::new(
            Arc::new(FakeVerifier),
            subnet_id,
            subnet_type,
            replica_logger.clone(),
            &metrics_registry,
            &sm_config,
            None,
            malicious_flags.clone(),
        );
        let state_manager = Arc::new(StateMachineStateManager {
            inner: state_manager_impl,
            state_dir: Some(state_dir),
        });

        if let Some(create_registry_version) = create_at_registry_version {
            add_subnet_local_registry_records(
                subnet_id,
                subnet_type,
                features,
                &nodes,
                public_key,
                &chain_keys_enabled_status,
                ni_dkg_transcript,
                registry_data_provider.clone(),
                create_registry_version,
            );
        }

        let registry_client = FakeRegistryClient::new(Arc::clone(&registry_data_provider) as _);
        registry_client.update_to_latest_version();
        let registry_client = Arc::new(registry_client);

        let canister_http_pool = Arc::new(RwLock::new(CanisterHttpPoolImpl::new(
            metrics_registry.clone(),
            replica_logger.clone(),
        )));
        let cup_proto =
            make_fresh_registry_cup(registry_client.clone(), subnet_id, &replica_logger);
        let consensus_pool_cache = Arc::new(FakeConsensusPoolCache::new(cup_proto));
        let crypto = CryptoReturningOk::default();
        let canister_http_payload_builder = Arc::new(CanisterHttpPayloadBuilderImpl::new(
            canister_http_pool.clone(),
            consensus_pool_cache.clone(),
            Arc::new(crypto),
            state_manager.clone(),
            subnet_id,
            registry_client.clone(),
            &metrics_registry,
            replica_logger.clone(),
        ));

        let vetkd_payload_builder = Arc::new(MockBatchPayloadBuilder::new().expect_noop());

        // Setup ingress watcher for synchronous call endpoint.
        let (completed_execution_messages_tx, completed_execution_messages_rx) =
            mpsc::channel(COMPLETED_EXECUTION_MESSAGES_BUFFER_SIZE);
        let (certified_height_tx, certified_height_rx) = watch::channel(Height::from(0));

        let cancellation_token = tokio_util::sync::CancellationToken::new();
        let cancellation_token_clone = cancellation_token.clone();
        let ingress_watcher_drop_guard = cancellation_token.drop_guard();
        let (ingress_watcher_handle, _join_handle) = IngressWatcher::start(
            runtime.handle().clone(),
            replica_logger.clone(),
            HttpHandlerMetrics::new(&metrics_registry),
            certified_height_rx,
            completed_execution_messages_rx,
            cancellation_token_clone,
        );

        // NOTE: constructing execution services requires tokio context.
        //
        // We could have required the client to use [tokio::test] for state
        // machine tests, but this is error prone and leads to poor dev
        // experience.
        //
        // The API state machine provides is blocking anyway.
        let execution_services = runtime.block_on(async {
            ExecutionServices::setup_execution(
                replica_logger.clone(),
                &metrics_registry,
                subnet_id,
                subnet_type,
                hypervisor_config.clone(),
                subnet_config.clone(),
                Arc::clone(&state_manager) as Arc<_>,
                Arc::clone(&state_manager.get_fd_factory()),
                completed_execution_messages_tx,
                &state_manager.state_layout().tmp(),
            )
        });

        let message_routing = SyncMessageRouting::new(
            Arc::clone(&state_manager) as _,
            Arc::clone(&state_manager) as _,
            Arc::clone(&execution_services.ingress_history_writer) as _,
            execution_services.scheduler,
            hypervisor_config,
            Arc::clone(&execution_services.cycles_account_manager),
            subnet_id,
            max_stream_messages,
            target_stream_size_bytes,
            &metrics_registry,
            replica_logger.clone(),
            Arc::clone(&registry_client) as _,
            malicious_flags.clone(),
        );

        let master_ecdsa_public_key = EcdsaKeyId {
            curve: EcdsaCurve::Secp256k1,
            name: "master_ecdsa_public_key".to_string(),
        };

        let mut chain_key_subnet_public_keys = BTreeMap::new();
        let mut chain_key_subnet_secret_keys = BTreeMap::new();
        let mut ni_dkg_ids = BTreeMap::new();

        for key_id in chain_keys_enabled_status.keys() {
            let (public_key, private_key) = match key_id {
                MasterPublicKeyId::Ecdsa(id) if *id == master_ecdsa_public_key => {
                    // ckETH tests rely on using the hard-coded ecdsa_secret_key

                    // The following key has been randomly generated using:
                    // https://sourcegraph.com/github.com/dfinity/ic/-/blob/rs/crypto/ecdsa_secp256k1/src/lib.rs
                    // It's the sec1 representation of the key in a hex string.
                    // let private_key: PrivateKey = PrivateKey::generate();
                    // let private_str = hex::encode(private_key.serialize_sec1());
                    // We always set it to the same value to have deterministic results.
                    // Please do not use this private key anywhere.
                    let private_key_bytes = hex::decode(
                        "fb7d1f5b82336bb65b82bf4f27776da4db71c1ef632c6a7c171c0cbfa2ea4920",
                    )
                    .unwrap();

                    let private_key =
                        ic_secp256k1::PrivateKey::deserialize_sec1(private_key_bytes.as_slice())
                            .unwrap();

                    let public_key = MasterPublicKey {
                        algorithm_id: AlgorithmId::ThresholdEcdsaSecp256k1,
                        public_key: private_key.public_key().serialize_sec1(true),
                    };

                    let private_key = SignatureSecretKey::EcdsaSecp256k1(private_key);

                    (public_key, private_key)
                }
                MasterPublicKeyId::Ecdsa(id) => {
                    use ic_secp256k1::{DerivationIndex, DerivationPath, PrivateKey};

                    let path =
                        DerivationPath::new(vec![DerivationIndex(id.name.as_bytes().to_vec())]);

                    // We use a fixed seed here so that all subnets in PocketIC share the same keys.
                    let private_key = PrivateKey::generate_from_seed(&[42; 32])
                        .derive_subkey(&path)
                        .0;

                    let public_key = MasterPublicKey {
                        algorithm_id: AlgorithmId::ThresholdEcdsaSecp256k1,
                        public_key: private_key.public_key().serialize_sec1(true),
                    };

                    let private_key = SignatureSecretKey::EcdsaSecp256k1(private_key);

                    (public_key, private_key)
                }
                MasterPublicKeyId::Schnorr(id) => match id.algorithm {
                    SchnorrAlgorithm::Bip340Secp256k1 => {
                        use ic_secp256k1::{DerivationIndex, DerivationPath, PrivateKey};

                        let path =
                            DerivationPath::new(vec![DerivationIndex(id.name.as_bytes().to_vec())]);

                        // We use a fixed seed here so that all subnets in PocketIC share the same keys.
                        let private_key = PrivateKey::generate_from_seed(&[42; 32])
                            .derive_subkey(&path)
                            .0;

                        let public_key = MasterPublicKey {
                            algorithm_id: AlgorithmId::ThresholdSchnorrBip340,
                            public_key: private_key.public_key().serialize_sec1(true),
                        };

                        let private_key = SignatureSecretKey::SchnorrBip340(private_key);

                        (public_key, private_key)
                    }
                    SchnorrAlgorithm::Ed25519 => {
                        use ic_ed25519::{DerivationIndex, DerivationPath, PrivateKey};

                        let path =
                            DerivationPath::new(vec![DerivationIndex(id.name.as_bytes().to_vec())]);

                        // We use a fixed seed here so that all subnets in PocketIC share the same keys.
                        let private_key = PrivateKey::generate_from_seed(&[42; 32])
                            .derive_subkey(&path)
                            .0;

                        let public_key = MasterPublicKey {
                            algorithm_id: AlgorithmId::ThresholdEd25519,
                            public_key: private_key.public_key().serialize_raw().to_vec(),
                        };

                        let private_key = SignatureSecretKey::Ed25519(private_key);

                        (public_key, private_key)
                    }
                },
                MasterPublicKeyId::VetKd(id) => {
                    use ic_crypto_test_utils_vetkd::PrivateKey;

                    let private_key = PrivateKey::generate(id.name.as_bytes());

                    let public_key = MasterPublicKey {
                        algorithm_id: AlgorithmId::VetKD,
                        public_key: private_key.public_key_bytes(),
                    };

                    let private_key = SignatureSecretKey::VetKD(private_key);

                    let nidkg_id = NiDkgId {
                        start_block_height: Height::new(0),
                        dealer_subnet: subnet_id,
                        dkg_tag: NiDkgTag::HighThresholdForKey(NiDkgMasterPublicKeyId::VetKd(
                            id.clone(),
                        )),
                        target_subnet: NiDkgTargetSubnet::Local,
                    };

                    ni_dkg_ids.insert(NiDkgMasterPublicKeyId::VetKd(id.clone()), nidkg_id);

                    (public_key, private_key)
                }
            };

            chain_key_subnet_secret_keys.insert(key_id.clone(), private_key);
            chain_key_subnet_public_keys.insert(key_id.clone(), public_key);
        }

        let time_source = FastForwardTimeSource::new();
        time_source.set_time(time).unwrap();
        let consensus_time = Arc::new(PocketConsensusTime::new(time));
        let ingress_pool = Arc::new(RwLock::new(PocketIngressPool::new()));
        // We are not interested in ingress signature validation
        // and thus use `CryptoReturningOk`.
        let ingress_verifier = Arc::new(CryptoReturningOk::default());
        let ingress_manager = Arc::new(IngressManager::new(
            time_source.clone(),
            consensus_time.clone(),
            Box::new(IngressHistoryReaderImpl::new(state_manager.clone())),
            ingress_pool.clone(),
            registry_client.clone(),
            ingress_verifier.clone(),
            metrics_registry.clone(),
            subnet_id,
            replica_logger.clone(),
            state_manager.clone(),
            Arc::clone(&execution_services.cycles_account_manager),
            malicious_flags,
            RandomStateKind::Deterministic,
        ));

        let query_stats_payload_builder = execution_services
            .query_stats_payload_builder
            .into_payload_builder(
                state_manager.clone(),
                nodes[0].node_id,
                replica_logger.clone(),
            );
        let pocket_query_stats_payload_builder = Arc::new(PocketQueryStatsPayloadBuilderImpl::new(
            query_stats_payload_builder,
            nodes.iter().map(|n| n.node_id).collect(),
        ));

        Self {
            subnet_id,
            subnet_type,
            secret_key,
            public_key,
            public_key_der,
            is_ecdsa_signing_enabled,
            is_schnorr_signing_enabled,
            is_vetkd_enabled,
            registry_data_provider,
            registry_client: registry_client.clone(),
            state_manager,
            consensus_time,
            ingress_pool,
            ingress_manager: ingress_manager.clone(),
            ingress_filter: Arc::new(Mutex::new(execution_services.ingress_filter)),
            pocket_xnet: Arc::new(RwLock::new(None)), // set by `StateMachineBuilder::build_with_subnets`
            payload_builder: Arc::new(RwLock::new(None)), // set by `StateMachineBuilder::build_with_subnets`
            ingress_history_reader: execution_services.ingress_history_reader,
            message_routing,
            metrics_registry: metrics_registry.clone(),
            query_handler: Arc::new(Mutex::new(execution_services.query_execution_service)),
            transform_handler: Arc::new(Mutex::new(execution_services.transform_execution_service)),
            ingress_watcher_handle,
            _ingress_watcher_drop_guard: ingress_watcher_drop_guard,
            certified_height_tx,
            runtime,
            // Note: state machine tests are commonly used for testing
            // canisters, such tests usually don't rely on any persistence.
            checkpoint_interval_length: checkpoint_interval_length.into(),
            nonce: AtomicU64::new(nonce),
            time: AtomicU64::new(time.as_nanos_since_unix_epoch()),
            time_of_last_round: RwLock::new(time),
            execute_round_time_increment,
            chain_key_subnet_public_keys,
            chain_key_subnet_secret_keys,
            ni_dkg_ids,
            replica_logger: replica_logger.clone(),
            log_level,
            nodes,
            batch_summary: None,
            time_source,
            consensus_pool_cache,
            canister_http_pool,
            canister_http_payload_builder,
            query_stats_payload_builder: pocket_query_stats_payload_builder,
            vetkd_payload_builder,
            remove_old_states,
            cycles_account_manager: execution_services.cycles_account_manager,
            cost_schedule,
        }
    }

    fn into_components_inner(self) -> (u64, Time, u64) {
        (
            self.nonce.into_inner(),
            Time::from_nanos_since_unix_epoch(self.time.into_inner()),
            self.checkpoint_interval_length.load(Ordering::Relaxed),
        )
    }

    fn into_components(self) -> (Box<dyn StateMachineStateDir>, u64, Time, u64) {
        // Finish any asynchronous state manager operations first.
        self.state_manager.flush_all();

        let mut state_manager = self.state_manager.clone();
        let (nonce, time, checkpoint_interval_length) = self.into_components_inner();
        // StateManager is owned by an Arc, that is cloned into multiple components and different
        // threads. If we return before all the asynchronous components release the Arc, we may
        // end up with to StateManagers writing to the same directory, resulting in a crash.
        let start = std::time::Instant::now();
        let state_dir = loop {
            match Arc::try_unwrap(state_manager) {
                Ok(sm) => {
                    break sm.into_state_dir();
                }
                Err(sm) => {
                    state_manager = sm;
                }
            }
            if start.elapsed() > std::time::Duration::from_secs(5 * 60) {
                panic!("Timed out while dropping StateMachine.");
            }
        };
        (state_dir, nonce, time, checkpoint_interval_length)
    }

    /// Safely drops this `StateMachine`. We cannot achieve this functionality by implementing `Drop`
    /// since we have to wait until there are no more `Arc`s for the state manager and
    /// this is infeasible in a `Drop` implementation.
    pub fn drop(self) {
        let _ = self.into_components();
    }

    /// Emulates a node restart, including checkpoint recovery.
    pub fn restart_node(self) -> Self {
        // We must drop self before setup_form_dir so that we don't have two StateManagers pointing
        // to the same root.
        let (state_dir, nonce, time, checkpoint_interval_length) = self.into_components();

        StateMachineBuilder::new()
            .with_state_machine_state_dir(state_dir)
            .with_nonce(nonce)
            .with_time(time)
            .with_checkpoint_interval_length(checkpoint_interval_length)
            .build()
    }

    /// Same as [restart_node], but allows overwriting the LSMT flag.
    pub fn restart_node_with_lsmt_override(self, lsmt_override: Option<LsmtConfig>) -> Self {
        // We must drop self before setup_form_dir so that we don't have two StateManagers pointing
        // to the same root.
        let (state_dir, nonce, time, checkpoint_interval_length) = self.into_components();

        StateMachineBuilder::new()
            .with_state_machine_state_dir(state_dir)
            .with_nonce(nonce)
            .with_time(time)
            .with_checkpoint_interval_length(checkpoint_interval_length)
            .with_lsmt_override(lsmt_override)
            .build()
    }

    /// Same as [restart_node], but enables snapshot downloading.
    pub fn restart_node_with_snapshot_download_enabled(self) -> Self {
        // We must drop self before setup_form_dir so that we don't have two StateManagers pointing
        // to the same root.
        let (state_dir, nonce, time, checkpoint_interval_length) = self.into_components();

        StateMachineBuilder::new()
            .with_state_machine_state_dir(state_dir)
            .with_nonce(nonce)
            .with_time(time)
            .with_checkpoint_interval_length(checkpoint_interval_length)
            .with_snapshot_download_enabled(true)
            .build()
    }

    /// Same as [restart_node], but the subnet will have the specified `config`
    /// after the restart.
    pub fn restart_node_with_config(self, config: StateMachineConfig) -> Self {
        // We must drop self before setup_form_dir so that we don't have two StateManagers pointing
        // to the same root.
        let (state_dir, nonce, time, checkpoint_interval_length) = self.into_components();

        StateMachineBuilder::new()
            .with_state_machine_state_dir(state_dir)
            .with_nonce(nonce)
            .with_time(time)
            .with_config(Some(config))
            .with_checkpoint_interval_length(checkpoint_interval_length)
            .build()
    }

    pub fn get_delegation_for_subnet(
        &self,
        subnet_id: SubnetId,
    ) -> Result<CertificateDelegation, String> {
        self.certify_latest_state();
        let certified_state_reader = match self.state_manager.get_certified_state_snapshot() {
            Some(reader) => reader,
            None => {
                return Err("No certified state available.".to_string());
            }
        };
        let paths = vec![
            LabeledTreePath::new(vec![b"canister_ranges".into(), subnet_id.get().into()]),
            LabeledTreePath::new(vec![
                b"subnet".into(),
                subnet_id.get().into(),
                b"public_key".into(),
            ]),
            LabeledTreePath::new(vec![
                b"subnet".into(),
                subnet_id.get().into(),
                b"canister_ranges".into(),
            ]),
            LabeledTreePath::from(Label::from("time")),
        ];
        let labeled_tree = sparse_labeled_tree_from_paths(&paths).unwrap();
        let (tree, certification) = match certified_state_reader.read_certified_state(&labeled_tree)
        {
            Some(r) => r,
            None => {
                return Err("Certified state could not be read.".to_string());
            }
        };
        let signature = certification.signed.signature.signature.get().0;
        Ok(CertificateDelegation {
            subnet_id: Blob(subnet_id.get().to_vec()),
            certificate: Blob(into_cbor(&Certificate {
                tree,
                signature: Blob(signature),
                delegation: None,
            })),
        })
    }

    /// If the argument is true, the state machine will create an on-disk
    /// checkpoint for each new state it creates.
    ///
    /// You have to call this function with `true` before you make any changes
    /// to the state machine if you want to use [restart_node] and
    /// [await_state_hash] functions.
    pub fn set_checkpoints_enabled(&self, enabled: bool) {
        let checkpoint_interval_length = if enabled { 0 } else { u64::MAX };
        self.set_checkpoint_interval_length(checkpoint_interval_length);
        // Finish any asynchronous state manager operations.
        self.state_manager.flush_all();
    }

    /// Set current interval length. The typical interval length
    /// for application subnets is 499.
    pub fn set_checkpoint_interval_length(&self, checkpoint_interval_length: u64) {
        self.checkpoint_interval_length
            .store(checkpoint_interval_length, Ordering::Relaxed);
    }

    /// Returns the latest state.
    pub fn get_latest_state(&self) -> Arc<ReplicatedState> {
        self.state_manager.get_latest_state().take()
    }

    /// Generates a certified stream slice to a remote subnet.
    fn generate_certified_stream_slice(
        &self,
        remote_subnet_id: SubnetId,
        witness_begin: Option<StreamIndex>,
        msg_begin: Option<StreamIndex>,
        msg_limit: Option<usize>,
        byte_limit: Option<usize>,
    ) -> Result<CertifiedStreamSlice, EncodeStreamError> {
        self.certify_latest_state();
        self.state_manager.encode_certified_stream_slice(
            remote_subnet_id,
            witness_begin,
            msg_begin,
            msg_limit,
            byte_limit,
        )
    }

    /// Generates a Xnet payload to a remote subnet.
    pub fn generate_xnet_payload(
        &self,
        remote_subnet_id: SubnetId,
        witness_begin: Option<StreamIndex>,
        msg_begin: Option<StreamIndex>,
        msg_limit: Option<usize>,
        byte_limit: Option<usize>,
    ) -> Result<XNetPayload, EncodeStreamError> {
        self.generate_certified_stream_slice(
            remote_subnet_id,
            witness_begin,
            msg_begin,
            msg_limit,
            byte_limit,
        )
        .map(|certified_stream| XNetPayload {
            stream_slices: btreemap! { self.get_subnet_id() => certified_stream },
        })
    }

    /// Submit an ingress message into the ingress pool used by `PayloadBuilderImpl`
    /// in `Self::execute_round`.
    pub fn submit_ingress_as(
        &self,
        sender: PrincipalId,
        canister_id: CanisterId,
        method: impl ToString,
        payload: Vec<u8>,
    ) -> Result<MessageId, SubmitIngressError> {
        let msg = self.ingress_message(sender, canister_id, method, payload);
        self.submit_signed_ingress(msg)
    }

    /// Submit an ingress message into the ingress pool used by `PayloadBuilderImpl`
    /// in `Self::execute_round`.
    pub fn submit_signed_ingress(
        &self,
        msg: SignedIngress,
    ) -> Result<MessageId, SubmitIngressError> {
        // Make sure the latest state is certified and fetch it from `StateManager`.
        self.certify_latest_state();

        // Fetch ingress validation settings from the registry.
        let registry_version = self.registry_client.get_latest_version();
        let ingress_registry_settings = self
            .registry_client
            .get_ingress_message_settings(self.subnet_id, registry_version)
            .unwrap()
            .unwrap();
        let provisional_whitelist = self
            .registry_client
            .get_provisional_whitelist(registry_version)
            .unwrap()
            .unwrap();

        // Validate the size of the ingress message.
        if msg.count_bytes() > ingress_registry_settings.max_ingress_bytes_per_message {
            return Err(SubmitIngressError::HttpError(format!(
                "Request {} is too large. Message byte size {} is larger than the max allowed {}.",
                msg.id(),
                msg.count_bytes(),
                ingress_registry_settings.max_ingress_bytes_per_message
            )));
        }

        // Run `IngressFilter` on the ingress message.
        let ingress_filter = self.ingress_filter.lock().unwrap().clone();
        self.runtime
            .block_on(ingress_filter.oneshot((provisional_whitelist, msg.clone())))
            .unwrap()
            .expect("The latest state should be certified")
            .map_err(SubmitIngressError::UserError)?;

        // All checks were successful at this point so we can push the ingress message to the ingress pool.
        let message_id = msg.id();
        self.ingress_pool
            .write()
            .unwrap()
            .push(msg, self.get_time(), self.nodes[0].node_id);
        Ok(message_id)
    }

    /// Push an ingress message into the ingress pool used by `PayloadBuilderImpl`
    /// in `Self::execute_round`. This method does not perform any validation
    /// and thus it should only be called on already validated `SignedIngress`.
    pub fn push_signed_ingress(&self, msg: SignedIngress) {
        self.ingress_pool
            .write()
            .unwrap()
            .push(msg, self.get_time(), self.nodes[0].node_id);
    }

    pub fn mock_canister_http_response(
        &self,
        request_id: u64,
        timeout: Time,
        canister_id: CanisterId,
        contents: Vec<CanisterHttpResponseContent>,
    ) {
        assert_eq!(contents.len(), self.nodes.len());
        for (node, content) in std::iter::zip(self.nodes.iter(), contents.into_iter()) {
            let registry_version = self.registry_client.get_latest_version();
            let response = CanisterHttpResponse {
                id: CanisterHttpRequestId::from(request_id),
                timeout,
                canister_id,
                content: content.clone(),
            };
            let response_metadata = CanisterHttpResponseMetadata {
                id: CallbackId::from(request_id),
                timeout,
                registry_version,
                content_hash: ic_types::crypto::crypto_hash(&response),
                replica_version: ReplicaVersion::default(),
            };
            let signature = CryptoReturningOk::default()
                .sign(&response_metadata, node.node_id, registry_version)
                .unwrap();
            let share = Signed {
                content: response_metadata,
                signature,
            };
            self.canister_http_pool.write().unwrap().apply(vec![
                CanisterHttpChangeAction::AddToValidated(share.clone(), response.clone()),
            ]);
        }
    }

    /// Handles all the HTTP requests with provided closure,
    /// adds responses to the consensus responses queue and executes that payload.
    pub fn handle_http_call(
        &self,
        name: &str,
        mut f: impl FnMut(&CanisterHttpRequestContext) -> CanisterHttpResponsePayload,
    ) {
        let mut payload = PayloadBuilder::new();
        let contexts = self.canister_http_request_contexts();
        assert!(!contexts.is_empty(), "expected '{name}' HTTP request");
        for (id, context) in &contexts {
            let response = f(context);
            payload = payload.http_response(*id, &response);
        }
        self.execute_payload(payload);
    }

    fn build_sign_with_ecdsa_reply(
        &self,
        context: &SignWithThresholdContext,
    ) -> Result<SignWithECDSAReply, UserError> {
        assert!(context.is_ecdsa());

        if let Some(SignatureSecretKey::EcdsaSecp256k1(k)) =
            self.chain_key_subnet_secret_keys.get(&context.key_id())
        {
            let path = ic_secp256k1::DerivationPath::from_canister_id_and_path(
                context.request.sender.get().as_slice(),
                &context.derivation_path,
            );
            let dk = k.derive_subkey(&path).0;
            let signature = dk
                .sign_digest_with_ecdsa(&context.ecdsa_args().message_hash)
                .to_vec();
            Ok(SignWithECDSAReply { signature })
        } else {
            Err(UserError::new(
                ErrorCode::CanisterRejectedMessage,
                format!(
                    "Subnet {} does not hold threshold key {}.",
                    self.subnet_id,
                    context.key_id()
                ),
            ))
        }
    }

    fn build_sign_with_schnorr_reply(
        &self,
        context: &SignWithThresholdContext,
    ) -> Result<SignWithSchnorrReply, UserError> {
        assert!(context.is_schnorr());

        let signature = match self.chain_key_subnet_secret_keys.get(&context.key_id()) {
            Some(SignatureSecretKey::SchnorrBip340(k)) => {
                let path = ic_secp256k1::DerivationPath::from_canister_id_and_path(
                    context.request.sender.get().as_slice(),
                    &context.derivation_path[..],
                );
                let (dk, _cc) = k.derive_subkey(&path);

                if let Some(ref aux) = context.schnorr_args().taproot_tree_root {
                    dk.sign_message_with_bip341_no_rng(&context.schnorr_args().message, aux)
                        .map(|v| v.to_vec())
                        .map_err(|_| {
                            UserError::new(
                                ErrorCode::CanisterRejectedMessage,
                                format!(
                                    "Invalid inputs for BIP341 signature with key {}",
                                    context.key_id()
                                ),
                            )
                        })?
                } else {
                    dk.sign_message_with_bip340_no_rng(&context.schnorr_args().message)
                        .to_vec()
                }
            }
            Some(SignatureSecretKey::Ed25519(k)) => {
                let path = ic_ed25519::DerivationPath::from_canister_id_and_path(
                    context.request.sender.get().as_slice(),
                    &context.derivation_path[..],
                );
                let (dk, _cc) = k.derive_subkey(&path);

                if context.schnorr_args().taproot_tree_root.is_some() {
                    return Err(UserError::new(
                        ErrorCode::CanisterRejectedMessage,
                        "Ed25519 does not use BIP341 aux parameter".to_string(),
                    ));
                }

                dk.sign_message(&context.schnorr_args().message).to_vec()
            }
            _ => {
                return Err(UserError::new(
                    ErrorCode::CanisterRejectedMessage,
                    format!(
                        "Subnet {} does not hold threshold key {}.",
                        self.subnet_id,
                        context.key_id()
                    ),
                ));
            }
        };

        Ok(SignWithSchnorrReply { signature })
    }

    fn build_vetkd_derive_key_reply(
        &self,
        context: &SignWithThresholdContext,
    ) -> Result<VetKdDeriveKeyResult, UserError> {
        assert!(context.is_vetkd());

        if let Some(SignatureSecretKey::VetKD(k)) =
            self.chain_key_subnet_secret_keys.get(&context.key_id())
        {
            assert_eq!(context.derivation_path.len(), 1);
            const EMPTY_VEC_REF: &Vec<u8> = &vec![];
            let vetkd_context = context.derivation_path.first().unwrap_or(EMPTY_VEC_REF);
            let encrypted_key = k.vetkd_protocol(
                context.request.sender.get().as_slice(),
                vetkd_context,
                context.vetkd_args().input.as_ref(),
                &context.vetkd_args().transport_public_key,
                &[42; 32],
            );

            Ok(VetKdDeriveKeyResult { encrypted_key })
        } else {
            Err(UserError::new(
                ErrorCode::CanisterRejectedMessage,
                format!(
                    "Subnet {} does not hold threshold key {}.",
                    self.subnet_id,
                    context.key_id()
                ),
            ))
        }
    }

    fn process_threshold_signing_request(
        &self,
        id: &CallbackId,
        context: &SignWithThresholdContext,
        payload: &mut PayloadBuilder,
    ) {
        match context.args {
            ThresholdArguments::Ecdsa(_) if self.is_ecdsa_signing_enabled => {
                match self.build_sign_with_ecdsa_reply(context) {
                    Ok(response) => {
                        payload.consensus_responses.push(ConsensusResponse::new(
                            *id,
                            MsgPayload::Data(response.encode()),
                        ));
                    }
                    Err(user_error) => {
                        payload.consensus_responses.push(ConsensusResponse::new(
                            *id,
                            MsgPayload::Reject(RejectContext::from(user_error)),
                        ));
                    }
                }
            }
            ThresholdArguments::Schnorr(_) if self.is_schnorr_signing_enabled => {
                match self.build_sign_with_schnorr_reply(context) {
                    Ok(response) => {
                        payload.consensus_responses.push(ConsensusResponse::new(
                            *id,
                            MsgPayload::Data(response.encode()),
                        ));
                    }
                    Err(user_error) => {
                        payload.consensus_responses.push(ConsensusResponse::new(
                            *id,
                            MsgPayload::Reject(RejectContext::from(user_error)),
                        ));
                    }
                }
            }
            ThresholdArguments::VetKd(_) if self.is_vetkd_enabled => {
                match self.build_vetkd_derive_key_reply(context) {
                    Ok(response) => {
                        payload.consensus_responses.push(ConsensusResponse::new(
                            *id,
                            MsgPayload::Data(response.encode()),
                        ));
                    }
                    Err(user_error) => {
                        payload.consensus_responses.push(ConsensusResponse::new(
                            *id,
                            MsgPayload::Reject(RejectContext::from(user_error)),
                        ));
                    }
                }
            }
            _ => {}
        }
    }

    /// If set to true, the state machine will handle sign_with_ecdsa calls during `tick()`.
    pub fn set_ecdsa_signing_enabled(&mut self, value: bool) {
        self.is_ecdsa_signing_enabled = value;
    }

    /// If set to true, the state machine will handle sign_with_schnorr calls during `tick()`.
    pub fn set_schnorr_signing_enabled(&mut self, value: bool) {
        self.is_schnorr_signing_enabled = value;
    }

    /// If set to true, the state machine will handle vetkd_derive_key calls during `tick()`.
    pub fn set_vetkd_enabled(&mut self, value: bool) {
        self.is_vetkd_enabled = value;
    }

    /// Triggers a single round of execution without any new inputs.  The state
    /// machine will invoke heartbeats and make progress on pending async calls.
    pub fn tick(&self) {
        let payload = PayloadBuilder::default();
        self.tick_with_config(payload)
    }

    pub fn tick_with_config(&self, mut payload_builder: PayloadBuilder) {
        let state = self.state_manager.get_latest_state().take();

        // Process threshold signing requests.
        for (id, context) in &state
            .metadata
            .subnet_call_context_manager
            .sign_with_threshold_contexts
        {
            self.process_threshold_signing_request(id, context, &mut payload_builder);
        }

        self.execute_payload(payload_builder);
    }

    /// Makes the state machine tick until there are no more messages in the system.
    /// This method is useful if you need to wait for asynchronous canister communication to
    /// complete.
    ///
    /// # Panics
    ///
    /// This function panics if the state machine did not process all messages within the
    /// `max_ticks` iterations.
    pub fn run_until_completion(&self, max_ticks: usize) {
        for _tick in 0..max_ticks {
            if !self.has_inflight_messages() {
                return;
            }
            self.tick();
        }
        panic!("The state machine did not reach completion after {max_ticks} ticks");
    }

    /// Checks whether the state machine has any in-flight messages (paused, in
    /// ingress queues, canister queues, streams or refund pool).
    pub fn has_inflight_messages(&self) -> bool {
        let state = self.state_manager.get_latest_state().take();
        state.canisters_iter().any(|canister| {
            canister.has_input()
                || canister.has_output()
                // We're assuming no heartbeat.
                || canister.next_execution() != NextExecution::None
        }) || state.subnet_queues().has_input()
            || state.subnet_queues().has_output()
            // Should also look at the `SubnetCallContextManager`, but that's likely overkill.
            || !state.refunds().is_empty()
            || state
                .streams()
                .iter()
                .any(|(_, stream)| !stream.messages().is_empty())
    }

    /// Checks critical error counters and panics if a critical error occurred.
    pub fn check_critical_errors(&self) {
        let error_counter_vec = fetch_counter_vec(&self.metrics_registry, "critical_errors");
        if let Some((metric, _)) = error_counter_vec.into_iter().find(|(_, v)| *v != 0.0) {
            let err: String = metric.get("error").unwrap().to_string();
            panic!("Critical error {err} occurred.");
        }
    }

    /// Advances time by 1ns (to make sure that time is strictly monotonic)
    /// and triggers a single round of execution with the given payload as input.
    pub fn execute_payload(&self, payload: PayloadBuilder) -> Height {
        let content = BatchContent::Data {
            batch_messages: BatchMessages {
                signed_ingress_msgs: payload.ingress_messages,
                certified_stream_slices: payload.xnet_payload.stream_slices,
                bitcoin_adapter_responses: payload
                    .self_validating
                    .map(|p| p.get().to_vec())
                    .unwrap_or_default(),
                query_stats: payload.query_stats,
            },
            chain_key_data: ChainKeyData {
                master_public_keys: self.chain_key_subnet_public_keys.clone(),
                idkg_pre_signatures: BTreeMap::new(),
                nidkg_ids: self.ni_dkg_ids.clone(),
            },
            consensus_responses: payload.consensus_responses,
        };
        let blockmaker_metrics = payload
            .blockmaker_metrics
            .unwrap_or(BlockmakerMetrics::new_for_test());

        self.execute_payload_impl(content, blockmaker_metrics)
    }

    /// Advances time by 1ns (to make sure that time is strictly monotonic)
    /// and triggers a single round of execution with the given batch content and
    /// blockmaker metrics as input.
    fn execute_payload_impl(
        &self,
        content: BatchContent,
        blockmaker_metrics: BlockmakerMetrics,
    ) -> Height {
        let batch_number = self.message_routing.expected_batch_height();

        let mut seed = [0u8; 32];
        // use the batch number to seed randomness
        seed[..8].copy_from_slice(batch_number.get().to_le_bytes().as_slice());

        // Use the `batch_summary` explicitly set, or create a new one based
        // on the `checkpoint_interval_length`.
        let checkpoint_interval_length = self.checkpoint_interval_length.load(Ordering::Relaxed);
        let checkpoint_interval_length_plus_one = checkpoint_interval_length.saturating_add(1);
        let full_intervals: u64 = batch_number.get() / checkpoint_interval_length_plus_one;
        let next_checkpoint_height = (full_intervals + 1) * checkpoint_interval_length_plus_one;
        let batch_summary = self.batch_summary.clone().or(Some(BatchSummary {
            next_checkpoint_height: next_checkpoint_height.into(),
            current_interval_length: checkpoint_interval_length.into(),
        }));
        let requires_full_state_hash = batch_number
            .get()
            .is_multiple_of(checkpoint_interval_length_plus_one);

        let current_time = self.get_time();
        let time_of_next_round = if current_time == *self.time_of_last_round.read().unwrap() {
            current_time + self.execute_round_time_increment
        } else {
            current_time
        };

        let batch = Batch {
            batch_number,
            batch_summary,
            blockmaker_metrics,
<<<<<<< HEAD
            content,
=======
            content: BatchContent::Data {
                batch_messages: BatchMessages {
                    signed_ingress_msgs: payload.ingress_messages,
                    certified_stream_slices: payload.xnet_payload.stream_slices,
                    bitcoin_adapter_responses: payload
                        .self_validating
                        .map(|p| p.get().to_vec())
                        .unwrap_or_default(),
                    query_stats: payload.query_stats,
                },
                chain_key_data: ChainKeyData {
                    master_public_keys: self.chain_key_subnet_public_keys.clone(),
                    idkg_pre_signatures: BTreeMap::new(),
                    nidkg_ids: self.ni_dkg_ids.clone(),
                },
                consensus_responses: payload.consensus_responses,
                requires_full_state_hash,
            },
>>>>>>> 952ce109
            randomness: Randomness::from(seed),
            registry_version: self.registry_client.get_latest_version(),
            time: time_of_next_round,
            replica_version: ReplicaVersion::default(),
        };

        self.message_routing
            .process_batch(batch)
            .expect("Could not process batch");

        if self.remove_old_states {
            self.state_manager.remove_states_below(batch_number);
        }
        assert_eq!(self.state_manager.latest_state_height(), batch_number);

        self.check_critical_errors();

        self.set_time(time_of_next_round.into());
        *self.time_of_last_round.write().unwrap() = time_of_next_round;

        batch_number
    }

    pub fn execute_block_with_xnet_payload(&self, xnet_payload: XNetPayload) {
        self.execute_payload(PayloadBuilder::new().xnet_payload(xnet_payload));
    }

    /// Returns an immutable reference to the metrics registry.
    pub fn metrics_registry(&self) -> &MetricsRegistry {
        &self.metrics_registry
    }

    /// Returns the total number of Wasm instructions this state machine consumed in replicated
    /// message execution (ingress messages, inter-canister messages, and heartbeats).
    pub fn instructions_consumed(&self) -> f64 {
        fetch_histogram_stats(
            &self.metrics_registry,
            "scheduler_instructions_consumed_per_round",
        )
        .map(|stats| stats.sum)
        .unwrap_or(0.0)
    }

    /// Returns the total number of Wasm instructions executed when executing subnet
    /// messages (IC00 messages addressed to the subnet).
    pub fn subnet_message_instructions(&self) -> f64 {
        fetch_histogram_stats(
            &self.metrics_registry,
            "execution_round_subnet_queue_instructions",
        )
        .map(|stats| stats.sum)
        .unwrap_or(0.0)
    }

    /// Returns the number of canisters that were uninstalled due to being low
    /// on cycles.
    pub fn num_canisters_uninstalled_out_of_cycles(&self) -> u64 {
        fetch_int_counter(
            &self.metrics_registry,
            "scheduler_num_canisters_uninstalled_out_of_cycles",
        )
        .unwrap_or(0)
    }

    /// Total number of running canisters.
    pub fn num_running_canisters(&self) -> u64 {
        *fetch_int_gauge_vec(
            &self.metrics_registry,
            "replicated_state_registered_canisters",
        )
        .get(&Labels::from([("status".into(), "running".into())]))
        .unwrap_or(&0)
    }

    /// Total memory footprint of all canisters on this subnet.
    pub fn canister_memory_usage_bytes(&self) -> u64 {
        fetch_int_gauge(&self.metrics_registry, "canister_memory_usage_bytes").unwrap_or(0)
    }

    /// Get the time stored in the latest state. This is useful when starting
    /// the `StateMachine` on an already existing state since time
    /// must be monotone and thus the time of the `StateMachine`
    /// which is used when executing rounds must be set to be
    /// no smaller than the time stored in the latest state.
    pub fn get_state_time(&self) -> Time {
        let replicated_state = self.state_manager.get_latest_state().take();
        replicated_state.metadata.batch_time
    }

    /// Sets the time that the state machine will use for executing next
    /// messages.
    pub fn set_time(&self, time: SystemTime) {
        let t = time
            .duration_since(SystemTime::UNIX_EPOCH)
            .unwrap()
            .as_nanos() as u64;
        let time = Time::from_nanos_since_unix_epoch(t);
        self.consensus_time.set(time);
        self.time.store(t, Ordering::Relaxed);
        self.time_source
            .set_time(time)
            .unwrap_or_else(|_| error!(self.replica_logger, "Time went backwards."));
    }

    /// Certifies the specified time by modifying the time in the replicated state
    /// and certifying that new state.
    pub fn set_certified_time(&self, time: SystemTime) {
        let t = time
            .duration_since(SystemTime::UNIX_EPOCH)
            .unwrap()
            .as_nanos() as u64;
        let time = Time::from_nanos_since_unix_epoch(t);
        let (height, mut replicated_state) = self.state_manager.take_tip();
        replicated_state.metadata.batch_time = time;
        self.state_manager.commit_and_certify(
            replicated_state,
            height.increment(),
            CertificationScope::Metadata,
            None,
        );
        self.set_time(time.into());
        *self.time_of_last_round.write().unwrap() = time;
    }

    /// Returns the current state machine time.
    /// The time of a round executed by this state machine equals its current time
    /// if its current time increased since the last round.
    /// Otherwise, the current time is implicitly increased by `StateMachine::EXECUTE_ROUND_TIME_INCREMENT` (1ns)
    /// before executing the next round.
    pub fn time(&self) -> SystemTime {
        SystemTime::UNIX_EPOCH + Duration::from_nanos(self.time.load(Ordering::Relaxed))
    }

    /// Returns the current state machine time.
    pub fn get_time(&self) -> Time {
        Time::from_nanos_since_unix_epoch(
            self.time()
                .duration_since(SystemTime::UNIX_EPOCH)
                .unwrap()
                .as_nanos() as u64,
        )
    }

    /// Advances the state machine time by the given amount.
    pub fn advance_time(&self, amount: Duration) {
        self.set_time(self.time() + amount);
    }

    /// Returns the root key of the state machine.
    pub fn root_key(&self) -> ThresholdSigPublicKey {
        self.public_key
    }

    /// Returns the root key of the state machine.
    pub fn root_key_der(&self) -> Vec<u8> {
        self.public_key_der.clone()
    }

    /// Blocks until the hash of the latest state is computed.
    ///
    /// # Panics
    ///
    /// This function panics if the state hash computation takes more than a few
    /// seconds to complete.
    pub fn await_state_hash(&self) -> CryptoHashOfState {
        self.state_manager.flush_tip_channel();
        let h = self.state_manager.latest_state_height();
        let started_at = Instant::now();
        loop {
            let elapsed = started_at.elapsed();
            if elapsed > Duration::from_secs(5 * 60) {
                panic!("State hash computation took too long ({elapsed:?})");
            }
            match self.state_manager.get_state_hash_at(h) {
                Ok(hash) => return hash,
                Err(StateHashError::Transient(_)) => {
                    std::thread::sleep(Duration::from_millis(100));
                    continue;
                }
                Err(e @ StateHashError::Permanent(_)) => {
                    panic!("Failed to compute state hash: {e}")
                }
            }
        }
    }

    /// Blocks until the result of the ingress message with the specified ID is
    /// available.
    ///
    /// # Panics
    ///
    /// This function panics if the result doesn't become available after the
    /// specified number of state machine ticks.
    pub fn await_ingress(
        &self,
        msg_id: MessageId,
        max_ticks: usize,
    ) -> Result<WasmResult, UserError> {
        let started_at = Instant::now();

        for _tick in 0..max_ticks {
            match self.ingress_status(&msg_id) {
                IngressStatus::Known {
                    state: IngressState::Completed(result),
                    ..
                } => return Ok(result),
                IngressStatus::Known {
                    state: IngressState::Failed(error),
                    ..
                } => return Err(error),
                _ => {
                    self.tick();
                }
            }
        }
        panic!(
            "Did not get answer to ingress {} after {} state machine ticks ({:?} elapsed)",
            msg_id,
            max_ticks,
            started_at.elapsed()
        )
    }

    /// Imports a directory containing a canister snapshot into the state machine.
    ///
    /// After you import the canister, you can execute methods on it and upgrade it.
    /// The original directory is not modified.
    ///
    /// This function is useful for local testing and debugging. Do not remove it.
    ///
    /// # Panics
    ///
    /// This function panics if loading the canister snapshot fails.
    pub fn import_canister_state<P: AsRef<Path>>(
        &self,
        canister_directory: P,
        canister_id: CanisterId,
    ) {
        use ic_replicated_state::testing::SystemStateTesting;

        let canister_directory = canister_directory.as_ref();
        assert!(
            canister_directory.is_dir(),
            "canister state at {} must be a directory",
            canister_directory.display()
        );

        let tip: CheckpointLayout<ReadOnly> = CheckpointLayout::new_untracked(
            self.state_manager.state_layout().raw_path().join("tip"),
            ic_types::Height::new(0),
        )
        .expect("failed to obtain tip");
        let tip_canister_layout = tip
            .canister(&canister_id)
            .expect("failed to obtain canister layout");
        std::fs::create_dir_all(tip_canister_layout.raw_path())
            .expect("Failed to create checkpoint dir");

        fn copy_as_writeable(src: &Path, dst: &Path) {
            assert!(
                src.is_file(),
                "Canister layout contains only files, but {} is not a file.",
                src.display()
            );
            std::fs::copy(src, dst).expect("failed to copy file");
            let file = std::fs::File::open(dst).expect("failed to open file");
            let mut permissions = file
                .metadata()
                .expect("failed to get file permission")
                .permissions();
            #[allow(clippy::permissions_set_readonly_false)]
            permissions.set_readonly(false);
            file.set_permissions(permissions)
                .expect("failed to set file persmission");
        }

        for entry in std::fs::read_dir(canister_directory).expect("failed to read_dir") {
            let entry = entry.expect("failed to get directory entry");
            copy_as_writeable(
                &entry.path(),
                &tip_canister_layout.raw_path().join(entry.file_name()),
            );
        }

        // A `CheckpointLoadingMetrics` that panics on broken soft invariants.
        struct StrictCheckpointLoadingMetrics;
        impl CheckpointLoadingMetrics for StrictCheckpointLoadingMetrics {
            fn observe_broken_soft_invariant(&self, msg: String) {
                panic!("{}", msg);
            }
        }

        let mut canister_state = ic_state_manager::checkpoint::load_canister_state(
            &tip_canister_layout,
            &canister_id,
            ic_types::Height::new(0),
            self.state_manager.get_fd_factory(),
            &StrictCheckpointLoadingMetrics,
        )
        .unwrap_or_else(|e| {
            panic!(
                "failed to load canister state from {}: {}",
                canister_directory.display(),
                e
            )
        })
        .0;

        let (h, mut state) = self.state_manager.take_tip();

        // Repartition input schedules; Required step for migrating canisters.
        canister_state
            .system_state
            .split_input_schedules(&canister_id, &state.canister_states);

        state.put_canister_state(canister_state);

        self.state_manager.commit_and_certify(
            state,
            h.increment(),
            CertificationScope::Metadata,
            None,
        );
    }

    /// Enables checkpoints and makes a tick to write a checkpoint.
    pub fn checkpointed_tick(&self) {
        let checkpoint_interval_length = self.checkpoint_interval_length.load(Ordering::Relaxed);
        self.set_checkpoints_enabled(true);
        self.tick();
        self.set_checkpoint_interval_length(checkpoint_interval_length);
    }

    /// Executes an online subnet split round with checkpointing enabled.
    pub fn split_tick(&self, other_subnet_id: SubnetId) {
        let checkpoint_interval_length = self.checkpoint_interval_length.load(Ordering::Relaxed);
        self.set_checkpoints_enabled(true);

        let content = BatchContent::Splitting {
            new_subnet_id: self.subnet_id,
            other_subnet_id,
        };
        let blockmaker_metrics = BlockmakerMetrics::new_for_test();
        self.execute_payload_impl(content, blockmaker_metrics);

        self.set_checkpoint_interval_length(checkpoint_interval_length);
    }

    /// Replaces the canister state in this state machine with the canister
    /// state in given source replicated state.
    ///
    /// This is useful for emulating the state change due to a state sync.
    pub fn replace_canister_state(
        &self,
        source_state: Arc<ReplicatedState>,
        canister_id: CanisterId,
    ) {
        self.checkpointed_tick();
        let (h, mut state) = self.state_manager.take_tip();
        state.put_canister_state(source_state.canister_state(&canister_id).unwrap().clone());
        self.state_manager
            .commit_and_certify(state, h.increment(), CertificationScope::Full, None);
        self.state_manager.remove_states_below(h.increment());
    }

    /// Removes states below the latest height.
    ///
    /// This is useful for testing behaviour after old states are dropped.
    pub fn remove_old_states(&self) {
        let h = self.state_manager.latest_state_height();
        self.state_manager.remove_states_below(h);
    }

    /// Removes a canister state from this state machine and migrates it to another state machine.
    /// This is done by writing a checkpoint and then removing the canister state from `self`;
    /// then importing the canister state into `other_env` from the checkpoint.
    pub fn move_canister_state_to(
        &self,
        other_env: &StateMachine,
        canister_id: CanisterId,
    ) -> Result<(), String> {
        self.checkpointed_tick();

        let (height, mut state) = self.state_manager.take_tip();
        if state.take_canister_state(&canister_id).is_some() {
            self.state_manager.commit_and_certify(
                state,
                height.increment(),
                CertificationScope::Full,
                None,
            );
            self.state_manager.flush_tip_channel();

            other_env.import_canister_state(
                self.state_manager
                    .state_layout()
                    .checkpoint_verified(height)
                    .unwrap()
                    .canister(&canister_id)
                    .unwrap()
                    .raw_path(),
                canister_id,
            );

            return Ok(());
        }
        Err(format!("No canister state for canister id {canister_id}."))
    }

    /// Produces a routing table, a canister migrations list and a subnet list record that reflects
    /// splitting this subnet; then passes them to the registry data provider.
    ///
    /// Does not update the registry client on this subnet.
    ///
    /// This is intended to be used before calling `split` simulating a split of this subnet. Having
    /// this as a separate step allows for other subnets to observe this update before this subnet
    /// undergoes the split, which is a highly likely situation in a real subnet split.
    ///
    /// Note: An actual observation is done only after updating the registry client to the newest version.
    ///       Since this functions does not update the registry client, this can be done at any point on
    ///       any subnet in the same subnet pool as this one, i.e. before, at or after the actual split.
    pub fn make_registry_entries_for_subnet_split(
        &self,
        seed: [u8; 32],
        canister_range: std::ops::RangeInclusive<CanisterId>,
    ) {
        use ic_registry_client_helpers::routing_table::RoutingTableRegistry;
        use ic_registry_client_helpers::subnet::SubnetListRegistry;

        // Generate new subnet Id from `seed`.
        let (ni_dkg_transcript, _) =
            dummy_initial_dkg_transcript_with_master_key(&mut StdRng::from_seed(seed));
        let public_key = (&ni_dkg_transcript).try_into().unwrap();
        let public_key_der = threshold_sig_public_key_to_der(public_key).unwrap();
        let subnet_id = PrincipalId::new_self_authenticating(&public_key_der).into();

        // Generate the ranges to be added to the routing table and canister migrations list.
        let ranges = CanisterIdRanges::try_from(vec![CanisterIdRange {
            start: *canister_range.start(),
            end: *canister_range.end(),
        }])
        .unwrap();

        let last_version = self.registry_client.get_latest_version();
        let next_version = last_version.increment();

        // Adapt the routing table and add it to the registry data provider.
        let mut routing_table = self
            .registry_client
            .get_routing_table(last_version)
            .expect("malformed routing table")
            .expect("missing routing table");

        routing_table_insert_subnet(&mut routing_table, subnet_id).unwrap();
        routing_table
            .assign_ranges(ranges.clone(), subnet_id)
            .expect("ranges are not well formed");

        let pb_routing_table = PbRoutingTable::from(routing_table);
        self.registry_data_provider
            .add(
                &make_canister_ranges_key(CanisterId::from_u64(0)),
                next_version,
                Some(pb_routing_table),
            )
            .unwrap();

        // Adapt the canister migrations list.
        let mut canister_migrations = self
            .registry_client
            .get_canister_migrations(last_version)
            .expect("malformed canister migrations")
            .unwrap_or_default();

        canister_migrations
            .insert_ranges(ranges, self.get_subnet_id(), subnet_id)
            .expect("ranges are not well formed");

        self.registry_data_provider
            .add(
                &make_canister_migrations_record_key(),
                next_version,
                Some(PbCanisterMigrations::from(canister_migrations)),
            )
            .unwrap();

        // Extend subnet list record.
        let mut subnet_ids = self
            .registry_client
            .get_subnet_ids(last_version)
            .expect("malformed subnet list")
            .unwrap_or_default();

        let initial_len = subnet_ids.len();
        subnet_ids.push(subnet_id);
        subnet_ids.sort();
        subnet_ids.dedup();
        assert!(subnet_ids.len() > initial_len);

        add_subnet_list_record(&self.registry_data_provider, next_version.get(), subnet_ids);

        // Add subnet initial records for the new subnet that will be created at the split.
        let features = SubnetFeatures {
            http_requests: true,
            ..SubnetFeatures::default()
        };
        let subnet_size = self.nodes.len();
        let mut node_rng = StdRng::from_seed(seed);
        let nodes: Vec<StateMachineNode> = (0..subnet_size)
            .map(|_| StateMachineNode::new(&mut node_rng))
            .collect();

        let chain_keys_enabled_status = Default::default();

        add_subnet_local_registry_records(
            subnet_id,
            self.subnet_type,
            features,
            &nodes,
            public_key,
            &chain_keys_enabled_status,
            ni_dkg_transcript,
            self.registry_data_provider.clone(),
            next_version,
        );
    }

    /// Simulates a subnet split where the corresponding registry entries are assumed to be done
    /// beforehand, i.e. `make_registry_entries_for_subnet_split` should be called first using the
    /// same `seed`.
    ///
    /// The process has the following steps:
    /// - Write a checkpoint on `self`.
    /// - Clone its enire state directory into a new `state_dir`.
    /// - Create a new `StateMachine` using this `state_dir` and the provided `seed`.
    /// - Reloads the registry und updates it to the latest version.
    /// - Get the routing table from the registry and use it to perform the split.
    ///
    /// Returns an error if the routing table does not contain the subnet Id of the new `env` that
    /// was just created or if the split itself fails.
    pub fn split(&self, seed: [u8; 32]) -> Result<Arc<StateMachine>, String> {
        use ic_registry_client_helpers::routing_table::RoutingTableRegistry;

        // Write a checkpoint.
        self.checkpointed_tick();
        self.state_manager.flush_tip_channel();

        // Create a state dir for the new env; then clone the contents of the entire state directory.
        let state_dir = Box::new(TempDir::new().expect("failed to create a temporary directory"));
        fs_extra::dir::copy(
            self.state_manager.state_layout().raw_path(),
            state_dir.path(),
            &fs_extra::dir::CopyOptions {
                content_only: true,
                ..fs_extra::dir::CopyOptions::new()
            },
        )
        .expect("failed to clone state directory.");

        // Create a new `StateMachine` using the same XNet pool.
        let env = StateMachineBuilder::new()
            .with_state_machine_state_dir(state_dir)
            .with_nonce(self.nonce.load(Ordering::Relaxed))
            .with_time(Time::from_nanos_since_unix_epoch(
                self.time.load(Ordering::Relaxed),
            ))
            .with_checkpoint_interval_length(
                self.checkpoint_interval_length.load(Ordering::Relaxed),
            )
            .with_subnet_size(self.nodes.len())
            .with_subnet_seed(seed)
            .with_subnet_type(self.subnet_type)
            .with_registry_data_provider(self.registry_data_provider.clone())
            .build_with_subnets(
                (*self.pocket_xnet.read().unwrap())
                    .as_ref()
                    .ok_or("no XNet layer found")?
                    .subnets(),
            );

        // Get the newest registry version.
        self.reload_registry();
        self.registry_client.update_to_latest_version();

        // Get the routing table.
        let last_version = self.registry_client.get_latest_version();
        let routing_table = self
            .registry_client
            .get_routing_table(last_version)
            .expect("malformed routing table")
            .expect("missing routing table");

        // Check the new subnet is in this routing table.
        if routing_table.ranges(env.get_subnet_id()).is_empty() {
            return Err("Routing table does not contain the new subnet".to_string());
        }

        // Perform the split on `self`.
        let (height, state) = self.state_manager.take_tip();
        let mut state = state.split(self.get_subnet_id(), &routing_table, None)?;
        state.after_split();

        self.state_manager.commit_and_certify(
            state,
            height.increment(),
            CertificationScope::Full,
            None,
        );

        // Perform the split on `env`, which requires preserving the `prev_state_hash`
        // (as opposed to MVP subnet splitting where it is adjusted manually).
        let (height, state) = env.state_manager.take_tip();
        let prev_state_hash = state.metadata.prev_state_hash.clone();
        let mut state = state.split(env.get_subnet_id(), &routing_table, None)?;
        state.metadata.prev_state_hash = prev_state_hash;
        state.after_split();

        env.state_manager.commit_and_certify(
            state,
            height.increment(),
            CertificationScope::Full,
            None,
        );

        Ok(env)
    }

    /// Triggers an online subnet split, with the corresponding registry entries
    /// assumed to have been done beforehand, i.e. `make_registry_entries_for_subnet_split`
    /// should have been called first using the same `seed`.
    ///
    /// The process has the following steps:
    ///  1. Write a checkpoint on `self`.
    ///  2. Clone its enire state directory into a new `state_dir`.
    ///  3. Create a new `StateMachine` using this `state_dir` and the provided
    ///     `seed`.
    ///  4. Reload the registry and update it to the latest version.
    ///  5. Call `split_tick()` on both `self` and the new `StateMachine`.
    ///
    /// Step (1) (the checkpoint) does not happen in an actual online subnet split,
    /// but is done here because cloning the state machine (the equivalent of having
    /// had two sets of replicas, each branching off here) is not trivial.
    ///
    /// Returns an error if the routing table does not contain the subnet ID of the
    /// new `env` that was just created or if the split itself fails.
    pub fn online_split(&self, seed: [u8; 32]) -> Result<Arc<StateMachine>, String> {
        use ic_registry_client_helpers::routing_table::RoutingTableRegistry;

        // Write a checkpoint.
        self.checkpointed_tick();
        self.state_manager.flush_tip_channel();

        // Create a state dir for the new env; and copy the our state layout into it.
        let state_dir = Box::new(TempDir::new().expect("failed to create a temporary directory"));
        fs_extra::dir::copy(
            self.state_manager.state_layout().raw_path(),
            state_dir.path(),
            &fs_extra::dir::CopyOptions {
                content_only: true,
                ..fs_extra::dir::CopyOptions::new()
            },
        )
        .expect("failed to copy state layout");

        // Create a new `StateMachine` using the same XNet pool.
        let env = StateMachineBuilder::new()
            .with_state_machine_state_dir(state_dir)
            .with_nonce(self.nonce.load(Ordering::Relaxed))
            .with_time(Time::from_nanos_since_unix_epoch(
                self.time.load(Ordering::Relaxed),
            ))
            .with_checkpoint_interval_length(
                self.checkpoint_interval_length.load(Ordering::Relaxed),
            )
            .with_subnet_size(self.nodes.len())
            .with_subnet_seed(seed)
            .with_subnet_type(self.subnet_type)
            .with_registry_data_provider(self.registry_data_provider.clone())
            .build_with_subnets(
                (*self.pocket_xnet.read().unwrap())
                    .as_ref()
                    .ok_or("no XNet layer found")?
                    .subnets(),
            );

        // Get the newest registry version.
        self.reload_registry();
        self.registry_client.update_to_latest_version();

        // Check that the new subnet is in the routing table.
        let last_version = self.registry_client.get_latest_version();
        let routing_table = self
            .registry_client
            .get_routing_table(last_version)
            .expect("malformed routing table")
            .expect("missing routing table");
        if routing_table.ranges(env.get_subnet_id()).is_empty() {
            return Err("Routing table does not contain the new subnet".to_string());
        }

        // Perform the split on `self`.
        self.split_tick(env.subnet_id);

        // Perform the split on `env`, which requires preserving the `prev_state_hash`
        // (as opposed to MVP subnet splitting where it is adjusted manually).
        env.split_tick(self.subnet_id);

        Ok(env)
    }

    /// Returns the controllers of a canister or `None` if the canister does not exist.
    pub fn get_controllers(&self, canister_id: CanisterId) -> Option<Vec<PrincipalId>> {
        let state = self.state_manager.get_latest_state().take();
        state
            .canister_state(&canister_id)
            .map(|s| s.controllers().iter().cloned().collect())
    }

    pub fn install_wasm_in_mode(
        &self,
        canister_id: CanisterId,
        mode: CanisterInstallMode,
        wasm: Vec<u8>,
        payload: Vec<u8>,
    ) -> Result<(), UserError> {
        let sender = self
            .get_controllers(canister_id)
            .map(|controllers| {
                controllers
                    .into_iter()
                    .next()
                    .unwrap_or(PrincipalId::new_anonymous())
            })
            .unwrap_or(PrincipalId::new_anonymous());
        self.execute_ingress_as(
            sender,
            ic00::IC_00,
            Method::InstallCode,
            InstallCodeArgs::new(mode, canister_id, wasm, payload).encode(),
        )
        .map(|_| ())
    }

    /// Compiles specified WAT to Wasm and installs it for the canister using
    /// the specified ID in the provided install mode.
    fn install_wat_in_mode(
        &self,
        canister_id: CanisterId,
        mode: CanisterInstallMode,
        wat: &str,
        payload: Vec<u8>,
    ) {
        self.install_wasm_in_mode(
            canister_id,
            mode,
            wat::parse_str(wat).expect("invalid WAT"),
            payload,
        )
        .expect("failed to install canister");
    }

    /// Creates a new canister and returns the canister principal.
    pub fn create_canister(&self, settings: Option<CanisterSettingsArgs>) -> CanisterId {
        self.create_canister_with_cycles(None, Cycles::new(0), settings)
    }

    /// Creates a new canister and returns the canister principal.
    pub fn create_canister_with_cycles(
        &self,
        specified_id: Option<PrincipalId>,
        cycles: Cycles,
        settings: Option<CanisterSettingsArgs>,
    ) -> CanisterId {
        let wasm_result = self
            .create_canister_with_cycles_impl(specified_id, cycles, settings)
            .expect("failed to create canister");
        match wasm_result {
            WasmResult::Reply(bytes) => CanisterIdRecord::decode(&bytes[..])
                .expect("failed to decode canister ID record")
                .get_canister_id(),
            WasmResult::Reject(reason) => panic!("create_canister call rejected: {reason}"),
        }
    }

    /// Creates a new canister.
    pub fn create_canister_with_cycles_impl(
        &self,
        specified_id: Option<PrincipalId>,
        cycles: Cycles,
        settings: Option<CanisterSettingsArgs>,
    ) -> Result<WasmResult, UserError> {
        self.execute_ingress(
            ic00::IC_00,
            ic00::Method::ProvisionalCreateCanisterWithCycles,
            ic00::ProvisionalCreateCanisterWithCyclesArgs {
                amount: Some(candid::Nat::from(cycles.get())),
                settings,
                specified_id,
                sender_canister_version: None,
            }
            .encode(),
        )
    }

    /// Creates a new canister and installs its code.
    /// Returns the ID of the newly created canister.
    ///
    /// This function is synchronous.
    pub fn install_canister(
        &self,
        module: Vec<u8>,
        payload: Vec<u8>,
        settings: Option<CanisterSettingsArgs>,
    ) -> Result<CanisterId, UserError> {
        let canister_id = self.create_canister(settings);
        self.install_wasm_in_mode(canister_id, CanisterInstallMode::Install, module, payload)?;
        Ok(canister_id)
    }

    /// Installs the provided Wasm in an empty canister.
    ///
    /// This function is synchronous.
    pub fn install_existing_canister(
        &self,
        canister_id: CanisterId,
        module: Vec<u8>,
        payload: Vec<u8>,
    ) -> Result<(), UserError> {
        self.install_wasm_in_mode(canister_id, CanisterInstallMode::Install, module, payload)
    }

    /// Erases the previous state and code of the canister with the specified ID
    /// and replaces the code with the provided Wasm.
    ///
    /// This function is synchronous.
    pub fn reinstall_canister(
        &self,
        canister_id: CanisterId,
        module: Vec<u8>,
        payload: Vec<u8>,
    ) -> Result<(), UserError> {
        self.install_wasm_in_mode(canister_id, CanisterInstallMode::Reinstall, module, payload)
    }

    /// Creates a new canister with cycles and installs its code.
    /// Returns the ID of the newly created canister.
    ///
    /// This function is synchronous.
    pub fn install_canister_with_cycles(
        &self,
        module: Vec<u8>,
        payload: Vec<u8>,
        settings: Option<CanisterSettingsArgs>,
        cycles: Cycles,
    ) -> Result<CanisterId, UserError> {
        let canister_id = self.create_canister_with_cycles(None, cycles, settings);
        self.install_wasm_in_mode(canister_id, CanisterInstallMode::Install, module, payload)?;
        Ok(canister_id)
    }

    /// Creates a new canister and installs its code specified by WAT string.
    /// Returns the ID of the newly created canister.
    ///
    /// This function is synchronous.
    ///
    /// # Panics
    ///
    /// Panicks if canister creation or the code install failed.
    pub fn install_canister_wat(
        &self,
        wat: &str,
        payload: Vec<u8>,
        settings: Option<CanisterSettingsArgs>,
    ) -> CanisterId {
        let canister_id = self.create_canister(settings);
        self.install_wat_in_mode(canister_id, CanisterInstallMode::Install, wat, payload);
        canister_id
    }

    /// Erases the previous state and code of the canister with the specified ID
    /// and replaces the code with the compiled form of the provided WAT.
    pub fn reinstall_canister_wat(&self, canister_id: CanisterId, wat: &str, payload: Vec<u8>) {
        self.install_wat_in_mode(canister_id, CanisterInstallMode::Reinstall, wat, payload);
    }

    /// Performs upgrade of the canister with the specified ID to the
    /// code obtained by compiling the provided WAT.
    pub fn upgrade_canister_wat(&self, canister_id: CanisterId, wat: &str, payload: Vec<u8>) {
        self.install_wat_in_mode(canister_id, CanisterInstallMode::Upgrade, wat, payload);
    }

    /// Performs upgrade of the canister with the specified ID to the specified
    /// Wasm code.
    pub fn upgrade_canister(
        &self,
        canister_id: CanisterId,
        wasm: Vec<u8>,
        payload: Vec<u8>,
    ) -> Result<(), UserError> {
        self.install_wasm_in_mode(canister_id, CanisterInstallMode::Upgrade, wasm, payload)
    }

    /// Updates the settings of the given canister.
    ///
    /// This function is synchronous.
    pub fn update_settings(
        &self,
        canister_id: &CanisterId,
        settings: CanisterSettingsArgs,
    ) -> Result<(), UserError> {
        let state = self.state_manager.get_latest_state().take();
        let sender = state
            .canister_state(canister_id)
            .and_then(|s| s.controllers().iter().next().cloned())
            .unwrap_or_else(PrincipalId::new_anonymous);
        self.execute_ingress_as(
            sender,
            ic00::IC_00,
            Method::UpdateSettings,
            UpdateSettingsArgs {
                canister_id: canister_id.get(),
                settings,
                sender_canister_version: None,
            }
            .encode(),
        )
        .map(|_| ())
    }

    fn get_controller(&self, canister_id: &CanisterId) -> PrincipalId {
        let state = self.state_manager.get_latest_state().take();
        state
            .canister_state(canister_id)
            .and_then(|s| s.controllers().iter().next().cloned())
            .unwrap_or_else(PrincipalId::new_anonymous)
    }

    /// Create a canister snapshot.
    pub fn take_canister_snapshot_as(
        &self,
        args: TakeCanisterSnapshotArgs,
        sender: PrincipalId,
    ) -> Result<CanisterSnapshotResponse, UserError> {
        self.execute_ingress_as(
            sender,
            ic00::IC_00,
            Method::TakeCanisterSnapshot,
            args.encode(),
        )
        .map(|res| match res {
            WasmResult::Reply(data) => CanisterSnapshotResponse::decode(&data),
            WasmResult::Reject(reason) => {
                panic!("take_canister_snapshot call rejected: {reason}")
            }
        })?
    }

    /// Create a canister snapshot.
    pub fn take_canister_snapshot(
        &self,
        args: TakeCanisterSnapshotArgs,
    ) -> Result<CanisterSnapshotResponse, UserError> {
        let sender = self.get_controller(&args.get_canister_id());
        self.take_canister_snapshot_as(args, sender)
    }

    /// Load the canister state from a canister snapshot.
    pub fn load_canister_snapshot(
        &self,
        args: LoadCanisterSnapshotArgs,
    ) -> Result<Vec<u8>, UserError> {
        let sender = self.get_controller(&args.get_canister_id());
        self.execute_ingress_as(
            sender,
            ic00::IC_00,
            Method::LoadCanisterSnapshot,
            args.encode(),
        )
        .map(|res| match res {
            WasmResult::Reply(data) => Ok(data),
            WasmResult::Reject(reason) => {
                panic!("load_canister_snapshot call rejected: {reason}")
            }
        })?
    }

    pub fn read_canister_snapshot_metadata(
        &self,
        args: &ReadCanisterSnapshotMetadataArgs,
    ) -> Result<ReadCanisterSnapshotMetadataResponse, UserError> {
        let sender = self.get_controller(&args.get_canister_id());
        self.execute_ingress_as(
            sender,
            ic00::IC_00,
            Method::ReadCanisterSnapshotMetadata,
            args.encode(),
        )
        .map(|res| match res {
            WasmResult::Reply(data) => ReadCanisterSnapshotMetadataResponse::decode(&data),
            WasmResult::Reject(reason) => {
                panic!("read_canister_snapshot_metadata call rejected: {reason}")
            }
        })?
    }

    pub fn read_canister_snapshot_data(
        &self,
        args: &ReadCanisterSnapshotDataArgs,
    ) -> Result<ReadCanisterSnapshotDataResponse, UserError> {
        let sender = self.get_controller(&args.get_canister_id());
        self.execute_ingress_as(
            sender,
            ic00::IC_00,
            Method::ReadCanisterSnapshotData,
            args.encode(),
        )
        .map(|res| match res {
            WasmResult::Reply(data) => ReadCanisterSnapshotDataResponse::decode(&data),
            WasmResult::Reject(reason) => {
                panic!("read_canister_snapshot_data call rejected: {reason}")
            }
        })?
    }

    /// Helper to download the whole snapshot chunk store.
    pub fn get_snapshot_chunk_store(
        &self,
        args: &ReadCanisterSnapshotMetadataArgs,
    ) -> Result<HashMap<Vec<u8>, Vec<u8>>, UserError> {
        let md = self.read_canister_snapshot_metadata(args)?;
        let chunk_hashes = md.wasm_chunk_store;
        let mut res = HashMap::new();
        for hash in chunk_hashes.into_iter() {
            let ReadCanisterSnapshotDataResponse { chunk } =
                self.read_canister_snapshot_data(&ReadCanisterSnapshotDataArgs {
                    canister_id: args.canister_id,
                    snapshot_id: args.snapshot_id,
                    kind: CanisterSnapshotDataKind::WasmChunk {
                        hash: hash.hash.clone(),
                    },
                })?;
            res.insert(hash.hash, chunk);
        }
        Ok(res)
    }

    /// Helper to download the whole snapshot canister module.
    pub fn get_snapshot_module(
        &self,
        args: &ReadCanisterSnapshotMetadataArgs,
    ) -> Result<Vec<u8>, UserError> {
        self.get_snapshot_blob(
            args,
            |md: &ReadCanisterSnapshotMetadataResponse| md.wasm_module_size,
            |offset, size| CanisterSnapshotDataKind::WasmModule { offset, size },
        )
    }

    /// Helper to download the whole snapshot canister heap.
    pub fn get_snapshot_heap(
        &self,
        args: &ReadCanisterSnapshotMetadataArgs,
    ) -> Result<Vec<u8>, UserError> {
        self.get_snapshot_blob(
            args,
            |md: &ReadCanisterSnapshotMetadataResponse| md.wasm_memory_size,
            |offset, size| CanisterSnapshotDataKind::WasmMemory { offset, size },
        )
    }

    /// Helper to download the whole snapshot canister stable memory.
    pub fn get_snapshot_stable_memory(
        &self,
        args: &ReadCanisterSnapshotMetadataArgs,
    ) -> Result<Vec<u8>, UserError> {
        self.get_snapshot_blob(
            args,
            |md: &ReadCanisterSnapshotMetadataResponse| md.stable_memory_size,
            |offset, size| CanisterSnapshotDataKind::StableMemory { offset, size },
        )
    }

    /// Downloads one of the snapshot blobs as a whole.
    /// Takes two selector closures that determine which blob to target:
    /// Canister module, heap or stable memory.
    fn get_snapshot_blob(
        &self,
        args: &ReadCanisterSnapshotMetadataArgs,
        size_extractor: impl Fn(&ReadCanisterSnapshotMetadataResponse) -> u64,
        kind_gen: impl Fn(u64, u64) -> CanisterSnapshotDataKind,
    ) -> Result<Vec<u8>, UserError> {
        let md = self.read_canister_snapshot_metadata(args)?;
        let mut res = vec![];
        let module_size = size_extractor(&md);
        let mut start = 0;
        while start < module_size {
            let size = u64::min(SNAPSHOT_DATA_CHUNK_SIZE, module_size - start);
            let args = ReadCanisterSnapshotDataArgs {
                canister_id: args.canister_id,
                snapshot_id: args.snapshot_id,
                kind: kind_gen(start, size),
            };
            start += size;
            let mut bytes = self.read_canister_snapshot_data(&args)?.chunk;
            res.append(&mut bytes);
        }
        Ok(res)
    }

    pub fn upload_canister_snapshot_metadata(
        &self,
        args: &UploadCanisterSnapshotMetadataArgs,
    ) -> Result<UploadCanisterSnapshotMetadataResponse, UserError> {
        let sender = self.get_controller(&args.get_canister_id());
        self.execute_ingress_as(
            sender,
            ic00::IC_00,
            Method::UploadCanisterSnapshotMetadata,
            args.encode(),
        )
        .map(|res| match res {
            WasmResult::Reply(data) => UploadCanisterSnapshotMetadataResponse::decode(&data),
            WasmResult::Reject(reason) => {
                panic!("upload_canister_snapshot_metadata call rejected: {reason}")
            }
        })?
    }

    pub fn upload_canister_snapshot_data(
        &self,
        args: &UploadCanisterSnapshotDataArgs,
    ) -> Result<(), UserError> {
        let sender = self.get_controller(&args.get_canister_id());
        self.execute_ingress_as(
            sender,
            ic00::IC_00,
            Method::UploadCanisterSnapshotData,
            args.encode(),
        )
        .map(|res| match res {
            WasmResult::Reply(data) => Decode!(&data, ()).unwrap(),
            WasmResult::Reject(reason) => {
                panic!("upload_canister_snapshot_data call rejected: {reason}")
            }
        })
    }

    /// Uploads `data` to a canister snapshot's module by calling `upload_canister_snapshot_data`
    /// as often as necessary with chunks of size `SNAPSHOT_DATA_CHUNK_SIZE`.
    ///
    /// If given, skips `start_chunk` number of chunks.
    /// If given, only uploads until `end_chunk` (or until complete, whichever happens earlier).
    pub fn upload_snapshot_module(
        &self,
        canister_id: CanisterId,
        snapshot_id: SnapshotId,
        data: impl AsRef<[u8]>,
        start_chunk: Option<usize>,
        end_chunk: Option<usize>,
    ) -> Result<(), UserError> {
        self.upload_snapshot_blob(
            canister_id,
            snapshot_id,
            data,
            start_chunk,
            end_chunk,
            |x| CanisterSnapshotDataOffset::WasmModule { offset: x },
        )
    }

    /// Uploads `data` to a canister snapshot's heap by calling `upload_canister_snapshot_data`
    /// as often as necessary with chunks of size `SNAPSHOT_DATA_CHUNK_SIZE`.
    ///
    /// If given, skips `start_chunk` number of chunks.
    /// If given, only uploads until `end_chunk` (or until complete, whichever happens earlier).
    pub fn upload_snapshot_heap(
        &self,
        canister_id: CanisterId,
        snapshot_id: SnapshotId,
        data: impl AsRef<[u8]>,
        start_chunk: Option<usize>,
        end_chunk: Option<usize>,
    ) -> Result<(), UserError> {
        self.upload_snapshot_blob(
            canister_id,
            snapshot_id,
            data,
            start_chunk,
            end_chunk,
            |x| CanisterSnapshotDataOffset::WasmMemory { offset: x },
        )
    }

    /// Uploads `data` to a canister snapshot's stable memory by calling `upload_canister_snapshot_data`
    /// as often as necessary with chunks of size `SNAPSHOT_DATA_CHUNK_SIZE`.
    ///
    /// If given, skips `start_chunk` number of chunks.
    /// If given, only uploads until `end_chunk` (or until complete, whichever happens earlier).
    pub fn upload_snapshot_stable_memory(
        &self,
        canister_id: CanisterId,
        snapshot_id: SnapshotId,
        data: impl AsRef<[u8]>,
        start_chunk: Option<usize>,
        end_chunk: Option<usize>,
    ) -> Result<(), UserError> {
        self.upload_snapshot_blob(
            canister_id,
            snapshot_id,
            data,
            start_chunk,
            end_chunk,
            |x| CanisterSnapshotDataOffset::StableMemory { offset: x },
        )
    }

    /// Uploads `data` to one of the canister snapshot's blobs (wasm module, heap, stable memory)
    /// by calling `upload_canister_snapshot_data` as often as necessary with chunks of size
    /// `SNAPSHOT_DATA_CHUNK_SIZE`.
    /// The targeted blob is determined by the `kind_gen` selector closure.
    ///
    /// If given, skips `start_chunk` number of chunks.
    /// If given, only uploads until `end_chunk` (or until complete, whichever happens earlier).
    fn upload_snapshot_blob(
        &self,
        canister_id: CanisterId,
        snapshot_id: SnapshotId,
        data: impl AsRef<[u8]>,
        start_chunk: Option<usize>,
        end_chunk: Option<usize>,
        kind_gen: impl Fn(u64) -> CanisterSnapshotDataOffset,
    ) -> Result<(), UserError> {
        let data_size = data.as_ref().len() as u64;
        let mut cnt = 0;
        let mut start = 0;
        while start < data_size {
            let size = u64::min(SNAPSHOT_DATA_CHUNK_SIZE, data_size - start);
            if start_chunk.is_some() && cnt < *start_chunk.as_ref().unwrap()
                || end_chunk.is_some() && cnt >= *end_chunk.as_ref().unwrap()
            {
                start += size;
                cnt += 1;
                continue;
            }
            let kind = kind_gen(start);
            let chunk = data.as_ref()[start as usize..(start + size) as usize].to_vec();
            let args = UploadCanisterSnapshotDataArgs {
                canister_id: canister_id.into(),
                snapshot_id,
                kind,
                chunk,
            };
            self.upload_canister_snapshot_data(&args)?;
            start += size;
            cnt += 1;
        }
        Ok(())
    }

    /// Upload a chunk to the wasm chunk store.
    pub fn upload_chunk(&self, args: UploadChunkArgs) -> Result<UploadChunkReply, UserError> {
        let state = self.state_manager.get_latest_state().take();
        let sender = state
            .canister_state(&args.get_canister_id())
            .and_then(|s| s.controllers().iter().next().cloned())
            .unwrap_or_else(PrincipalId::new_anonymous);
        self.execute_ingress_as(sender, ic00::IC_00, Method::UploadChunk, args.encode())
            .map(|res| match res {
                WasmResult::Reply(data) => UploadChunkReply::decode(&data),
                WasmResult::Reject(reason) => {
                    panic!("upload_chunk call rejected: {reason}")
                }
            })?
    }

    /// Install code from the wasm chunk store.
    pub fn install_chunked_code(&self, args: InstallChunkedCodeArgs) -> Result<(), UserError> {
        let state = self.state_manager.get_latest_state().take();
        let sender = state
            .canister_state(&args.target_canister_id())
            .and_then(|s| s.controllers().iter().next().cloned())
            .unwrap_or_else(PrincipalId::new_anonymous);
        self.execute_ingress_as(
            sender,
            ic00::IC_00,
            Method::InstallChunkedCode,
            args.encode(),
        )
        .map(|_| ())
    }

    /// Clear the wasm chunk store.
    pub fn clear_chunk_store(&self, canister_id: CanisterId) -> Result<(), UserError> {
        let state = self.state_manager.get_latest_state().take();
        let sender = state
            .canister_state(&canister_id)
            .and_then(|s| s.controllers().iter().next().cloned())
            .unwrap_or_else(PrincipalId::new_anonymous);
        self.execute_ingress_as(
            sender,
            ic00::IC_00,
            Method::ClearChunkStore,
            ClearChunkStoreArgs {
                canister_id: canister_id.into(),
            }
            .encode(),
        )
        .map(|_| ())
    }

    /// Returns true if the canister with the specified id exists.
    pub fn canister_exists(&self, canister: CanisterId) -> bool {
        self.state_manager
            .get_latest_state()
            .take()
            .canister_states
            .contains_key(&canister)
    }

    /// Returns all the canister ids.
    pub fn get_canister_ids(&self) -> Vec<CanisterId> {
        self.state_manager
            .get_latest_state()
            .take()
            .canister_states
            .keys()
            .cloned()
            .collect()
    }

    /// Returns true if the canister with the specified id exists and is not empty.
    pub fn canister_not_empty(&self, canister: CanisterId) -> bool {
        self.state_manager
            .get_latest_state()
            .take()
            .canister_states
            .get(&canister)
            .map(|canister| canister.execution_state.is_some())
            .unwrap_or_default()
    }

    /// Queries the canister with the specified ID using the anonymous principal.
    pub fn query(
        &self,
        receiver: CanisterId,
        method: impl ToString,
        method_payload: Vec<u8>,
    ) -> Result<WasmResult, UserError> {
        self.query_as(
            PrincipalId::new_anonymous(),
            receiver,
            method,
            method_payload,
        )
    }

    /// Queries the canister with the specified ID.
    pub fn query_as(
        &self,
        sender: PrincipalId,
        receiver: CanisterId,
        method: impl ToString,
        method_payload: Vec<u8>,
    ) -> Result<WasmResult, UserError> {
        self.query_as_with_delegation(sender, receiver, method, method_payload, None)
    }

    /// Queries the canister with the specified ID and with an optional subnet delegation from the NNS.
    pub fn query_as_with_delegation(
        &self,
        sender: PrincipalId,
        receiver: CanisterId,
        method: impl ToString,
        method_payload: Vec<u8>,
        delegation: Option<(CertificateDelegation, CertificateDelegationMetadata)>,
    ) -> Result<WasmResult, UserError> {
        self.certify_latest_state();
        let user_query = Query {
            source: QuerySource::User {
                user_id: UserId::from(sender),
                ingress_expiry: 0,
                nonce: None,
            },
            receiver,
            method_name: method.to_string(),
            method_payload,
        };
        let query_svc = self.query_handler.lock().unwrap().clone();
        let input = QueryExecutionInput {
            query: user_query,
            certificate_delegation_with_metadata: delegation,
        };
        if let Ok((result, _)) = self.runtime.block_on(query_svc.oneshot(input)).unwrap() {
            result
        } else {
            unreachable!()
        }
    }

    /// Returns the module hash of the specified canister.
    pub fn module_hash(&self, canister_id: CanisterId) -> Option<[u8; 32]> {
        let state = self.state_manager.get_latest_state().take();
        let canister_state = state.canister_state(&canister_id)?;
        Some(
            canister_state
                .execution_state
                .as_ref()?
                .wasm_binary
                .binary
                .module_hash(),
        )
    }

    /// Executes an ingress message on the canister with the specified ID.
    ///
    /// This function is synchronous, it blocks until the result of the ingress
    /// message is known. The function returns this result.
    ///
    /// # Panics
    ///
    /// This function panics if the status was not ready in a reasonable amount
    /// of time (typically, a few seconds).
    pub fn execute_ingress_as(
        &self,
        sender: PrincipalId,
        canister_id: CanisterId,
        method: impl ToString,
        payload: Vec<u8>,
    ) -> Result<WasmResult, UserError> {
        // Largest single message is 1T for system subnet install messages
        // Considered with 2B instruction slices, this gives us 500 ticks
        const MAX_TICKS: usize = 500;
        let msg_id = self.send_ingress_safe(sender, canister_id, method, payload)?;
        self.await_ingress(msg_id, MAX_TICKS)
    }

    pub fn execute_ingress(
        &self,
        canister_id: CanisterId,
        method: impl ToString,
        payload: Vec<u8>,
    ) -> Result<WasmResult, UserError> {
        self.execute_ingress_as(PrincipalId::new_anonymous(), canister_id, method, payload)
    }

    fn ingress_message(
        &self,
        sender: PrincipalId,
        canister_id: CanisterId,
        method: impl ToString,
        payload: Vec<u8>,
    ) -> SignedIngress {
        // Build `SignedIngress` with maximum ingress expiry and unique nonce,
        // omitting delegations and signatures.
        let ingress_expiry = (self.get_time() + MAX_INGRESS_TTL).as_nanos_since_unix_epoch();
        let nonce = self.nonce.fetch_add(1, Ordering::Relaxed);
        let nonce_blob = Some(nonce.to_le_bytes().into());
        SignedIngress::try_from(HttpRequestEnvelope::<HttpCallContent> {
            content: HttpCallContent::Call {
                update: HttpCanisterUpdate {
                    canister_id: Blob(canister_id.get().into_vec()),
                    method_name: method.to_string(),
                    arg: Blob(payload.clone()),
                    sender: sender.into(),
                    ingress_expiry,
                    nonce: nonce_blob,
                },
            },
            sender_pubkey: None,
            sender_sig: None,
            sender_delegation: None,
        })
        .unwrap()
    }

    pub fn ingress_message_cost(
        &self,
        sender: PrincipalId,
        canister_id: CanisterId,
        method: impl ToString,
        payload: Vec<u8>,
    ) -> IngressInductionCost {
        let msg = self.ingress_message(sender, canister_id, method, payload);
        let effective_canister_id = extract_effective_canister_id(msg.content()).unwrap();
        let subnet_size = self.nodes.len();
        self.cycles_account_manager.ingress_induction_cost(
            &msg,
            effective_canister_id,
            subnet_size,
            self.cost_schedule,
        )
    }

    /// Sends an ingress message to the canister with the specified ID.
    ///
    /// This function is asynchronous. It returns the ID of the ingress message
    /// that can be awaited later with [await_ingress].
    pub fn send_ingress_safe(
        &self,
        sender: PrincipalId,
        canister_id: CanisterId,
        method: impl ToString,
        payload: Vec<u8>,
    ) -> Result<MessageId, UserError> {
        // Make sure the latest state is certified for the ingress filter to work.
        self.certify_latest_state();

        let msg = self.ingress_message(sender, canister_id, method, payload);

        // Fetch ingress validation settings from the registry.
        let registry_version = self.registry_client.get_latest_version();
        let provisional_whitelist = self
            .registry_client
            .get_provisional_whitelist(registry_version)
            .unwrap()
            .unwrap();

        // Run `IngressFilter` on the ingress message.
        let ingress_filter = self.ingress_filter.lock().unwrap().clone();
        self.runtime
            .block_on(ingress_filter.oneshot((provisional_whitelist, msg.clone())))
            .unwrap()
            .expect("The latest state should be certified")?;

        let msg_id = msg.content().id();
        let builder = PayloadBuilder::new().signed_ingress(msg);
        self.execute_payload(builder);
        Ok(msg_id)
    }

    /// Sends an ingress message to the canister with the specified ID.
    ///
    /// This function is asynchronous. It returns the ID of the ingress message
    /// that can be awaited later with [await_ingress].
    pub fn send_ingress(
        &self,
        sender: PrincipalId,
        canister_id: CanisterId,
        method: impl ToString,
        payload: Vec<u8>,
    ) -> MessageId {
        self.send_ingress_safe(sender, canister_id, method, payload)
            .unwrap()
    }

    /// Returns the status of the ingress message with the specified ID.
    pub fn ingress_status(&self, msg_id: &MessageId) -> IngressStatus {
        (self.ingress_history_reader.get_latest_status())(msg_id)
    }

    /// Returns the caller of the ingress message with the specified ID if available.
    pub fn ingress_caller(&self, msg_id: &MessageId) -> Option<UserId> {
        self.get_latest_state().get_ingress_status(msg_id).user_id()
    }

    /// Starts the canister with the specified ID.
    pub fn start_canister(&self, canister_id: CanisterId) -> Result<WasmResult, UserError> {
        self.start_canister_as(PrincipalId::new_anonymous(), canister_id)
    }

    /// Starts the canister with the specified ID.
    /// Use this if the `canister_id`` is controlled by `sender``.
    pub fn start_canister_as(
        &self,
        sender: PrincipalId,
        canister_id: CanisterId,
    ) -> Result<WasmResult, UserError> {
        self.execute_ingress_as(
            sender,
            CanisterId::ic_00(),
            "start_canister",
            (CanisterIdRecord::from(canister_id)).encode(),
        )
    }

    /// Stops the canister with the specified ID.
    pub fn stop_canister(&self, canister_id: CanisterId) -> Result<WasmResult, UserError> {
        self.stop_canister_as(PrincipalId::new_anonymous(), canister_id)
    }

    /// Stops the canister with the specified ID.
    /// Use this if the `canister_id`` is controlled by `sender``.
    pub fn stop_canister_as(
        &self,
        sender: PrincipalId,
        canister_id: CanisterId,
    ) -> Result<WasmResult, UserError> {
        self.execute_ingress_as(
            sender,
            CanisterId::ic_00(),
            "stop_canister",
            (CanisterIdRecord::from(canister_id)).encode(),
        )
    }

    /// Stops the canister with the specified ID in a non-blocking way.
    ///
    /// This function is asynchronous. It returns the ID of the ingress message
    /// that can be awaited later with [await_ingress].
    /// This allows to do some clean-up between the time the canister is in the stopping state
    /// and the time it is actually stopped.
    pub fn stop_canister_non_blocking(&self, canister_id: CanisterId) -> MessageId {
        self.send_ingress(
            PrincipalId::new_anonymous(),
            CanisterId::ic_00(),
            "stop_canister",
            (CanisterIdRecord::from(canister_id)).encode(),
        )
    }

    /// Calls the `canister_status` endpoint on the management canister.
    pub fn canister_status(
        &self,
        canister_id: CanisterId,
    ) -> Result<Result<CanisterStatusResultV2, String>, UserError> {
        self.canister_status_as(PrincipalId::new_anonymous(), canister_id)
    }

    /// Calls the `canister_status` endpoint on the management canister of the specified sender.
    /// Use this if the `canister_id`` is controlled by `sender``.
    pub fn canister_status_as(
        &self,
        sender: PrincipalId,
        canister_id: CanisterId,
    ) -> Result<Result<CanisterStatusResultV2, String>, UserError> {
        self.execute_ingress_as(
            sender,
            CanisterId::ic_00(),
            "canister_status",
            (CanisterIdRecord::from(canister_id)).encode(),
        )
        .map(|wasm_result| match wasm_result {
            WasmResult::Reply(reply) => Ok(Decode!(&reply, CanisterStatusResultV2).unwrap()),
            WasmResult::Reject(reject_msg) => Err(reject_msg),
        })
    }

    /// Deletes the canister with the specified ID.
    pub fn delete_canister(&self, canister_id: CanisterId) -> Result<WasmResult, UserError> {
        self.execute_ingress(
            CanisterId::ic_00(),
            "delete_canister",
            (CanisterIdRecord::from(canister_id)).encode(),
        )
    }

    /// Uninstalls the canister with the specified ID.
    pub fn uninstall_code(&self, canister_id: CanisterId) -> Result<WasmResult, UserError> {
        self.execute_ingress(
            CanisterId::ic_00(),
            "uninstall_code",
            (CanisterIdRecord::from(canister_id)).encode(),
        )
    }

    /// Updates the routing table so that a range of canisters is assigned to
    /// the specified destination subnet.
    pub fn reroute_canister_range(
        &self,
        canister_range: std::ops::RangeInclusive<CanisterId>,
        destination: SubnetId,
    ) {
        use ic_registry_client_helpers::routing_table::RoutingTableRegistry;

        let last_version = self.registry_client.get_latest_version();
        let next_version = last_version.increment();

        let mut routing_table = self
            .registry_client
            .get_routing_table(last_version)
            .expect("malformed routing table")
            .expect("missing routing table");

        routing_table
            .assign_ranges(
                CanisterIdRanges::try_from(vec![CanisterIdRange {
                    start: *canister_range.start(),
                    end: *canister_range.end(),
                }])
                .unwrap(),
                destination,
            )
            .expect("ranges are not well formed");

        let pb_routing_table = PbRoutingTable::from(routing_table);
        self.registry_data_provider
            .add(
                &make_canister_ranges_key(CanisterId::from_u64(0)),
                next_version,
                Some(pb_routing_table.clone()),
            )
            .unwrap();
        self.registry_client.update_to_latest_version();

        assert_eq!(next_version, self.registry_client.get_latest_version());
    }

    /// Returns the subnet type of this state machine.
    pub fn get_subnet_type(&self) -> SubnetType {
        self.subnet_type
    }

    /// Returns the subnet id of this state machine.
    pub fn get_subnet_id(&self) -> SubnetId {
        self.subnet_id
    }

    /// Marks canisters in the specified range as being migrated to another subnet.
    pub fn prepare_canister_migrations(
        &self,
        canister_range: std::ops::RangeInclusive<CanisterId>,
        source: SubnetId,
        destination: SubnetId,
    ) {
        use ic_registry_client_helpers::routing_table::RoutingTableRegistry;

        let last_version = self.registry_client.get_latest_version();
        let next_version = last_version.increment();

        let mut canister_migrations = self
            .registry_client
            .get_canister_migrations(last_version)
            .expect("malformed canister migrations")
            .unwrap_or_default();

        canister_migrations
            .insert_ranges(
                CanisterIdRanges::try_from(vec![CanisterIdRange {
                    start: *canister_range.start(),
                    end: *canister_range.end(),
                }])
                .unwrap(),
                source,
                destination,
            )
            .expect("ranges are not well formed");

        self.registry_data_provider
            .add(
                &make_canister_migrations_record_key(),
                next_version,
                Some(PbCanisterMigrations::from(canister_migrations)),
            )
            .unwrap();
        self.registry_client.update_to_latest_version();

        assert_eq!(next_version, self.registry_client.get_latest_version());
    }

    /// Marks canisters in the specified range as successfully migrated to another subnet.
    pub fn complete_canister_migrations(
        &self,
        canister_range: std::ops::RangeInclusive<CanisterId>,
        migration_trace: Vec<SubnetId>,
    ) {
        use ic_registry_client_helpers::routing_table::RoutingTableRegistry;

        let last_version = self.registry_client.get_latest_version();
        let next_version = last_version.increment();

        let mut canister_migrations = self
            .registry_client
            .get_canister_migrations(last_version)
            .expect("malformed canister migrations")
            .unwrap_or_default();

        canister_migrations
            .remove_ranges(
                CanisterIdRanges::try_from(vec![CanisterIdRange {
                    start: *canister_range.start(),
                    end: *canister_range.end(),
                }])
                .unwrap(),
                migration_trace,
            )
            .expect("ranges are not well formed");

        self.registry_data_provider
            .add(
                &make_canister_migrations_record_key(),
                next_version,
                Some(PbCanisterMigrations::from(canister_migrations)),
            )
            .unwrap();
        self.registry_client.update_to_latest_version();

        assert_eq!(next_version, self.registry_client.get_latest_version());
    }

    /// Return the subnet_ids from the internal RegistryClient
    pub fn get_subnet_ids(&self) -> Vec<SubnetId> {
        self.registry_client
            .get_subnet_ids(self.registry_client.get_latest_version())
            .unwrap()
            .unwrap()
    }

    /// Returns a stable memory snapshot of the specified canister.
    ///
    /// # Panics
    ///
    /// This function panics if:
    ///   * The specified canister does not exist.
    ///   * The specified canister does not have a module installed.
    pub fn stable_memory(&self, canister_id: CanisterId) -> Vec<u8> {
        let replicated_state = self.state_manager.get_latest_state().take();
        let memory = &replicated_state
            .canister_state(&canister_id)
            .unwrap_or_else(|| panic!("Canister {canister_id} does not exist"))
            .execution_state
            .as_ref()
            .unwrap_or_else(|| panic!("Canister {canister_id} has no module"))
            .stable_memory;

        let mut dst = vec![0u8; memory.size.get() * WASM_PAGE_SIZE_IN_BYTES];
        let buffer = Buffer::new(memory.page_map.clone());
        buffer.read(&mut dst, 0);
        dst
    }

    /// Returns the canister log of the specified canister.
    pub fn canister_log(&self, canister_id: CanisterId) -> CanisterLog {
        let replicated_state = self.state_manager.get_latest_state().take();
        let canister_state = replicated_state
            .canister_state(&canister_id)
            .unwrap_or_else(|| panic!("Canister {canister_id} does not exist"));
        canister_state.system_state.canister_log.clone()
    }

    /// Sets the content of the stable memory for the specified canister.
    ///
    /// If the `data` is not aligned to the Wasm page boundary, this function will extend the stable
    /// memory to have the minimum number of Wasm pages that fit all of the `data`.
    ///
    /// # Notes
    ///
    ///   * Avoid changing the stable memory of arbitrary canisters, they might be not prepared for
    ///     that. Consider upgrading the canister to an empty Wasm module, setting the stable
    ///     memory, and upgrading back to the original module instead.
    ///   * `set_stable_memory(ID, stable_memory(ID))` does not change the canister state.
    ///
    /// # Panics
    ///
    /// This function panics if:
    ///   * The specified canister does not exist.
    ///   * The specified canister does not have a module installed.
    pub fn set_stable_memory(&self, canister_id: CanisterId, data: &[u8]) {
        let (height, mut replicated_state) = self.state_manager.take_tip();
        let canister_state = replicated_state
            .canister_state_mut(&canister_id)
            .unwrap_or_else(|| panic!("Canister {canister_id} does not exist"));
        let size = data.len().div_ceil(WASM_PAGE_SIZE_IN_BYTES);
        let memory = Memory::new(PageMap::from(data), NumWasmPages::new(size));
        canister_state
            .execution_state
            .as_mut()
            .unwrap_or_else(|| panic!("Canister {canister_id} has no module"))
            .stable_memory = memory;
        self.state_manager.commit_and_certify(
            replicated_state,
            height.increment(),
            CertificationScope::Metadata,
            None,
        );
    }

    /// Returns the query stats of the specified canister.
    ///
    /// # Panics
    ///
    /// This function panics if the specified canister does not exist.
    pub fn query_stats(&self, canister_id: &CanisterId) -> TotalQueryStats {
        let state = self.state_manager.get_latest_state().take();
        state
            .canister_state(canister_id)
            .unwrap_or_else(|| panic!("Canister {canister_id} not found"))
            .scheduler_state
            .total_query_stats
            .clone()
    }

    /// Set query stats for the given canister to the specified value.
    pub fn set_query_stats(
        &mut self,
        canister_id: &CanisterId,
        total_query_stats: TotalQueryStats,
    ) {
        let (h, mut state) = self.state_manager.take_tip();
        state
            .canister_state_mut(canister_id)
            .unwrap_or_else(|| panic!("Canister {canister_id} not found"))
            .scheduler_state
            .total_query_stats = total_query_stats;

        self.state_manager.commit_and_certify(
            state,
            h.increment(),
            CertificationScope::Metadata,
            None,
        );
    }

    /// Returns the cycle balance of the specified canister.
    ///
    /// # Panics
    ///
    /// This function panics if the specified canister does not exist.
    pub fn cycle_balance(&self, canister_id: CanisterId) -> u128 {
        let state = self.state_manager.get_latest_state().take();
        state
            .canister_state(&canister_id)
            .unwrap_or_else(|| panic!("Canister {canister_id} not found"))
            .system_state
            .balance()
            .get()
    }

    /// Tops up the specified canister with cycle amount and returns the resulting cycle balance.
    ///
    /// # Panics
    ///
    /// This function panics if the specified canister does not exist.
    pub fn add_cycles(&self, canister_id: CanisterId, amount: u128) -> u128 {
        let (height, mut state) = self.state_manager.take_tip();
        let canister_state = state
            .canister_state_mut(&canister_id)
            .unwrap_or_else(|| panic!("Canister {canister_id} not found"));
        canister_state
            .system_state
            .add_cycles(Cycles::from(amount), CyclesUseCase::NonConsumed);
        let balance = canister_state.system_state.balance().get();
        self.state_manager.commit_and_certify(
            state,
            height.increment(),
            CertificationScope::Metadata,
            None,
        );
        balance
    }

    /// Returns the cycle consumption metrics of the specified canister.
    ///
    /// # Panics
    ///
    /// This function panics if the specified canister does not exist.
    pub fn consumed_cycles_by_use_cases(
        &self,
        canister_id: CanisterId,
    ) -> BTreeMap<CyclesUseCase, NominalCycles> {
        let state = self.state_manager.get_latest_state().take();
        state
            .canister_state(&canister_id)
            .unwrap_or_else(|| panic!("Canister {canister_id} not found"))
            .system_state
            .canister_metrics
            .get_consumed_cycles_by_use_cases()
            .clone()
    }

    /// Returns `sign_with_ecdsa` contexts from internal subnet call context manager.
    pub fn sign_with_ecdsa_contexts(&self) -> BTreeMap<CallbackId, SignWithThresholdContext> {
        let state = self.state_manager.get_latest_state().take();
        state
            .metadata
            .subnet_call_context_manager
            .sign_with_ecdsa_contexts()
    }

    /// Returns `sign_with_schnorr` contexts from internal subnet call context manager.
    pub fn sign_with_schnorr_contexts(&self) -> BTreeMap<CallbackId, SignWithThresholdContext> {
        let state = self.state_manager.get_latest_state().take();
        state
            .metadata
            .subnet_call_context_manager
            .sign_with_schnorr_contexts()
    }

    /// Returns `vetkd_derive_key` contexts from internal subnet call context manager.
    pub fn vetkd_derive_key_contexts(&self) -> BTreeMap<CallbackId, SignWithThresholdContext> {
        let state = self.state_manager.get_latest_state().take();
        state
            .metadata
            .subnet_call_context_manager
            .vetkd_derive_key_contexts()
    }

    /// Returns canister HTTP request contexts from internal subnet call context manager.
    pub fn canister_http_request_contexts(
        &self,
    ) -> BTreeMap<CallbackId, CanisterHttpRequestContext> {
        let request_ids_already_made: BTreeSet<_> = self
            .canister_http_pool
            .read()
            .unwrap()
            .get_validated_shares()
            .map(|share| share.content.id)
            .collect();
        let state = self.state_manager.get_latest_state().take();
        state
            .metadata
            .subnet_call_context_manager
            .canister_http_request_contexts
            .clone()
            .into_iter()
            .filter(|(id, _)| !request_ids_already_made.contains(id))
            .collect()
    }

    /// Returns the size estimate of canisters heap delta in bytes.
    pub fn heap_delta_estimate_bytes(&self) -> u64 {
        let state = self.state_manager.get_latest_state().take();
        state.metadata.heap_delta_estimate.get()
    }

    pub fn deliver_query_stats(&self, query_stats: QueryStatsPayload) -> Height {
        self.execute_payload(PayloadBuilder::new().with_query_stats(Some(query_stats)))
    }

    /// Make sure the latest state is certified.
    pub fn certify_latest_state(&self) {
        certify_latest_state_helper(self.state_manager.clone(), &self.secret_key, self.subnet_id)
    }

    /// Execute a block containing the latest xnet payload.
    /// This function assumes the `StateMachine` was built with `StatMachineBuilder::build_with_subnets`.
    pub fn execute_xnet(&self) {
        self.certify_latest_state();
        let certified_height = self.state_manager.latest_certified_height();
        let registry_version = self.registry_client.get_latest_version();
        let validation_context = ValidationContext {
            time: self.get_time(),
            registry_version,
            certified_height,
        };
        let subnet_record = self
            .registry_client
            .get_subnet_record(self.subnet_id, registry_version)
            .unwrap()
            .unwrap();
        let subnet_records = SubnetRecords {
            membership_version: subnet_record.clone(),
            context_version: subnet_record,
        };
        self.pocket_xnet
            .read()
            .unwrap()
            .as_ref()
            .unwrap()
            .refill(registry_version, self.replica_logger.clone());
        let payload_builder = self.payload_builder.read().unwrap();
        let payload_builder = payload_builder.as_ref().unwrap();
        let batch_payload = payload_builder.get_payload(
            certified_height,
            &[], // Because the latest state is certified, we do not need to provide any `past_payloads`.
            &validation_context,
            &subnet_records,
        );

        let xnet_payload = batch_payload.xnet.clone();
        let payload = PayloadBuilder::new().with_xnet_payload(xnet_payload);

        self.execute_payload(payload);
    }

    /// Returns the history of the given canister_id.
    ///
    /// # Panics
    /// Panics if the canister_id does not exist in the replicated state.
    pub fn get_canister_history(&self, canister_id: CanisterId) -> CanisterHistory {
        self.get_latest_state()
            .canister_state(&canister_id)
            .unwrap()
            .system_state
            .get_canister_history()
            .clone()
    }
}

/// Make sure the latest state is certified.
pub fn certify_latest_state_helper(
    state_manager: Arc<StateMachineStateManager>,
    secret_key: &SecretKeyBytes,
    subnet_id: SubnetId,
) {
    if state_manager.latest_state_height() == Height::from(0) {
        let (height, replicated_state) = state_manager.take_tip();
        state_manager.commit_and_certify(
            replicated_state,
            height.increment(),
            CertificationScope::Metadata,
            None,
        );
    }
    assert_ne!(state_manager.latest_state_height(), Height::from(0));
    if state_manager.latest_state_height() > state_manager.latest_certified_height() {
        let state_hashes = state_manager.list_state_hashes_to_certify();
        let (height, hash) = state_hashes.last().unwrap();
        state_manager
            .deliver_state_certification(certify_hash(secret_key, subnet_id, height, hash));
    }
    assert_eq!(
        state_manager.latest_certified_height(),
        state_manager.latest_state_height()
    );
}

fn certify_hash(
    secret_key: &SecretKeyBytes,
    subnet_id: SubnetId,
    height: &Height,
    hash: &CryptoHashOfPartialState,
) -> Certification {
    let signature = sign_message(
        CertificationContent::new(hash.clone())
            .as_signed_bytes()
            .as_slice(),
        secret_key,
    );
    let combined_sig =
        CombinedThresholdSigOf::from(CombinedThresholdSig(signature.as_ref().to_vec()));
    Certification {
        height: *height,
        signed: Signed {
            content: CertificationContent { hash: hash.clone() },
            signature: ThresholdSignature {
                signature: combined_sig,
                signer: NiDkgId {
                    dealer_subnet: subnet_id,
                    target_subnet: NiDkgTargetSubnet::Local,
                    start_block_height: *height,
                    dkg_tag: NiDkgTag::LowThreshold,
                },
            },
        },
    }
}

#[derive(Clone)]
pub struct PayloadBuilder {
    expiry_time: Time,
    nonce: Option<u64>,
    ingress_messages: Vec<SignedIngress>,
    xnet_payload: XNetPayload,
    consensus_responses: Vec<ConsensusResponse>,
    query_stats: Option<QueryStatsPayload>,
    self_validating: Option<SelfValidatingPayload>,
    blockmaker_metrics: Option<BlockmakerMetrics>,
}

impl Default for PayloadBuilder {
    fn default() -> Self {
        Self {
            expiry_time: GENESIS,
            nonce: Default::default(),
            ingress_messages: Default::default(),
            xnet_payload: Default::default(),
            consensus_responses: Default::default(),
            query_stats: Default::default(),
            self_validating: Default::default(),
            blockmaker_metrics: Default::default(),
        }
        .with_max_expiry_time_from_now(GENESIS.into())
    }
}

impl PayloadBuilder {
    pub fn new() -> Self {
        Self::default()
    }

    pub fn with_blockmaker_metrics(self, blockmaker_metrics: BlockmakerMetrics) -> Self {
        Self {
            blockmaker_metrics: Some(blockmaker_metrics),
            ..self
        }
    }

    pub fn with_max_expiry_time_from_now(self, now: SystemTime) -> Self {
        self.with_expiry_time(now + MAX_INGRESS_TTL - PERMITTED_DRIFT)
    }

    pub fn with_expiry_time(self, expiry_time: SystemTime) -> Self {
        Self {
            expiry_time: expiry_time.try_into().unwrap(),
            ..self
        }
    }

    pub fn with_nonce(self, nonce: u64) -> Self {
        Self {
            nonce: Some(nonce),
            ..self
        }
    }

    pub fn with_ingress_messages(self, ingress_messages: Vec<SignedIngress>) -> Self {
        Self {
            ingress_messages,
            ..self
        }
    }
    pub fn with_xnet_payload(self, xnet_payload: XNetPayload) -> Self {
        Self {
            xnet_payload,
            ..self
        }
    }
    pub fn with_consensus_responses(self, consensus_responses: Vec<ConsensusResponse>) -> Self {
        Self {
            consensus_responses,
            ..self
        }
    }

    pub fn with_query_stats(self, query_stats: Option<QueryStatsPayload>) -> Self {
        Self {
            query_stats,
            ..self
        }
    }

    pub fn with_self_validating(self, self_validating: Option<SelfValidatingPayload>) -> Self {
        Self {
            self_validating,
            ..self
        }
    }

    pub fn ingress(
        mut self,
        sender: PrincipalId,
        canister_id: CanisterId,
        method: impl ToString,
        payload: Vec<u8>,
    ) -> Self {
        let msg = SignedIngress::try_from(HttpRequestEnvelope::<HttpCallContent> {
            content: HttpCallContent::Call {
                update: HttpCanisterUpdate {
                    canister_id: Blob(canister_id.get().into_vec()),
                    method_name: method.to_string(),
                    arg: Blob(payload),
                    sender: Blob(sender.into_vec()),
                    ingress_expiry: self.expiry_time.as_nanos_since_unix_epoch(),
                    nonce: self.nonce.map(|n| Blob(n.to_be_bytes().to_vec())),
                },
            },
            sender_pubkey: None,
            sender_sig: None,
            sender_delegation: None,
        })
        .unwrap();

        self.ingress_messages.push(msg);
        self.nonce = self.nonce.map(|n| n + 1);
        self
    }

    pub fn signed_ingress(mut self, msg: SignedIngress) -> Self {
        self.ingress_messages.push(msg);
        self
    }

    pub fn xnet_payload(mut self, xnet_payload: XNetPayload) -> Self {
        self.xnet_payload = xnet_payload;
        self
    }

    pub fn http_response(
        mut self,
        callback: CallbackId,
        payload: &CanisterHttpResponsePayload,
    ) -> Self {
        self.consensus_responses.push(ConsensusResponse::new(
            callback,
            MsgPayload::Data(payload.encode()),
        ));
        self
    }

    pub fn http_response_failure(
        mut self,
        callback: CallbackId,
        code: RejectCode,
        message: impl ToString,
    ) -> Self {
        self.consensus_responses.push(ConsensusResponse::new(
            callback,
            MsgPayload::Reject(RejectContext::new(code, message)),
        ));
        self
    }

    pub fn ingress_ids(&self) -> Vec<MessageId> {
        self.ingress_messages.iter().map(|i| i.id()).collect()
    }
}

struct SubnetsImpl {
    subnets: Arc<RwLock<BTreeMap<SubnetId, Arc<StateMachine>>>>,
}

impl SubnetsImpl {
    fn new() -> Self {
        Self {
            subnets: Arc::new(RwLock::new(BTreeMap::new())),
        }
    }
}

impl Subnets for SubnetsImpl {
    fn insert(&self, state_machine: Arc<StateMachine>) {
        self.subnets
            .write()
            .unwrap()
            .insert(state_machine.get_subnet_id(), state_machine);
    }
    fn get(&self, subnet_id: SubnetId) -> Option<Arc<StateMachine>> {
        self.subnets.read().unwrap().get(&subnet_id).cloned()
    }
}

fn multi_subnet_setup(
    subnets: Arc<dyn Subnets>,
    subnet_seed: u8,
    config: StateMachineConfig,
    subnet_type: SubnetType,
    registry_data_provider: Arc<ProtoRegistryDataProvider>,
) -> Arc<StateMachine> {
    StateMachineBuilder::new()
        .with_config(Some(config))
        .with_subnet_seed([subnet_seed; 32])
        .with_subnet_type(subnet_type)
        .with_registry_data_provider(registry_data_provider)
        // For XNet tests, advance time by 1 second between rounds, to make it possible
        // for any bounded wait calls to eventually expire and for canisters to stop.
        .with_execute_round_time_increment(Duration::from_secs(1))
        .build_with_subnets(subnets)
}

/// Sets up two `StateMachine` as application subnets and configured with a
/// `StateMachineConfig` that can communicate with each other.
pub fn two_subnets_with_config(
    config1: StateMachineConfig,
    config2: StateMachineConfig,
) -> (Arc<StateMachine>, Arc<StateMachine>) {
    // Set up registry data provider.
    let registry_data_provider = Arc::new(ProtoRegistryDataProvider::new());

    // Set up the two state machines for the two (app) subnets.
    let subnets = Arc::new(SubnetsImpl::new());
    let env1 = multi_subnet_setup(
        subnets.clone(),
        1,
        config1,
        SubnetType::Application,
        registry_data_provider.clone(),
    );
    let env2 = multi_subnet_setup(
        subnets.clone(),
        2,
        config2,
        SubnetType::Application,
        registry_data_provider.clone(),
    );

    // Set up routing table with two subnets.
    let subnet_id1 = env1.get_subnet_id();
    let subnet_id2 = env2.get_subnet_id();

    let mut routing_table = RoutingTable::new();
    routing_table_insert_subnet(&mut routing_table, subnet_id1).unwrap();
    routing_table_insert_subnet(&mut routing_table, subnet_id2).unwrap();

    // Set up subnet list for registry.
    let subnet_list = vec![subnet_id1, subnet_id2];

    // Add initial and global registry records.
    add_initial_registry_records(registry_data_provider.clone());
    add_global_registry_records(
        subnet_id1,
        routing_table,
        subnet_list,
        BTreeMap::new(),
        registry_data_provider,
    );

    // Reload registry on the two state machines to make sure that
    // both the state machines have a consistent view of the registry.
    env1.reload_registry();
    env2.reload_registry();

    (env1, env2)
}

/// Sets up two `StateMachine` that can communicate with each other.
pub fn two_subnets_simple() -> (Arc<StateMachine>, Arc<StateMachine>) {
    let config = StateMachineConfig::new(
        SubnetConfig::new(SubnetType::Application),
        HypervisorConfig::default(),
    );
    two_subnets_with_config(config.clone(), config)
}

// This test should panic on a critical error due to non-monotone timestamps.
#[should_panic]
#[test]
fn critical_error_test() {
    let sm = StateMachineBuilder::new().build();
    sm.set_time(SystemTime::UNIX_EPOCH);
    sm.tick();
    sm.set_time(SystemTime::UNIX_EPOCH);
    sm.tick();
}<|MERGE_RESOLUTION|>--- conflicted
+++ resolved
@@ -2888,6 +2888,13 @@
     /// Advances time by 1ns (to make sure that time is strictly monotonic)
     /// and triggers a single round of execution with the given payload as input.
     pub fn execute_payload(&self, payload: PayloadBuilder) -> Height {
+        let checkpoint_interval_length = self.checkpoint_interval_length.load(Ordering::Relaxed);
+        let checkpoint_interval_length_plus_one = checkpoint_interval_length.saturating_add(1);
+        let requires_full_state_hash = self
+            .message_routing
+            .expected_batch_height()
+            .get()
+            .is_multiple_of(checkpoint_interval_length_plus_one);
         let content = BatchContent::Data {
             batch_messages: BatchMessages {
                 signed_ingress_msgs: payload.ingress_messages,
@@ -2904,6 +2911,7 @@
                 nidkg_ids: self.ni_dkg_ids.clone(),
             },
             consensus_responses: payload.consensus_responses,
+            requires_full_state_hash,
         };
         let blockmaker_metrics = payload
             .blockmaker_metrics
@@ -2936,9 +2944,6 @@
             next_checkpoint_height: next_checkpoint_height.into(),
             current_interval_length: checkpoint_interval_length.into(),
         }));
-        let requires_full_state_hash = batch_number
-            .get()
-            .is_multiple_of(checkpoint_interval_length_plus_one);
 
         let current_time = self.get_time();
         let time_of_next_round = if current_time == *self.time_of_last_round.read().unwrap() {
@@ -2951,28 +2956,7 @@
             batch_number,
             batch_summary,
             blockmaker_metrics,
-<<<<<<< HEAD
             content,
-=======
-            content: BatchContent::Data {
-                batch_messages: BatchMessages {
-                    signed_ingress_msgs: payload.ingress_messages,
-                    certified_stream_slices: payload.xnet_payload.stream_slices,
-                    bitcoin_adapter_responses: payload
-                        .self_validating
-                        .map(|p| p.get().to_vec())
-                        .unwrap_or_default(),
-                    query_stats: payload.query_stats,
-                },
-                chain_key_data: ChainKeyData {
-                    master_public_keys: self.chain_key_subnet_public_keys.clone(),
-                    idkg_pre_signatures: BTreeMap::new(),
-                    nidkg_ids: self.ni_dkg_ids.clone(),
-                },
-                consensus_responses: payload.consensus_responses,
-                requires_full_state_hash,
-            },
->>>>>>> 952ce109
             randomness: Randomness::from(seed),
             registry_version: self.registry_client.get_latest_version(),
             time: time_of_next_round,
