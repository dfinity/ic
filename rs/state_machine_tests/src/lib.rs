--- conflicted
+++ resolved
@@ -842,11 +842,7 @@
     // (equal to `time` when this `StateMachine` is initialized)
     time_of_last_round: RwLock<Time>,
     chain_key_subnet_public_keys: BTreeMap<MasterPublicKeyId, MasterPublicKey>,
-<<<<<<< HEAD
     chain_key_subnet_secret_keys: BTreeMap<MasterPublicKeyId, SignatureSecretKey>,
-=======
-    idkg_subnet_secret_keys: BTreeMap<MasterPublicKeyId, SignatureSecretKey>,
->>>>>>> 09742186
     pub replica_logger: ReplicaLogger,
     pub log_level: Option<Level>,
     pub nodes: Vec<StateMachineNode>,
@@ -1623,11 +1619,7 @@
         };
 
         let mut chain_key_subnet_public_keys = BTreeMap::new();
-<<<<<<< HEAD
         let mut chain_key_subnet_secret_keys = BTreeMap::new();
-=======
-        let mut idkg_subnet_secret_keys = BTreeMap::new();
->>>>>>> 09742186
 
         for key_id in chain_keys_signing_enabled_status.keys() {
             let (public_key, private_key) = match key_id {
@@ -1799,11 +1791,7 @@
             time: AtomicU64::new(time.as_nanos_since_unix_epoch()),
             time_of_last_round: RwLock::new(time),
             chain_key_subnet_public_keys,
-<<<<<<< HEAD
             chain_key_subnet_secret_keys,
-=======
-            idkg_subnet_secret_keys,
->>>>>>> 09742186
             replica_logger: replica_logger.clone(),
             log_level,
             nodes,
