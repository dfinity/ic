use std::time::{Duration, SystemTime, UNIX_EPOCH};

use assert_matches::assert_matches;
use candid::Encode;
use ic_base_types::{CanisterId, PrincipalId};
use ic_config::{
    embedders::{Config as EmbeddersConfig, MeteringType},
    execution_environment::Config as HypervisorConfig,
    flag_status::FlagStatus,
    subnet_config::{SchedulerConfig, SubnetConfig},
};
use ic_management_canister_types_private::{
    CanisterIdRecord, CanisterInfoRequest, CanisterInstallMode, CanisterInstallModeV2,
    CanisterSettingsArgsBuilder, CanisterSnapshotDataKind, CanisterSnapshotDataOffset,
    ClearChunkStoreArgs, DeleteCanisterSnapshotArgs, EmptyBlob, GlobalTimer,
    InstallChunkedCodeArgs, InstallCodeArgs, ListCanisterSnapshotArgs, LoadCanisterSnapshotArgs,
    Method, OnLowWasmMemoryHookStatus, Payload, ReadCanisterSnapshotDataArgs,
    ReadCanisterSnapshotMetadataArgs, StoredChunksArgs, TakeCanisterSnapshotArgs,
    UninstallCodeArgs, UpdateSettingsArgs, UploadCanisterSnapshotDataArgs,
    UploadCanisterSnapshotMetadataArgs, UploadChunkArgs, IC_00,
};
use ic_registry_subnet_type::SubnetType;
use ic_replicated_state::canister_state::{execution_state::NextScheduledMethod, NextExecution};
use ic_state_machine_tests::{ErrorCode, StateMachine, StateMachineConfig};
use ic_types::ingress::{IngressState, IngressStatus};
use ic_types::messages::MessageId;
use ic_types::{ingress::WasmResult, CryptoHashOfState, Cycles, NumInstructions};
use ic_universal_canister::{call_args, wasm, CallArgs, UNIVERSAL_CANISTER_WASM};
use more_asserts::assert_ge;
use strum::IntoEnumIterator;

const INITIAL_CYCLES_BALANCE: Cycles = Cycles::new(100_000_000_000_000);

const DTS_INSTALL_WAT: &str = r#"
        (module
            (import "ic0" "msg_reply" (func $msg_reply))
            (import "ic0" "msg_reply_data_append"
                (func $msg_reply_data_append (param i32 i32))
            )
            (func (export "canister_query read")
                (call $msg_reply_data_append
                    (i32.const 0) ;; the counter from heap[0]
                    (i32.const 10)) ;; length
                (call $msg_reply)
            )
            (func $start
                (drop (memory.grow (i32.const 1)))
                (memory.fill (i32.const 0) (i32.const 34) (i32.const 1000))
                (memory.fill (i32.const 0) (i32.const 45) (i32.const 1000))
            )
            (func (export "canister_init")
                (drop (memory.grow (i32.const 1)))
                (memory.fill (i32.const 0) (i32.const 34) (i32.const 1000))
                (memory.fill (i32.const 0) (i32.const 45) (i32.const 1000))
                (memory.fill (i32.const 0) (i32.const 45) (i32.const 1000))
                (memory.fill (i32.const 0) (i32.const 45) (i32.const 1000))
            )
            (start $start)
            (memory 0 20)
        )"#;

const DTS_WAT: &str = r#"
        (module
            (import "ic0" "msg_reply" (func $msg_reply))
            (import "ic0" "msg_reply_data_append"
                (func $msg_reply_data_append (param i32 i32))
            )
            (import "ic0" "time" (func $time (result i64)))
            (import "ic0" "global_timer_set"
                (func $global_timer_set (param i64) (result i64))
            )
            (import "ic0" "canister_version" (func $canister_version (result i64)))
            (func $work
                (memory.fill (i32.const 0) (i32.const 12) (i32.const 10000))
                (memory.fill (i32.const 0) (i32.const 23) (i32.const 10000))
                (memory.fill (i32.const 0) (i32.const 34) (i32.const 10000))
                (memory.fill (i32.const 0) (i32.const 45) (i32.const 10000))
                (memory.fill (i32.const 0) (i32.const 56) (i32.const 10000))
                (memory.fill (i32.const 0) (i32.const 67) (i32.const 10000))
                (memory.fill (i32.const 0) (i32.const 78) (i32.const 10000))
            )
            (start $work)

            (func (export "canister_pre_upgrade")
                (call $work)
            )

            (func (export "canister_post_upgrade")
                (call $work)
            )

            (func (export "canister_init")
                (call $work)
                (drop (call $global_timer_set
                    (i64.add (call $time) (i64.const 1))
                ))
                (drop (call $canister_version))
            )

            (func (export "canister_query read")
                (call $msg_reply_data_append
                    (i32.const 0) ;; the counter from heap[0]
                    (i32.const 20)) ;; length
                (call $msg_reply))

            (func (export "canister_update update")
                (call $work)
                (call $msg_reply_data_append (i32.const 0) (i32.const 0))
                (call $msg_reply)
            )

            (func (export "canister_heartbeat")
                (memory.fill (i32.const 0) (i32.const 12) (i32.const 10))
            )

            (func (export "canister_global_timer")
                (memory.fill (i32.const 10) (i32.const 13) (i32.const 5))
            )

            (memory 1)
        )"#;

fn wat2wasm(wat: &str) -> Vec<u8> {
    wat::parse_str(wat).unwrap()
}

fn dts_subnet_config(
    message_instruction_limit: NumInstructions,
    slice_instruction_limit: NumInstructions,
) -> SubnetConfig {
    let subnet_config = SubnetConfig::new(SubnetType::Application);
    SubnetConfig {
        scheduler_config: SchedulerConfig {
            max_instructions_per_install_code: message_instruction_limit,
            max_instructions_per_install_code_slice: slice_instruction_limit,
            // We should execute just one slice per round.
            max_instructions_per_round: slice_instruction_limit + slice_instruction_limit / 2,
            max_instructions_per_message: message_instruction_limit,
            max_instructions_per_message_without_dts: slice_instruction_limit,
            max_instructions_per_slice: slice_instruction_limit,
            instruction_overhead_per_execution: NumInstructions::from(0),
            instruction_overhead_per_canister: NumInstructions::from(0),
            ..subnet_config.scheduler_config
        },
        ..subnet_config
    }
}

fn dts_state_machine_config(subnet_config: SubnetConfig) -> StateMachineConfig {
    StateMachineConfig::new(
        subnet_config,
        HypervisorConfig {
            embedders_config: EmbeddersConfig {
                cost_to_compile_wasm_instruction: 0.into(),
                ..EmbeddersConfig::default()
            },
            deterministic_time_slicing: FlagStatus::Enabled,
            ..Default::default()
        },
    )
}

fn dts_env(
    message_instruction_limit: NumInstructions,
    slice_instruction_limit: NumInstructions,
) -> StateMachine {
    ic_state_machine_tests::StateMachineBuilder::new()
        .with_config(Some(dts_state_machine_config(dts_subnet_config(
            message_instruction_limit,
            slice_instruction_limit,
        ))))
        .with_subnet_type(SubnetType::Application)
        .build()
}

fn dts_install_code_env(
    message_instruction_limit: NumInstructions,
    slice_instruction_limit: NumInstructions,
) -> (StateMachine, DtsEnvConfig) {
    let subnet_config = SubnetConfig::new(SubnetType::Application);
    let config = DtsEnvConfig::new(
        SubnetConfig {
            scheduler_config: SchedulerConfig {
                max_instructions_per_install_code: message_instruction_limit,
                max_instructions_per_install_code_slice: slice_instruction_limit,
                max_instructions_per_round: message_instruction_limit + message_instruction_limit,
                max_instructions_per_message: message_instruction_limit,
                max_instructions_per_message_without_dts: slice_instruction_limit,
                max_instructions_per_slice: message_instruction_limit,
                instruction_overhead_per_execution: NumInstructions::from(0),
                instruction_overhead_per_canister: NumInstructions::from(0),
                ..subnet_config.scheduler_config
            },
            ..subnet_config
        },
        HypervisorConfig {
            deterministic_time_slicing: FlagStatus::Enabled,
            ..Default::default()
        },
    );
    (
        ic_state_machine_tests::StateMachineBuilder::new()
            .with_config(Some(StateMachineConfig::new(
                config.subnet_config.clone(),
                config.hypervisor_config.clone(),
            )))
            .with_subnet_type(SubnetType::Application)
            .build(),
        config,
    )
}

/// Extracts the ingress state from the ingress status.
fn ingress_state(ingress_status: IngressStatus) -> Option<IngressState> {
    match ingress_status {
        IngressStatus::Known { state, .. } => Some(state),
        IngressStatus::Unknown => None,
    }
}

/// Extracts the ingress time from the ingress status.
fn ingress_time(ingress_status: IngressStatus) -> Option<SystemTime> {
    match ingress_status {
        IngressStatus::Known { time, .. } => {
            let time =
                SystemTime::UNIX_EPOCH + Duration::from_nanos(time.as_nanos_since_unix_epoch());
            Some(time)
        }
        IngressStatus::Unknown => None,
    }
}

struct DtsEnvConfig {
    subnet_config: SubnetConfig,
    hypervisor_config: HypervisorConfig,
}

impl DtsEnvConfig {
    pub fn new(subnet_config: SubnetConfig, hypervisor_config: HypervisorConfig) -> Self {
        Self {
            subnet_config,
            hypervisor_config,
        }
    }

    fn dirty_page_overhead_cycles(&self, num_pages: u64) -> Cycles {
        match self.hypervisor_config.embedders_config.metering_type {
            MeteringType::New => {
                let dirty_page_overhead = self
                    .subnet_config
                    .scheduler_config
                    .dirty_page_overhead
                    .get();

                self.subnet_config
                    .cycles_account_manager_config
                    .ten_update_instructions_execution_fee
                    * (num_pages * dirty_page_overhead / 10)
            }
            MeteringType::None => Cycles::new(0),
        }
    }
}

struct DtsInstallCode {
    env: StateMachine,
    canister_id: CanisterId,
    install_code_ingress_id: MessageId,
    config: DtsEnvConfig,
}

/// A helper that:
/// 1) Creates a `StateMachine` with DTS enabled.
/// 2) Creates a canister.
/// 3) Sends an `install_code` ingress message that will take multiple rounds to
///    complete.
fn setup_dts_install_code(
    initial_balance: Cycles,
    freezing_threshold_in_seconds: usize,
) -> DtsInstallCode {
    let (env, config) = dts_install_code_env(
        NumInstructions::from(1_000_000),
        NumInstructions::from(1000),
    );

    let canister_id = env.create_canister_with_cycles(
        None,
        initial_balance,
        Some(
            CanisterSettingsArgsBuilder::new()
                .with_compute_allocation(1)
                .with_freezing_threshold(freezing_threshold_in_seconds as u64)
                .build(),
        ),
    );

    let install_code_ingress_id = env.send_ingress(
        PrincipalId::new_anonymous(),
        IC_00,
        Method::InstallCode,
        InstallCodeArgs::new(
            CanisterInstallMode::Install,
            canister_id,
            wat::parse_str(DTS_INSTALL_WAT).unwrap(),
            vec![],
            None,
            None,
        )
        .encode(),
    );

    DtsInstallCode {
        env,
        canister_id,
        install_code_ingress_id,
        config,
    }
}

// These numbers were obtained by running the test and printing the costs.
// They need to be adjusted if we change fees or the Wasm source code.
const INSTALL_CODE_INGRESS_COST: u128 = 1_952_000;
const INSTALL_CODE_EXECUTION_COST: u128 = 5_986_224;
const NORMAL_INGRESS_COST: u128 = 1_224_000;
const MAX_EXECUTION_COST: u128 = 6_000_000;
const ACTUAL_EXECUTION_COST: u128 = 5_985_224;

#[test]
fn dts_install_code_with_concurrent_ingress_sufficient_cycles() {
    let install_code_ingress_cost = Cycles::new(INSTALL_CODE_INGRESS_COST);
    let install_code_execution_cost = Cycles::new(INSTALL_CODE_EXECUTION_COST);
    let normal_ingress_cost = Cycles::new(NORMAL_INGRESS_COST);
    let max_execution_cost = Cycles::new(MAX_EXECUTION_COST);
    let actual_execution_cost = Cycles::new(ACTUAL_EXECUTION_COST);

    // The initial balance is sufficient to run `install_code` and to send an
    // ingress message concurrently.
    let initial_balance = install_code_ingress_cost
        + install_code_execution_cost
        + install_code_ingress_cost
        + normal_ingress_cost
        + max_execution_cost;

    let (env, config) = dts_install_code_env(
        NumInstructions::from(1_000_000),
        NumInstructions::from(1000),
    );

    let canister_id = env.create_canister_with_cycles(
        None,
        initial_balance,
        Some(
            CanisterSettingsArgsBuilder::new()
                .with_compute_allocation(1)
                .with_freezing_threshold(0)
                .build(),
        ),
    );

    env.execute_ingress_as(
        PrincipalId::new_anonymous(),
        IC_00,
        Method::InstallCode,
        InstallCodeArgs::new(
            CanisterInstallMode::Install,
            canister_id,
            wat::parse_str(DTS_INSTALL_WAT).unwrap(),
            vec![],
            None,
            None,
        )
        .encode(),
    )
    .unwrap();

    // Trigger a checkpoint so that the full execution cost is
    // applied to the subsequent call to `install_code`.
    env.checkpointed_tick();

    let install_code_ingress_id = env.send_ingress(
        PrincipalId::new_anonymous(),
        IC_00,
        Method::InstallCode,
        InstallCodeArgs::new(
            CanisterInstallMode::Reinstall,
            canister_id,
            wat::parse_str(DTS_INSTALL_WAT).unwrap(),
            vec![],
            None,
            None,
        )
        .encode(),
    );

    // Start execution of `install_code`.
    env.tick();

    // Send a normal ingress message while the execution is paused.
    env.send_ingress(PrincipalId::new_anonymous(), canister_id, "read", vec![]);

    let result = env.await_ingress(install_code_ingress_id, 100).unwrap();

    assert_eq!(result, WasmResult::Reply(EmptyBlob.encode()));
    assert_eq!(
        env.cycle_balance(canister_id),
        (initial_balance
            - install_code_ingress_cost
            - install_code_execution_cost
            - install_code_ingress_cost
            - normal_ingress_cost
            - actual_execution_cost
            - config.dirty_page_overhead_cycles(1))
        .get()
    );
}

#[test]
fn dts_install_code_with_concurrent_ingress_insufficient_cycles() {
    let install_code_ingress_cost = Cycles::new(INSTALL_CODE_INGRESS_COST);
    let normal_ingress_cost = Cycles::new(NORMAL_INGRESS_COST);
    let max_execution_cost = Cycles::new(MAX_EXECUTION_COST);
    let actual_execution_cost = Cycles::new(ACTUAL_EXECUTION_COST);

    // The initial balance is not sufficient for both execution and concurrent ingress message.
    let initial_balance = install_code_ingress_cost + normal_ingress_cost.max(max_execution_cost);

    let DtsInstallCode {
        env,
        canister_id,
        install_code_ingress_id,
        config,
    } = setup_dts_install_code(initial_balance, 0);

    // Start execution of `install_code`.
    env.tick();

    // Send a normal ingress message while the execution is paused.
    let err = env
        .send_ingress_safe(PrincipalId::new_anonymous(), canister_id, "read", vec![])
        .unwrap_err();
    assert_eq!(err.code(), ErrorCode::CanisterOutOfCycles);
    assert_eq!(
        err.description(),
        format!(
            "Canister {} is out of cycles: \
             please top up the canister with at least {} additional cycles",
            canister_id,
            normal_ingress_cost
                - (initial_balance - install_code_ingress_cost - max_execution_cost),
        )
    );

    let result = env.await_ingress(install_code_ingress_id, 100).unwrap();

    assert_eq!(result, WasmResult::Reply(EmptyBlob.encode()));
    assert_eq!(
        env.cycle_balance(canister_id),
        (initial_balance
            - install_code_ingress_cost
            - actual_execution_cost
            - config.dirty_page_overhead_cycles(1))
        .get()
    );
}

#[test]
fn dts_install_code_with_concurrent_ingress_and_freezing_threshold_insufficient_cycles() {
    let install_code_ingress_cost = Cycles::new(INSTALL_CODE_INGRESS_COST);
    let normal_ingress_cost = Cycles::new(NORMAL_INGRESS_COST);
    let max_execution_cost = Cycles::new(MAX_EXECUTION_COST);
<<<<<<< HEAD
    let actual_execution_cost = Cycles::new(ACTUAL_EXECUTION_COST);
=======
    let freezing_threshold = Cycles::new(10000000);
>>>>>>> 008343b5

    // The initial balance is not sufficient for both execution and concurrent ingress message.
    let initial_balance = freezing_threshold
        + install_code_ingress_cost
        + normal_ingress_cost.max(max_execution_cost);

    let DtsInstallCode {
        env,
        canister_id,
        install_code_ingress_id,
        config,
    } = setup_dts_install_code(initial_balance, 1);

    // Start execution of `install_code`.
    env.tick();

    // Send a normal ingress message while the execution is paused.
    let err = env
        .send_ingress_safe(PrincipalId::new_anonymous(), canister_id, "read", vec![])
        .unwrap_err();
    assert_eq!(err.code(), ErrorCode::CanisterOutOfCycles);
    assert_eq!(
        err.description(),
        format!(
            "Canister {} is out of cycles: \
             please top up the canister with at least {} additional cycles",
            canister_id,
            (freezing_threshold + normal_ingress_cost)
                - (initial_balance - install_code_ingress_cost - max_execution_cost),
        )
    );

    let result = env.await_ingress(install_code_ingress_id, 100).unwrap();
    assert_eq!(result, WasmResult::Reply(EmptyBlob.encode()));
    assert_eq!(
        env.cycle_balance(canister_id),
        (initial_balance
            - install_code_ingress_cost
            - actual_execution_cost
            - config.dirty_page_overhead_cycles(1))
        .get()
    );
}

#[test]
fn dts_pending_upgrade_with_heartbeat() {
    let env = dts_env(
        NumInstructions::from(1_000_000_000),
        NumInstructions::from(30_000),
    );

    let binary = wat2wasm(DTS_WAT);

    let user_id = PrincipalId::new_anonymous();

    let controller = env
        .install_canister_with_cycles(
            UNIVERSAL_CANISTER_WASM.to_vec(),
            vec![],
            None,
            INITIAL_CYCLES_BALANCE,
        )
        .unwrap();

    let settings = Some(
        CanisterSettingsArgsBuilder::new()
            .with_controllers(vec![user_id, controller.get()])
            .build(),
    );

    let canister = env
        .install_canister_with_cycles(binary.clone(), vec![], settings, INITIAL_CYCLES_BALANCE)
        .unwrap();

    // Enable the checkpoints so that the first install code message is always
    // aborted and doesn't make progress.
    env.set_checkpoints_enabled(true);

    let upgrade = {
        let args = InstallCodeArgs::new(
            CanisterInstallMode::Upgrade,
            canister,
            binary,
            vec![],
            None,
            None,
        );
        let payload = wasm()
            .call_simple(
                IC_00,
                Method::InstallCode,
                call_args()
                    .other_side(args.encode())
                    .on_reject(wasm().reject_message().reject()),
            )
            .build();
        env.send_ingress(user_id, controller, "update", payload)
    };

    for _ in 0..5 {
        // With checkpoints enabled, the update message will be repeatedly
        // aborted, so there will be no progress.
        env.tick();
    }

    assert_eq!(
        ingress_state(env.ingress_status(&upgrade)),
        Some(IngressState::Processing)
    );

    env.set_checkpoints_enabled(false);

    env.await_ingress(upgrade, 30).unwrap();

    env.advance_time(Duration::from_secs(1));

    env.tick();

    let read = env.send_ingress(user_id, canister, "read", vec![]);
    let result = env.await_ingress(read, 10).unwrap();

    let mut expected = vec![12; 10]; // heartbeat
    expected.extend([78; 5].iter()); // global timer is disabled after upgrade
    expected.extend([78; 5].iter()); // work()
    assert_eq!(result, WasmResult::Reply(expected));
}

/// In this test the controller canister sends `n` install code messages to `n`
/// different canisters. Execution of each message requires multiple slices.
/// The test also sends `n` ingress messages to query the canister status of
/// each canister.
///
/// The expectations:
/// - the install code messages run one by one.
/// - the canister status messages are completed immediately except for one
///   for the canister on which the code install is running.
#[test]
fn dts_scheduling_of_install_code() {
    let (env, _) = dts_install_code_env(
        NumInstructions::from(5_000_000_000),
        NumInstructions::from(10_000),
    );

    let binary = wat2wasm(DTS_WAT);

    let user_id = PrincipalId::new_anonymous();

    let controller = env
        .install_canister_with_cycles(
            UNIVERSAL_CANISTER_WASM.to_vec(),
            vec![],
            None,
            INITIAL_CYCLES_BALANCE,
        )
        .unwrap();

    let settings = Some(
        CanisterSettingsArgsBuilder::new()
            .with_controllers(vec![user_id, controller.get()])
            .build(),
    );

    let n = 10;
    let mut canister = vec![];

    for i in 0..n {
        let id = env.create_canister_with_cycles(None, INITIAL_CYCLES_BALANCE, settings.clone());
        eprintln!("canister[{}] = {}", i, id);
        canister.push(id);
    }

    // Enable the checkpoints so that the first install code message is always
    // aborted and doesn't make progress.
    env.set_checkpoints_enabled(true);

    let mut ingress = vec![];
    for c in canister.iter() {
        let args = InstallCodeArgs::new(
            CanisterInstallMode::Install,
            *c,
            binary.clone(),
            vec![],
            None,
            None,
        );
        let install = wasm()
            .call_simple(
                IC_00,
                Method::InstallCode,
                call_args()
                    .other_side(args.encode())
                    .on_reject(wasm().reject_message().reject()),
            )
            .build();
        let id = env.send_ingress(user_id, controller, "update", install);
        ingress.push(id);
    }

    for _ in 0..5 {
        // With checkpoints enabled, the first install code will be repeatedly
        // aborted, so there will be no progress for other install code messages.
        env.tick();
    }

    // This ingress message is not blocked by the first install code message.
    let status_last = env.send_ingress(
        user_id,
        IC_00,
        Method::CanisterStatus,
        Encode!(&CanisterIdRecord::from(canister[n - 1])).unwrap(),
    );

    let mut status = vec![];

    // All other canister status messages are completed except for the canister
    // on which the code install is running.
    for c in canister.iter().take(n - 1) {
        let id = env.send_ingress(
            user_id,
            IC_00,
            Method::CanisterStatus,
            Encode!(&CanisterIdRecord::from(*c)).unwrap(),
        );
        status.push(id);
    }

    for _ in 0..5 {
        // With checkpoints enabled, the first install code will be repeatedly
        // aborted, so there will be no progress for other install code messages.
        env.tick();
    }

    match ingress_state(env.ingress_status(&status_last)).unwrap() {
        IngressState::Completed(_) => {}
        ingress_state => {
            unreachable!("Expected message to complete, got {:?}", ingress_state)
        }
    }

    // The canister status ingress message for the canister on which
    // the code is installing is blocked.
    assert_eq!(
        ingress_state(env.ingress_status(&status[0])),
        Some(IngressState::Received)
    );

    // Canister status ingress messages for all other canisters are executed.
    for s in status.iter().take(n - 1).skip(1) {
        assert_matches!(
            ingress_state(env.ingress_status(s)),
            Some(IngressState::Completed(..))
        );
    }

    // All install code messages are pending.
    for i in ingress.iter() {
        assert_eq!(
            ingress_state(env.ingress_status(i)),
            Some(IngressState::Processing)
        );
    }

    env.set_checkpoints_enabled(false);

    // Now install code messages start making progress.
    for k in 0..n {
        env.await_ingress(ingress[k].clone(), 30).unwrap();
        // All subsequent install code messages are still blocked.
        for i in ingress.iter().skip(k + 1) {
            assert_eq!(
                ingress_state(env.ingress_status(i)),
                Some(IngressState::Processing)
            );
        }
    }

    // By this time all canister status messages should be processed.
    for s in status.iter() {
        match ingress_state(env.ingress_status(s)).unwrap() {
            IngressState::Completed(_) => {}
            ingress_state => {
                unreachable!("Expected message to complete, got {:?}", ingress_state)
            }
        }
    }
}

/// This test creates `n` controller canisters and `n` ordinary canisters.
/// The first half of the controllers install code on the first half of the
/// canisters. The second half of the controllers query the canister status
/// of the second half of the canisters.
/// The expectation is that canister status messages are not blocked the
/// long-running install code messages.
#[test]
fn dts_pending_install_code_does_not_block_subnet_messages_of_other_canisters() {
    let (env, _) = dts_install_code_env(
        NumInstructions::from(5_000_000_000),
        NumInstructions::from(10_000),
    );

    let binary = wat2wasm(DTS_WAT);

    let user_id = PrincipalId::new_anonymous();

    let n = 10;

    let mut controller = vec![];
    for _ in 0..n {
        let id = env
            .install_canister_with_cycles(
                UNIVERSAL_CANISTER_WASM.to_vec(),
                vec![],
                None,
                INITIAL_CYCLES_BALANCE,
            )
            .unwrap();
        controller.push(id);
    }

    let settings = Some(
        CanisterSettingsArgsBuilder::new()
            .with_controllers(controller.iter().map(|x| x.get()).collect())
            .build(),
    );

    let mut canister = vec![];

    for _ in 0..n {
        let id = env.create_canister_with_cycles(None, INITIAL_CYCLES_BALANCE, settings.clone());
        canister.push(id);
    }

    // Enable the checkpoints so that the first install code message is always
    // aborted and doesn't make progress.
    env.set_checkpoints_enabled(true);

    let mut install = vec![];
    for i in 0..n / 2 {
        let args = InstallCodeArgs::new(
            CanisterInstallMode::Install,
            canister[i],
            binary.clone(),
            vec![],
            None,
            None,
        );
        let payload = wasm()
            .call_simple(
                IC_00,
                Method::InstallCode,
                call_args()
                    .other_side(args.encode())
                    .on_reject(wasm().reject_message().reject()),
            )
            .build();
        let id = env.send_ingress(user_id, controller[i], "update", payload);
        install.push(id);
    }

    let mut status = vec![];
    for i in n / 2..n {
        let arg = Encode!(&CanisterIdRecord::from(canister[i])).unwrap();
        let payload = wasm()
            .call_simple(
                IC_00,
                Method::CanisterStatus,
                call_args()
                    .other_side(arg)
                    .on_reject(wasm().reject_message().reject()),
            )
            .build();
        let id = env.send_ingress(user_id, controller[i], "update", payload);
        status.push(id);
    }

    for _ in 0..5 {
        // With checkpoints enabled, the first install code will be repeatedly
        // aborted, so there will be no progress.
        env.tick();
    }

    // All install code messages are pending.
    for i in install.iter() {
        assert_eq!(
            ingress_state(env.ingress_status(i)),
            Some(IngressState::Processing)
        );
    }

    // All canister status messages should be processed because they are not
    // blocked by install code messages.
    for s in status.iter() {
        match ingress_state(env.ingress_status(s)).unwrap() {
            IngressState::Completed(_) => {}
            ingress_state => {
                unreachable!("Expected message to complete, got {:?}", ingress_state)
            }
        }
    }

    env.set_checkpoints_enabled(false);

    // Now install code messages start making progress.
    for k in 0..n / 2 {
        env.await_ingress(install[k].clone(), 30).unwrap();
        // All subsequent install code messages are still blocked.
        for i in install.iter().skip(k + 1) {
            assert_eq!(
                ingress_state(env.ingress_status(i)),
                Some(IngressState::Processing)
            );
        }
    }
}

/// This test starts a long-running execution of an update message and sends a
/// canister status and an upgrade subnet messages for the same canisters.
/// The expectation is that the subnet messages are blocked by the
/// long-running update message.
#[test]
fn dts_pending_execution_blocks_subnet_messages_to_the_same_canister() {
    let env = dts_env(
        NumInstructions::from(1_000_000_000),
        NumInstructions::from(10_000),
    );

    let binary = wat2wasm(DTS_WAT);

    let user_id = PrincipalId::new_anonymous();

    let settings = Some(
        CanisterSettingsArgsBuilder::new()
            .with_controllers(vec![user_id])
            .build(),
    );

    let canister = env
        .install_canister_with_cycles(binary.clone(), vec![], settings, INITIAL_CYCLES_BALANCE)
        .unwrap();

    // Enable the checkpoints so that the first install code message is always
    // aborted and doesn't make progress.
    env.set_checkpoints_enabled(true);

    let update = env.send_ingress(user_id, canister, "update", vec![]);

    for _ in 0..5 {
        // With checkpoints enabled, the update message will be repeatedly
        // aborted, so there will be no progress.
        env.tick();
    }

    let status = {
        let arg = Encode!(&CanisterIdRecord::from(canister)).unwrap();
        env.send_ingress(user_id, IC_00, Method::CanisterStatus, arg)
    };

    let upgrade = {
        let args = InstallCodeArgs::new(
            CanisterInstallMode::Upgrade,
            canister,
            binary,
            vec![],
            None,
            None,
        );
        env.send_ingress(user_id, IC_00, Method::InstallCode, args.encode())
    };

    for _ in 0..5 {
        // With checkpoints enabled, the update message will be repeatedly
        // aborted, so there will be no progress.
        env.tick();
    }

    // The `update` canister call should be aborted.
    assert_eq!(
        ingress_state(env.ingress_status(&update)),
        Some(IngressState::Processing)
    );
    // The `ic0.install_code` should be blocked by the aborted execution.
    assert_eq!(
        ingress_state(env.ingress_status(&upgrade)),
        Some(IngressState::Received)
    );
    // The `ic0.canister_status` is allowed for aborted canisters.
    env.await_ingress(status, 30).unwrap();

    env.set_checkpoints_enabled(false);

    env.await_ingress(update, 30).unwrap();
    env.await_ingress(upgrade, 30).unwrap();
}

#[test]
fn dts_aborted_execution_does_not_block_subnet_messages() {
    fn test<F: Fn(CanisterId) -> (Method, CallArgs)>(
        subnet_complete: bool,
        aborted_complete: bool,
        f: F,
    ) {
        let slice_instruction_limit = 10_000_000;
        let env = dts_env(
            NumInstructions::from(slice_instruction_limit * 10),
            NumInstructions::from(slice_instruction_limit),
        );

        let user_id = PrincipalId::new_anonymous();
        let other_canister_id = env
            .install_canister_with_cycles(
                UNIVERSAL_CANISTER_WASM.to_vec(),
                vec![],
                None,
                INITIAL_CYCLES_BALANCE,
            )
            .unwrap();
        let aborted_canister_id = env
            .install_canister_with_cycles(
                UNIVERSAL_CANISTER_WASM.to_vec(),
                vec![],
                Some(
                    CanisterSettingsArgsBuilder::new()
                        .with_controllers(vec![user_id, other_canister_id.get()])
                        .build(),
                ),
                INITIAL_CYCLES_BALANCE,
            )
            .unwrap();

        env.set_checkpoints_enabled(true);
        let long_execution_id = env.send_ingress(
            user_id,
            aborted_canister_id,
            "update",
            wasm()
                .instruction_counter_is_at_least(slice_instruction_limit)
                .reply_data(&[42])
                .build(),
        );

        for _ in 0..5 {
            // With checkpoints enabled, the update message will be repeatedly
            // aborted, so there will be no progress.
            env.tick();
        }

        let (method, args) = f(aborted_canister_id);
        if method == Method::DeleteCanisterSnapshot {
            env.take_canister_snapshot(TakeCanisterSnapshotArgs::new(aborted_canister_id, None))
                .unwrap();
        }

        let args = args
            .on_reject(wasm().reject_message().reject())
            .on_reply(wasm().reply_data(&[43]));

        let subnet_message = wasm()
            .call_with_cycles(IC_00, method, args, 100_000_000_000_u128)
            .build();

        let subnet_message_id =
            env.send_ingress(user_id, other_canister_id, "update", subnet_message);

        for _ in 0..5 {
            env.tick();
        }

        // Make sure the aborted execution is still processing.
        if aborted_complete {
            assert_eq!(
                ingress_state(env.ingress_status(&long_execution_id)),
                Some(IngressState::Processing)
            );
        } else {
            assert_matches!(
                ingress_state(env.ingress_status(&long_execution_id)),
                Some(IngressState::Failed(_))
            );
        }

        // Make sure the method is completed, despite the effective canister is aborted.
        if subnet_complete {
            assert_eq!(
                ingress_state(env.ingress_status(&subnet_message_id)),
                Some(IngressState::Completed(WasmResult::Reply(vec![43])))
            );
        }

        env.set_checkpoints_enabled(false);
        for _ in 0..5 {
            env.tick();
        }

        // Make sure the aborted message is completed.
        if aborted_complete {
            assert_eq!(
                ingress_state(env.ingress_status(&long_execution_id)),
                Some(IngressState::Completed(WasmResult::Reply(vec![42])))
            );
        }
    }
    fn test_supported<F: Fn(CanisterId) -> (Method, CallArgs)>(f: F) {
        test(true, true, f);
    }
    fn test_unsupported<F: Fn(CanisterId) -> (Method, CallArgs)>(f: F) {
        test(false, true, f);
    }
    fn test_supported_uninstall<F: Fn(CanisterId) -> (Method, CallArgs)>(f: F) {
        test(true, false, f);
    }

    for method in Method::iter() {
        match method {
            // Supported methods accepting just one argument.
            Method::CanisterStatus | Method::DepositCycles | Method::StartCanister => {
                test_supported(|aborted_canister_id| {
                    let args = CanisterIdRecord::from(aborted_canister_id).encode();
                    (method, call_args().other_side(args))
                })
            }
            Method::CanisterInfo => test_supported(|aborted_canister_id| {
                let args = CanisterInfoRequest::new(aborted_canister_id, None).encode();
                (method, call_args().other_side(args))
            }),
            // No effective canister id.
            Method::CreateCanister
            | Method::HttpRequest
            | Method::ECDSAPublicKey
            | Method::RawRand
            | Method::SetupInitialDKG
            | Method::SignWithECDSA
            | Method::ComputeInitialIDkgDealings
            | Method::ReshareChainKey
            | Method::SchnorrPublicKey
            | Method::SignWithSchnorr
            | Method::VetKdPublicKey
            | Method::VetKdDeriveKey
            | Method::BitcoinGetBalance
            | Method::BitcoinGetUtxos
            | Method::BitcoinGetBlockHeaders
            | Method::BitcoinSendTransaction
            | Method::BitcoinGetCurrentFeePercentiles
            | Method::BitcoinSendTransactionInternal
            | Method::BitcoinGetSuccessors
            | Method::NodeMetricsHistory
            | Method::SubnetInfo
            | Method::ProvisionalCreateCanisterWithCycles
            | Method::ProvisionalTopUpCanister => {}
            // Unsupported methods accepting just one argument.
            // Deleting an aborted canister requires to stop it first.
            // Stopping an aborted canister does not generate a reply.
            Method::DeleteCanister | Method::StopCanister => {
                test_unsupported(|aborted_canister_id| {
                    let args = CanisterIdRecord::from(aborted_canister_id).encode();
                    (method, call_args().other_side(args))
                })
            }
            // Installing code is not supported on aborted canister.
            Method::InstallCode => test_unsupported(|aborted_canister_id| {
                let args = InstallCodeArgs {
                    canister_id: aborted_canister_id.get(),
                    mode: CanisterInstallMode::Install,
                    wasm_module: UNIVERSAL_CANISTER_WASM.to_vec(),
                    arg: vec![],
                    compute_allocation: None,
                    memory_allocation: None,
                    sender_canister_version: None,
                }
                .encode();
                (method, call_args().other_side(args))
            }),
            // Installing code is not supported on aborted canister.
            Method::InstallChunkedCode => test_unsupported(|aborted_canister_id| {
                let args = InstallChunkedCodeArgs {
                    mode: CanisterInstallModeV2::Install,
                    target_canister: aborted_canister_id.get(),
                    store_canister: None,
                    chunk_hashes_list: vec![],
                    wasm_module_hash: vec![],
                    arg: vec![],
                    sender_canister_version: None,
                }
                .encode();
                (method, call_args().other_side(args))
            }),
            Method::UninstallCode => test_supported_uninstall(|aborted_canister_id| {
                let args = UninstallCodeArgs::new(aborted_canister_id, None).encode();
                (method, call_args().other_side(args))
            }),
            Method::UpdateSettings => test_supported(|aborted_canister_id| {
                let settings = CanisterSettingsArgsBuilder::new().build();
                let args = UpdateSettingsArgs::new(aborted_canister_id, settings).encode();
                (method, call_args().other_side(args))
            }),
            // API is only accessible in non-replicated mode
            Method::FetchCanisterLogs => {}
            Method::UploadChunk => test_supported(|aborted_canister_id| {
                let args = UploadChunkArgs {
                    canister_id: aborted_canister_id.get(),
                    chunk: vec![],
                }
                .encode();
                (method, call_args().other_side(args))
            }),
            Method::StoredChunks => test_supported(|aborted_canister_id| {
                let args = StoredChunksArgs {
                    canister_id: aborted_canister_id.get(),
                }
                .encode();
                (method, call_args().other_side(args))
            }),
            Method::ClearChunkStore => test_supported(|aborted_canister_id| {
                let args = ClearChunkStoreArgs {
                    canister_id: aborted_canister_id.get(),
                }
                .encode();
                (method, call_args().other_side(args))
            }),
            Method::TakeCanisterSnapshot => test_supported(|aborted_canister_id| {
                let args = TakeCanisterSnapshotArgs {
                    canister_id: aborted_canister_id.get(),
                    replace_snapshot: None,
                }
                .encode();
                (method, call_args().other_side(args))
            }),
            // Loading a snapshot is similar to the install code.
            Method::LoadCanisterSnapshot => test_unsupported(|aborted_canister_id| {
                let args = LoadCanisterSnapshotArgs::new(
                    aborted_canister_id,
                    (aborted_canister_id, 0).into(),
                    None,
                )
                .encode();
                (method, call_args().other_side(args))
            }),
            Method::ListCanisterSnapshots => test_supported(|aborted_canister_id| {
                let args = ListCanisterSnapshotArgs::new(aborted_canister_id).encode();
                (method, call_args().other_side(args))
            }),
            Method::DeleteCanisterSnapshot => test_supported(|aborted_canister_id| {
                let args = DeleteCanisterSnapshotArgs::new(
                    aborted_canister_id,
                    (aborted_canister_id, 0).into(),
                )
                .encode();
                (method, call_args().other_side(args))
            }),
            Method::ReadCanisterSnapshotMetadata => test_supported(|aborted_canister_id| {
                let args = ReadCanisterSnapshotMetadataArgs::new(
                    aborted_canister_id,
                    (aborted_canister_id, 0).into(),
                )
                .encode();
                (method, call_args().other_side(args))
            }),
            Method::ReadCanisterSnapshotData => test_supported(|aborted_canister_id| {
                let args = ReadCanisterSnapshotDataArgs::new(
                    aborted_canister_id,
                    (aborted_canister_id, 0).into(),
                    CanisterSnapshotDataKind::WasmModule { size: 0, offset: 0 },
                )
                .encode();
                (method, call_args().other_side(args))
            }),
            Method::UploadCanisterSnapshotMetadata => test_supported(|aborted_canister_id| {
                let args = UploadCanisterSnapshotMetadataArgs::new(
                    aborted_canister_id,
                    None,
                    0,
                    vec![],
                    0,
                    0,
                    vec![],
                    GlobalTimer::Inactive,
                    OnLowWasmMemoryHookStatus::Ready,
                )
                .encode();
                (method, call_args().other_side(args))
            }),
            Method::UploadCanisterSnapshotData => test_supported(|aborted_canister_id| {
                let args = UploadCanisterSnapshotDataArgs::new(
                    aborted_canister_id,
                    vec![],
                    CanisterSnapshotDataOffset::WasmChunk,
                    vec![],
                )
                .encode();
                (method, call_args().other_side(args))
            }),
        }
    }
}

#[test]
fn dts_paused_execution_blocks_deposit_cycles() {
    let slice_instruction_limit = 10_000_000;
    let env = dts_env(
        NumInstructions::from(slice_instruction_limit * 10),
        NumInstructions::from(slice_instruction_limit),
    );

    let user_id = PrincipalId::new_anonymous();
    let long_canister_id = env
        .install_canister_with_cycles(
            UNIVERSAL_CANISTER_WASM.to_vec(),
            vec![],
            None,
            INITIAL_CYCLES_BALANCE,
        )
        .unwrap();
    let other_canister_id = env
        .install_canister_with_cycles(
            UNIVERSAL_CANISTER_WASM.to_vec(),
            vec![],
            None,
            INITIAL_CYCLES_BALANCE,
        )
        .unwrap();

    let long_execution_id = env.send_ingress(
        user_id,
        long_canister_id,
        "update",
        wasm()
            .instruction_counter_is_at_least(slice_instruction_limit * 5)
            .reply_data(&[42])
            .build(),
    );

    let args = Encode!(&CanisterIdRecord::from(long_canister_id)).unwrap();
    let deposit_cycles = wasm()
        .call_with_cycles(
            IC_00,
            Method::DepositCycles,
            call_args()
                .other_side(args)
                .on_reject(wasm().reject_message().reject())
                .on_reply(wasm().reply_data(&[43])),
            1_u128,
        )
        .build();

    let deposit_message_id = env.send_ingress(user_id, other_canister_id, "update", deposit_cycles);

    assert_eq!(
        ingress_state(env.ingress_status(&long_execution_id)),
        Some(IngressState::Processing)
    );

    // Make sure the `ic0.deposit_cycles` is not completed,
    // as the effective canister is paused.
    assert_eq!(
        ingress_state(env.ingress_status(&deposit_message_id)),
        Some(IngressState::Processing)
    );

    for _ in 0..5 {
        env.tick();
    }

    // Make sure the paused message is completed.
    assert_eq!(
        ingress_state(env.ingress_status(&long_execution_id)),
        Some(IngressState::Completed(WasmResult::Reply(vec![42])))
    );
    // Make sure the `ic0.deposit_cycles` is completed.
    assert_eq!(
        ingress_state(env.ingress_status(&deposit_message_id)),
        Some(IngressState::Completed(WasmResult::Reply(vec![43])))
    );
}

/// This test starts execution of a long-running install code message
/// and sends an update message to the same canister.
/// The expectation is that the update message is blocked.
#[test]
fn dts_pending_install_code_blocks_update_messages_to_the_same_canister() {
    let env = dts_env(
        NumInstructions::from(1_000_000_000),
        NumInstructions::from(10_000),
    );

    let binary = wat2wasm(DTS_WAT);

    let user_id = PrincipalId::new_anonymous();

    let settings = Some(
        CanisterSettingsArgsBuilder::new()
            .with_controllers(vec![user_id])
            .build(),
    );

    let canister = env.create_canister_with_cycles(None, INITIAL_CYCLES_BALANCE, settings);

    let payload = InstallCodeArgs::new(
        CanisterInstallMode::Install,
        canister,
        binary.clone(),
        vec![],
        None,
        None,
    );
    env.execute_ingress_as(user_id, IC_00, Method::InstallCode, payload.encode())
        .unwrap();

    // Enable the checkpoints so that the first install code message is always
    // aborted and doesn't make progress.
    env.set_checkpoints_enabled(true);

    let install = {
        let payload = InstallCodeArgs::new(
            CanisterInstallMode::Reinstall,
            canister,
            binary,
            vec![],
            None,
            None,
        );
        env.send_ingress(user_id, IC_00, Method::InstallCode, payload.encode())
    };

    let update = env.send_ingress(user_id, canister, "update", vec![]);

    for _ in 0..5 {
        // With checkpoints enabled, the update message will be repeatedly
        // aborted, so there will be no progress.
        env.tick();
    }

    assert_eq!(
        ingress_state(env.ingress_status(&install)),
        Some(IngressState::Processing)
    );

    assert_eq!(
        ingress_state(env.ingress_status(&update)),
        Some(IngressState::Received)
    );

    env.set_checkpoints_enabled(false);

    env.await_ingress(install, 30).unwrap();
    env.await_ingress(update, 30).unwrap();
}

/// This test runs multiple long-running update and install code messages.
/// It also runs a short message every round.
/// The expectation that all messages eventually complete.
#[test]
fn dts_long_running_install_and_update() {
    let slice_instruction_limit = 15_000_000;
    let env = dts_env(
        NumInstructions::from(100_000_000),
        NumInstructions::from(slice_instruction_limit),
    );

    let user_id = PrincipalId::new_anonymous();

    let n = 10;

    let mut controller = vec![];
    for _ in 0..n {
        let id = env
            .install_canister_with_cycles(
                UNIVERSAL_CANISTER_WASM.to_vec(),
                vec![],
                None,
                INITIAL_CYCLES_BALANCE,
            )
            .unwrap();
        controller.push(id);
    }

    let mut canister = vec![];

    for controller_id in controller.iter() {
        let settings = Some(
            CanisterSettingsArgsBuilder::new()
                .with_controllers(vec![controller_id.get()])
                .build(),
        );

        let id = env
            .install_canister_with_cycles(
                UNIVERSAL_CANISTER_WASM.to_vec(),
                vec![],
                settings.clone(),
                INITIAL_CYCLES_BALANCE,
            )
            .unwrap();
        canister.push(id);
    }

    let short = env
        .install_canister_with_cycles(
            UNIVERSAL_CANISTER_WASM.to_vec(),
            vec![],
            None,
            INITIAL_CYCLES_BALANCE,
        )
        .unwrap();

    let mut install = vec![];
    for i in 0..n {
        let args = InstallCodeArgs::new(
            CanisterInstallMode::Upgrade,
            canister[i],
            UNIVERSAL_CANISTER_WASM.to_vec(),
            vec![],
            None,
            None,
        );
        let payload = wasm()
            .call_simple(
                IC_00,
                Method::InstallCode,
                call_args()
                    .other_side(args.encode())
                    .on_reject(wasm().reject_message().reject()),
            )
            .build();
        let id = env.send_ingress(user_id, controller[i], "update", payload);
        install.push(id);
    }

    let mut long_update = vec![];
    let mut short_update = vec![];

    for i in 0..30 {
        let work = wasm()
            .instruction_counter_is_at_least(slice_instruction_limit)
            .message_payload()
            .append_and_reply()
            .build();
        let id = env.send_ingress(user_id, canister[i % n], "update", work);
        long_update.push(id);

        let id = env.send_ingress(
            user_id,
            short,
            "update",
            wasm().push_int(0).reply_int().build(),
        );
        short_update.push(id);

        if i % 20 == 0 {
            env.set_checkpoints_enabled(true);
            env.tick();
            env.set_checkpoints_enabled(false);
        } else {
            env.tick();
        }
    }

    for msg_id in short_update.iter() {
        match ingress_state(env.ingress_status(msg_id)).unwrap() {
            IngressState::Completed(_) => {}
            ingress_state => {
                unreachable!("Expected message to complete, got {:?}", ingress_state)
            }
        }
    }

    for msg_id in long_update.into_iter() {
        env.await_ingress(msg_id, 100).unwrap();
    }

    for msg_id in install.into_iter() {
        env.await_ingress(msg_id, 100).unwrap();
    }
}

/// This test runs long-running update and install code messages. Each update
/// message performs a call with a long-running response callback.
/// It also runs a short message every round.
/// The expectation that all messages eventually complete.
#[test]
fn dts_long_running_calls() {
    let env = dts_env(
        NumInstructions::from(100_000_000),
        NumInstructions::from(1_000_000),
    );

    let user_id = PrincipalId::new_anonymous();

    let n = 10;

    let mut canister = vec![];

    for _ in 0..n {
        let id = env
            .install_canister_with_cycles(
                UNIVERSAL_CANISTER_WASM.to_vec(),
                vec![],
                None,
                INITIAL_CYCLES_BALANCE,
            )
            .unwrap();
        canister.push(id);
    }

    let short = env
        .install_canister_with_cycles(
            UNIVERSAL_CANISTER_WASM.to_vec(),
            vec![],
            None,
            INITIAL_CYCLES_BALANCE,
        )
        .unwrap();

    let mut long_update = vec![];
    let mut short_update = vec![];

    for i in 0..30 {
        let work = wasm()
            .instruction_counter_is_at_least(1_000_000)
            .message_payload()
            .append_and_reply()
            .build();
        let payload = wasm()
            .inter_update(
                canister[(i + 1) % n],
                call_args().other_side(work.clone()).on_reply(work),
            )
            .build();
        let id = env.send_ingress(user_id, canister[i % n], "update", payload);
        long_update.push(id);

        let id = env.send_ingress(
            user_id,
            short,
            "update",
            wasm().push_int(0).reply_int().build(),
        );
        short_update.push(id);

        if i % 20 == 0 {
            env.set_checkpoints_enabled(true);
            env.tick();
            env.set_checkpoints_enabled(false);
        } else {
            env.tick();
        }
    }

    for msg_id in short_update.iter() {
        match ingress_state(env.ingress_status(msg_id)).unwrap() {
            IngressState::Completed(_) => {}
            ingress_state => {
                unreachable!("Expected message to complete, got {:?}", ingress_state)
            }
        }
    }

    for msg_id in long_update.into_iter() {
        env.await_ingress(msg_id, 100).unwrap();
    }
}

#[test]
fn dts_unrelated_subnet_messages_make_progress() {
    let env = dts_env(
        NumInstructions::from(1_000_000_000),
        NumInstructions::from(10_000),
    );

    let binary = wat2wasm(DTS_WAT);

    let user_id = PrincipalId::new_anonymous();

    let settings = Some(
        CanisterSettingsArgsBuilder::new()
            .with_controllers(vec![user_id])
            .build(),
    );

    let canister = env
        .install_canister_with_cycles(
            binary.clone(),
            vec![],
            settings.clone(),
            INITIAL_CYCLES_BALANCE,
        )
        .unwrap();

    let unrelated_canister = env
        .install_canister_with_cycles(binary.clone(), vec![], settings, INITIAL_CYCLES_BALANCE)
        .unwrap();

    // Enable the checkpoints so that the first install code message is always
    // aborted and doesn't make progress.
    env.set_checkpoints_enabled(true);

    let upgrade = {
        let args = InstallCodeArgs::new(
            CanisterInstallMode::Upgrade,
            canister,
            binary,
            vec![],
            None,
            None,
        );
        env.send_ingress(user_id, IC_00, Method::InstallCode, args.encode())
    };

    for _ in 0..5 {
        // With checkpoints enabled, the update message will be repeatedly
        // aborted, so there will be no progress.
        env.tick();
    }

    let status = {
        let arg = Encode!(&CanisterIdRecord::from(unrelated_canister)).unwrap();
        env.send_ingress(user_id, IC_00, Method::CanisterStatus, arg)
    };

    env.await_ingress(status, 30).unwrap();

    assert_eq!(
        ingress_state(env.ingress_status(&upgrade)),
        Some(IngressState::Processing)
    );

    env.set_checkpoints_enabled(false);

    env.await_ingress(upgrade, 30).unwrap();
}

#[test]
fn dts_ingress_status_of_update_is_correct() {
    let env = dts_env(
        NumInstructions::from(1_000_000_000),
        NumInstructions::from(10_000),
    );

    let binary = wat2wasm(DTS_WAT);

    let user_id = PrincipalId::new_anonymous();

    let canister = env
        .install_canister_with_cycles(binary, vec![], None, INITIAL_CYCLES_BALANCE)
        .unwrap();

    // advance time so that time does not grow implicitly when executing a round
    env.advance_time(Duration::from_secs(1));
    let original_time = env.time();
    let update = env.send_ingress(user_id, canister, "update", vec![]);

    env.tick();

    assert_eq!(
        ingress_state(env.ingress_status(&update)),
        Some(IngressState::Processing)
    );

    assert_eq!(
        ingress_time(env.ingress_status(&update)),
        Some(original_time)
    );

    env.advance_time(Duration::from_secs(60));

    env.tick();

    env.advance_time(Duration::from_secs(60));

    // Enable the checkpoints to abort the update message execution.
    env.set_checkpoints_enabled(true);

    env.tick();

    assert_eq!(
        ingress_state(env.ingress_status(&update)),
        Some(IngressState::Processing)
    );

    assert_eq!(
        ingress_time(env.ingress_status(&update)),
        Some(original_time)
    );

    env.set_checkpoints_enabled(false);

    // The ingress time must not change during DTS execution.
    while ingress_state(env.ingress_status(&update)) == Some(IngressState::Processing) {
        assert_eq!(
            ingress_time(env.ingress_status(&update)),
            Some(original_time)
        );
        env.tick();
    }

    env.await_ingress(update, 30).unwrap();
}

#[test]
fn dts_ingress_status_of_install_is_correct() {
    let env = dts_env(
        NumInstructions::from(1_000_000_000),
        NumInstructions::from(10_000),
    );

    let binary = wat2wasm(DTS_WAT);

    let user_id = PrincipalId::new_anonymous();

    let canister = env
        .install_canister_with_cycles(binary.clone(), vec![], None, INITIAL_CYCLES_BALANCE)
        .unwrap();

    // advance time so that time does not grow implicitly when executing a round
    env.advance_time(Duration::from_secs(1));
    let original_time = env.time();

    let install = {
        let args = InstallCodeArgs::new(
            CanisterInstallMode::Reinstall,
            canister,
            binary,
            vec![],
            None,
            None,
        );
        env.send_ingress(user_id, IC_00, Method::InstallCode, args.encode())
    };

    env.tick();

    assert_eq!(
        ingress_state(env.ingress_status(&install)),
        Some(IngressState::Processing)
    );

    assert_eq!(
        ingress_time(env.ingress_status(&install)),
        Some(original_time)
    );

    env.advance_time(Duration::from_secs(60));

    env.tick();

    env.advance_time(Duration::from_secs(60));

    // Enable the checkpoints to abort the update message execution.
    env.set_checkpoints_enabled(true);

    env.tick();

    assert_eq!(
        ingress_state(env.ingress_status(&install)),
        Some(IngressState::Processing)
    );

    assert_eq!(
        ingress_time(env.ingress_status(&install)),
        Some(original_time)
    );

    env.set_checkpoints_enabled(false);

    // The ingress time must not change during DTS execution.
    while ingress_state(env.ingress_status(&install)) == Some(IngressState::Processing) {
        assert_eq!(
            ingress_time(env.ingress_status(&install)),
            Some(original_time)
        );
        env.tick();
    }

    env.await_ingress(install, 30).unwrap();
}

#[test]
fn dts_ingress_status_of_upgrade_is_correct() {
    let env = dts_env(
        NumInstructions::from(1_000_000_000),
        NumInstructions::from(10_000),
    );

    let binary = wat2wasm(DTS_WAT);

    let user_id = PrincipalId::new_anonymous();

    let canister = env
        .install_canister_with_cycles(binary.clone(), vec![], None, INITIAL_CYCLES_BALANCE)
        .unwrap();

    // advance time so that time does not grow implicitly when executing a round
    env.advance_time(Duration::from_secs(1));
    let original_time = env.time();

    let install = {
        let args = InstallCodeArgs::new(
            CanisterInstallMode::Upgrade,
            canister,
            binary,
            vec![],
            None,
            None,
        );
        env.send_ingress(user_id, IC_00, Method::InstallCode, args.encode())
    };

    env.tick();

    assert_eq!(
        ingress_state(env.ingress_status(&install)),
        Some(IngressState::Processing)
    );

    assert_eq!(
        ingress_time(env.ingress_status(&install)),
        Some(original_time)
    );

    env.advance_time(Duration::from_secs(60));

    env.tick();

    env.advance_time(Duration::from_secs(60));

    // Enable the checkpoints to abort the update message execution.
    env.set_checkpoints_enabled(true);

    env.tick();

    assert_eq!(
        ingress_state(env.ingress_status(&install)),
        Some(IngressState::Processing)
    );

    assert_eq!(
        ingress_time(env.ingress_status(&install)),
        Some(original_time)
    );

    env.set_checkpoints_enabled(false);

    // The ingress time must not change during DTS execution.
    while ingress_state(env.ingress_status(&install)) == Some(IngressState::Processing) {
        assert_eq!(
            ingress_time(env.ingress_status(&install)),
            Some(original_time)
        );
        env.tick();
    }

    env.await_ingress(install, 30).unwrap();
}

#[test]
fn dts_ingress_status_of_update_with_call_is_correct() {
    let env = dts_env(
        NumInstructions::from(1_000_000_000),
        NumInstructions::from(10_000),
    );

    let binary = UNIVERSAL_CANISTER_WASM.to_vec();

    let user_id = PrincipalId::new_anonymous();

    let a_id = env
        .install_canister_with_cycles(binary.clone(), vec![], None, INITIAL_CYCLES_BALANCE)
        .unwrap();

    let b_id = env
        .install_canister_with_cycles(binary, vec![], None, INITIAL_CYCLES_BALANCE)
        .unwrap();

    let b = wasm()
        .stable64_grow(1)
        .stable64_fill(0, 0, 10_000)
        .stable64_fill(0, 0, 10_000)
        .message_payload()
        .append_and_reply()
        .build();

    let a = wasm()
        .stable64_grow(1)
        .stable64_fill(0, 0, 10_000)
        .stable64_fill(0, 0, 10_000)
        .inter_update(b_id, call_args().other_side(b))
        .build();

    // advance time so that time does not grow implicitly when executing a round
    env.advance_time(Duration::from_secs(1));
    let original_time = env.time();
    let update = env.send_ingress(user_id, a_id, "update", a);

    env.tick();

    assert_eq!(
        ingress_state(env.ingress_status(&update)),
        Some(IngressState::Processing)
    );

    assert_eq!(
        ingress_time(env.ingress_status(&update)),
        Some(original_time)
    );

    env.advance_time(Duration::from_secs(60));

    env.tick();

    env.advance_time(Duration::from_secs(60));

    // Enable the checkpoints to abort the update message execution.
    env.set_checkpoints_enabled(true);

    env.tick();

    assert_eq!(
        ingress_state(env.ingress_status(&update)),
        Some(IngressState::Processing)
    );

    assert_eq!(
        ingress_time(env.ingress_status(&update)),
        Some(original_time)
    );

    env.set_checkpoints_enabled(false);

    let mut call_time = None;

    // The ingress time must not change during DTS execution.
    while ingress_state(env.ingress_status(&update)) == Some(IngressState::Processing) {
        if ingress_time(env.ingress_status(&update)) != Some(original_time) {
            // The ingress time in the `Processing` state may change only once
            // when the call is made.
            if let Some(call_time) = call_time {
                assert_eq!(ingress_time(env.ingress_status(&update)), Some(call_time));
            }
            call_time = ingress_time(env.ingress_status(&update));
        }
        env.tick();
    }

    call_time.unwrap();

    env.await_ingress(update, 100).unwrap();
}

#[test]
fn dts_canister_uninstalled_due_to_resource_charges_with_aborted_updrade() {
    let env = dts_env(
        NumInstructions::from(1_000_000_000),
        NumInstructions::from(10_000),
    );

    let binary = wat2wasm(DTS_WAT);

    let user_id = PrincipalId::new_anonymous();

    let settings = Some(
        CanisterSettingsArgsBuilder::new()
            .with_compute_allocation(1)
            .build(),
    );

    let canister = env
        .install_canister_with_cycles(binary.clone(), vec![], settings, INITIAL_CYCLES_BALANCE)
        .unwrap();

    // Make sure that the upgrade message gets aborted after each round.
    env.set_checkpoints_enabled(true);

    let upgrade = {
        let args = InstallCodeArgs::new(
            CanisterInstallMode::Upgrade,
            canister,
            binary,
            vec![],
            None,
            None,
        );
        env.send_ingress(user_id, IC_00, Method::InstallCode, args.encode())
    };

    env.tick();

    // Advance the time so that the canister gets uninstalled due to the
    // resource usage.
    env.advance_time(Duration::from_secs(10_000_000));

    env.tick();

    // Enable normal message execution.
    env.set_checkpoints_enabled(false);

    let result = env.await_ingress(upgrade, 30).unwrap();

    // The canister is uninstalled after the execution completes because an
    // aborted install_code is always restarted and becomes a paused execution
    // by the time we charge canister for resource allocation.
    assert_eq!(result, WasmResult::Reply(EmptyBlob.encode()));
}

#[test]
fn dts_canister_uninstalled_due_resource_charges_with_aborted_update() {
    let env = dts_env(
        NumInstructions::from(1_000_000_000),
        NumInstructions::from(10_000),
    );

    let binary = wat2wasm(DTS_WAT);

    let user_id = PrincipalId::new_anonymous();

    let n = 10;

    let mut canisters = vec![];
    for _ in 0..n {
        let settings = Some(
            CanisterSettingsArgsBuilder::new()
                .with_compute_allocation(1)
                .build(),
        );

        let id = env
            .install_canister_with_cycles(binary.clone(), vec![], settings, INITIAL_CYCLES_BALANCE)
            .unwrap();
        canisters.push(id);
    }

    // Make sure that the update messages get aborted after each round.
    env.set_checkpoints_enabled(true);

    let mut updates = vec![];
    for canister in canisters.iter() {
        let update = env.send_ingress(user_id, *canister, "update", vec![]);
        updates.push(update);
    }

    // Ensure that each update message starts executing.
    for _ in 0..n {
        env.tick();
    }

    // Advance the time so that the canister gets uninstalled due to the
    // resource usage.
    env.advance_time(Duration::from_secs(10_000_000));

    env.tick();

    // Enable normal message execution.
    env.set_checkpoints_enabled(false);

    let mut errors = 0;

    // Canisters that were chosen for execution before charging for resources
    // become paused and don't get uninstalled until their execution completes.
    // All other canister are uninstalled before resuming their aborted
    // executions.
    for i in 0..n {
        match env.await_ingress(updates[i].clone(), 100) {
            Ok(result) => {
                assert_eq!(result, WasmResult::Reply(vec![]));
            }
            Err(err) => {
                err.assert_contains(
                    ErrorCode::CanisterWasmModuleNotFound,
                    &format!(
                        "Error from Canister {}: Attempted to execute a message, \
                        but the canister contains no Wasm module.",
                        canisters[i]
                    ),
                );
                errors += 1;
            }
        }
    }
    assert_ge!(errors, 1);
}

#[test]
fn dts_serialized_and_runtime_states_are_equal() {
    fn run(restart_node: bool) -> CryptoHashOfState {
        let subnet_config = dts_subnet_config(
            NumInstructions::from(1_000_000_000),
            NumInstructions::from(10_000),
        );
        let num_canisters = subnet_config.scheduler_config.scheduler_cores * 2;
        let state_machine_config = dts_state_machine_config(subnet_config);
        let env = StateMachine::new_with_config(state_machine_config.clone());

        let mut canister_ids = vec![];
        for _ in 0..num_canisters {
            let canister_id = env
                .install_canister_with_cycles(
                    UNIVERSAL_CANISTER_WASM.to_vec(),
                    vec![],
                    None,
                    INITIAL_CYCLES_BALANCE,
                )
                .unwrap();
            canister_ids.push(canister_id);
        }

        env.set_checkpoints_enabled(true);
        for canister_id in canister_ids.iter() {
            let work = wasm()
                .instruction_counter_is_at_least(10_000)
                .reply()
                .build();
            env.send_ingress(PrincipalId::new_anonymous(), *canister_id, "update", work);
        }
        let env = if restart_node {
            env.restart_node_with_config(state_machine_config)
        } else {
            env
        };
        env.tick();
        env.await_state_hash()
    }

    let hash_without_restart = run(false);
    let hash_with_restart = run(true);
    assert_eq!(hash_without_restart, hash_with_restart);
}

fn get_global_counter(env: &StateMachine, canister_id: CanisterId) -> u64 {
    let query = wasm().get_global_counter().reply_int64().build();
    match env.query(canister_id, "query", query).unwrap() {
        WasmResult::Reply(r) => {
            let bytes: [u8; 8] = r.try_into().unwrap();
            u64::from_le_bytes(bytes)
        }
        WasmResult::Reject(_) => {
            unreachable!("unexpected reject result");
        }
    }
}

fn get_canister_version(env: &StateMachine, canister_id: CanisterId) -> u64 {
    let query = wasm().canister_version().reply_int64().build();
    match env.query(canister_id, "query", query).unwrap() {
        WasmResult::Reply(r) => {
            let bytes: [u8; 8] = r.try_into().unwrap();
            u64::from_le_bytes(bytes)
        }
        WasmResult::Reject(_) => {
            unreachable!("unexpected reject result");
        }
    }
}

#[test]
fn dts_heartbeat_works() {
    let env = dts_env(
        NumInstructions::from(1_000_000_000),
        NumInstructions::from(50_000),
    );

    let binary = UNIVERSAL_CANISTER_WASM.to_vec();

    let canister_id = env
        .install_canister_with_cycles(binary, vec![], None, INITIAL_CYCLES_BALANCE)
        .unwrap();

    // 1) canister create and 2) install code.
    assert_eq!(2, get_canister_version(&env, canister_id));

    let heartbeat = wasm()
        .instruction_counter_is_at_least(100_000)
        .inc_global_counter()
        .build();

    let set_heartbeat = wasm()
        .set_heartbeat(heartbeat)
        .get_global_counter()
        .reply_int64()
        .build();

    let result = env
        .execute_ingress(canister_id, "update", set_heartbeat)
        .unwrap();

    // 3) the update.
    let base_canister_version = get_canister_version(&env, canister_id);
    assert_eq!(3, base_canister_version);

    assert_eq!(result, WasmResult::Reply(0u64.to_le_bytes().to_vec()));

    for i in 1..10 {
        env.tick();
        // Each heartbeat takes three rounds to execute.
        assert_eq!(i / 3, get_global_counter(&env, canister_id));
        assert_eq!(
            base_canister_version + i / 3,
            get_canister_version(&env, canister_id)
        );
    }
}

#[test]
fn dts_heartbeat_resume_after_abort() {
    let env = dts_env(
        NumInstructions::from(1_000_000_000),
        NumInstructions::from(50_000),
    );

    let binary = UNIVERSAL_CANISTER_WASM.to_vec();

    let canister_id = env
        .install_canister_with_cycles(binary, vec![], None, INITIAL_CYCLES_BALANCE)
        .unwrap();

    // 1) canister create and 2) install code.
    assert_eq!(2, get_canister_version(&env, canister_id));

    let heartbeat = wasm()
        .instruction_counter_is_at_least(100_000)
        .inc_global_counter()
        .build();

    let set_heartbeat = wasm()
        .set_heartbeat(heartbeat)
        .get_global_counter()
        .reply_int64()
        .build();

    let result = env
        .execute_ingress(canister_id, "update", set_heartbeat)
        .unwrap();

    assert_eq!(result, WasmResult::Reply(0u64.to_le_bytes().to_vec()));

    // 3) the update.
    let base_canister_version = get_canister_version(&env, canister_id);
    assert_eq!(3, base_canister_version);

    env.set_checkpoints_enabled(true);

    for _ in 0..3 {
        env.tick();
        assert_eq!(0, get_global_counter(&env, canister_id));
        assert_eq!(
            base_canister_version,
            get_canister_version(&env, canister_id)
        );
    }

    env.set_checkpoints_enabled(false);

    for i in 1..10 {
        env.tick();
        // Each heartbeat takes three rounds to execute.
        assert_eq!(i / 3, get_global_counter(&env, canister_id));
        assert_eq!(
            base_canister_version + i / 3,
            get_canister_version(&env, canister_id)
        );
    }
}

#[test]
fn dts_heartbeat_with_trap() {
    let env = dts_env(
        NumInstructions::from(1_000_000_000),
        NumInstructions::from(50_000),
    );

    let binary = UNIVERSAL_CANISTER_WASM.to_vec();

    let canister_id = env
        .install_canister_with_cycles(binary, vec![], None, INITIAL_CYCLES_BALANCE)
        .unwrap();

    // 1) canister create and 2) install code.
    assert_eq!(2, get_canister_version(&env, canister_id));

    let heartbeat = wasm()
        .instruction_counter_is_at_least(100_000)
        .inc_global_counter()
        .trap()
        .build();

    let set_heartbeat = wasm()
        .set_heartbeat(heartbeat)
        .get_global_counter()
        .reply_int64()
        .build();

    let result = env
        .execute_ingress(canister_id, "update", set_heartbeat)
        .unwrap();

    assert_eq!(result, WasmResult::Reply(0u64.to_le_bytes().to_vec()));

    // 3) the update.
    let base_canister_version = get_canister_version(&env, canister_id);
    assert_eq!(3, base_canister_version);

    for _ in 1..10 {
        env.tick();
        assert_eq!(0, get_global_counter(&env, canister_id));
        assert_eq!(
            base_canister_version,
            get_canister_version(&env, canister_id)
        );
    }
}

#[test]
fn dts_heartbeat_does_not_prevent_canister_from_stopping() {
    let env = dts_env(
        NumInstructions::from(1_000_000_000),
        NumInstructions::from(50_000),
    );

    let binary = UNIVERSAL_CANISTER_WASM.to_vec();

    let canister_id = env
        .install_canister_with_cycles(binary, vec![], None, INITIAL_CYCLES_BALANCE)
        .unwrap();

    let heartbeat = wasm()
        .instruction_counter_is_at_least(100_000)
        .inc_global_counter()
        .build();

    let set_heartbeat = wasm()
        .set_heartbeat(heartbeat)
        .get_global_counter()
        .reply_int64()
        .build();

    let result = env
        .execute_ingress(canister_id, "update", set_heartbeat)
        .unwrap();

    assert_eq!(result, WasmResult::Reply(0u64.to_le_bytes().to_vec()));

    for i in 1..10 {
        env.tick();
        // Each heartbeat takes three rounds to execute.
        assert_eq!(i / 3, get_global_counter(&env, canister_id));
    }

    env.stop_canister(canister_id).unwrap();

    assert_eq!(
        ErrorCode::CanisterStopped,
        env.query(canister_id, "query", vec![]).unwrap_err().code()
    );
}

#[test]
fn dts_heartbeat_does_not_prevent_upgrade() {
    let env = dts_env(
        NumInstructions::from(1_000_000_000),
        NumInstructions::from(50_000),
    );

    let binary = UNIVERSAL_CANISTER_WASM.to_vec();

    let canister_id = env
        .install_canister_with_cycles(binary, vec![], None, INITIAL_CYCLES_BALANCE)
        .unwrap();

    let heartbeat = wasm()
        .instruction_counter_is_at_least(100_000)
        .inc_global_counter()
        .build();

    let set_heartbeat = wasm()
        .set_heartbeat(heartbeat)
        .get_global_counter()
        .reply_int64()
        .build();

    let result = env
        .execute_ingress(canister_id, "update", set_heartbeat)
        .unwrap();

    assert_eq!(result, WasmResult::Reply(0u64.to_le_bytes().to_vec()));

    for i in 1..10 {
        env.tick();
        // Each heartbeat takes three rounds to execute.
        assert_eq!(i / 3, get_global_counter(&env, canister_id));
    }

    let empty_wasm = wat2wasm("(module)");

    let result = env.upgrade_canister(canister_id, empty_wasm, vec![]);

    assert_eq!(Ok(()), result);
}

#[test]
fn dts_global_timer_one_shot_works() {
    let env = dts_env(
        NumInstructions::from(1_000_000_000),
        NumInstructions::from(50_000),
    );

    let binary = UNIVERSAL_CANISTER_WASM.to_vec();

    let canister_id = env
        .install_canister_with_cycles(binary, vec![], None, INITIAL_CYCLES_BALANCE)
        .unwrap();

    // 1) canister create and 2) install code.
    assert_eq!(2, get_canister_version(&env, canister_id));

    let now_nanos = env.time().duration_since(UNIX_EPOCH).unwrap().as_nanos() as u64;

    let disable_heartbeats = wasm().trap().build();

    let timer = wasm()
        .instruction_counter_is_at_least(100_000)
        .inc_global_counter()
        .build();

    let set_heartbeat_and_global_timer = wasm()
        .set_heartbeat(disable_heartbeats)
        .set_global_timer_method(timer)
        .api_global_timer_set(now_nanos)
        .get_global_counter()
        .reply_int64()
        .build();

    let result = env
        .execute_ingress(canister_id, "update", set_heartbeat_and_global_timer)
        .unwrap();

    assert_eq!(result, WasmResult::Reply(0u64.to_le_bytes().to_vec()));

    // 3) the update.
    let base_canister_version = get_canister_version(&env, canister_id);
    assert_eq!(3, base_canister_version);

    for i in 1..10 {
        env.tick();
        if i < 3 {
            // The timer takes three rounds to execute.
            assert_eq!(0, get_global_counter(&env, canister_id));
            assert_eq!(
                base_canister_version,
                get_canister_version(&env, canister_id)
            );
        } else {
            // The timer is one shot.
            assert_eq!(1, get_global_counter(&env, canister_id));
            // Plus one timer update.
            assert_eq!(
                base_canister_version + 1,
                get_canister_version(&env, canister_id)
            );
        }
    }
}

#[test]
fn dts_heartbeat_does_not_starve_when_global_timer_is_long() {
    let env = dts_env(
        NumInstructions::from(1_000_000_000),
        NumInstructions::from(75_000),
    );

    let binary = UNIVERSAL_CANISTER_WASM.to_vec();

    let canister_id = env
        .install_canister_with_cycles(binary, vec![], None, INITIAL_CYCLES_BALANCE)
        .unwrap();

    // 1) canister create and 2) install code.
    assert_eq!(2, get_canister_version(&env, canister_id));

    let now_nanos = env.time().duration_since(UNIX_EPOCH).unwrap().as_nanos() as u64;

    let heartbeat = wasm().instruction_counter_is_at_least(150_000).build();

    let timer = wasm()
        .instruction_counter_is_at_least(150_000)
        .inc_global_counter()
        .api_global_timer_set(now_nanos)
        .build();

    let set_heartbeat_and_global_timer = wasm()
        .set_heartbeat(heartbeat)
        .set_global_timer_method(timer)
        .api_global_timer_set(now_nanos)
        .get_global_counter()
        .reply_int64()
        .build();

    let result = env
        .execute_ingress(canister_id, "update", set_heartbeat_and_global_timer)
        .unwrap();

    assert_eq!(result, WasmResult::Reply(0u64.to_le_bytes().to_vec()));

    // 3) the update.
    let base_canister_version = get_canister_version(&env, canister_id);
    assert_eq!(3, base_canister_version);

    // Check that GlobalTimer is the next scheduled method, since
    // we expect it to be executed next.
    assert_eq!(
        env.get_latest_state()
            .canister_state(&canister_id)
            .unwrap()
            .get_next_scheduled_method(),
        NextScheduledMethod::GlobalTimer
    );

    for repetition in 0..10 {
        // Each repetition executes one timer.
        for timer_round in 1..4 {
            env.tick();
            // Each timer takes three rounds to execute.
            assert_eq!(
                repetition + timer_round / 3,
                get_global_counter(&env, canister_id)
            );
            assert_eq!(
                base_canister_version + 2 * repetition + timer_round / 3,
                get_canister_version(&env, canister_id)
            );
        }

        // Each repetition executes one heartbeat.
        for heartbeat_round in 1..4 {
            env.tick();
            // get_global_counter is const hence we are executing heartbeat.
            assert_eq!(repetition + 1, get_global_counter(&env, canister_id));
            // Each heartbeat takes three rounds to execute.
            assert_eq!(
                base_canister_version + 2 * repetition + 1 + heartbeat_round / 3,
                get_canister_version(&env, canister_id)
            );
        }
    }
}

#[test]
fn dts_global_timer_resume_after_abort() {
    let env = dts_env(
        NumInstructions::from(1_000_000_000),
        NumInstructions::from(60_000),
    );

    let binary = UNIVERSAL_CANISTER_WASM.to_vec();

    let canister_id = env
        .install_canister_with_cycles(binary, vec![], None, INITIAL_CYCLES_BALANCE)
        .unwrap();

    let now_nanos = env.time().duration_since(UNIX_EPOCH).unwrap().as_nanos() as u64;

    let timer = wasm()
        .instruction_counter_is_at_least(150_000)
        .inc_global_counter()
        .api_global_timer_set(now_nanos)
        .build();

    let set_global_timer = wasm()
        .set_global_timer_method(timer)
        .api_global_timer_set(now_nanos)
        .get_global_counter()
        .reply_int64()
        .build();

    let result = env
        .execute_ingress(canister_id, "update", set_global_timer)
        .unwrap();

    assert_eq!(result, WasmResult::Reply(0u64.to_le_bytes().to_vec()));

    env.set_checkpoints_enabled(true);

    for _ in 0..3 {
        env.tick();
        assert_eq!(0, get_global_counter(&env, canister_id));
    }

    env.set_checkpoints_enabled(false);

    for i in 1..10 {
        env.tick();
        // Each timer takes three rounds to execute.
        assert_eq!(i / 3, get_global_counter(&env, canister_id));
    }
}

#[test]
fn dts_global_timer_does_not_prevent_canister_from_stopping() {
    let env = dts_env(
        NumInstructions::from(1_000_000_000),
        NumInstructions::from(60_000),
    );

    let binary = UNIVERSAL_CANISTER_WASM.to_vec();

    let canister_id = env
        .install_canister_with_cycles(binary, vec![], None, INITIAL_CYCLES_BALANCE)
        .unwrap();

    let now_nanos = env.time().duration_since(UNIX_EPOCH).unwrap().as_nanos() as u64;

    let timer = wasm()
        .instruction_counter_is_at_least(150_000)
        .inc_global_counter()
        .api_global_timer_set(now_nanos)
        .build();

    let set_global_timer = wasm()
        .set_global_timer_method(timer)
        .api_global_timer_set(now_nanos)
        .get_global_counter()
        .reply_int64()
        .build();

    let result = env
        .execute_ingress(canister_id, "update", set_global_timer)
        .unwrap();

    assert_eq!(result, WasmResult::Reply(0u64.to_le_bytes().to_vec()));

    for i in 1..10 {
        env.tick();
        // Each timer takes three rounds to execute.
        assert_eq!(i / 3, get_global_counter(&env, canister_id));
    }

    env.stop_canister(canister_id).unwrap();

    assert_eq!(
        ErrorCode::CanisterStopped,
        env.query(canister_id, "query", vec![]).unwrap_err().code()
    );
}

#[test]
fn dts_global_timer_with_trap() {
    let env = dts_env(
        NumInstructions::from(1_000_000_000),
        NumInstructions::from(50_000),
    );

    let binary = UNIVERSAL_CANISTER_WASM.to_vec();

    let canister_id = env
        .install_canister_with_cycles(binary, vec![], None, INITIAL_CYCLES_BALANCE)
        .unwrap();

    // 1) canister create and 2) install code.
    assert_eq!(2, get_canister_version(&env, canister_id));

    let now_nanos = env.time().duration_since(UNIX_EPOCH).unwrap().as_nanos() as u64;

    let disable_heartbeats = wasm().trap().build();

    let timer = wasm()
        .instruction_counter_is_at_least(100_000)
        .inc_global_counter()
        .api_global_timer_set(now_nanos)
        .trap()
        .build();

    let set_heartbeat_and_global_timer = wasm()
        .set_heartbeat(disable_heartbeats)
        .set_global_timer_method(timer)
        .api_global_timer_set(now_nanos)
        .get_global_counter()
        .reply_int64()
        .build();

    let result = env
        .execute_ingress(canister_id, "update", set_heartbeat_and_global_timer)
        .unwrap();

    assert_eq!(result, WasmResult::Reply(0u64.to_le_bytes().to_vec()));

    // 3) the update.
    let base_canister_version = get_canister_version(&env, canister_id);
    assert_eq!(3, base_canister_version);

    for _ in 1..10 {
        env.tick();
        assert_eq!(0, get_global_counter(&env, canister_id));
        assert_eq!(
            base_canister_version,
            get_canister_version(&env, canister_id)
        );
    }
}

#[test]
fn dts_global_timer_does_not_prevent_upgrade() {
    let env = dts_env(
        NumInstructions::from(1_000_000_000),
        NumInstructions::from(60_000),
    );

    let binary = UNIVERSAL_CANISTER_WASM.to_vec();

    let canister_id = env
        .install_canister_with_cycles(binary, vec![], None, INITIAL_CYCLES_BALANCE)
        .unwrap();

    let now_nanos = env.time().duration_since(UNIX_EPOCH).unwrap().as_nanos() as u64;

    let timer = wasm()
        .instruction_counter_is_at_least(150_000)
        .inc_global_counter()
        .api_global_timer_set(now_nanos)
        .build();

    let set_global_timer = wasm()
        .set_global_timer_method(timer)
        .api_global_timer_set(now_nanos)
        .get_global_counter()
        .reply_int64()
        .build();

    let result = env
        .execute_ingress(canister_id, "update", set_global_timer)
        .unwrap();

    assert_eq!(result, WasmResult::Reply(0u64.to_le_bytes().to_vec()));

    for i in 1..10 {
        env.tick();
        // Each timer takes three rounds to execute.
        assert_eq!(i / 3, get_global_counter(&env, canister_id));
    }

    let empty_wasm = wat2wasm("(module)");

    let result = env.upgrade_canister(canister_id, empty_wasm, vec![]);

    assert_eq!(Ok(()), result);
}

#[test]
fn dts_abort_paused_execution_on_state_switch() {
    let env = dts_env(
        NumInstructions::from(1_000_000_000),
        NumInstructions::from(50_000),
    );

    let user_id = PrincipalId::new_anonymous();
    let binary = UNIVERSAL_CANISTER_WASM.to_vec();

    let canister_id = env
        .install_canister_with_cycles(binary, vec![], None, INITIAL_CYCLES_BALANCE)
        .unwrap();

    // Snapshot the clean state that doesn't have any paused executions.
    let clean_state = env.get_latest_state();

    // Start and pause a long-running execution.
    let update = wasm()
        .instruction_counter_is_at_least(1_000_000)
        .reply_data(&[42])
        .build();
    env.send_ingress(user_id, canister_id, "update", update.clone());
    env.tick();
    assert_eq!(
        env.get_latest_state()
            .canister_state(&canister_id)
            .unwrap()
            .next_execution(),
        NextExecution::ContinueLong,
    );

    // Emulate switching of the state due to state sync.
    env.replace_canister_state(clean_state, canister_id);

    assert_eq!(
        env.get_latest_state()
            .canister_state(&canister_id)
            .unwrap()
            .next_execution(),
        NextExecution::None,
    );

    // Execute a new message on the new state.
    let result = env.execute_ingress(canister_id, "update", update).unwrap();
    assert_eq!(result, WasmResult::Reply(vec![42]));
}

#[test]
fn dts_abort_after_dropping_memory_on_state_switch() {
    let env = dts_env(
        NumInstructions::from(1_000_000_000),
        NumInstructions::from(100_000_000),
    );

    let user_id = PrincipalId::new_anonymous();

    let wat = r#"
        (module
            (import "ic0" "msg_reply" (func $msg_reply))
            (func (export "canister_update update")
                ;; We need to generate at least MIN_PAGES_TO_FREE dirty pages
                ;; to force freeing pages (see page_allocator/mmap.rs).
                (memory.fill (i32.const 0) (i32.const 42) (i32.const 65536000))
                (call $msg_reply)
            )
            (func (export "canister_update long_update")
                (memory.fill (i32.const 0) (i32.const 42) (i32.const 65536000))
                (memory.fill (i32.const 0) (i32.const 42) (i32.const 65536000))
                (memory.fill (i32.const 0) (i32.const 42) (i32.const 65536000))
                (memory.fill (i32.const 0) (i32.const 42) (i32.const 65536000))
                (call $msg_reply)
            )
            (memory 1000)
        )"#;

    let binary = wat2wasm(wat);

    let canister_id = env
        .install_canister_with_cycles(binary, vec![], None, INITIAL_CYCLES_BALANCE)
        .unwrap();

    // Snapshot the clean state that doesn't have any paused executions.
    let clean_state = env.get_latest_state();

    // Generate dirty pages.
    env.execute_ingress(canister_id, "update", vec![]).unwrap();

    // Start and pause a long-running execution.
    env.send_ingress(user_id, canister_id, "long_update", vec![]);
    env.tick();
    assert_eq!(
        env.get_latest_state()
            .canister_state(&canister_id)
            .unwrap()
            .next_execution(),
        NextExecution::ContinueLong,
    );

    env.replace_canister_state(clean_state, canister_id);

    // Drop all old state to free dirty pages.
    env.remove_old_states();

    // This is unfortunate, but freeing of dirty pages is deferred and happens
    // on a background thread. There is no way to wait for this event except for
    // sleeping.
    std::thread::sleep(Duration::from_millis(100));

    assert_eq!(
        env.get_latest_state()
            .canister_state(&canister_id)
            .unwrap()
            .next_execution(),
        NextExecution::None,
    );

    // This will abort the paused execution. The expectation is that aborting
    // doesn't try to access a dropped page.
    let result = env.execute_ingress(canister_id, "update", vec![]).unwrap();
    assert_eq!(result, WasmResult::Reply(vec![]));
}

const WRITE_MORE_THAN_1G_WAT: &str = r#"
(module
    (import "ic0" "msg_reply" (func $msg_reply))
    (func (export "canister_update write")
        (local $i i32)
        (local.set $i (i32.const 1073745920)) ;; 1GiB + 4096
        (loop $loop
            (i32.store (local.get $i) (i32.const 1))
            (br_if $loop (local.tee $i (i32.sub (local.get $i) (i32.const 4096))))
        )
        (call $msg_reply)
    )
    (memory 16385) ;; 1GiB + 65536
)"#;

#[test]
fn yield_for_dirty_pages_copy_works() {
    let env = ic_state_machine_tests::StateMachineBuilder::new()
        .with_subnet_type(SubnetType::Application)
        .build();

    let wasm = wat::parse_str(WRITE_MORE_THAN_1G_WAT).unwrap();
    let canister_id = env
        .install_canister_with_cycles(wasm, vec![], None, INITIAL_CYCLES_BALANCE)
        .unwrap();

    let mut payload = ic_state_machine_tests::PayloadBuilder::new().with_nonce(0);
    // Send two ingress messages to the same canister.
    for _ in 0..2 {
        payload = payload.ingress(PrincipalId::new_anonymous(), canister_id, "write", vec![]);
    }
    let message_ids = payload.ingress_ids();
    env.execute_payload(payload);

    // Neither of messages should be completed after the first round.
    assert_matches!(
        ingress_state(env.ingress_status(&message_ids[0])),
        Some(IngressState::Processing)
    );
    assert_matches!(
        ingress_state(env.ingress_status(&message_ids[1])),
        Some(IngressState::Received)
    );

    env.tick();

    // Only the first message must be completed after two rounds.
    assert_matches!(
        ingress_state(env.ingress_status(&message_ids[0])),
        Some(IngressState::Completed(_))
    );
    assert_matches!(
        ingress_state(env.ingress_status(&message_ids[1])),
        Some(IngressState::Received)
    );
}

#[test]
fn yield_for_dirty_pages_copy_works_for_many_canisters() {
    let scheduler_cores = 4;
    let num_canisters = scheduler_cores;
    let num_messages = 2;
    let env = ic_state_machine_tests::StateMachineBuilder::new()
        .with_subnet_type(SubnetType::Application)
        .build();

    let wasm = wat::parse_str(WRITE_MORE_THAN_1G_WAT).unwrap();
    let mut canister_ids = vec![];
    let mut payload = ic_state_machine_tests::PayloadBuilder::new().with_nonce(0);
    for _ in 0..num_canisters {
        let canister_id = env
            .install_canister_with_cycles(wasm.clone(), vec![], None, INITIAL_CYCLES_BALANCE)
            .unwrap();
        canister_ids.push(canister_id);

        for _ in 0..num_messages {
            payload = payload.ingress(PrincipalId::new_anonymous(), canister_id, "write", vec![]);
        }
    }
    let message_ids = payload.ingress_ids();
    env.execute_payload(payload);

    let num_completed = || {
        message_ids
            .iter()
            .filter_map(|id| match ingress_state(env.ingress_status(id)) {
                Some(IngressState::Completed(_)) => Some(()),
                Some(IngressState::Received) | Some(IngressState::Processing) => None,
                _ => panic!("Unexpected ingress state"),
            })
            .count()
    };

    // Neither of messages should be completed after the first round.
    assert_eq!(num_completed(), 0);

    env.tick();

    // Only the first message per scheduler core must be completed after two rounds.
    assert_eq!(num_completed(), scheduler_cores);
}

#[test]
fn heavy_install_code_prevents_another_install_code_to_start_in_the_same_round() {
    let env = ic_state_machine_tests::StateMachineBuilder::new()
        .with_subnet_type(SubnetType::Application)
        .build();

    let canister_id = env.create_canister_with_cycles(None, INITIAL_CYCLES_BALANCE, None);

    let mut payload = ic_state_machine_tests::PayloadBuilder::new().with_nonce(0);
    // Send two install code messages to the same canister.
    for _ in 0..2 {
        let canister_init = wasm()
            // The instruction limit for subnet messages is 7 billion / 16 = ~438M
            .instruction_counter_is_at_least(2_438_000_000)
            .build();
        payload = payload.ingress(
            PrincipalId::new_anonymous(),
            CanisterId::ic_00(),
            Method::InstallCode,
            InstallCodeArgs::new(
                CanisterInstallMode::Reinstall,
                canister_id,
                UNIVERSAL_CANISTER_WASM.to_vec(),
                canister_init,
                None,
                None,
            )
            .encode(),
        );
    }
    let message_ids = payload.ingress_ids();
    env.execute_payload(payload);

    // Neither of messages should be completed after the first round.
    assert_matches!(
        ingress_state(env.ingress_status(&message_ids[0])),
        Some(IngressState::Processing)
    );
    assert_matches!(
        ingress_state(env.ingress_status(&message_ids[1])),
        Some(IngressState::Received)
    );

    env.tick();

    // Only the first message must be completed after two rounds.
    assert_matches!(
        ingress_state(env.ingress_status(&message_ids[0])),
        Some(IngressState::Completed(_))
    );
    assert_matches!(
        ingress_state(env.ingress_status(&message_ids[1])),
        Some(IngressState::Received)
    );
}

#[cfg(not(all(target_arch = "aarch64", target_vendor = "apple")))]
const WRITE_MORE_THAN_1G_ON_INIT_WAT: &str = r#"
(module
    (func (export "canister_init")
        (local $i i32)
        (local.set $i (i32.const 1073745920)) ;; 1GiB + 4096
        (loop $loop
            (i32.store (local.get $i) (i32.const 1))
            (br_if $loop (local.tee $i (i32.sub (local.get $i) (i32.const 4096))))
        )
    )
    (memory 16385) ;; 1GiB + 65536
)"#;

#[test]
#[cfg(not(all(target_arch = "aarch64", target_vendor = "apple")))]
fn yield_for_dirty_pages_copy_works_for_install_code() {
    let env = ic_state_machine_tests::StateMachineBuilder::new()
        .with_subnet_type(SubnetType::Application)
        .build();

    let wasm = wat::parse_str(WRITE_MORE_THAN_1G_ON_INIT_WAT).unwrap();
    let canister_id = env.create_canister_with_cycles(None, INITIAL_CYCLES_BALANCE, None);

    let mut payload = ic_state_machine_tests::PayloadBuilder::new().with_nonce(0);
    // Send two install code messages to the same canister.
    for _ in 0..2 {
        payload = payload.ingress(
            PrincipalId::new_anonymous(),
            CanisterId::ic_00(),
            Method::InstallCode,
            InstallCodeArgs::new(
                CanisterInstallMode::Reinstall,
                canister_id,
                wasm.clone(),
                vec![],
                None,
                None,
            )
            .encode(),
        );
    }
    let message_ids = payload.ingress_ids();
    env.execute_payload(payload);

    // Neither of messages should be completed after the first round.
    assert_matches!(
        ingress_state(env.ingress_status(&message_ids[0])),
        Some(IngressState::Processing)
    );
    assert_matches!(
        ingress_state(env.ingress_status(&message_ids[1])),
        Some(IngressState::Received)
    );

    env.tick();

    // Only the first message must be completed after two rounds.
    assert_matches!(
        ingress_state(env.ingress_status(&message_ids[0])),
        Some(IngressState::Completed(_))
    );
    assert_matches!(
        ingress_state(env.ingress_status(&message_ids[1])),
        Some(IngressState::Received)
    );
}

#[test]
#[cfg(not(all(target_arch = "aarch64", target_vendor = "apple")))]
fn yield_for_dirty_pages_copy_works_for_install_code_and_many_canisters() {
    let scheduler_cores = 4;
    let num_canisters = scheduler_cores;
    let num_messages = 2;
    let env = ic_state_machine_tests::StateMachineBuilder::new()
        .with_subnet_type(SubnetType::Application)
        .build();

    let wasm = wat::parse_str(WRITE_MORE_THAN_1G_ON_INIT_WAT).unwrap();
    let mut canister_ids = vec![];
    let mut payload = ic_state_machine_tests::PayloadBuilder::new().with_nonce(0);
    for _ in 0..num_canisters {
        let canister_id = env.create_canister_with_cycles(None, INITIAL_CYCLES_BALANCE, None);
        canister_ids.push(canister_id);

        for _ in 0..num_messages {
            payload = payload.ingress(
                PrincipalId::new_anonymous(),
                CanisterId::ic_00(),
                Method::InstallCode,
                InstallCodeArgs::new(
                    CanisterInstallMode::Reinstall,
                    canister_id,
                    wasm.clone(),
                    vec![],
                    None,
                    None,
                )
                .encode(),
            );
        }
    }
    let message_ids = payload.ingress_ids();
    env.execute_payload(payload);

    let num_completed = || {
        message_ids
            .iter()
            .filter_map(|id| match ingress_state(env.ingress_status(id)) {
                Some(IngressState::Completed(_)) => Some(()),
                Some(IngressState::Received) | Some(IngressState::Processing) => None,
                _ => panic!("Unexpected ingress state"),
            })
            .count()
    };

    // Neither of messages should be completed after the first round.
    assert_eq!(num_completed(), 0);

    env.tick();

    // Only the first message must be completed after two rounds.
    assert_eq!(num_completed(), 1);

    env.tick();

    // Only the first message must be completed after three rounds.
    assert_eq!(num_completed(), 1);

    env.tick();

    // Two heavy install code messages must be completed in four rounds.
    assert_eq!(num_completed(), 2);
}<|MERGE_RESOLUTION|>--- conflicted
+++ resolved
@@ -468,11 +468,8 @@
     let install_code_ingress_cost = Cycles::new(INSTALL_CODE_INGRESS_COST);
     let normal_ingress_cost = Cycles::new(NORMAL_INGRESS_COST);
     let max_execution_cost = Cycles::new(MAX_EXECUTION_COST);
-<<<<<<< HEAD
     let actual_execution_cost = Cycles::new(ACTUAL_EXECUTION_COST);
-=======
     let freezing_threshold = Cycles::new(10000000);
->>>>>>> 008343b5
 
     // The initial balance is not sufficient for both execution and concurrent ingress message.
     let initial_balance = freezing_threshold
