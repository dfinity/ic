--- conflicted
+++ resolved
@@ -90,13 +90,8 @@
 
 #[test]
 fn backtrace_test_ic0_trap() {
-<<<<<<< HEAD
-    let (env, canister_id) = env_with_backtrace_canister(true);
+    let (env, canister_id) = env_with_backtrace_canister(FlagStatus::Enabled);
     let result = env
-=======
-    let (env, canister_id) = env_with_backtrace_canister(FlagStatus::Enabled);
-    assert!(env
->>>>>>> 8e9d4e67
         .execute_ingress(canister_id, "ic0_trap", Encode!(&()).unwrap())
         .unwrap_err();
     result.assert_contains(
