--- conflicted
+++ resolved
@@ -360,13 +360,9 @@
             .update("test", wat_fn().debug_print(message.as_bytes()).trap())
             .build_wasm(),
     );
-<<<<<<< HEAD
-    let timestamp = env.time_of_next_round();
-=======
     // advance time so that time does not grow implicitly when executing a round
     env.advance_time(Duration::from_secs(1));
-    let timestamp = system_time_to_nanos(env.time());
->>>>>>> 40707f34
+    let timestamp = env.time();
     let _ = env.execute_ingress(canister_id, "test", vec![]);
     let result = fetch_canister_logs(&env, controller, canister_id);
     assert_eq!(
@@ -405,13 +401,9 @@
             .query("test", wat_fn().debug_print(message.as_bytes()).trap())
             .build_wasm(),
     );
-<<<<<<< HEAD
-    let timestamp = env.time_of_next_round();
-=======
     // advance time so that time does not grow implicitly when executing a round
     env.advance_time(Duration::from_secs(1));
-    let timestamp = system_time_to_nanos(env.time());
->>>>>>> 40707f34
+    let timestamp = env.time();
     let _ = env.execute_ingress(canister_id, "test", vec![]);
     let result = fetch_canister_logs(&env, controller, canister_id);
     assert_eq!(
@@ -517,11 +509,7 @@
     // advance time so that time does not grow implicitly when executing a round
     env.advance_time(Duration::from_secs(1));
     // Grow stable memory by 1 page (64kb), reading outside of the page should trap.
-<<<<<<< HEAD
-    let timestamp = env.time_of_next_round();
-=======
-    let timestamp = system_time_to_nanos(env.time());
->>>>>>> 40707f34
+    let timestamp = env.time();
     let _ = env.execute_ingress(canister_id, "test", vec![]);
     let result = fetch_canister_logs(&env, controller, canister_id);
     assert_eq!(
@@ -538,13 +526,9 @@
 fn test_logging_explicit_canister_trap_without_message() {
     let (env, canister_id, controller) =
         setup_with_controller(wat_canister().update("test", wat_fn().trap()).build_wasm());
-<<<<<<< HEAD
-    let timestamp = env.time_of_next_round();
-=======
     // advance time so that time does not grow implicitly when executing a round
     env.advance_time(Duration::from_secs(1));
-    let timestamp = system_time_to_nanos(env.time());
->>>>>>> 40707f34
+    let timestamp = env.time();
     let _ = env.execute_ingress(canister_id, "test", vec![]);
     let result = fetch_canister_logs(&env, controller, canister_id);
     assert_eq!(
@@ -560,13 +544,9 @@
             .update("test", wat_fn().trap_with_blob(b"some text"))
             .build_wasm(),
     );
-<<<<<<< HEAD
-    let timestamp = env.time_of_next_round();
-=======
     // advance time so that time does not grow implicitly when executing a round
     env.advance_time(Duration::from_secs(1));
-    let timestamp = system_time_to_nanos(env.time());
->>>>>>> 40707f34
+    let timestamp = env.time();
     let _ = env.execute_ingress(canister_id, "test", vec![]);
     let result = fetch_canister_logs(&env, controller, canister_id);
     assert_eq!(
@@ -843,11 +823,7 @@
     env.advance_time(TIME_STEP);
 
     // Install canister with a trap in the start function.
-<<<<<<< HEAD
-    let timestamp_install = env.time_of_next_round();
-=======
-    let timestamp_install = system_time_to_nanos(env.time());
->>>>>>> 40707f34
+    let timestamp_install = env.time();
     let result = env.install_wasm_in_mode(
         canister_id,
         CanisterInstallMode::Install,
@@ -880,11 +856,7 @@
     env.advance_time(TIME_STEP);
 
     // Install canister with a trap in the init function.
-<<<<<<< HEAD
-    let timestamp_install = env.time_of_next_round();
-=======
-    let timestamp_install = system_time_to_nanos(env.time());
->>>>>>> 40707f34
+    let timestamp_install = env.time();
     let result = env.install_wasm_in_mode(
         canister_id,
         CanisterInstallMode::Install,
@@ -927,20 +899,12 @@
     env.advance_time(TIME_STEP);
 
     // Pre-populate log.
-<<<<<<< HEAD
-    let timestamp_before_upgrade = env.time_of_next_round();
-=======
-    let timestamp_before_upgrade = system_time_to_nanos(env.time());
->>>>>>> 40707f34
+    let timestamp_before_upgrade = env.time();
     let _ = env.execute_ingress(canister_id, "test", vec![]);
     env.advance_time(TIME_STEP);
 
     // Upgrade canister.
-<<<<<<< HEAD
-    let timestamp_upgrade = env.time_of_next_round();
-=======
-    let timestamp_upgrade = system_time_to_nanos(env.time());
->>>>>>> 40707f34
+    let timestamp_upgrade = env.time();
     let result = env.upgrade_canister(
         canister_id,
         wat_canister()
@@ -957,11 +921,7 @@
     env.advance_time(TIME_STEP);
 
     // Populate log after failed upgrade.
-<<<<<<< HEAD
-    let timestamp_after_upgrade = env.time_of_next_round();
-=======
-    let timestamp_after_upgrade = system_time_to_nanos(env.time());
->>>>>>> 40707f34
+    let timestamp_after_upgrade = env.time();
     let _ = env.execute_ingress(canister_id, "test", vec![]);
     env.advance_time(TIME_STEP);
 
@@ -996,20 +956,12 @@
     env.advance_time(TIME_STEP);
 
     // Pre-populate log.
-<<<<<<< HEAD
-    let timestamp_before_upgrade = env.time_of_next_round();
-=======
-    let timestamp_before_upgrade = system_time_to_nanos(env.time());
->>>>>>> 40707f34
+    let timestamp_before_upgrade = env.time();
     let _ = env.execute_ingress(canister_id, "test", vec![]);
     env.advance_time(TIME_STEP);
 
     // Upgrade canister.
-<<<<<<< HEAD
-    let timestamp_upgrade = env.time_of_next_round();
-=======
-    let timestamp_upgrade = system_time_to_nanos(env.time());
->>>>>>> 40707f34
+    let timestamp_upgrade = env.time();
     let result = env.upgrade_canister(
         canister_id,
         wat_canister()
@@ -1026,11 +978,7 @@
     env.advance_time(TIME_STEP);
 
     // Populate log after failed upgrade.
-<<<<<<< HEAD
-    let timestamp_after_upgrade = env.time_of_next_round();
-=======
-    let timestamp_after_upgrade = system_time_to_nanos(env.time());
->>>>>>> 40707f34
+    let timestamp_after_upgrade = env.time();
     let _ = env.execute_ingress(canister_id, "test", vec![]);
     env.advance_time(TIME_STEP);
 
@@ -1066,20 +1014,12 @@
     env.advance_time(TIME_STEP);
 
     // Pre-populate log.
-<<<<<<< HEAD
-    let timestamp_before_upgrade = env.time_of_next_round();
-=======
-    let timestamp_before_upgrade = system_time_to_nanos(env.time());
->>>>>>> 40707f34
+    let timestamp_before_upgrade = env.time();
     let _ = env.execute_ingress(canister_id, "test", vec![]);
     env.advance_time(TIME_STEP);
 
     // Upgrade canister.
-<<<<<<< HEAD
-    let timestamp_upgrade = env.time_of_next_round();
-=======
-    let timestamp_upgrade = system_time_to_nanos(env.time());
->>>>>>> 40707f34
+    let timestamp_upgrade = env.time();
     let result = env.upgrade_canister(
         canister_id,
         wat_canister()
@@ -1100,11 +1040,7 @@
     env.advance_time(TIME_STEP);
 
     // Populate log after failed upgrade.
-<<<<<<< HEAD
-    let timestamp_after_upgrade = env.time_of_next_round();
-=======
-    let timestamp_after_upgrade = system_time_to_nanos(env.time());
->>>>>>> 40707f34
+    let timestamp_after_upgrade = env.time();
     let _ = env.execute_ingress(canister_id, "test", vec![]);
     env.advance_time(TIME_STEP);
 
@@ -1201,13 +1137,9 @@
             .build_wasm(),
     );
 
-<<<<<<< HEAD
-    let timestamp = env.time_of_next_round();
-=======
     // advance time so that time does not grow implicitly when executing a round
     env.advance_time(Duration::from_secs(1));
-    let timestamp = system_time_to_nanos(env.time());
->>>>>>> 40707f34
+    let timestamp = env.time();
     // Slice #0 is processed inside `send_ingress` in round #0.
     let _msg_id = env.send_ingress(PrincipalId::new_anonymous(), canister_id, "test", vec![]);
     // Since one slice was processed in `send_ingress` iterate over one slice less.
@@ -1420,13 +1352,9 @@
     // Test that the log is recorded inside cleanup callback.
     let (env, canister_id, controller) = setup_with_controller(UNIVERSAL_CANISTER_WASM.to_vec());
 
-<<<<<<< HEAD
-    let timestamp_init = env.time_of_next_round();
-=======
     // advance time so that time does not grow implicitly when executing a round
     env.advance_time(Duration::from_secs(1));
-    let timestamp_init = system_time_to_nanos(env.time());
->>>>>>> 40707f34
+    let timestamp_init = env.time();
     let instructions_per_slice = MAX_INSTRUCTIONS_PER_SLICE.get();
     let _ = env.execute_ingress(
         canister_id,
