use assert_matches::assert_matches;
use candid::{Decode, Encode};
use ic_base_types::{NumSeconds, PrincipalId};
use ic_config::subnet_config::SchedulerConfig;
use ic_cycles_account_manager::ResourceSaturation;
use ic_embedders::{
    wasm_utils::instrumentation::{instruction_to_cost, WasmMemoryType},
    wasmtime_embedder::system_api::MAX_CALL_TIMEOUT_SECONDS,
};
use ic_error_types::{ErrorCode, RejectCode};
use ic_interfaces::execution_environment::HypervisorError;
use ic_management_canister_types_private::Global;
use ic_management_canister_types_private::{
    CanisterChange, CanisterHttpResponsePayload, CanisterStatusType, CanisterUpgradeOptions,
    EcdsaCurve, EcdsaKeyId, MasterPublicKeyId, SchnorrAlgorithm, SchnorrKeyId, VetKdCurve,
    VetKdKeyId,
};
use ic_nns_constants::CYCLES_MINTING_CANISTER_ID;
use ic_registry_subnet_type::SubnetType;
use ic_replicated_state::canister_state::execution_state::WasmExecutionMode;
use ic_replicated_state::canister_state::{NextExecution, WASM_PAGE_SIZE_IN_BYTES};
use ic_replicated_state::testing::{CanisterQueuesTesting, SystemStateTesting};
use ic_replicated_state::{
    canister_state::execution_state::CustomSectionType, ExportedFunctions, MessageMemoryUsage,
    NumWasmPages, PageIndex, PageMap,
};
use ic_sys::PAGE_SIZE;
use ic_test_utilities::assert_utils::assert_balance_equals;
use ic_test_utilities_execution_environment::{
    check_ingress_status, cycles_reserved_for_app_and_verified_app_subnets,
    expect_canister_did_not_reply, get_reply, wasm_compilation_cost, wat_compilation_cost,
    ExecutionTest, ExecutionTestBuilder,
};
use ic_test_utilities_metrics::{
    fetch_histogram_vec_stats, fetch_int_counter, metric_vec, HistogramStats,
};
use ic_test_utilities_types::ids::subnet_test_id;
use ic_types::time::CoarseTime;
use ic_types::{
    batch::CanisterCyclesCostSchedule,
    messages::{CanisterMessage, CanisterTask, MAX_INTER_CANISTER_PAYLOAD_IN_BYTES, NO_DEADLINE},
};
use ic_types::{
    ingress::{IngressState, IngressStatus, WasmResult},
    methods::WasmMethod,
    CanisterId, ComputeAllocation, Cycles, NumBytes, NumInstructions, Time,
    MAX_STABLE_MEMORY_IN_BYTES,
};
use ic_universal_canister::{call_args, wasm, CallArgs, UNIVERSAL_CANISTER_WASM};
use more_asserts::assert_gt;
#[cfg(not(all(target_arch = "aarch64", target_vendor = "apple")))]
use proptest::prelude::*;
#[cfg(not(all(target_arch = "aarch64", target_vendor = "apple")))]
use proptest::test_runner::{TestRng, TestRunner};
#[cfg(not(all(target_arch = "aarch64", target_vendor = "apple")))]
use rstest::rstest;
use std::collections::BTreeSet;
use std::mem::size_of;
use std::time::Duration;

const MAX_NUM_INSTRUCTIONS: NumInstructions = NumInstructions::new(1_000_000_000);
const BALANCE_EPSILON: Cycles = Cycles::new(12_000_000);

#[test]
fn ic0_canister_status_works() {
    let mut test = ExecutionTestBuilder::new().build();
    let wat = r#"
        (module
            (import "ic0" "canister_status"
                (func $canister_status (result i32))
            )
            (func (export "canister_update test")
                (if (i32.ne (call $canister_status) (i32.const 1))
                    (then unreachable)
                )
            )
        )"#;
    let canister_id = test.canister_from_wat(wat).unwrap();
    let result = test.ingress(canister_id, "test", vec![0, 1, 2, 3]);
    expect_canister_did_not_reply(result);
}

#[test]
fn ic0_msg_arg_data_size_works() {
    let mut test = ExecutionTestBuilder::new().build();
    let wat = r#"
        (module
            (import "ic0" "msg_arg_data_size"
                (func $msg_arg_data_size (result i32))
            )
            (func (export "canister_update test")
                (if (i32.ne (call $msg_arg_data_size) (i32.const 4))
                    (then (unreachable))
                )
            )
        )"#;
    let canister_id = test.canister_from_wat(wat).unwrap();
    let result = test.ingress(canister_id, "test", vec![0, 1, 2, 3]);
    expect_canister_did_not_reply(result);
}

#[test]
fn ic0_stable_grow_works() {
    let mut test = ExecutionTestBuilder::new().build();
    let wat = r#"
        (module
            (import "ic0" "stable_size" (func $stable_size (result i32)))
            (import "ic0" "stable_grow" (func $stable_grow (param i32) (result i32)))

            (func (export "canister_update test")
                ;; Grow the memory by 1 page and verify that the return value
                ;; is the previous number of pages, which should be 0.
                (if (i32.ne (call $stable_grow (i32.const 1)) (i32.const 0))
                    (then (unreachable))
                )

                ;; Grow the memory by 5 more pages and verify that the return value
                ;; is the previous number of pages, which should be 1.
                (if (i32.ne (call $stable_grow (i32.const 5)) (i32.const 1))
                    (then (unreachable))
                )

                ;; Stable memory size now should be 6
                (if (i32.ne (call $stable_size) (i32.const 6))
                    (then (unreachable))
                )
            )
        )"#;
    let canister_id = test.canister_from_wat(wat).unwrap();
    let result = test.ingress(canister_id, "test", vec![]);
    expect_canister_did_not_reply(result);
}

#[test]
fn ic0_stable_grow_returns_neg_one_when_exceeding_memory_limit() {
    let mut test = ExecutionTestBuilder::new().build();
    let wat = r#"
        (module
            (import "ic0" "stable_size" (func $stable_size (result i32)))
            (import "ic0" "stable_grow" (func $stable_grow (param i32) (result i32)))

            (func (export "canister_update test")
                ;; Grow the memory by 1000 pages and verify that the return value
                ;; is -1 because the grow should fail.
                (if (i32.ne (call $stable_grow (i32.const 1000)) (i32.const -1))
                    (then (unreachable))
                )
            )
        )"#;
    let canister_id = test.canister_from_wat(wat).unwrap();
    test.canister_update_allocations_settings(canister_id, None, Some(30 * 1024 * 1024))
        .unwrap();
    let result = test.ingress(canister_id, "test", vec![]);
    expect_canister_did_not_reply(result);
}

#[test]
fn ic0_stable64_size_works() {
    let mut test = ExecutionTestBuilder::new().build();
    let wat = r#"
        (module
            (import "ic0" "stable64_size" (func $stable_size (result i64)))
            (import "ic0" "stable_grow" (func $stable_grow (param i32) (result i32)))

            (func (export "canister_update test")
                ;; Grow the memory by 6 pages and verify that the return value
                ;; is the previous number of pages, which should be 0.
                (if (i32.ne (call $stable_grow (i32.const 6)) (i32.const 0))
                    (then (unreachable))
                )

                ;; Stable memory size now should be 6
                (if (i64.ne (call $stable_size) (i64.const 6))
                    (then (unreachable))
                )
            )
        )"#;
    let canister_id = test.canister_from_wat(wat).unwrap();
    let result = test.ingress(canister_id, "test", vec![]);
    expect_canister_did_not_reply(result);
}

#[test]
#[cfg(not(all(target_arch = "aarch64", target_vendor = "apple")))]
fn ic0_stable_write_increases_heap_delta() {
    let mut test = ExecutionTestBuilder::new().build();
    fn wat(bytes: usize) -> String {
        format!(
            r#"(module
                (import "ic0" "stable_grow" (func $stable_grow (param i32) (result i32)))
                (import "ic0" "stable_write"
                    (func $stable_write (param $offset i32) (param $src i32) (param $size i32))
                )
                (func (export "canister_update test")
                    (drop (call $stable_grow (i32.const 1)))
                    (call $stable_write (i32.const 0) (i32.const 0) (i32.const {}))
                )
                (memory 1)
            )"#,
            bytes
        )
    }
    let canister_id = test.canister_from_wat(wat(4097)).unwrap();
    assert_eq!(NumBytes::from(0), test.state().metadata.heap_delta_estimate);
    let result = test.ingress(canister_id, "test", vec![]);
    expect_canister_did_not_reply(result);
    // We wrote more than 1 page but less than 2 pages so we expect 2 pages in
    // heap delta.
    assert_eq!(
        NumBytes::from(8192),
        test.state().metadata.heap_delta_estimate
    );
    let canister_id = test.canister_from_wat(wat(8192)).unwrap();
    let heap_delta_estimate_before = test.state().metadata.heap_delta_estimate;
    let result = test.ingress(canister_id, "test", vec![]);
    expect_canister_did_not_reply(result);
    // We wrote exactly 2 pages so we expect 2 pages in heap delta.
    assert_eq!(
        heap_delta_estimate_before + NumBytes::from(8192),
        test.state().metadata.heap_delta_estimate
    );
}

#[test]
#[cfg(not(all(target_arch = "aarch64", target_vendor = "apple")))]
fn ic0_stable64_write_increases_heap_delta() {
    let mut test = ExecutionTestBuilder::new().build();
    fn wat(bytes: usize) -> String {
        format!(
            r#"(module
                (import "ic0" "stable64_grow" (func $stable64_grow (param i64) (result i64)))
                (import "ic0" "stable64_write"
                    (func $stable64_write (param $offset i64) (param $src i64) (param $size i64))
                )
                (func (export "canister_update test")
                    (drop (call $stable64_grow (i64.const 1)))
                    (call $stable64_write (i64.const 0) (i64.const 0) (i64.const {}))
                )
                (memory 1)
            )"#,
            bytes
        )
    }
    let canister_id = test.canister_from_wat(wat(4097)).unwrap();
    assert_eq!(NumBytes::from(0), test.state().metadata.heap_delta_estimate);
    let result = test.ingress(canister_id, "test", vec![]);
    expect_canister_did_not_reply(result);
    // We wrote more than 1 page but less than 2 pages so we expect 2 pages in
    // heap delta.
    assert_eq!(
        NumBytes::from(8192),
        test.state().metadata.heap_delta_estimate
    );
    let canister_id = test.canister_from_wat(wat(8192)).unwrap();
    let heap_delta_estimate_before = test.state().metadata.heap_delta_estimate;
    let result = test.ingress(canister_id, "test", vec![]);
    expect_canister_did_not_reply(result);
    // We wrote exactly 2 pages so we expect 2 pages in heap delta.
    assert_eq!(
        heap_delta_estimate_before + NumBytes::from(8192),
        test.state().metadata.heap_delta_estimate
    );
}

#[test]
fn ic0_stable64_grow_does_not_change_heap_delta() {
    let mut test = ExecutionTestBuilder::new().build();
    let wat = r#"
        (module
            (import "ic0" "stable64_size" (func $stable64_size (result i64)))
            (import "ic0" "stable64_grow" (func $stable64_grow (param i64) (result i64)))
            (func (export "canister_update test")
                (if (i64.ne (call $stable64_grow (i64.const 1)) (i64.const 0))
                    (then (unreachable))
                )
                (if (i64.ne (call $stable64_size) (i64.const 1))
                    (then (unreachable))
                )
            )
            (memory 1)
        )"#;
    let canister_id = test.canister_from_wat(wat).unwrap();
    let result = test.ingress(canister_id, "test", vec![]);
    expect_canister_did_not_reply(result);
    assert_eq!(NumBytes::from(0), test.state().metadata.heap_delta_estimate);
}

#[test]
fn ic0_grow_handles_overflow() {
    let mut test = ExecutionTestBuilder::new().build();
    let wat = r#"
        (module
            (import "ic0" "stable_grow" (func $stable_grow (param i32) (result i32)))

            (func (export "canister_update test")
                ;; Grow the memory by 10 pages.
                (drop (call $stable_grow (i32.const 10)))
                ;; Grow the memory up to 64 * 1024 + 1 pages.
                ;; This should fail since it's bigger than the maximum number of memory
                ;; pages that can be used with the 32-bit API and return -1.
                (if (i32.ne (call $stable_grow (i32.const 65527)) (i32.const -1))
                    (then (unreachable))
                )
            )
        )"#;
    let canister_id = test.canister_from_wat(wat).unwrap();
    let result = test.ingress(canister_id, "test", vec![]);
    expect_canister_did_not_reply(result);
}

#[test]
fn ic0_grow_can_reach_max_number_of_pages() {
    let mut test = ExecutionTestBuilder::new()
        .with_initial_canister_cycles(3_000_000_000_000)
        .build();
    let wat = r#"
        (module
            (import "ic0" "stable_grow" (func $stable_grow (param i32) (result i32)))

            (func (export "canister_update test")
                ;; Grow the memory by 10 pages.
                (drop (call $stable_grow (i32.const 10)))
                ;; Grow the memory up to 64 * 1024 pages which is the maximum allowed.
                ;; The result should be the previous number of pages (10).
                (if (i32.ne (call $stable_grow (i32.const 65526)) (i32.const 10))
                    (then (unreachable))
                )
            )
        )"#;
    let canister_id = test.canister_from_wat(wat).unwrap();
    let result = test.ingress(canister_id, "test", vec![]);
    expect_canister_did_not_reply(result);
}

#[test]
fn ic0_stable64_grow_works() {
    let mut test = ExecutionTestBuilder::new().build();
    let wat = r#"
        (module
            (import "ic0" "stable64_size" (func $stable64_size (result i64)))
            (import "ic0" "stable64_grow" (func $stable64_grow (param i64) (result i64)))

            (func (export "canister_update test")
                ;; Grow the memory by 1 page and verify that the return value
                ;; is the previous number of pages, which should be 0.
                (if (i64.ne (call $stable64_grow (i64.const 1)) (i64.const 0))
                    (then (unreachable))
                )

                ;; Grow the memory by 5 more pages and verify that the return value
                ;; is the previous number of pages, which should be 1.
                (if (i64.ne (call $stable64_grow (i64.const 5)) (i64.const 1))
                    (then (unreachable))
                )

                ;; Grow the memory by 2^64-1 more pages. This should fail.
                (if (i64.ne (call $stable64_grow (i64.const 18446744073709551615)) (i64.const -1))
                    (then (unreachable))
                )

                ;; Stable memory size now should be 6.
                (if (i64.ne (call $stable64_size) (i64.const 6))
                    (then (unreachable))
                )
            )
        )"#;
    let canister_id = test.canister_from_wat(wat).unwrap();
    let result = test.ingress(canister_id, "test", vec![]);
    expect_canister_did_not_reply(result);
}

#[test]
fn ic0_stable64_grow_beyond_max_pages_returns_neg_one() {
    let mut test = ExecutionTestBuilder::new().build();
    let wat = format!(
        r#"
        (module
            (import "ic0" "stable64_grow" (func $stable64_grow (param i64) (result i64)))

            (func (export "canister_update test")
                ;; Grow the memory by the maximum number of pages + 1. This should fail.
                (if (i64.ne (call $stable64_grow (i64.const {})) (i64.const -1))
                    (then (unreachable))
                )
            )
        )"#,
        (MAX_STABLE_MEMORY_IN_BYTES / WASM_PAGE_SIZE_IN_BYTES as u64) + 1
    );
    let canister_id = test.canister_from_wat(wat).unwrap();
    let result = test.ingress(canister_id, "test", vec![]);
    expect_canister_did_not_reply(result);
}

#[test]
fn ic0_stable_grow_by_0_traps_if_memory_exceeds_4gb() {
    let mut test = ExecutionTestBuilder::new()
        .with_initial_canister_cycles(3_000_000_000_000)
        .build();
    let wat = r#"
        (module
            (import "ic0" "stable64_grow" (func $stable64_grow (param i64) (result i64)))
            (import "ic0" "stable_grow" (func $stable_grow (param i32) (result i32)))

            (func (export "canister_update test")
                ;; Grow the memory to 4GiB.
                (if (i64.ne (call $stable64_grow (i64.const 65536)) (i64.const 0))
                    (then (unreachable))
                )
                ;; Grow the memory by 0 pages using 32-bit API. This should succeed.
                (if (i32.ne (call $stable_grow (i32.const 0)) (i32.const 65536))
                    (then (unreachable))
                )
                ;; Grow the memory by 1 page. This should succeed.
                (if (i64.ne (call $stable64_grow (i64.const 1)) (i64.const 65536))
                    (then (unreachable))
                )
                ;; Grow the memory by 0 pages using 32-bit API. This should trap.
                (drop (call $stable_grow (i32.const 0)))
            )
        )"#;
    let canister_id = test.canister_from_wat(wat).unwrap();
    let err = test.ingress(canister_id, "test", vec![]).unwrap_err();
    assert_eq!(ErrorCode::CanisterTrapped, err.code());
    assert!(err
        .description()
        .contains("32 bit stable memory api used on a memory larger than 4GB"));
}

#[test]
fn ic0_stable_size_traps_if_memory_exceeds_4gb() {
    let mut test = ExecutionTestBuilder::new()
        .with_initial_canister_cycles(3_000_000_000_000)
        .build();
    let wat = r#"
        (module
            (import "ic0" "stable64_grow" (func $stable64_grow (param i64) (result i64)))
            (import "ic0" "stable_size" (func $stable_size (result i32)))

            (func (export "canister_update test")
                ;; Grow the memory to 4GiB + 1 page.
                (if (i64.ne (call $stable64_grow (i64.const 65537)) (i64.const 0))
                    (then (unreachable))
                )

                ;; This should trap because stable memory is too big for 32-bit API.
                (drop (call $stable_size))
            )
        )"#;
    let canister_id = test.canister_from_wat(wat).unwrap();
    let err = test.ingress(canister_id, "test", vec![]).unwrap_err();
    assert_eq!(ErrorCode::CanisterTrapped, err.code());
    assert!(err
        .description()
        .contains("32 bit stable memory api used on a memory larger than 4GB"));
}

#[test]
fn ic0_stable_grow_traps_if_stable_memory_exceeds_4gb() {
    let mut test = ExecutionTestBuilder::new()
        .with_initial_canister_cycles(3_000_000_000_000)
        .build();
    let wat = r#"
        (module
            (import "ic0" "stable64_grow" (func $stable64_grow (param i64) (result i64)))
            (import "ic0" "stable_grow" (func $stable_grow (param i32) (result i32)))

            (func (export "canister_update test")
                ;; Grow the memory to 4GiB.
                (if (i64.ne (call $stable64_grow (i64.const 65536)) (i64.const 0))
                    (then (unreachable))
                )
                ;; Grow the memory by 0 pages using 32-bit API. This should succeed.
                (if (i32.ne (call $stable_grow (i32.const 0)) (i32.const 65536))
                    (then (unreachable))
                )
                ;; Grow the memory by 1 page. This should succeed.
                (if (i64.ne (call $stable64_grow (i64.const 1)) (i64.const 65536))
                    (then (unreachable))
                )
                ;; Grow the memory by 100 pages using 32-bit API. This should trap.
                (drop (call $stable_grow (i32.const 100)))
            )
        )"#;
    let canister_id = test.canister_from_wat(wat).unwrap();
    let err = test.ingress(canister_id, "test", vec![]).unwrap_err();
    assert_eq!(ErrorCode::CanisterTrapped, err.code());
    assert!(err
        .description()
        .contains("32 bit stable memory api used on a memory larger than 4GB"));
}

#[test]
fn ic0_stable_read_and_write_work() {
    let mut test = ExecutionTestBuilder::new().build();
    let wat = r#"
        (module
            (import "ic0" "stable_grow" (func $stable_grow (param i32) (result i32)))
            (import "ic0" "stable_read"
                (func $stable_read (param $dst i32) (param $offset i32) (param $size i32))
            )
            (import "ic0" "stable_write"
                (func $stable_write (param $offset i32) (param $src i32) (param $size i32))
            )
            (import "ic0" "msg_reply" (func $msg_reply))
            (import "ic0" "msg_reply_data_append"
                (func $msg_reply_data_append (param i32 i32))
            )
            (func $swap
                ;; Swap the first 8 bytes from "abcdefgh" to "efghabcd"
                ;; (and vice-versa in a repeated call) using stable memory

                ;; Grow stable memory by 1 page.
                (drop (call $stable_grow (i32.const 1)))

                ;; stable_memory[0..4] = heap[0..4]
                (call $stable_write (i32.const 0) (i32.const 0) (i32.const 4))

                ;; stable_memory[60000..60004] = heap[4..8]
                (call $stable_write (i32.const 60000) (i32.const 4) (i32.const 4))

                ;; heap[0..4] = stable_memory[60000..60004]
                (call $stable_read (i32.const 0) (i32.const 60000) (i32.const 4))

                ;; heap[4..8] = stable_memory[0..4]
                (call $stable_read (i32.const 4) (i32.const 0) (i32.const 4))
            )
            (func $test
                (call $swap)
                (call $read)
            )
            (func $read
                ;; Return the first 8 bytes of the heap.
                (call $msg_reply_data_append
                    (i32.const 0)     ;; heap offset = 0
                    (i32.const 8))    ;; length = 8
                (call $msg_reply)     ;; call reply
            )
            (memory 1)
            (start $swap)
            (export "canister_query read" (func $read))
            (export "canister_update test" (func $test))
            (data (i32.const 0) "abcdefgh")  ;; Initial contents of the heap.
        )"#;
    let canister_id = test.canister_from_wat(wat).unwrap();
    let result = test.ingress(canister_id, "read", vec![]).unwrap();
    assert_eq!(WasmResult::Reply(b"efghabcd".to_vec()), result); // swapped in `start`
    let result = test.ingress(canister_id, "test", vec![]).unwrap();
    assert_eq!(WasmResult::Reply(b"abcdefgh".to_vec()), result); // swapped again in `test`
}

#[test]
fn ic0_stable_read_traps_if_out_of_bounds() {
    let mut test = ExecutionTestBuilder::new().build();
    let wat = r#"
        (module
            (import "ic0" "stable_grow" (func $stable_grow (param i32) (result i32)))
            (import "ic0" "stable_read"
                (func $stable_read (param $dst i32) (param $offset i32) (param $size i32)))
            (func (export "canister_update test")
                ;; Grow stable memory by 1 page (64kb)
                (drop (call $stable_grow (i32.const 1)))
                ;; Reading from stable memory just after the page should trap.
                (call $stable_read (i32.const 0) (i32.const 65536) (i32.const 1))
            )
            (memory 2 2)
        )"#;
    let canister_id = test.canister_from_wat(wat).unwrap();
    let err = test.ingress(canister_id, "test", vec![]).unwrap_err();
    assert_eq!(ErrorCode::CanisterTrapped, err.code());
    assert!(err.description().contains("stable memory out of bounds"));
}

#[test]
fn ic0_stable_read_handles_overflows() {
    let mut test = ExecutionTestBuilder::new()
        .with_deterministic_time_slicing_disabled()
        .build();
    let wat = r#"
        (module
            (import "ic0" "stable_grow" (func $stable_grow (param i32) (result i32)))
            (import "ic0" "stable_read"
                (func $stable_read (param $dst i32) (param $offset i32) (param $size i32)))
            (func (export "canister_update test")
                ;; Grow the memory by 1 page.
                (drop (call $stable_grow (i32.const 1)))
                ;; Ensure reading from stable memory with overflow doesn't panic.
                (call $stable_read (i32.const 0) (i32.const 1) (i32.const 4294967295))
            )
            (memory 1 1)
        )"#;
    let canister_id = test.canister_from_wat(wat).unwrap();
    let err = test.ingress(canister_id, "test", vec![]).unwrap_err();
    assert_eq!(ErrorCode::CanisterTrapped, err.code());
    assert!(err.description().contains("stable memory out of bounds"));
}

#[test]
fn ic0_stable_write_traps_if_out_of_bounds() {
    let mut test = ExecutionTestBuilder::new().build();
    let wat = r#"
        (module
            (import "ic0" "stable_grow" (func $stable_grow (param i32) (result i32)))
            (import "ic0" "stable_write"
                (func $stable_write (param $offset i32) (param $src i32) (param $size i32))
            )
            (func (export "canister_update test")
                ;; Grow stable memory by 1 page (64kb)
                (drop (call $stable_grow (i32.const 1)))
                ;; Writing to stable memory just after the page should trap.
                (call $stable_write (i32.const 65536) (i32.const 0) (i32.const 1))
            )
            (memory 2 2)
        )"#;
    let canister_id = test.canister_from_wat(wat).unwrap();
    let err = test.ingress(canister_id, "test", vec![]).unwrap_err();
    assert_eq!(ErrorCode::CanisterTrapped, err.code());
    assert!(err.description().contains("stable memory out of bounds"));
}

#[test]
fn ic0_stable_write_handles_overflows() {
    let mut test = ExecutionTestBuilder::new().build();
    let wat = r#"
        (module
            (import "ic0" "stable_grow" (func $stable_grow (param i32) (result i32)))
            (import "ic0" "stable_write"
                (func $stable_write (param $offset i32) (param $src i32) (param $size i32)))
            (func (export "canister_update test")
                ;; Grow the memory by 1 page.
                (drop (call $stable_grow (i32.const 1)))
                ;; Ensure writing to stable memory with overflow doesn't panic.
                (call $stable_write (i32.const 4294967295) (i32.const 0) (i32.const 10))
            )
            (memory 1 1)
        )"#;
    let canister_id = test.canister_from_wat(wat).unwrap();
    let err = test.ingress(canister_id, "test", vec![]).unwrap_err();
    assert_eq!(ErrorCode::CanisterTrapped, err.code());
    assert!(err.description().contains("stable memory out of bounds"));
}

#[test]
fn ic0_stable_read_traps_if_heap_is_out_of_bounds() {
    let mut test = ExecutionTestBuilder::new().build();
    let wat = r#"
        (module
            (import "ic0" "stable_grow" (func $stable_grow (param i32) (result i32)))
            (import "ic0" "stable_read"
                (func $stable_read (param $dst i32) (param $offset i32) (param $size i32))
            )
            (func (export "canister_update test")
                ;; Grow the stable memory by 2 pages (128kb).
                (drop (call $stable_grow (i32.const 2)))
                ;; An attempt to copy a page and a byte to the heap should fail.
                (call $stable_read (i32.const 0) (i32.const 0) (i32.const 65537))
            )
            (memory 1 1)
        )"#;
    let canister_id = test.canister_from_wat(wat).unwrap();
    let err = test.ingress(canister_id, "test", vec![]).unwrap_err();
    assert_eq!(ErrorCode::CanisterTrapped, err.code());
    assert!(err.description().contains("heap out of bounds"));
}

#[test]
fn ic0_stable_write_traps_if_heap_is_out_of_bounds() {
    let mut test = ExecutionTestBuilder::new().build();
    let wat = r#"
        (module
            (import "ic0" "stable_grow" (func $stable_grow (param i32) (result i32)))
            (import "ic0" "stable_write"
                (func $stable_write (param $offset i32) (param $src i32) (param $size i32))
            )
            (func (export "canister_update test")
                ;; Grow the stable memory by 2 pages (128kb).
                (drop (call $stable_grow (i32.const 2)))
                ;; An attempt to copy a page and a byte from the heap should fail.
                (call $stable_write (i32.const 0) (i32.const 0) (i32.const 65537))
            )
            (memory 1 1)
        )"#;
    let canister_id = test.canister_from_wat(wat).unwrap();
    let err = test.ingress(canister_id, "test", vec![]).unwrap_err();
    assert_eq!(ErrorCode::CanisterTrapped, err.code());
    assert!(err.description().contains("heap out of bounds"));
}

#[test]
fn ic0_stable_write_works_at_max_size() {
    let mut test = ExecutionTestBuilder::new()
        .with_initial_canister_cycles(3_000_000_000_000)
        .build();
    let wat = r#"
        (module
            (import "ic0" "stable_grow" (func $stable_grow (param i32) (result i32)))
            (import "ic0" "stable_write"
                (func $stable_write (param $offset i32) (param $src i32) (param $size i32))
            )
            (func (export "canister_update test")
                ;; Grow stable memory to maximum size.
                (drop (call $stable_grow (i32.const 65536)))
                ;; Write to stable memory from position 10 till the end (including).
                (call $stable_write (i32.const 4294967286) (i32.const 0) (i32.const 10))
            )
            (memory 65536)
        )"#;
    let canister_id = test.canister_from_wat(wat).unwrap();
    let result = test.ingress(canister_id, "test", vec![]);
    expect_canister_did_not_reply(result);
}

#[test]
fn ic0_stable_read_does_not_trap_if_in_bounds() {
    let mut test = ExecutionTestBuilder::new().build();
    let wat = r#"
        (module
            (import "ic0" "stable_grow" (func $stable_grow (param i32) (result i32)))
            (import "ic0" "stable_read"
                (func $stable_read (param $dst i32) (param $offset i32) (param $size i32))
            )
            (func (export "canister_update test")
                ;; Grow stable memory by 1 page (64kb).
                (drop (call $stable_grow (i32.const 1)))
                ;; Reading from stable memory at end of page should not fail.
                (call $stable_read (i32.const 0) (i32.const 0) (i32.const 65536))
            )
            (memory 1 1)
        )"#;
    let canister_id = test.canister_from_wat(wat).unwrap();
    let result = test.ingress(canister_id, "test", vec![]);
    expect_canister_did_not_reply(result);
}

#[test]
fn ic0_stable_read_works_at_max_size() {
    let mut test = ExecutionTestBuilder::new()
        .with_initial_canister_cycles(3_000_000_000_000)
        .build();
    let wat = r#"
        (module
            (import "ic0" "stable_grow" (func $stable_grow (param i32) (result i32)))
            (import "ic0" "stable_read"
                (func $stable_read (param $dst i32) (param $offset i32) (param $size i32))
            )
            (func (export "canister_update test")
                ;; Grow stable memory to maximum size.
                (drop (call $stable_grow (i32.const 65536)))
                ;; Read from position at index 10 till the end of stable memory (including).
                (call $stable_read (i32.const 0) (i32.const 4294967286) (i32.const 10))
            )
            (memory 65536)
        )"#;
    let canister_id = test.canister_from_wat(wat).unwrap();
    let result = test.ingress(canister_id, "test", vec![]);
    expect_canister_did_not_reply(result);
}

#[test]
fn ic0_stable64_read_traps_if_out_of_bounds() {
    let mut test = ExecutionTestBuilder::new().build();
    let wat = r#"
        (module
            (import "ic0" "stable64_grow" (func $stable64_grow (param i64) (result i64)))
            (import "ic0" "stable64_read"
                (func $stable64_read (param $dst i64) (param $offset i64) (param $size i64))
            )
            (func (export "canister_update test")
                ;; Grow stable memory by 1 page (64kb)
                (drop (call $stable64_grow (i64.const 1)))
                ;; Reading from stable memory just after the page should trap.
                (call $stable64_read (i64.const 0) (i64.const 65536) (i64.const 1))
            )
            (memory 2 2)
        )"#;
    let canister_id = test.canister_from_wat(wat).unwrap();
    let err = test.ingress(canister_id, "test", vec![]).unwrap_err();
    assert_eq!(ErrorCode::CanisterTrapped, err.code());
    assert!(err.description().contains("stable memory out of bounds"));
}

#[test]
fn ic0_stable64_read_handles_overflows() {
    let mut test = ExecutionTestBuilder::new().build();
    let wat = r#"
        (module
            (import "ic0" "stable64_grow" (func $stable64_grow (param i64) (result i64)))
            (import "ic0" "stable64_read"
                (func $stable64_read (param $dst i64) (param $offset i64) (param $size i64))
            )
            (func (export "canister_update test")
                ;; Grow the memory by 1 page.
                (drop (call $stable64_grow (i64.const 1)))
                ;; Ensure reading from stable memory with overflow doesn't panic.
                (call $stable64_read (i64.const 0) (i64.const 18446744073709551615) (i64.const 10))
            )
            (memory 1 1)
        )"#;
    let canister_id = test.canister_from_wat(wat).unwrap();
    let err = test.ingress(canister_id, "test", vec![]).unwrap_err();
    assert_eq!(ErrorCode::CanisterTrapped, err.code());
    assert!(err.description().contains("stable memory out of bounds"));
}

#[test]
fn ic0_stable64_write_traps_if_out_of_bounds() {
    let mut test = ExecutionTestBuilder::new().build();
    let wat = r#"
        (module
            (import "ic0" "stable64_grow" (func $stable64_grow (param i64) (result i64)))
            (import "ic0" "stable64_write"
                (func $stable64_write (param $offset i64) (param $src i64) (param $size i64))
            )
            (func (export "canister_update test")
                ;; Grow stable memory by 1 page (64kb)
                (drop (call $stable64_grow (i64.const 1)))
                ;; Writing to stable memory just after the page should trap.
                (call $stable64_write (i64.const 65536) (i64.const 0) (i64.const 1))
            )
            (memory 2 2)
        )"#;
    let canister_id = test.canister_from_wat(wat).unwrap();
    let err = test.ingress(canister_id, "test", vec![]).unwrap_err();
    assert_eq!(ErrorCode::CanisterTrapped, err.code());
    assert!(err.description().contains("stable memory out of bounds"));
}

#[test]
fn ic0_stable64_write_handles_overflows() {
    let mut test = ExecutionTestBuilder::new().build();
    let wat = r#"
        (module
            (import "ic0" "stable64_grow" (func $stable64_grow (param i64) (result i64)))
            (import "ic0" "stable64_write"
                (func $stable64_write (param $offset i64) (param $src i64) (param $size i64))
            )
            (func (export "canister_update test")
                ;; Grow the memory by 1 page.
                (drop (call $stable64_grow (i64.const 1)))
                ;; Ensure writing to stable memory with overflow doesn't panic.
                (call $stable64_write (i64.const 18446744073709551615) (i64.const 0) (i64.const 10))
            )
            (memory 1 1)
        )"#;
    let canister_id = test.canister_from_wat(wat).unwrap();
    let err = test.ingress(canister_id, "test", vec![]).unwrap_err();
    assert_eq!(ErrorCode::CanisterTrapped, err.code());
    assert!(err.description().contains("stable memory out of bounds"));
}

#[test]
fn ic0_stable64_read_traps_if_heap_is_out_of_bounds() {
    let mut test = ExecutionTestBuilder::new().build();
    let wat = r#"
        (module
            (import "ic0" "stable64_grow" (func $stable64_grow (param i64) (result i64)))
            (import "ic0" "stable64_read"
                (func $stable64_read (param $dst i64) (param $offset i64) (param $size i64))
            )
            (func (export "canister_update test")
                ;; Grow the stable memory by 2 pages (128kb).
                (drop (call $stable64_grow (i64.const 2)))
                ;; An attempt to copy a page and a byte to the heap should fail.
                (call $stable64_read (i64.const 0) (i64.const 0) (i64.const 65537))
            )
            (memory 1 1)
        )"#;
    let canister_id = test.canister_from_wat(wat).unwrap();
    let err = test.ingress(canister_id, "test", vec![]).unwrap_err();
    assert_eq!(ErrorCode::CanisterTrapped, err.code());
    assert!(err.description().contains("heap out of bounds"));
}

#[test]
fn ic0_stable64_write_traps_if_heap_is_out_of_bounds() {
    let mut test = ExecutionTestBuilder::new().build();
    let wat = r#"
        (module
            (import "ic0" "stable64_grow" (func $stable64_grow (param i64) (result i64)))
            (import "ic0" "stable64_write"
                (func $stable64_write (param $offset i64) (param $src i64) (param $size i64))
            )
            (func (export "canister_update test")
                ;; Grow the stable memory by 2 pages (128kb).
                (drop (call $stable64_grow (i64.const 2)))
                ;; An attempt to copy a page and a byte from the heap should fail.
                (call $stable64_write (i64.const 0) (i64.const 0) (i64.const 65537))
            )
            (memory 1 1)
        )"#;
    let canister_id = test.canister_from_wat(wat).unwrap();
    let err = test.ingress(canister_id, "test", vec![]).unwrap_err();
    assert_eq!(ErrorCode::CanisterTrapped, err.code());
    assert!(err.description().contains("heap out of bounds"));
}

#[test]
fn ic0_stable64_read_does_not_trap_if_in_bounds() {
    let mut test = ExecutionTestBuilder::new().build();
    let wat = r#"
        (module
            (import "ic0" "stable64_grow" (func $stable64_grow (param i64) (result i64)))
            (import "ic0" "stable64_read"
                (func $stable64_read (param $dst i64) (param $offset i64) (param $size i64))
            )
            (func (export "canister_update test")
                ;; Grow stable memory by 1 page (64kb).
                (drop (call $stable64_grow (i64.const 1)))
                ;; Reading from stable memory at end of page should succeed.
                (call $stable64_read (i64.const 0) (i64.const 0) (i64.const 65536))
            )
            (memory 1 1)
        )"#;
    let canister_id = test.canister_from_wat(wat).unwrap();
    let result = test.ingress(canister_id, "test", vec![]);
    expect_canister_did_not_reply(result);
}

#[test]
fn time_with_5_nanoseconds() {
    let mut test = ExecutionTestBuilder::new().build();
    let wat = r#"
        (module
            (import "ic0" "time" (func $time (result i64)))
            (import "ic0" "msg_reply" (func $msg_reply))
            (func (export "canister_update test")
                (if (i64.ne (call $time) (i64.const 5))
                    (then (unreachable))
                )
                (call $msg_reply)
            )
        )"#;
    let canister_id = test.canister_from_wat(wat).unwrap();
    test.advance_time(Duration::new(0, 5));
    let result = test.ingress(canister_id, "test", vec![]).unwrap();
    assert_eq!(result, WasmResult::Reply(vec![]));
}

#[test]
fn ic0_time_with_5_seconds() {
    let mut test = ExecutionTestBuilder::new().build();
    let wat = r#"
        (module
            (import "ic0" "time" (func $time (result i64)))
            (import "ic0" "msg_reply" (func $msg_reply))
            (func (export "canister_update test")
                (if (i64.ne (call $time) (i64.const 5000000000))
                    (then (unreachable))
                )
                (call $msg_reply)
            )
        )"#;
    let canister_id = test.canister_from_wat(wat).unwrap();
    test.advance_time(Duration::new(5, 0));
    let result = test.ingress(canister_id, "test", vec![]).unwrap();
    assert_eq!(result, WasmResult::Reply(vec![]));
}

#[test]
fn ic0_global_timer_set_returns_previous_value() {
    let mut test = ExecutionTestBuilder::new().build();
    let wat = r#"
        (module
            (import "ic0" "global_timer_set"
                (func $global_timer_set (param i64) (result i64))
            )
            (import "ic0" "msg_reply" (func $msg_reply))
            (func (export "canister_update test")
                ;; Initially the timer should not be set, i.e. be zero
                (if (i64.ne
                        (call $global_timer_set (i64.const 1))
                        (i64.const 0)
                    )
                    (then (unreachable))
                )
                ;; Expect the timer is set to 1 now
                (if (i64.ne
                        (call $global_timer_set (i64.const 0))
                        (i64.const 1)
                    )
                    (then (unreachable))
                )
                (call $msg_reply)
            )
        )"#;
    let canister_id = test.canister_from_wat(wat).unwrap();
    test.advance_time(Duration::new(5, 0));
    let result = test.ingress(canister_id, "test", vec![]).unwrap();
    assert_eq!(result, WasmResult::Reply(vec![]));
}

#[test]
fn ic0_canister_version() {
    let mut test = ExecutionTestBuilder::new().build();
    let canister_id = test.universal_canister().unwrap();
    let another_canister_id = test.universal_canister().unwrap();

    // Common universal canister payloads.
    let ctr = wasm().canister_version().reply_int64().build();
    let reply = wasm().reply().build();
    let trap = wasm().trap().build();
    let store_in_global_data = wasm()
        .canister_version()
        .int64_to_blob()
        .set_global_data_from_stack()
        .build();

    // The canister version has been bumped to 1 by installing the universal canister.
    let mut expected_ctr: u64 = 1;

    // Get (canister version in) global data.
    let get_global_data = |test: &mut ExecutionTest| {
        test.non_replicated_query(
            canister_id,
            "query",
            wasm().get_global_data().append_and_reply().build(),
        )
        .unwrap()
    };

    let check_result = |result: WasmResult, expected_ctr: u64| {
        assert_eq!(
            result,
            WasmResult::Reply(expected_ctr.to_le_bytes().to_vec())
        );
    };

    // ****************************************************************
    // successful/failed non-replicated query call
    // ****************************************************************

    // Non-replicated query call sees the current canister version and does not bump the canister version.
    let check_canister_version = |test: &mut ExecutionTest, expected_ctr: u64| {
        let result = test
            .non_replicated_query(canister_id, "query", ctr.clone())
            .unwrap();
        check_result(result, expected_ctr);
    };
    check_canister_version(&mut test, expected_ctr);
    check_canister_version(&mut test, expected_ctr);

    // Failed non-replicated query call does not bump the canister version.
    test.non_replicated_query(canister_id, "query", trap.clone())
        .unwrap_err();
    check_canister_version(&mut test, expected_ctr);

    // ****************************************************************
    // successful/failed replicated query call
    // ****************************************************************

    // Replicated query call sees the current canister version and bumps the canister version.
    let result = test.ingress(canister_id, "query", ctr.clone()).unwrap();
    check_result(result, expected_ctr);
    expected_ctr += 1;
    check_canister_version(&mut test, expected_ctr);

    // Failed replicated query call does not bump the canister version.
    test.ingress(canister_id, "query", trap.clone())
        .unwrap_err();
    check_canister_version(&mut test, expected_ctr);

    // ****************************************************************
    // successful/failed update call
    // ****************************************************************

    // Update call sees the current canister version and bumps the canister version.
    let result = test.ingress(canister_id, "update", ctr.clone()).unwrap();
    check_result(result, expected_ctr);
    expected_ctr += 1;
    check_canister_version(&mut test, expected_ctr);

    // Failed update call does not bump the canister version.
    test.ingress(canister_id, "update", trap.clone())
        .unwrap_err();
    check_canister_version(&mut test, expected_ctr);

    // ****************************************************************
    // successful/failed reply/reject callback
    // ****************************************************************

    // Reply callback sees the current canister version.
    let result = test
        .ingress(
            canister_id,
            "update",
            wasm()
                .call_simple(
                    another_canister_id,
                    "update",
                    call_args()
                        .other_side(reply.clone()) // triggers reply callback
                        .on_reply(ctr.clone()), // reply with the canister version
                )
                .build(),
        )
        .unwrap();
    // Update call bumps the canister version.
    expected_ctr += 1;
    // Reply callback sees the bumped canister version.
    check_result(result, expected_ctr);
    // Successful reply callback bumps the canister version.
    expected_ctr += 1;
    check_canister_version(&mut test, expected_ctr);

    // Trap in reply callback does not bump the canister version.
    test.ingress(
        canister_id,
        "update",
        wasm()
            .call_simple(
                another_canister_id,
                "update",
                call_args()
                    .other_side(reply.clone()) // triggers reply callback
                    .on_reply(trap.clone()), // trap in reply callback
            )
            .build(),
    )
    .unwrap_err();
    // Update call bumps the canister version.
    expected_ctr += 1;
    // Trap in reply callback does not bump the canister version.
    check_canister_version(&mut test, expected_ctr);

    // Reject callback sees the current canister version.
    let result = test
        .ingress(
            canister_id,
            "update",
            wasm()
                .call_simple(
                    another_canister_id,
                    "update",
                    call_args()
                        .other_side(trap.clone()) // triggers reject callback
                        .on_reject(ctr.clone()), // reply with the canister version
                )
                .build(),
        )
        .unwrap();
    // Update call bumps the canister version.
    expected_ctr += 1;
    // Reject callback sees the bumped canister version.
    check_result(result, expected_ctr);
    // Successful reject callback bumps the canister version.
    expected_ctr += 1;
    check_canister_version(&mut test, expected_ctr);

    // Trap in reject callback does not bump the canister version.
    test.ingress(
        canister_id,
        "update",
        wasm()
            .call_simple(
                another_canister_id,
                "update",
                call_args()
                    .other_side(trap.clone()) // triggers reject callback
                    .on_reject(trap.clone()), // trap in reject callback
            )
            .build(),
    )
    .unwrap_err();
    // Update call bumps the canister version.
    expected_ctr += 1;
    // Trap in reject callback does not bump the canister version.
    check_canister_version(&mut test, expected_ctr);

    // ****************************************************************
    // successful/failed cleanup callback
    // ****************************************************************

    // Cleanup callback sees the same canister version as reply callback.
    test.ingress(
        canister_id,
        "update",
        wasm()
            .call_simple(
                another_canister_id,
                "update",
                call_args()
                    .other_side(reply.clone()) // triggers reply callback
                    .on_reply(trap.clone()) // triggers cleanup callback
                    .on_cleanup(store_in_global_data.clone()), // we cannot reply in the cleanup callback
            )
            .build(),
    )
    .unwrap_err();
    // Update call bumps the canister version.
    expected_ctr += 1;
    // Cleanup callback sees the bumped canister version.
    let result = get_global_data(&mut test);
    check_result(result, expected_ctr);
    // Trap in reply callback does not bump the canister version, successful cleanup callback bumps the canister version.
    expected_ctr += 1;
    check_canister_version(&mut test, expected_ctr);

    // Cleanup callback sees the same canister version as reject callback.
    test.ingress(
        canister_id,
        "update",
        wasm()
            .call_simple(
                another_canister_id,
                "update",
                call_args()
                    .other_side(trap.clone()) // triggers reject callback
                    .on_reject(trap.clone()) // triggers cleanup callback
                    .on_cleanup(store_in_global_data.clone()), // we cannot reply in the cleanup callback
            )
            .build(),
    )
    .unwrap_err();
    // Update call bumps the canister version.
    expected_ctr += 1;
    // Cleanup callback sees the bumped canister version.
    let result = get_global_data(&mut test);
    check_result(result, expected_ctr);
    // Trap in reject callback does not bump the canister version, successful cleanup callback bumps the canister version.
    expected_ctr += 1;
    check_canister_version(&mut test, expected_ctr);

    // Trap in cleanup callback does not bump the canister version.
    test.ingress(
        canister_id,
        "update",
        wasm()
            .call_simple(
                another_canister_id,
                "update",
                call_args()
                    .other_side(reply.clone()) // triggers reply callback
                    .on_reply(trap.clone()) // triggers cleanup callback
                    .on_cleanup(trap.clone()), // trap in cleanup callback
            )
            .build(),
    )
    .unwrap_err();
    // Update call bumps the canister version.
    expected_ctr += 1;
    // Trap in reply callback and cleanup callback does not bump the canister version.
    check_canister_version(&mut test, expected_ctr);

    // ****************************************************************
    // failed upgrade
    // ****************************************************************

    // Failed upgrade does not bump the canister version.
    test.upgrade_canister(canister_id, vec![]).unwrap_err();
    check_canister_version(&mut test, expected_ctr);

    // Set pre-upgrade to trap for the sake of the next test case.
    test.upgrade_canister_with_args(
        canister_id,
        UNIVERSAL_CANISTER_WASM.to_vec(),
        wasm().set_pre_upgrade(trap.clone()).build(),
    )
    .unwrap();
    // Successful upgrade bumps the canister version.
    expected_ctr += 1;
    check_canister_version(&mut test, expected_ctr);

    // Trap in pre-upgrade does not bump the canister version.
    test.upgrade_canister(canister_id, UNIVERSAL_CANISTER_WASM.to_vec())
        .unwrap_err();
    check_canister_version(&mut test, expected_ctr);

    // Uninstall the universal canister to clean up the failing pre-upgrade.
    test.uninstall_code(canister_id).unwrap();
    // Successful uninstall bumps the canister version, but we can't check the canister version as the canister is empty.
    expected_ctr += 1;

    // Install the universal canister back.
    test.install_canister(canister_id, UNIVERSAL_CANISTER_WASM.to_vec())
        .unwrap();
    // Successful install bumps the canister version.
    expected_ctr += 1;
    check_canister_version(&mut test, expected_ctr);

    // Trap in post-upgrade does not bump the canister version.
    test.upgrade_canister_with_args(canister_id, UNIVERSAL_CANISTER_WASM.to_vec(), trap.clone())
        .unwrap_err();
    check_canister_version(&mut test, expected_ctr);

    // ****************************************************************
    // successful upgrade
    // ****************************************************************

    // Set pre-upgrade to store the current canister version into stable memory for the sake of the next test.
    test.upgrade_canister_with_args(
        canister_id,
        UNIVERSAL_CANISTER_WASM.to_vec(),
        wasm()
            .set_pre_upgrade(
                wasm()
                    .stable_grow(1)
                    .push_int(0)
                    .canister_version()
                    .int64_to_blob()
                    .stable_write_offset_blob()
                    .build(),
            )
            .build(),
    )
    .unwrap();
    // Successful upgrade bumps the canister version.
    expected_ctr += 1;
    check_canister_version(&mut test, expected_ctr);

    // Pre-upgrade sees the current canister version and post-upgrade sees the bumped canister version.
    test.upgrade_canister_with_args(
        canister_id,
        UNIVERSAL_CANISTER_WASM.to_vec(),
        store_in_global_data.clone(),
    )
    .unwrap();
    // Retrieve the canister version seen in pre-upgrade from stable memory.
    let result = test
        .non_replicated_query(
            canister_id,
            "query",
            wasm().stable_read(0, 8).append_and_reply().build(),
        )
        .unwrap();
    check_result(result, expected_ctr);
    // Successful upgrade bumps the canister version.
    expected_ctr += 1;
    check_canister_version(&mut test, expected_ctr);
    // Retrieve the canister version seen in post-upgrade from global memory.
    let result = get_global_data(&mut test);
    check_result(result, expected_ctr);

    // ****************************************************************
    // successful uninstall and successful/failed install
    // ****************************************************************

    // Uninstall the universal canister to attempt installing it in the next test case.
    test.uninstall_code(canister_id).unwrap();
    // Successful uninstall bumps the canister version, but we can't check the canister version as the canister is empty.
    expected_ctr += 1;

    // Failed install does not bump the canister version, but we can't check the canister version as the canister is empty.
    test.install_canister(canister_id, vec![]).unwrap_err();

    // Trap in init does not bump the canister version, but we can't check the canister version as the canister is empty.
    test.install_canister_with_args(canister_id, UNIVERSAL_CANISTER_WASM.to_vec(), trap.clone())
        .unwrap_err();

    // Successful install bumps the canister version and init sees the bumped canister version.
    test.install_canister_with_args(
        canister_id,
        UNIVERSAL_CANISTER_WASM.to_vec(),
        store_in_global_data.clone(),
    )
    .unwrap();
    expected_ctr += 1;
    let result = get_global_data(&mut test);
    check_result(result, expected_ctr);
    check_canister_version(&mut test, expected_ctr);

    // ****************************************************************
    // successful/failed reinstall
    // ****************************************************************

    // Failed reinstall does not bump the canister version.
    test.reinstall_canister(canister_id, vec![]).unwrap_err();
    check_canister_version(&mut test, expected_ctr);

    // Trap in init does not bump the canister version.
    test.reinstall_canister_with_args(canister_id, UNIVERSAL_CANISTER_WASM.to_vec(), trap.clone())
        .unwrap_err();
    check_canister_version(&mut test, expected_ctr);

    // Successful reinstall bumps the canister version and init sees the bumped canister version.
    test.reinstall_canister_with_args(
        canister_id,
        UNIVERSAL_CANISTER_WASM.to_vec(),
        store_in_global_data.clone(),
    )
    .unwrap();
    expected_ctr += 1;
    let result = get_global_data(&mut test);
    check_result(result, expected_ctr);
    check_canister_version(&mut test, expected_ctr);

    // ****************************************************************
    // successful/failed change of canister settings
    // ****************************************************************

    // Failed change of canister settings does not bump the canister version.
    test.canister_update_allocations_settings(canister_id, Some(1000), None)
        .unwrap_err();
    check_canister_version(&mut test, expected_ctr);

    // Successful change of canister settings bumps the canister version.
    let memory_allocation = NumBytes::from(1024 * 1024 * 1024);
    test.canister_update_allocations_settings(canister_id, None, Some(memory_allocation.get()))
        .unwrap();
    expected_ctr += 1;
    check_canister_version(&mut test, expected_ctr);

    test.canister_update_allocations_settings(canister_id, None, None)
        .unwrap();
    expected_ctr += 1;
    check_canister_version(&mut test, expected_ctr);

    test.update_freezing_threshold(canister_id, NumSeconds::from(1))
        .unwrap();
    expected_ctr += 1;
    check_canister_version(&mut test, expected_ctr);

    // ****************************************************************
    // successful stop/start
    // ****************************************************************

    // Successful stop canister call bumps the canister version,
    // but we can't check the canister version now since the canister is not running.
    test.stop_canister(canister_id);
    expected_ctr += 1;

    // Transitioning from stopping to stopped bumps the canister version,
    // but we can't check the canister version now since the canister is not running.
    test.process_stopping_canisters();
    expected_ctr += 1;

    // Successful start canister call bumps the canister version.
    test.start_canister(canister_id).unwrap();
    expected_ctr += 1;
    check_canister_version(&mut test, expected_ctr);

    // ****************************************************************
    // successful/failed heartbeat/global timer
    // ****************************************************************

    // Successful heartbeat bumps the canister version.
    test.canister_task(canister_id, CanisterTask::Heartbeat);
    expected_ctr += 1;
    check_canister_version(&mut test, expected_ctr);

    // Successful global timer bumps the canister version.
    test.canister_task(canister_id, CanisterTask::GlobalTimer);
    expected_ctr += 1;
    check_canister_version(&mut test, expected_ctr);

    // Make heartbeat and global timer trap for the sake of the following test cases.
    test.ingress(
        canister_id,
        "update",
        wasm()
            .set_heartbeat(trap.clone())
            .set_global_timer_method(trap.clone())
            .reply()
            .build(),
    )
    .unwrap();
    // Successful update call bumps the canister version.
    expected_ctr += 1;
    check_canister_version(&mut test, expected_ctr);

    // Trap in heartbeat does not bump the canister version.
    test.canister_task(canister_id, CanisterTask::Heartbeat);
    check_canister_version(&mut test, expected_ctr);

    // Trap in global timer does not bump the canister version.
    test.canister_task(canister_id, CanisterTask::GlobalTimer);
    check_canister_version(&mut test, expected_ctr);

    // Cleanup heartbeat and global timer.
    test.ingress(
        canister_id,
        "update",
        wasm()
            .set_heartbeat(wasm().build())
            .set_global_timer_method(wasm().build())
            .reply()
            .build(),
    )
    .unwrap();
    // Successful update call bumps the canister version.
    expected_ctr += 1;
    check_canister_version(&mut test, expected_ctr);

    // ****************************************************************
    // failed start/stop/uninstall
    // (the last test suite to not bother with cleanup afterwards)
    // ****************************************************************

    // Change controllers to make mgmt canister call fail afterwards.
    test.set_controller(canister_id, canister_id.into())
        .unwrap();
    // Changing controllers bumps the canister version.
    expected_ctr += 1;
    check_canister_version(&mut test, expected_ctr);

    // Failed start/stop/uninstall does not bump the canister version.
    test.start_canister(canister_id).unwrap_err();
    test.stop_canister(canister_id);
    test.process_stopping_canisters();
    test.uninstall_code(canister_id)
        .expect_err("Uninstall code should fail as the controller has changed.");
    check_canister_version(&mut test, expected_ctr);
}

#[test]
fn ic0_global_timer_deactivated() {
    use ic_types::CanisterTimer;

    let mut test = ExecutionTestBuilder::new().build();
    let canister_id = test.universal_canister().unwrap();

    let set_timer = wasm().api_global_timer_set(1).reply_int64().build();
    let unset_timer = wasm().api_global_timer_set(0).reply_int64().build();

    // The timer is initially inactive.
    assert_eq!(
        test.canister_state(canister_id).system_state.global_timer,
        CanisterTimer::Inactive
    );

    // Setting the timer in update call works and sets the timer.
    test.ingress(canister_id, "update", set_timer.clone())
        .unwrap();
    assert_eq!(
        test.canister_state(canister_id).system_state.global_timer,
        CanisterTimer::from_nanos_since_unix_epoch(Some(1))
    );

    // Unsetting the timer in update call works and makes the timer inactive.
    test.ingress(canister_id, "update", unset_timer).unwrap();
    assert_eq!(
        test.canister_state(canister_id).system_state.global_timer,
        CanisterTimer::Inactive
    );

    // We set the timer again for the sake of the following tests.
    test.ingress(canister_id, "update", set_timer.clone())
        .unwrap();
    assert_eq!(
        test.canister_state(canister_id).system_state.global_timer,
        CanisterTimer::from_nanos_since_unix_epoch(Some(1))
    );

    // Failed upgrade does not unset the timer.
    test.upgrade_canister(canister_id, vec![]).unwrap_err();
    assert_eq!(
        test.canister_state(canister_id).system_state.global_timer,
        CanisterTimer::from_nanos_since_unix_epoch(Some(1))
    );

    // Successful upgrade unsets the timer.
    test.upgrade_canister(canister_id, UNIVERSAL_CANISTER_WASM.to_vec())
        .unwrap();
    assert_eq!(
        test.canister_state(canister_id).system_state.global_timer,
        CanisterTimer::Inactive
    );

    // We set the timer again for the sake of the following tests.
    test.ingress(canister_id, "update", set_timer.clone())
        .unwrap();
    assert_eq!(
        test.canister_state(canister_id).system_state.global_timer,
        CanisterTimer::from_nanos_since_unix_epoch(Some(1))
    );

    // Uninstalling code unsets the timer.
    test.uninstall_code(canister_id).unwrap();
    assert_eq!(
        test.canister_state(canister_id).system_state.global_timer,
        CanisterTimer::Inactive
    );

    // The timer stays unset after installing code.
    test.install_canister(canister_id, UNIVERSAL_CANISTER_WASM.to_vec())
        .unwrap();
    assert_eq!(
        test.canister_state(canister_id).system_state.global_timer,
        CanisterTimer::Inactive
    );

    // We set the timer again for the sake of the following tests.
    test.ingress(canister_id, "update", set_timer.clone())
        .unwrap();
    assert_eq!(
        test.canister_state(canister_id).system_state.global_timer,
        CanisterTimer::from_nanos_since_unix_epoch(Some(1))
    );

    // Failed reinstall does not unset the timer.
    test.reinstall_canister(canister_id, vec![]).unwrap_err();
    assert_eq!(
        test.canister_state(canister_id).system_state.global_timer,
        CanisterTimer::from_nanos_since_unix_epoch(Some(1))
    );

    // Successful reinstall unsets the timer.
    test.reinstall_canister(canister_id, UNIVERSAL_CANISTER_WASM.to_vec())
        .unwrap();
    assert_eq!(
        test.canister_state(canister_id).system_state.global_timer,
        CanisterTimer::Inactive
    );

    // We set the timer again for the sake of the following tests.
    test.ingress(canister_id, "update", set_timer).unwrap();
    assert_eq!(
        test.canister_state(canister_id).system_state.global_timer,
        CanisterTimer::from_nanos_since_unix_epoch(Some(1))
    );

    // Changing canister settings does not unset the timer.
    test.canister_update_allocations_settings(canister_id, None, None)
        .unwrap();
    assert_eq!(
        test.canister_state(canister_id).system_state.global_timer,
        CanisterTimer::from_nanos_since_unix_epoch(Some(1))
    );

    test.canister_update_allocations_settings(canister_id, Some(1000), None)
        .unwrap_err();
    assert_eq!(
        test.canister_state(canister_id).system_state.global_timer,
        CanisterTimer::from_nanos_since_unix_epoch(Some(1))
    );

    // Stopping the canister does not unset the timer.
    test.stop_canister(canister_id);
    assert_eq!(
        test.canister_state(canister_id).system_state.global_timer,
        CanisterTimer::from_nanos_since_unix_epoch(Some(1))
    );

    // Starting the canister does not unset the timer.
    test.start_canister(canister_id).unwrap();
    assert_eq!(
        test.canister_state(canister_id).system_state.global_timer,
        CanisterTimer::from_nanos_since_unix_epoch(Some(1))
    );

    // We change the controller to trigger a failed uninstall in the following test.
    test.set_controller(canister_id, canister_id.into())
        .unwrap();
    assert_eq!(
        test.canister_state(canister_id).system_state.global_timer,
        CanisterTimer::from_nanos_since_unix_epoch(Some(1))
    );

    // Failed uninstall does not unset the timer.
    test.uninstall_code(canister_id).unwrap_err();
    assert_eq!(
        test.canister_state(canister_id).system_state.global_timer,
        CanisterTimer::from_nanos_since_unix_epoch(Some(1))
    );
}

#[test]
fn ic0_msg_arg_data_size_is_not_available_in_reject_callback() {
    let mut test = ExecutionTestBuilder::new().build();
    let caller_id = test.universal_canister().unwrap();
    let callee_id = test.universal_canister().unwrap();
    let callee = wasm().message_payload().reject().build();
    let caller = wasm()
        .inter_update(
            callee_id,
            call_args()
                .other_side(callee)
                .on_reject(wasm().msg_arg_data_size().int_to_blob().append_and_reply()),
        )
        .build();
    let err = test.ingress(caller_id, "update", caller).unwrap_err();
    assert_eq!(ErrorCode::CanisterContractViolation, err.code());
    assert!(
        err.description()
            .contains("\"ic0_msg_arg_data_size\" cannot be executed in reject callback mode"),
        "Unexpected error message: {}",
        err.description()
    );
}

#[test]
fn ic0_msg_reply_works() {
    let mut test = ExecutionTestBuilder::new().build();
    let wat = r#"
        (module
            (import "ic0" "msg_reply" (func $msg_reply))
            (import "ic0" "msg_reply_data_append"
                (func $msg_reply_data_append (param i32) (param i32))
            )
            (func (export "canister_update test")
                (call $msg_reply_data_append (i32.const 0) (i32.const 4))
                (call $msg_reply_data_append (i32.const 4) (i32.const 4))
                (call $msg_reply)
            )
            (memory 1 1)
            (data (i32.const 0) "abcdefgh")
        )"#;
    let canister_id = test.canister_from_wat(wat).unwrap();
    let result = test.ingress(canister_id, "test", vec![]).unwrap();
    assert_eq!(WasmResult::Reply(b"abcdefgh".to_vec()), result);
}

#[test]
fn ic0_msg_reply_data_append_has_no_effect_without_ic0_msg_reply() {
    let mut test = ExecutionTestBuilder::new().build();
    let wat = r#"
        (module
            (import "ic0" "msg_reply_data_append"
                (func $msg_reply_data_append (param i32) (param i32))
            )
            (func (export "canister_update test")
                (call $msg_reply_data_append (i32.const 0) (i32.const 8))
            )
            (memory 1 1)
            (data (i32.const 0) "abcdefgh")
        )"#;
    let canister_id = test.canister_from_wat(wat).unwrap();
    let result = test.ingress(canister_id, "test", vec![]);
    expect_canister_did_not_reply(result);
}

#[test]
fn ic0_msg_caller_size_and_copy_work_in_update_calls() {
    let mut test = ExecutionTestBuilder::new().build();
    let caller_id = test.universal_canister().unwrap();
    let callee_id = test.universal_canister().unwrap();
    let callee = wasm().caller().append_and_reply().build();
    let caller = wasm()
        .inter_update(callee_id, call_args().other_side(callee))
        .build();
    let result = test.ingress(caller_id, "update", caller).unwrap();
    assert_eq!(
        result,
        WasmResult::Reply(caller_id.get().as_slice().to_vec())
    );
}

#[test]
fn ic0_msg_caller_size_and_copy_work_in_query_calls() {
    let mut test = ExecutionTestBuilder::new().build();
    let caller_id = test.universal_canister().unwrap();
    let callee_id = test.universal_canister().unwrap();
    let callee = wasm().caller().append_and_reply().build();
    let caller = wasm()
        .inter_query(callee_id, call_args().other_side(callee))
        .build();
    let result = test.ingress(caller_id, "update", caller).unwrap();
    assert_eq!(
        result,
        WasmResult::Reply(caller_id.get().as_slice().to_vec())
    );
}

#[test]
fn ic0_msg_arg_data_copy_is_not_available_in_reject_callback() {
    let mut test = ExecutionTestBuilder::new().build();
    let caller_id = test.universal_canister().unwrap();
    let callee_id = test.universal_canister().unwrap();
    let callee = wasm().message_payload().reject().build();
    let caller = wasm()
        .inter_update(
            callee_id,
            call_args()
                .other_side(callee)
                .on_reject(wasm().msg_arg_data_copy(0, 1).append_and_reply()),
        )
        .build();
    let err = test.ingress(caller_id, "update", caller).unwrap_err();
    assert_eq!(ErrorCode::CanisterContractViolation, err.code());
    assert!(
        err.description()
            .contains("\"ic0_msg_arg_data_copy\" cannot be executed in reject callback mode"),
        "Unexpected error message: {}",
        err.description()
    );
}

#[test]
fn ic0_msg_arg_data_copy_works() {
    let mut test = ExecutionTestBuilder::new().build();
    let wat = r#"
        (module
            (import "ic0" "msg_reply" (func $msg_reply))
            (import "ic0" "msg_reply_data_append"
                (func $msg_reply_data_append (param i32 i32))
            )
            (import "ic0" "msg_arg_data_copy"
                (func $msg_arg_data_copy (param i32 i32 i32))
            )
            (func (export "canister_update test")
                    (call $msg_arg_data_copy
                        (i32.const 4)     ;; heap dst = 4
                        (i32.const 0)     ;; payload offset = 0
                        (i32.const 4))    ;; length = 4
                    (call $msg_reply_data_append
                        (i32.const 0)     ;; heap offset = 0
                        (i32.const 8))    ;; length = 8
                    (call $msg_reply)
            )
            (memory 1 1)
            (data (i32.const 0) "xxxxabcd")
        )"#;
    let canister_id = test.canister_from_wat(wat).unwrap();
    let payload = vec![121, 121, 121, 121];
    let result = test.ingress(canister_id, "test", payload).unwrap();
    assert_eq!(WasmResult::Reply(b"xxxxyyyy".to_vec()), result);
}

#[test]
fn ic0_msg_reject_works() {
    let mut test = ExecutionTestBuilder::new().build();
    let wat = r#"
        (module
            (import "ic0" "msg_reject"
                (func $ic0_msg_reject (param i32) (param i32))
            )
            (func (export "canister_update test")
                (call $ic0_msg_reject (i32.const 0) (i32.const 6))
            )
            (memory 1 1)
            (data (i32.const 0) "panic!")
        )"#;
    let canister_id = test.canister_from_wat(wat).unwrap();
    let result = test.ingress(canister_id, "test", vec![]).unwrap();
    assert_eq!(WasmResult::Reject("panic!".to_string()), result);
}

#[test]
fn wasm64_active_data_segments() {
    let mut test = ExecutionTestBuilder::new().build();
    let wat = r#"
        (module
            (import "ic0" "msg_reply" (func $msg_reply))
            (func (export "canister_update test")
                (if (i64.ne
                         (i64.load8_u (i64.const 0))
                         (i64.const 112) ;; p
                    )
                    (then (unreachable))
                )
                (if (i64.ne
                         (i64.load8_u (i64.const 1))
                         (i64.const 0)
                    )
                    (then (unreachable))
                )
                (if (i64.ne
                         (i64.load8_u (i64.const 2))
                         (i64.const 97) ;; a
                    )
                    (then (unreachable))
                )
                (call $msg_reply)
            )
            (memory i64 1 1)
            (data (i64.const 0) "p")
            (data (i64.const 2) "a")
        )"#;
    let canister_id = test.canister_from_wat(wat).unwrap();
    let result = test.ingress(canister_id, "test", vec![]).unwrap();
    assert_eq!(WasmResult::Reply(vec![]), result);
}

#[test]
fn ic0_msg_caller_size_works_in_reply_callback() {
    let mut test = ExecutionTestBuilder::new().build();
    let caller_id = test.universal_canister().unwrap();
    let callee_id = test.universal_canister().unwrap();
    let callee = wasm().message_payload().reply().build();
    let caller = wasm()
        .inter_update(
            callee_id,
            call_args()
                .other_side(callee)
                .on_reply(wasm().msg_caller_size().int_to_blob().append_and_reply()),
        )
        .build();
    let result = test.ingress(caller_id, "update", caller).unwrap();
    assert_eq!(
        WasmResult::Reply(
            (test.user_id().get().to_vec().len() as u32)
                .to_le_bytes()
                .to_vec()
        ),
        result
    );
}

#[test]
fn ic0_msg_caller_copy_works_in_reply_callback() {
    let mut test = ExecutionTestBuilder::new().build();
    let caller_id = test.universal_canister().unwrap();
    let callee_id = test.universal_canister().unwrap();
    let callee = wasm().message_payload().reply().build();
    let caller = wasm()
        .inter_update(
            callee_id,
            call_args().other_side(callee).on_reply(
                wasm()
                    .msg_caller_copy(0, test.user_id().get().to_vec().len() as u32)
                    .append_and_reply(),
            ),
        )
        .build();
    let result = test.ingress(caller_id, "update", caller).unwrap();
    assert_eq!(WasmResult::Reply(test.user_id().get().to_vec()), result);
}

#[test]
fn ic0_msg_caller_size_works_in_reject_callback() {
    let mut test = ExecutionTestBuilder::new().build();
    let caller_id = test.universal_canister().unwrap();
    let callee_id = test.universal_canister().unwrap();
    let callee = wasm().message_payload().reject().build();
    let caller = wasm()
        .inter_update(
            callee_id,
            call_args()
                .other_side(callee)
                .on_reject(wasm().msg_caller_size().int_to_blob().append_and_reply()),
        )
        .build();
    let result = test.ingress(caller_id, "update", caller).unwrap();
    assert_eq!(
        WasmResult::Reply(
            (test.user_id().get().to_vec().len() as u32)
                .to_le_bytes()
                .to_vec()
        ),
        result
    );
}

#[test]
fn ic0_msg_caller_copy_works_in_reject_callback() {
    let mut test = ExecutionTestBuilder::new().build();
    let caller_id = test.universal_canister().unwrap();
    let callee_id = test.universal_canister().unwrap();
    let callee = wasm().message_payload().reject().build();
    let caller = wasm()
        .inter_update(
            callee_id,
            call_args().other_side(callee).on_reject(
                wasm()
                    .msg_caller_copy(0, test.user_id().get().to_vec().len() as u32)
                    .append_and_reply(),
            ),
        )
        .build();
    let result = test.ingress(caller_id, "update", caller).unwrap();
    assert_eq!(WasmResult::Reply(test.user_id().get().to_vec()), result);
}

#[test]
fn ic0_msg_caller_size_works_in_cleanup_callback() {
    let mut test = ExecutionTestBuilder::new().build();
    let caller_id = test.universal_canister().unwrap();
    let callee_id = test.universal_canister().unwrap();
    let callee = wasm().message_payload().reply().build();
    let caller = wasm()
        .inter_update(
            callee_id,
            call_args()
                .other_side(callee)
                .on_reply(wasm().trap())
                .on_cleanup(
                    wasm()
                        .msg_caller_size()
                        .int_to_blob()
                        .set_global_data_from_stack(),
                ),
        )
        .build();

    // Trigger the cleanup so the data is stored on the heap.
    let _ = test.ingress(caller_id, "update", caller).unwrap_err();

    // Check the data on the heap matches what we expect.
    let result = test
        .ingress(
            caller_id,
            "update",
            wasm().get_global_data().append_and_reply().build(),
        )
        .unwrap();
    assert_eq!(
        WasmResult::Reply(
            (test.user_id().get().to_vec().len() as u32)
                .to_le_bytes()
                .to_vec()
        ),
        result
    );
}

#[test]
fn ic0_msg_caller_copy_works_in_cleanup_callback() {
    let mut test = ExecutionTestBuilder::new().build();
    let caller_id = test.universal_canister().unwrap();
    let callee_id = test.universal_canister().unwrap();
    let callee = wasm().message_payload().reply().build();
    let caller = wasm()
        .inter_update(
            callee_id,
            call_args()
                .other_side(callee)
                .on_reply(wasm().trap())
                .on_cleanup(
                    wasm()
                        .msg_caller_copy(0, test.user_id().get().to_vec().len() as u32)
                        .set_global_data_from_stack(),
                ),
        )
        .build();

    // Trigger the cleanup so the data is stored on the heap.
    let _ = test.ingress(caller_id, "update", caller).unwrap_err();

    // Check the data on the heap matches what we expect.
    let result = test
        .ingress(
            caller_id,
            "update",
            wasm().get_global_data().append_and_reply().build(),
        )
        .unwrap();
    assert_eq!(WasmResult::Reply(test.user_id().get().to_vec()), result);
}

#[test]
fn ic0_msg_caller_size_works_in_heartbeat() {
    let mut test = ExecutionTestBuilder::new().build();
    let canister_id = test.universal_canister().unwrap();
    let set_heartbeat = wasm()
        .set_heartbeat(
            wasm()
                .msg_caller_size()
                .int_to_blob()
                .set_global_data_from_stack()
                .build(),
        )
        .reply()
        .build();

    let _ = test.ingress(canister_id, "update", set_heartbeat).unwrap();
    test.canister_task(canister_id, CanisterTask::Heartbeat);
    let result = test
        .ingress(
            canister_id,
            "update",
            wasm().get_global_data().append_and_reply().build(),
        )
        .unwrap();
    assert_eq!(
        WasmResult::Reply(
            (ic_management_canister_types_private::IC_00
                .get()
                .to_vec()
                .len() as u32)
                .to_le_bytes()
                .to_vec()
        ),
        result
    );
}

#[test]
fn ic0_msg_caller_copy_works_in_heartbeat() {
    let mut test = ExecutionTestBuilder::new().build();
    let canister_id = test.universal_canister().unwrap();
    let set_heartbeat = wasm()
        .set_heartbeat(
            wasm()
                .msg_caller_copy(
                    0,
                    ic_management_canister_types_private::IC_00
                        .get()
                        .to_vec()
                        .len() as u32,
                )
                .set_global_data_from_stack()
                .build(),
        )
        .reply()
        .build();

    let _ = test.ingress(canister_id, "update", set_heartbeat).unwrap();
    test.canister_task(canister_id, CanisterTask::Heartbeat);
    let result = test
        .ingress(
            canister_id,
            "update",
            wasm().get_global_data().append_and_reply().build(),
        )
        .unwrap();
    assert_eq!(
        WasmResult::Reply(ic_management_canister_types_private::IC_00.get().to_vec()),
        result
    );
}

#[test]
fn ic0_msg_caller_size_works_in_global_timer() {
    let mut test = ExecutionTestBuilder::new().build();
    let canister_id = test.universal_canister().unwrap();
    let set_timer = wasm()
        .set_global_timer_method(
            wasm()
                .msg_caller_size()
                .int_to_blob()
                .set_global_data_from_stack()
                .build(),
        )
        .reply()
        .build();

    let _ = test.ingress(canister_id, "update", set_timer).unwrap();
    test.canister_task(canister_id, CanisterTask::GlobalTimer);
    let result = test
        .ingress(
            canister_id,
            "update",
            wasm().get_global_data().append_and_reply().build(),
        )
        .unwrap();
    assert_eq!(
        WasmResult::Reply(
            (ic_management_canister_types_private::IC_00
                .get()
                .to_vec()
                .len() as u32)
                .to_le_bytes()
                .to_vec()
        ),
        result
    );
}

#[test]
fn ic0_msg_caller_copy_works_in_global_timer() {
    let mut test = ExecutionTestBuilder::new().build();
    let canister_id = test.universal_canister().unwrap();
    let set_timer = wasm()
        .set_global_timer_method(
            wasm()
                .msg_caller_copy(
                    0,
                    ic_management_canister_types_private::IC_00
                        .get()
                        .to_vec()
                        .len() as u32,
                )
                .set_global_data_from_stack()
                .build(),
        )
        .reply()
        .build();

    let _ = test.ingress(canister_id, "update", set_timer).unwrap();
    test.canister_task(canister_id, CanisterTask::GlobalTimer);
    let result = test
        .ingress(
            canister_id,
            "update",
            wasm().get_global_data().append_and_reply().build(),
        )
        .unwrap();
    assert_eq!(
        WasmResult::Reply(ic_management_canister_types_private::IC_00.get().to_vec()),
        result
    );
}

#[test]
fn ic0_msg_reject_fails_if_called_twice() {
    let mut test = ExecutionTestBuilder::new().build();
    let wat = r#"
        (module
            (import "ic0" "msg_reject"
                (func $ic0_msg_reject (param i32) (param i32))
            )
            (func (export "canister_update test")
                (call $ic0_msg_reject (i32.const 0) (i32.const 6))
                (call $ic0_msg_reject (i32.const 0) (i32.const 6))
            )
            (memory 1 1)
            (data (i32.const 0) "panic!")
        )"#;
    let canister_id = test.canister_from_wat(wat).unwrap();
    let err = test.ingress(canister_id, "test", vec![]).unwrap_err();
    assert_eq!(ErrorCode::CanisterContractViolation, err.code());
    assert!(err
        .description()
        .contains("ic0.msg_reject: the call is already replied"));
}

fn test_large_syscall(syscall: &str) {
    let mut test = ExecutionTestBuilder::new()
        // 3T Cycles should be more than enough for a single ingress call.
        .with_initial_canister_cycles(3_000_000_000_000)
        .build();
    let wat = format!(
        r#"
        (module
            (import "ic0" "{syscall}"
                (func $ic0_{syscall} (param i32) (param i32))
            )
            (func (export "canister_update test")
                (call $ic0_{syscall} (i32.const 0) (i32.const {SIZE}))
            )
            (memory 1 1)
        )"#,
        SIZE = u32::MAX
    );
    let canister_id = test.canister_from_wat(wat).unwrap();

    let err = test.ingress(canister_id, "test", vec![]).unwrap_err();
    // It must be neither a contract violation nor timeout.
    assert_eq!(ErrorCode::CanisterInstructionLimitExceeded, err.code());
}

#[test]
fn msg_reject_calls_fail_if_called_with_huge_size() {
    test_large_syscall("msg_reject")
}

#[test]
fn call_data_append_calls_fail_if_called_with_huge_size() {
    test_large_syscall("call_data_append")
}

#[test]
fn msg_reply_data_append_calls_fail_if_called_with_huge_size() {
    test_large_syscall("msg_reply_data_append")
}

#[test]
fn ic0_msg_reject_code_works() {
    let mut test = ExecutionTestBuilder::new().build();
    let caller_id = test.universal_canister().unwrap();
    let callee_id = test.universal_canister().unwrap();
    let callee = wasm().message_payload().reject().build();
    let caller = wasm()
        .inter_update(
            callee_id,
            call_args()
                .other_side(callee)
                .on_reject(wasm().reject_code().int_to_blob().append_and_reply()),
        )
        .build();
    let result = test.ingress(caller_id, "update", caller).unwrap();
    assert_eq!(
        result,
        WasmResult::Reply(vec![RejectCode::CanisterReject as u8, 0, 0, 0])
    );
}

#[test]
fn ic0_msg_reject_code_is_not_available_outside_reject_callback() {
    let mut test = ExecutionTestBuilder::new().build();
    let canister_id = test.universal_canister().unwrap();
    let payload = wasm()
        .reject_code()
        .int_to_blob()
        .append_and_reply()
        .build();
    let err = test.ingress(canister_id, "update", payload).unwrap_err();
    assert_eq!(ErrorCode::CanisterContractViolation, err.code());
    assert!(
        err.description()
            .contains("\"ic0_msg_reject_code\" cannot be executed in update mode"),
        "Unexpected error message: {}",
        err.description()
    );
}

#[test]
fn ic0_msg_reject_msg_size_and_copy_work() {
    let mut test = ExecutionTestBuilder::new().build();
    let caller_id = test.universal_canister().unwrap();
    let callee_id = test.universal_canister().unwrap();
    let callee = wasm().message_payload().reject().build();
    let caller = wasm()
        .inter_update(
            callee_id,
            call_args()
                .other_side(callee.clone())
                .on_reject(wasm().reject_message().append_and_reply()),
        )
        .build();
    let result = test.ingress(caller_id, "update", caller).unwrap();
    assert_eq!(result, WasmResult::Reply(callee));
}

#[test]
fn ic0_msg_reject_msg_size_is_not_available_outside_reject_callback() {
    let mut test = ExecutionTestBuilder::new().build();
    let canister_id = test.universal_canister().unwrap();
    let payload = wasm()
        .msg_reject_msg_size()
        .int_to_blob()
        .append_and_reply()
        .build();
    let err = test.ingress(canister_id, "update", payload).unwrap_err();
    assert_eq!(ErrorCode::CanisterContractViolation, err.code());
    assert!(
        err.description()
            .contains("\"ic0_msg_reject_msg_size\" cannot be executed in update mode"),
        "Unexpected error message: {}",
        err.description()
    );
}

#[test]
fn ic0_msg_reject_msg_copy_is_not_available_outside_reject_callback() {
    let mut test = ExecutionTestBuilder::new().build();
    let canister_id = test.universal_canister().unwrap();
    let payload = wasm().msg_reject_msg_copy(0, 1).append_and_reply().build();
    let err = test.ingress(canister_id, "update", payload).unwrap_err();
    assert_eq!(ErrorCode::CanisterContractViolation, err.code());
    assert!(
        err.description()
            .contains("\"ic0_msg_reject_msg_copy\" cannot be executed in update mode"),
        "Unexpected error message: {}",
        err.description()
    );
}

#[test]
fn ic0_msg_reject_msg_copy_called_with_length_that_exceeds_message_length() {
    let mut test = ExecutionTestBuilder::new().build();
    let caller_id = test.universal_canister().unwrap();
    let callee_id = test.universal_canister().unwrap();
    let callee = wasm().push_bytes("error".as_bytes()).reject().build();
    let caller = wasm()
        .inter_update(
            callee_id,
            call_args()
                .other_side(callee)
                .on_reject(wasm().msg_reject_msg_copy(0, 8).append_and_reply()),
        )
        .build();
    let err = test.ingress(caller_id, "update", caller).unwrap_err();
    assert_eq!(ErrorCode::CanisterContractViolation, err.code());
    assert!(
        err.description()
            .contains("ic0.msg_reject_msg_copy msg: src=0 + length=8 exceeds the slice size=5"),
        "Unexpected error message: {}",
        err.description()
    );
}

fn ic0_root_key_works(test: &mut ExecutionTest, root_key: Vec<u8>) {
    let wat = r#"
        (module
            (import "ic0" "root_key_size"
                (func $root_key_size (result i32)))
            (import "ic0" "root_key_copy"
                (func $root_key_copy (param i32 i32 i32)))
            (import "ic0" "msg_reply" (func $msg_reply))
            (import "ic0" "msg_reply_data_append"
                (func $msg_reply_data_append (param i32 i32)))
            (func (export "canister_update test")
                ;; heap[0..4] = root_key_size
                (i32.store (i32.const 0) (call $root_key_size))
                ;; heap[4..6] = root_key_bytes[0..2]
                (call $root_key_copy (i32.const 4) (i32.const 0) (i32.const 2))
                ;; heap[6..(4 + n)] = root_key_bytes[2..n]
                (call $root_key_copy (i32.const 6) (i32.const 2) (i32.sub (i32.load (i32.const 0)) (i32.const 2)))
                ;; return heap[0..(4 + n)]
                (call $msg_reply_data_append (i32.const 0) (i32.add (i32.const 4) (i32.load (i32.const 0))))
                (call $msg_reply)
            )
            (memory 1 1)
        )"#;
    let canister_id = test.canister_from_wat(wat).unwrap();
    let result = test.ingress(canister_id, "test", vec![]).unwrap();
    let raw = match result {
        WasmResult::Reply(data) => data,
        WasmResult::Reject(msg) => panic!("Unexpected reject: {}", msg),
    };
    let n: u32 = u32::from_le_bytes(raw[0..4].try_into().unwrap());
    assert_eq!(raw.len() as u32, 4 + n);
    let actual_root_key: Vec<u8> = raw[4..].to_vec();
    assert_eq!(actual_root_key, root_key);
}

#[test]
fn ic0_root_key_works_on_nns_subnet() {
    let root_key = vec![42, 43, 44, 45, 46, 47];
    let mut test = ExecutionTestBuilder::new()
        .with_nns_subnet_id(subnet_test_id(2))
        .with_root_key(root_key.clone())
        .with_own_subnet_id(subnet_test_id(2))
        .build();
    ic0_root_key_works(&mut test, root_key);
}

#[test]
fn ic0_root_key_works_on_non_nns_subnet() {
    let root_key = vec![42, 43, 44, 45, 46, 47];
    let mut test = ExecutionTestBuilder::new()
        .with_nns_subnet_id(subnet_test_id(2))
        .with_root_key(root_key.clone())
        .with_own_subnet_id(subnet_test_id(1))
        .build();
    ic0_root_key_works(&mut test, root_key);
}

#[test]
fn ic0_canister_self_size_works() {
    let mut test = ExecutionTestBuilder::new().build();
    let wat = r#"
        (module
            (import "ic0" "canister_self_size"
                (func $canister_self_size (result i32))
            )
            (import "ic0" "msg_reply" (func $msg_reply))
            (import "ic0" "msg_reply_data_append"
            (func $msg_reply_data_append (param i32 i32)))
            (func (export "canister_update test")
                ;; heap[0] = $canister_self_size()
                (i32.store (i32.const 0) (call $canister_self_size))
                ;; return heap[0]
                (call $msg_reply_data_append (i32.const 0) (i32.const 1))
                (call $msg_reply)
            )
            (memory 1 1)
        )"#;
    let canister_id = test.canister_from_wat(wat).unwrap();
    let result = test.ingress(canister_id, "test", vec![]).unwrap();
    assert_eq!(WasmResult::Reply(vec![10]), result);
}
#[test]
fn ic0_canister_self_copy_works() {
    let mut test = ExecutionTestBuilder::new().build();
    let wat = r#"
        (module
            (import "ic0" "canister_self_copy"
                (func $canister_self_copy (param i32 i32 i32))
            )
            (import "ic0" "msg_reply" (func $msg_reply))
            (import "ic0" "msg_reply_data_append"
            (func $msg_reply_data_append (param i32 i32)))
            (func (export "canister_update test")
                ;; heap[0..4] = canister_id_bytes[0..4]
                (call $canister_self_copy (i32.const 0) (i32.const 0) (i32.const 4))
                ;; heap[4..10] = canister_id_bytes[4..8]
                (call $canister_self_copy (i32.const 4) (i32.const 4) (i32.const 6))
                ;; return heap[0..10]
                (call $msg_reply_data_append (i32.const 0) (i32.const 10))
                (call $msg_reply)
            )
            (memory 1 1)
        )"#;
    let canister_id = test.canister_from_wat(wat).unwrap();
    let result = test.ingress(canister_id, "test", vec![]).unwrap();
    assert_eq!(WasmResult::Reply(canister_id.get().into_vec()), result);
}

#[test]
fn ic0_subnet_self_size_works() {
    let mut test = ExecutionTestBuilder::new().build();
    let wat = r#"
        (module
            (import "ic0" "subnet_self_size"
                (func $subnet_self_size (result i32))
            )
            (import "ic0" "msg_reply" (func $msg_reply))
            (import "ic0" "msg_reply_data_append"
            (func $msg_reply_data_append (param i32 i32)))
            (func (export "canister_update test")
                ;; heap[0] = $subnet_self_size()
                (i32.store (i32.const 0) (call $subnet_self_size))
                ;; return heap[0-4]
                (call $msg_reply_data_append (i32.const 0) (i32.const 4))
                (call $msg_reply)
            )
            (memory 1 1)
        )"#;
    let canister_id = test.canister_from_wat(wat).unwrap();
    let result = test.ingress(canister_id, "test", vec![]).unwrap();
    assert_eq!(
        WasmResult::Reply(vec![
            test.get_own_subnet_id().get().as_slice().len() as u8,
            0,
            0,
            0
        ]),
        result
    );
}

#[test]
fn ic0_subnet_self_copy_works() {
    let mut test = ExecutionTestBuilder::new().build();
    let wat = r#"
        (module
            (import "ic0" "subnet_self_copy"
                (func $subnet_self_copy (param i32 i32 i32))
            )
            (import "ic0" "msg_reply" (func $msg_reply))
            (import "ic0" "msg_reply_data_append"
            (func $msg_reply_data_append (param i32 i32)))
            (func (export "canister_update test")
                ;; heap[0..4] = subnet_id_bytes[0..4]
                (call $subnet_self_copy (i32.const 0) (i32.const 0) (i32.const 4))
                ;; heap[4..10] = subnet_id_bytes[4..8]
                (call $subnet_self_copy (i32.const 4) (i32.const 4) (i32.const 6))
                ;; return heap[0..10]
                (call $msg_reply_data_append (i32.const 0) (i32.const 10))
                (call $msg_reply)
            )
            (memory 1 1)
        )"#;
    let canister_id = test.canister_from_wat(wat).unwrap();
    let result = test.ingress(canister_id, "test", vec![]).unwrap();
    assert_eq!(
        WasmResult::Reply(test.get_own_subnet_id().get().into_vec()),
        result
    );
}

#[test]
fn ic0_call_has_no_effect_on_trap() {
    let mut test = ExecutionTestBuilder::new().build();
    let wat = r#"
        (module
            (import "ic0" "call_new"
              (func $ic0_call_new
                (param i32 i32)
                (param $method_name_src i32)    (param $method_name_len i32)
                (param $reply_fun i32)          (param $reply_env i32)
                (param $reject_fun i32)         (param $reject_env i32)
            ))
            (import "ic0" "call_data_append" (func $ic0_call_data_append (param $src i32) (param $size i32)))
            (import "ic0" "call_perform" (func $ic0_call_perform (result i32)))
            (import "ic0" "trap" (func $ic_trap (param i32) (param i32)))
            (func (export "canister_update test")
                (call $ic0_call_new
                    (i32.const 100) (i32.const 10)  ;; callee canister id = 777
                    (i32.const 0) (i32.const 18)    ;; refers to "some_remote_method" on the heap
                    (i32.const 11) (i32.const 22)   ;; fictive on_reply closure
                    (i32.const 33) (i32.const 44))  ;; fictive on_reject closure
                (call $ic0_call_data_append
                    (i32.const 19) (i32.const 3))   ;; refers to "XYZ" on the heap
                (call $ic0_call_perform)
                drop
                (call $ic_trap (i32.const 0) (i32.const 18))
            )
            (memory 1)
            (data (i32.const 0) "some_remote_method XYZ")
            (data (i32.const 100) "\09\03\00\00\00\00\00\00\ff\01")
        )"#;
    let canister_id = test.canister_from_wat(wat).unwrap();
    let err = test.ingress(canister_id, "test", vec![]).unwrap_err();
    assert_eq!(ErrorCode::CanisterCalledTrap, err.code());
    assert_eq!(0, test.xnet_messages().len());
}

#[test]
fn ic0_call_perform_has_no_effect_on_trap() {
    let mut test = ExecutionTestBuilder::new().build();
    let wat = r#"
        (module
            (import "ic0" "call_new"
                (func $ic0_call_new
                    (param i32 i32)
                    (param $method_name_src i32)    (param $method_name_len i32)
                    (param $reply_fun i32)          (param $reply_env i32)
                    (param $reject_fun i32)         (param $reject_env i32)
                )
            )
            (import "ic0" "call_data_append"
                (func $ic0_call_data_append (param $src i32) (param $size i32))
            )
            (import "ic0" "call_perform" (func $ic0_call_perform (result i32)))
            (import "ic0" "trap" (func $ic_trap (param i32) (param i32)))
            (func (export "canister_update test")
                (call $ic0_call_new
                    (i32.const 100) (i32.const 10)  ;; callee canister id = 777
                    (i32.const 0) (i32.const 18)    ;; refers to "some_remote_method" on the heap
                    (i32.const 11) (i32.const 22)   ;; fictive on_reply closure
                    (i32.const 33) (i32.const 44)   ;; fictive on_reject closure
                )
                (call $ic0_call_data_append
                    (i32.const 19) (i32.const 3)    ;; refers to "XYZ" on the heap
                )
                (drop (call $ic0_call_perform))
                (call $ic_trap (i32.const 0) (i32.const 18))
            )
            (memory 1)
            (data (i32.const 0) "some_remote_method XYZ")
            (data (i32.const 100) "\09\03\00\00\00\00\00\00\ff\01")
        )"#;
    let canister_id = test.canister_from_wat(wat).unwrap();
    let err = test.ingress(canister_id, "test", vec![]).unwrap_err();
    assert_eq!(ErrorCode::CanisterCalledTrap, err.code());
    assert_eq!(0, test.xnet_messages().len());
}

#[test]
fn ic0_call_cycles_add_deducts_cycles() {
    let mut test = ExecutionTestBuilder::new()
        .with_instruction_limit(MAX_NUM_INSTRUCTIONS.get())
        .build();
    let wat = r#"
        (module
            (import "ic0" "call_new"
                (func $ic0_call_new
                    (param i32 i32)
                    (param $method_name_src i32)    (param $method_name_len i32)
                    (param $reply_fun i32)          (param $reply_env i32)
                    (param $reject_fun i32)         (param $reject_env i32)
                )
            )
            (import "ic0" "call_cycles_add" (func $ic0_call_cycles_add (param i64)))
            (import "ic0" "call_perform" (func $ic0_call_perform (result i32)))
            (func (export "canister_update test")
                (call $ic0_call_new
                    (i32.const 100) (i32.const 10)  ;; callee canister id = 777
                    (i32.const 0) (i32.const 18)    ;; refers to "some_remote_method" on the heap
                    (i32.const 11) (i32.const 22)   ;; fictive on_reply closure
                    (i32.const 33) (i32.const 44)   ;; fictive on_reject closure
                )
                (call $ic0_call_cycles_add
                    (i64.const 10000000000)         ;; amount of cycles used to be transferred
                )
                (call $ic0_call_perform)
                drop
            )
            (memory 1)
            (data (i32.const 0) "some_remote_method XYZ")
            (data (i32.const 100) "\09\03\00\00\00\00\00\00\ff\01")
        )"#;
    let initial_cycles = Cycles::new(301_000_000_000);
    let canister_id = test
        .canister_from_cycles_and_wat(initial_cycles, wat)
        .unwrap();
    let ingress_status = test.ingress_raw(canister_id, "test", vec![]).1;
    let ingress_state = match ingress_status {
        IngressStatus::Known { state, .. } => state,
        IngressStatus::Unknown => unreachable!("Expected known ingress status"),
    };
    assert_eq!(IngressState::Processing, ingress_state);
    assert_eq!(1, test.xnet_messages().len());
    let mgr = test.cycles_account_manager();
    let messaging_fee = mgr
        .xnet_call_performed_fee(test.subnet_size(), CanisterCyclesCostSchedule::Normal)
        + mgr.xnet_call_bytes_transmitted_fee(
            test.xnet_messages()[0].payload_size_bytes(),
            test.subnet_size(),
            CanisterCyclesCostSchedule::Normal,
        )
        + mgr.xnet_call_bytes_transmitted_fee(
            MAX_INTER_CANISTER_PAYLOAD_IN_BYTES,
            test.subnet_size(),
            CanisterCyclesCostSchedule::Normal,
        )
        + mgr.execution_cost(
            MAX_NUM_INSTRUCTIONS,
            test.subnet_size(),
            CanisterCyclesCostSchedule::Normal,
            test.canister_wasm_execution_mode(canister_id),
        );
    let transferred_cycles = Cycles::new(10_000_000_000);
    assert_eq!(
        initial_cycles - messaging_fee - transferred_cycles - test.execution_cost(),
        test.canister_state(canister_id).system_state.balance(),
    );
}

#[test]
fn ic0_call_cycles_add_has_no_effect_without_ic0_call_perform() {
    let mut test = ExecutionTestBuilder::new().build();
    let wat = r#"
        (module
            (import "ic0" "call_new"
                (func $ic0_call_new
                    (param i32 i32)
                    (param $method_name_src i32) (param $method_name_len i32)
                    (param $reply_fun i32)       (param $reply_env i32)
                    (param $reject_fun i32)      (param $reject_env i32)
                )
            )
            (import "ic0" "call_cycles_add" (func $call_cycles_add (param i64)))
            (func (export "canister_update test")
                (call $ic0_call_new
                    (i32.const 100) (i32.const 10)  ;; callee canister id = 777
                    (i32.const 0) (i32.const 18)    ;; refers to "some_remote_method" on the heap
                    (i32.const 11) (i32.const 22)   ;; fictive on_reply closure
                    (i32.const 33) (i32.const 44)   ;; fictive on_reject closure
                )
                (call $call_cycles_add
                    (i64.const 10000000000)         ;; amount of cycles used to be transferred
                )
            )
            (memory 1)
            (data (i32.const 0) "some_remote_method XYZ")
            (data (i32.const 100) "\09\03\00\00\00\00\00\00\ff\01")
        )"#;

    let initial_cycles = Cycles::new(301_000_000_000);
    let canister_id = test
        .canister_from_cycles_and_wat(initial_cycles, wat)
        .unwrap();
    let result = test.ingress(canister_id, "test", vec![]);
    expect_canister_did_not_reply(result);
    assert_eq!(0, test.xnet_messages().len());
    // Cycles deducted by `ic0.call_cycles_add` are refunded.
    assert_eq!(
        initial_cycles - test.execution_cost(),
        test.canister_state(canister_id).system_state.balance(),
    );
}

const MINT_CYCLES: &str = r#"
    (module
        (import "ic0" "msg_reply_data_append"
            (func $msg_reply_data_append (param i32) (param i32))
        )
        (import "ic0" "mint_cycles128"
            (func $mint_cycles128 (param i64) (param i64) (param i32))
        )
        (import "ic0" "msg_reply" (func $ic0_msg_reply))

        (func (export "canister_update test")
            ;; store at the beginning of the heap
            (call $mint_cycles128 (i64.const 0) (i64.const 10000000000) (i32.const 0))
            (call $msg_reply_data_append (i32.const 0) (i32.const 8))
            (call $ic0_msg_reply)
        )
        (memory 1 1)
    )"#;

#[test]
fn ic0_mint_cycles_fails_on_application_subnet() {
    let mut test = ExecutionTestBuilder::new().build();
    let canister_id = test.canister_from_wat(MINT_CYCLES).unwrap();
    let initial_cycles = test.canister_state(canister_id).system_state.balance();
    let err = test.ingress(canister_id, "test", vec![]).unwrap_err();
    assert_eq!(ErrorCode::CanisterContractViolation, err.code());
    assert!(err
        .description()
        .contains("ic0.mint_cycles128 cannot be executed"));
    let canister_state = test.canister_state(canister_id);
    assert_eq!(0, canister_state.system_state.queues().output_queues_len());
    assert_balance_equals(
        initial_cycles,
        canister_state.system_state.balance(),
        BALANCE_EPSILON,
    );
}

#[test]
fn ic0_mint_cycles_fails_on_system_subnet_non_cmc() {
    let mut test = ExecutionTestBuilder::new()
        .with_subnet_type(SubnetType::System)
        .build();
    let canister_id = test.canister_from_wat(MINT_CYCLES).unwrap();
    let initial_cycles = test.canister_state(canister_id).system_state.balance();
    let err = test.ingress(canister_id, "test", vec![]).unwrap_err();
    assert_eq!(ErrorCode::CanisterContractViolation, err.code());
    assert!(err
        .description()
        .contains("ic0.mint_cycles128 cannot be executed"));
    let canister_state = test.canister_state(canister_id);
    assert_eq!(0, canister_state.system_state.queues().output_queues_len());
    assert_balance_equals(
        initial_cycles,
        canister_state.system_state.balance(),
        BALANCE_EPSILON,
    );
}

#[test]
fn ic0_mint_cycles_succeeds_on_cmc() {
    let mut test = ExecutionTestBuilder::new()
        .with_subnet_type(SubnetType::System)
        .build();
    let mut canister_id = test.canister_from_wat(MINT_CYCLES).unwrap();
    // This loop should finish after four iterations.
    while canister_id != CYCLES_MINTING_CANISTER_ID {
        canister_id = test.canister_from_wat(MINT_CYCLES).unwrap();
    }
    let initial_cycles = test.canister_state(canister_id).system_state.balance();
    let result = test.ingress(canister_id, "test", vec![]).unwrap();
    // ic0_mint() returns the minted amount: hex(10_000_000_000) = 0x2_54_0b_e4_00.
    assert_eq!(WasmResult::Reply(vec![0, 228, 11, 84, 2, 0, 0, 0]), result);
    let canister_state = test.canister_state(canister_id);
    assert_eq!(0, canister_state.system_state.queues().output_queues_len());
    assert_balance_equals(
        initial_cycles + Cycles::new(10_000_000_000),
        canister_state.system_state.balance(),
        BALANCE_EPSILON,
    );
}

// helper for mint_cycles128 tests
fn verify_error_and_no_effect(mut test: ExecutionTest) {
    let canister_id = test.universal_canister().unwrap();
    let initial_cycles = test.canister_state(canister_id).system_state.balance();
    let payload = wasm()
        .mint_cycles128(Cycles::from(10_000_000_000_u128))
        .reply_data_append()
        .reply()
        .build();
    let err = test.ingress(canister_id, "update", payload).unwrap_err();
    assert_eq!(ErrorCode::CanisterContractViolation, err.code());
    assert!(err
        .description()
        .contains("ic0.mint_cycles128 cannot be executed"));
    let canister_state = test.canister_state(canister_id);
    assert_eq!(0, canister_state.system_state.queues().output_queues_len());
    assert_balance_equals(
        initial_cycles,
        canister_state.system_state.balance(),
        BALANCE_EPSILON,
    );
}

#[test]
fn ic0_mint_cycles128_fails_on_application_subnet() {
    let test = ExecutionTestBuilder::new().build();
    verify_error_and_no_effect(test);
}

#[test]
fn ic0_mint_cycles128_fails_on_system_subnet_non_cmc() {
    let test = ExecutionTestBuilder::new()
        .with_subnet_type(SubnetType::System)
        .build();
    verify_error_and_no_effect(test);
}

#[test]
fn ic0_mint_cycles128_succeeds_on_cmc() {
    let mut test = ExecutionTestBuilder::new()
        .with_subnet_type(SubnetType::System)
        .build();
    let mut canister_id = test.universal_canister().unwrap();
    for _ in 0..4 {
        canister_id = test.universal_canister().unwrap();
    }
    assert_eq!(canister_id, CYCLES_MINTING_CANISTER_ID);
    let initial_cycles = test.canister_state(canister_id).system_state.balance();
    let amount: u128 = (1u128 << 64) + 2u128;
    let payload = wasm()
        .mint_cycles128(Cycles::from(amount))
        .reply_data_append()
        .reply()
        .build();
    let result = test.ingress(canister_id, "update", payload).unwrap();
    assert_eq!(WasmResult::Reply(amount.to_le_bytes().to_vec()), result);
    let canister_state = test.canister_state(canister_id);

    assert_eq!(0, canister_state.system_state.queues().output_queues_len());
    assert_balance_equals(
        initial_cycles + Cycles::new(amount),
        canister_state.system_state.balance(),
        BALANCE_EPSILON,
    );
}

#[test]
fn ic0_call_enqueues_request() {
    let mut test = ExecutionTestBuilder::new().build();
    let wat = r#"
        (module
            (import "ic0" "call_new"
              (func $ic0_call_new
                (param i32 i32)
                (param $method_name_src i32)    (param $method_name_len i32)
                (param $reply_fun i32)          (param $reply_env i32)
                (param $reject_fun i32)         (param $reject_env i32)
            ))
            (import "ic0" "call_data_append" (func $ic0_call_data_append (param $src i32) (param $size i32)))
            (import "ic0" "call_perform" (func $ic0_call_perform (result i32)))

            (import "ic0" "msg_reply" (func $msg_reply))
            (func (export "canister_update test")
                (call $ic0_call_new
                    (i32.const 100) (i32.const 10)  ;; callee canister id = 777
                    (i32.const 0) (i32.const 18)    ;; refers to "some_remote_method" on the heap
                    (i32.const 11) (i32.const 22)   ;; fictive on_reply closure
                    (i32.const 33) (i32.const 44))  ;; fictive on_reject closure
                (call $ic0_call_data_append
                    (i32.const 19) (i32.const 3))   ;; refers to "XYZ" on the heap
                (call $ic0_call_perform)
                drop
                (call $msg_reply)
            )
            (memory 1 1)
            (data (i32.const 0) "some_remote_method XYZ")
            (data (i32.const 100) "\09\03\00\00\00\00\00\00\ff\01")
        )"#;
    let canister_id = test.canister_from_wat(wat).unwrap();
    let result = test.ingress(canister_id, "test", vec![]).unwrap();
    assert_eq!(WasmResult::Reply(vec![]), result);
    let canister_state = test.canister_state(canister_id);
    assert_eq!(1, canister_state.system_state.queues().output_queues_len());
}

#[test]
fn ic0_call_perform_enqueues_request() {
    let mut test = ExecutionTestBuilder::new().build();
    let wat = r#"
        (module
            (import "ic0" "call_new"
                (func $ic0_call_new
                    (param i32 i32)
                    (param $method_name_src i32)    (param $method_name_len i32)
                    (param $reply_fun i32)          (param $reply_env i32)
                    (param $reject_fun i32)         (param $reject_env i32)
                )
            )
            (import "ic0" "call_data_append"
                (func $ic0_call_data_append (param $src i32) (param $size i32))
            )
            (import "ic0" "call_perform" (func $ic0_call_perform (result i32)))
            (import "ic0" "msg_reply" (func $msg_reply))
            (func (export "canister_update test")
                (call $ic0_call_new
                    (i32.const 100) (i32.const 10)  ;; callee canister id = 777
                    (i32.const 0) (i32.const 18)    ;; refers to "some_remote_method" on the heap
                    (i32.const 11) (i32.const 22)   ;; fictive on_reply closure
                    (i32.const 33) (i32.const 44)   ;; fictive on_reject closure
                )
                (call $ic0_call_data_append
                    (i32.const 19) (i32.const 3)    ;; refers to "XYZ" on the heap
                )
                (call $ic0_call_perform)
                drop
                (call $msg_reply)
            )
            (memory 1 1)
            (data (i32.const 0) "some_remote_method XYZ")
            (data (i32.const 100) "\09\03\00\00\00\00\00\00\ff\01")
        )"#;
    let canister_id = test.canister_from_wat(wat).unwrap();
    let result = test.ingress(canister_id, "test", vec![]).unwrap();
    assert_eq!(WasmResult::Reply(vec![]), result);
    let canister_state = test.canister_state(canister_id);
    assert_eq!(1, canister_state.system_state.queues().output_queues_len());
}

#[test]
fn wasm64_ic0_call_perform_enqueues_request() {
    let mut test = ExecutionTestBuilder::new().build();
    let wat = r#"
        (module
            (import "ic0" "call_new"
                (func $ic0_call_new
                    (param i64 i64)
                    (param $method_name_src i64)    (param $method_name_len i64)
                    (param $reply_fun i64)          (param $reply_env i64)
                    (param $reject_fun i64)         (param $reject_env i64)
                )
            )
            (import "ic0" "call_data_append"
                (func $ic0_call_data_append (param $src i64) (param $size i64))
            )
            (import "ic0" "call_perform" (func $ic0_call_perform (result i32)))
            (import "ic0" "msg_reply" (func $msg_reply))
            (func (export "canister_update test")
                (call $ic0_call_new
                    (i64.const 100) (i64.const 10)  ;; callee canister id = 777
                    (i64.const 0) (i64.const 18)    ;; refers to "some_remote_method" on the heap
                    (i64.const 11) (i64.const 22)   ;; fictive on_reply closure
                    (i64.const 33) (i64.const 44)   ;; fictive on_reject closure
                )
                (call $ic0_call_data_append
                    (i64.const 19) (i64.const 3)    ;; refers to "XYZ" on the heap
                )
                (call $ic0_call_perform)
                drop
                (call $msg_reply)
            )
            (memory i64 1 1)
            (data (i64.const 0) "some_remote_method XYZ")
            (data (i64.const 100) "\09\03\00\00\00\00\00\00\ff\01")
        )"#;
    let canister_id = test.canister_from_wat(wat).unwrap();
    let result = test.ingress(canister_id, "test", vec![]).unwrap();
    assert_eq!(WasmResult::Reply(vec![]), result);
    let canister_state = test.canister_state(canister_id);
    assert_eq!(1, canister_state.system_state.queues().output_queues_len());
}

#[test]
fn ic0_trap_works() {
    let mut test = ExecutionTestBuilder::new().build();
    let wat = r#"
        (module
            (import "ic0" "trap" (func $ic_trap (param i32) (param i32)))
            (func (export "canister_update test")
                (call $ic_trap (i32.const 0) (i32.const 3))
            )
            (data (i32.const 0) "Hi!")
            (memory 1 1)
        )"#;
    let canister_id = test.canister_from_wat(wat).unwrap();
    let err = test.ingress(canister_id, "test", vec![]).unwrap_err();
    err.assert_contains(
        ErrorCode::CanisterCalledTrap,
        &format!(
            "Error from Canister {canister_id}: Canister called `ic0.trap` \
        with message: 'Hi!'"
        ),
    );
}

#[test]
fn globals_are_updated() {
    let mut test = ExecutionTestBuilder::new().build();
    let wat = r#"
        (module
            (func (export "canister_update test")
                (global.set 0 (i32.const 1))
            )
            (global (export "g") (mut i32) (i32.const 137))
        )"#;
    let canister_id = test.canister_from_wat(wat).unwrap();
    let result = test.ingress(canister_id, "test", vec![]);
    expect_canister_did_not_reply(result);
    assert_eq!(
        Global::I32(1),
        test.execution_state(canister_id).exported_globals[0]
    );
}

#[test]
fn comparison_of_non_canonical_nans() {
    let mut test = ExecutionTestBuilder::new().build();
    let wat = r#"
        (module
            (func (export "canister_update test")
                (global.set 0 (f32.eq (f32.const nan:0x1234) (f32.const nan:0x1234)))
            )
            (global (export "g") (mut i32) (i32.const 137))
        )"#;
    let canister_id = test.canister_from_wat(wat).unwrap();
    let result = test.ingress(canister_id, "test", vec![]);
    expect_canister_did_not_reply(result);
    assert_eq!(
        Global::I32(0),
        test.execution_state(canister_id).exported_globals[0]
    );
}

#[test]
fn instruction_limit_is_respected() {
    let mut test = ExecutionTestBuilder::new()
        .with_instruction_limit(3)
        .build();
    let wat = r#"
        (module
            (func (export "canister_update test")
                (i32.const 0)
                (i32.const 0)
                (drop)
                (drop)
            )
        )"#;
    let canister_id = test.canister_from_wat(wat).unwrap();
    let err = test.ingress(canister_id, "test", vec![]).unwrap_err();
    assert_eq!(ErrorCode::CanisterInstructionLimitExceeded, err.code());
}

#[test]
fn subnet_available_memory_is_respected_by_memory_grow() {
    let mut test = ExecutionTestBuilder::new()
        .with_subnet_execution_memory(9 * WASM_PAGE_SIZE as i64)
        .with_subnet_memory_reservation(0)
        .build();
    let wat = r#"
        (module
            (func (export "canister_update test")
                (drop (memory.grow (i32.const 10)))
            )
            (memory 1 20)
        )"#;
    let canister_id = test.canister_from_wat(wat).unwrap();
    let err = test.ingress(canister_id, "test", vec![]).unwrap_err();
    assert_eq!(ErrorCode::CanisterOutOfMemory, err.code());
}

#[test]
fn subnet_available_memory_is_updated() {
    let mut test = ExecutionTestBuilder::new().build();
    let wat = r#"
        (module
            (func (export "canister_update test")
                (drop (memory.grow (i32.const 10)))
            )
            (memory 1 20)
        )"#;
    let canister_id = test.canister_from_wat(wat).unwrap();
    let initial_subnet_available_memory = test.subnet_available_memory();
    let result = test.ingress(canister_id, "test", vec![]);
    expect_canister_did_not_reply(result);
    assert_eq!(
        initial_subnet_available_memory.get_execution_memory() - 10 * WASM_PAGE_SIZE as i64,
        test.subnet_available_memory().get_execution_memory()
    );
    assert_eq!(
        initial_subnet_available_memory.get_guaranteed_response_message_memory(),
        test.subnet_available_memory()
            .get_guaranteed_response_message_memory()
    )
}

#[test]
fn subnet_available_memory_is_updated_in_heartbeat() {
    let mut test = ExecutionTestBuilder::new().build();
    let wat = r#"
        (module
            (func (export "canister_heartbeat")
                (drop (memory.grow (i32.const 10)))
            )
            (memory 1 20)
        )"#;
    let canister_id = test.canister_from_wat(wat).unwrap();
    let initial_subnet_available_memory = test.subnet_available_memory();
    test.canister_task(canister_id, CanisterTask::Heartbeat);
    assert_eq!(
        test.execution_state(canister_id).wasm_memory.size,
        NumWasmPages::new(11)
    );
    assert_eq!(
        initial_subnet_available_memory.get_execution_memory() - 10 * WASM_PAGE_SIZE as i64,
        test.subnet_available_memory().get_execution_memory()
    );
    assert_eq!(
        initial_subnet_available_memory.get_guaranteed_response_message_memory(),
        test.subnet_available_memory()
            .get_guaranteed_response_message_memory()
    )
}

#[test]
fn subnet_available_memory_is_updated_in_global_timer() {
    let mut test = ExecutionTestBuilder::new().build();
    let wat = r#"
        (module
            (func (export "canister_global_timer")
                (drop (memory.grow (i32.const 10)))
            )
            (memory 1 20)
        )"#;
    let canister_id = test.canister_from_wat(wat).unwrap();
    let initial_subnet_available_memory = test.subnet_available_memory();
    test.canister_task(canister_id, CanisterTask::GlobalTimer);
    assert_eq!(
        test.execution_state(canister_id).wasm_memory.size,
        NumWasmPages::new(11)
    );
    assert_eq!(
        initial_subnet_available_memory.get_execution_memory() - 10 * WASM_PAGE_SIZE as i64,
        test.subnet_available_memory().get_execution_memory()
    );
    assert_eq!(
        initial_subnet_available_memory.get_guaranteed_response_message_memory(),
        test.subnet_available_memory()
            .get_guaranteed_response_message_memory()
    )
}

#[test]
fn subnet_available_memory_is_not_updated_in_query() {
    let mut test = ExecutionTestBuilder::new().build();
    let wat = r#"
        (module
            (func (export "canister_query test")
                (drop (memory.grow (i32.const 10)))
            )
            (memory 1 20)
        )"#;
    let canister_id = test.canister_from_wat(wat).unwrap();
    let initial_subnet_available_memory = test.subnet_available_memory();
    let result = test.ingress(canister_id, "test", vec![]);
    expect_canister_did_not_reply(result);
    assert_eq!(
        initial_subnet_available_memory.get_execution_memory(),
        test.subnet_available_memory().get_execution_memory()
    );
    assert_eq!(
        initial_subnet_available_memory.get_guaranteed_response_message_memory(),
        test.subnet_available_memory()
            .get_guaranteed_response_message_memory()
    )
}

#[test]
fn subnet_available_memory_is_updated_by_canister_init() {
    let mut test = ExecutionTestBuilder::new().build();
    let wat = r#"
        (module
            (func (export "canister_init")
                (drop (memory.grow (i32.const 10)))
            )
            (memory 1 20)
        )"#;
    let initial_subnet_available_memory = test.subnet_available_memory();
    test.canister_from_wat(wat).unwrap();
    assert!(
        initial_subnet_available_memory.get_execution_memory() - 10 * WASM_PAGE_SIZE as i64
            > test.subnet_available_memory().get_execution_memory()
    );
    assert_eq!(
        initial_subnet_available_memory.get_guaranteed_response_message_memory(),
        test.subnet_available_memory()
            .get_guaranteed_response_message_memory()
    );
    let memory_used = test.state().memory_taken().execution().get() as i64;
    let canister_history_memory = 2 * size_of::<CanisterChange>() + size_of::<PrincipalId>();
    // canister history memory usage is not updated in SubnetAvailableMemory => we add it at RHS
    assert_eq!(
        test.subnet_available_memory().get_execution_memory(),
        initial_subnet_available_memory.get_execution_memory() - memory_used
            + canister_history_memory as i64
    );
}

#[test]
fn subnet_available_memory_is_updated_by_canister_start() {
    let mut test = ExecutionTestBuilder::new().build();
    let wat = r#"
        (module
            (func $start
                (drop (memory.grow (i32.const 10)))
            )
            (start $start)
            (memory 1 20)
        )"#;
    let initial_subnet_available_memory = test.subnet_available_memory();
    let canister_id = test.canister_from_wat(wat).unwrap();
    assert!(
        initial_subnet_available_memory.get_execution_memory() - 10 * WASM_PAGE_SIZE as i64
            > test.subnet_available_memory().get_execution_memory()
    );
    assert_eq!(
        initial_subnet_available_memory.get_guaranteed_response_message_memory(),
        test.subnet_available_memory()
            .get_guaranteed_response_message_memory()
    );
    let mem_before_upgrade = test.subnet_available_memory().get_execution_memory();
    let result = test.upgrade_canister(canister_id, wat::parse_str(wat).unwrap());
    assert_eq!(Ok(()), result);
    assert_eq!(
        mem_before_upgrade,
        test.subnet_available_memory().get_execution_memory()
    );
    let memory_used = test.state().memory_taken().execution().get() as i64;
    let canister_history_memory = 3 * size_of::<CanisterChange>() + size_of::<PrincipalId>();
    // canister history memory usage is not updated in SubnetAvailableMemory => we add it at RHS
    assert_eq!(
        test.subnet_available_memory().get_execution_memory(),
        initial_subnet_available_memory.get_execution_memory() - memory_used
            + canister_history_memory as i64
    );
    assert_eq!(
        initial_subnet_available_memory.get_guaranteed_response_message_memory(),
        test.subnet_available_memory()
            .get_guaranteed_response_message_memory()
    );
}

#[test]
fn subnet_available_memory_is_updated_by_canister_pre_upgrade() {
    let mut test = ExecutionTestBuilder::new().build();
    let wat = r#"
        (module
            (import "ic0" "stable_grow"
                (func $stable_grow (param i32) (result i32))
            )
            (func (export "canister_pre_upgrade")
                (drop (call $stable_grow (i32.const 10)))
            )
            (memory 1 20)
        )"#;
    let canister_id = test.canister_from_wat(wat).unwrap();
    let initial_subnet_available_memory = test.subnet_available_memory();
    let result = test.upgrade_canister(canister_id, wat::parse_str(wat).unwrap());
    assert_eq!(Ok(()), result);
    assert_eq!(
        initial_subnet_available_memory.get_execution_memory() - 10 * WASM_PAGE_SIZE as i64,
        test.subnet_available_memory().get_execution_memory()
    );
    assert_eq!(
        initial_subnet_available_memory.get_guaranteed_response_message_memory(),
        test.subnet_available_memory()
            .get_guaranteed_response_message_memory()
    )
}

#[test]
fn subnet_available_memory_is_not_updated_by_canister_pre_upgrade_wasm_memory() {
    let mut test = ExecutionTestBuilder::new().build();
    let wat = r#"
        (module
            (func (export "canister_pre_upgrade")
                (drop (memory.grow (i32.const 10)))
            )
            (memory 1 20)
        )"#;
    let canister_id = test.canister_from_wat(wat).unwrap();
    let initial_subnet_available_memory = test.subnet_available_memory();
    let result = test.upgrade_canister(canister_id, wat::parse_str(wat).unwrap());
    assert_eq!(Ok(()), result);
    assert_eq!(
        initial_subnet_available_memory.get_execution_memory(),
        test.subnet_available_memory().get_execution_memory()
    );
    assert_eq!(
        initial_subnet_available_memory.get_guaranteed_response_message_memory(),
        test.subnet_available_memory()
            .get_guaranteed_response_message_memory()
    )
}

#[test]
fn subnet_available_memory_is_updated_by_canister_post_upgrade() {
    let mut test = ExecutionTestBuilder::new().build();
    let wat = r#"
        (module
            (func (export "canister_post_upgrade")
                (drop (memory.grow (i32.const 10)))
            )
            (memory 1 20)
        )"#;
    let canister_id = test.canister_from_wat(wat).unwrap();
    let initial_subnet_available_memory = test.subnet_available_memory();
    let result = test.upgrade_canister(canister_id, wat::parse_str(wat).unwrap());
    assert_eq!(Ok(()), result);
    assert_eq!(
        initial_subnet_available_memory.get_execution_memory() - 10 * WASM_PAGE_SIZE as i64,
        test.subnet_available_memory().get_execution_memory()
    );
    assert_eq!(
        initial_subnet_available_memory.get_guaranteed_response_message_memory(),
        test.subnet_available_memory()
            .get_guaranteed_response_message_memory()
    )
}

#[test]
fn subnet_available_memory_does_not_change_after_failed_execution() {
    let mut test = ExecutionTestBuilder::new().build();
    let wat = r#"
        (module
            (func (export "canister_update test")
                (drop (memory.grow (i32.const 1)))
                unreachable
            )
            (memory 1 20)
        )"#;
    let canister_id = test.canister_from_wat(wat).unwrap();
    let initial_subnet_available_memory = test.subnet_available_memory();
    let err = test.ingress(canister_id, "test", vec![]).unwrap_err();
    assert_eq!(ErrorCode::CanisterTrapped, err.code());
    assert_eq!(
        initial_subnet_available_memory.get_execution_memory(),
        test.subnet_available_memory().get_execution_memory()
    );
    assert_eq!(
        initial_subnet_available_memory.get_guaranteed_response_message_memory(),
        test.subnet_available_memory()
            .get_guaranteed_response_message_memory()
    )
}

#[test]
fn subnet_available_memory_is_not_updated_when_allocation_reserved() {
    let mut test = ExecutionTestBuilder::new().build();
    let wat = r#"
        (module
            (func (export "canister_update test")
                (drop (memory.grow (i32.const 10)))
            )
            (memory 1 20)
        )"#;
    let binary = wat::parse_str(wat).unwrap();
    let memory_allocation = NumBytes::from(1024 * 1024 * 1024);
    let canister_id = test
        .create_canister_with_allocation(
            Cycles::new(1_000_000_000_000),
            None,
            Some(memory_allocation.get()),
        )
        .unwrap();
    test.install_canister(canister_id, binary).unwrap();
    let initial_memory_used = test.state().memory_taken().execution();
    let canister_history_memory = 2 * size_of::<CanisterChange>() + size_of::<PrincipalId>();
    // canister history memory usage is not updated in SubnetAvailableMemory => we add it at RHS
    assert_eq!(
        initial_memory_used.get(),
        memory_allocation.get() + canister_history_memory as u64
    );
    let initial_subnet_available_memory = test.subnet_available_memory();
    let result = test.ingress(canister_id, "test", vec![]);
    expect_canister_did_not_reply(result);
    // memory taken should not change
    assert_eq!(
        initial_subnet_available_memory.get_execution_memory(),
        test.subnet_available_memory().get_execution_memory()
    );
    assert_eq!(
        initial_subnet_available_memory.get_guaranteed_response_message_memory(),
        test.subnet_available_memory()
            .get_guaranteed_response_message_memory()
    );
    assert_eq!(initial_memory_used, test.state().memory_taken().execution());
}

#[test]
fn ic0_msg_cycles_available_returns_zero_for_ingress() {
    let mut test = ExecutionTestBuilder::new().build();
    let wat = r#"
        (module
            (import "ic0" "msg_cycles_available"
                (func $msg_cycles_available (result i64))
            )
            (func (export "canister_update test")
                block
                    call $msg_cycles_available
                    i64.eqz
                    br_if 0
                    unreachable
                end)
            (memory 1 1)
        )"#;
    let canister_id = test.canister_from_wat(wat).unwrap();
    let result = test.ingress(canister_id, "test", vec![]);
    expect_canister_did_not_reply(result);
}

#[test]
fn ic0_msg_cycles_available_works_for_calls() {
    let mut test = ExecutionTestBuilder::new().build();
    let wat = r#"
        (module
            (import "ic0" "msg_cycles_available" (func $msg_cycles_available (result i64)))
            (import "ic0" "msg_reply" (func $msg_reply))
            (func (export "canister_update test")
                block
                    call $msg_cycles_available
                    i64.const 50
                    i64.eq
                    br_if 0
                    unreachable
                end
                (call $msg_reply)
            )
            (memory 1)
        )"#;
    let callee_id = test.canister_from_wat(wat).unwrap();
    let caller_id = test.universal_canister().unwrap();
    let caller = wasm()
        .call_with_cycles(callee_id, "test", call_args(), Cycles::from(50u128))
        .build();
    let result = test.ingress(caller_id, "update", caller).unwrap();
    assert_eq!(WasmResult::Reply(vec![]), result);
}

#[test]
fn wasm64_ic0_msg_cycles_available128_works_for_calls() {
    let mut test = ExecutionTestBuilder::new().build();
    let wat = r#"
        (module
            (import "ic0" "msg_cycles_available128" (func $msg_cycles_available128 (param i64)))
            (import "ic0" "msg_reply" (func $msg_reply))
            (import "ic0" "msg_reply_data_append"
              (func $ic0_msg_reply_data_append (param i64) (param i64)))
            (func (export "canister_update test")
                (call $msg_cycles_available128 (i64.const 0))
                (call $ic0_msg_reply_data_append (i64.const 0) (i64.const 16))
                (call $msg_reply)
            )
            (memory i64 1)
        )"#;
    let callee_id = test.canister_from_wat(wat).unwrap();
    let caller_id = test.universal_canister().unwrap();
    let caller = wasm()
        .call_with_cycles(callee_id, "test", call_args(), Cycles::from(50u128))
        .build();
    let result = test.ingress(caller_id, "update", caller).unwrap();

    let x = 50u128;
    let x = Vec::from(x.to_le_bytes());
    assert_eq!(WasmResult::Reply(x), result);
}

#[test]
fn wasm64_ic0_msg_cycles_accept128_works_for_calls() {
    let mut test = ExecutionTestBuilder::new().build();
    let wat = r#"
        (module
            (import "ic0" "msg_cycles_accept128"
              (func $ic0_msg_cycles_accept128 (param i64) (param i64) (param i64)))
            (import "ic0" "msg_reply" (func $ic0_msg_reply))
            (import "ic0" "msg_reply_data_append"
              (func $ic0_msg_reply_data_append (param i64) (param i64)))
            (func (export "canister_update test")
                (call $ic0_msg_cycles_accept128 (i64.const 0) (i64.const 22) (i64.const 0))
                (call $ic0_msg_reply_data_append (i64.const 0) (i64.const 16))
                (call $ic0_msg_reply)
            )
            (memory i64 1)
        )"#;
    let callee_id = test.canister_from_wat(wat).unwrap();
    let caller_id = test.universal_canister().unwrap();
    let caller = wasm()
        .call_with_cycles(callee_id, "test", call_args(), Cycles::from(50u128))
        .build();
    let result = test.ingress(caller_id, "update", caller).unwrap();

    let x = 22u128;
    let x = Vec::from(x.to_le_bytes());
    assert_eq!(WasmResult::Reply(x), result);
}

#[test]
fn wasm_page_metrics_are_recorded_even_if_execution_fails() {
    let mut test = ExecutionTestBuilder::new().build();
    let wat = r#"
        (module
            (func (export "canister_update write")
                (i32.store
                    (i32.const 0)
                    (i32.add (i32.load (i32.const 70000)) (i32.const 1))
                )
                (unreachable)
            )
            (memory 2 2)
        )"#;
    let canister_id = test.canister_from_wat(wat).unwrap();
    let err = test.ingress(canister_id, "write", vec![]).unwrap_err();
    assert_eq!(ErrorCode::CanisterTrapped, err.code());
    assert_eq!(
        fetch_histogram_vec_stats(test.metrics_registry(), "sandboxed_execution_dirty_pages"),
        metric_vec(&[
            (
                &[("api_type", "update"), ("memory_type", "wasm")],
                HistogramStats { count: 1, sum: 1.0 }
            ),
            (
                &[("api_type", "update"), ("memory_type", "stable")],
                HistogramStats { count: 1, sum: 0.0 }
            ),
        ])
    );
    for (labels, stats) in fetch_histogram_vec_stats(
        test.metrics_registry(),
        "sandboxed_execution_accessed_pages",
    )
    .iter()
    {
        let mem_type = labels.get("memory_type");
        match mem_type.as_ref().map(|a| String::as_ref(*a)) {
            Some("wasm") => {
                assert_eq!(stats.count, 1);
                // We can't match exactly here because on MacOS the page size is different (16 KiB) so the
                // number of reported pages is different.
                assert!(stats.sum >= 2.0)
            }
            Some("stable") => {
                assert_eq!(stats.count, 1);
                assert_eq!(stats.sum, 0.0)
            }
            _ => panic!("Unexpected memory type"),
        }
    }
}

#[cfg(not(all(target_arch = "aarch64", target_vendor = "apple")))]
#[rstest]
#[case::canister_does_not_trap("", ErrorCode::CanisterDidNotReply)]
#[case::canister_traps("(unreachable)", ErrorCode::CanisterTrapped)]
fn wasm_page_metrics_are_recorded_for_many_writes(
    #[case] inject_trap: &str,
    #[case] expected_error_code: ErrorCode,
) {
    let mut test = ExecutionTestBuilder::new().build();
    let wat = format!(
        r#"
        (module
            (func (export "canister_update write")
                (local $address i32)
                (local.set $address (i32.const 1073745920)) ;; 1GiB + 4096
                (loop $loop
                    (local.set $address (i32.sub (local.get $address) (i32.const 4096)))
                    (i32.store (local.get $address) (i32.const 1))
                    (br_if $loop (local.get $address))
                )
                {inject_trap}
            )
            (memory 16385) ;; 1GiB + 65536
        )"#
    );
    let canister_id = test.canister_from_wat(wat).unwrap();
    let err = test.ingress(canister_id, "write", vec![]).unwrap_err();
    assert_eq!(expected_error_code, err.code());
    assert_eq!(
        fetch_histogram_vec_stats(test.metrics_registry(), "sandboxed_execution_dirty_pages"),
        metric_vec(&[
            (
                &[("api_type", "update"), ("memory_type", "wasm")],
                HistogramStats {
                    count: 1,
                    sum: 262145.0 // (1GiB + 4096) / 4096
                }
            ),
            (
                &[("api_type", "update"), ("memory_type", "stable")],
                HistogramStats { count: 1, sum: 0.0 }
            ),
        ])
    );
}

#[test]
#[cfg(not(all(target_arch = "aarch64", target_vendor = "apple")))]
fn query_stable_memory_metrics_are_recorded() {
    let mut test = ExecutionTestBuilder::new().build();
    // The following canister will touch 2 pages worth of stable memory.
    let wat = r#"
        (module
            (import "ic0" "stable64_write"
                (func $stable_write (param $offset i64) (param $src i64) (param $size i64))
            )
            (import "ic0" "stable64_grow" (func $stable_grow (param i64) (result i64)))
            (import "ic0" "msg_reply" (func $msg_reply))
            (func (export "canister_query go") (local i64)
                (local.set 0 (i64.const 0))
                (drop (call $stable_grow (i64.const 10)))
                (loop $loop
                    (call $stable_write (local.get 0) (i64.const 0) (i64.const 1))
                    (local.set 0 (i64.add (local.get 0) (i64.const 4096))) (;increment by OS page size;)
                    (br_if $loop (i64.lt_s (local.get 0) (i64.const 8192))) (;loop if value is within the memory amount;)
                )
                (call $msg_reply)
            )
            (memory (export "memory") 1)
        )"#.to_string();
    let canister_id = test.canister_from_wat(wat).unwrap();
    let result = test
        .non_replicated_query(canister_id, "go", vec![])
        .unwrap();
    assert_eq!(WasmResult::Reply(vec![]), result);
    assert_eq!(
        fetch_histogram_vec_stats(test.metrics_registry(), "sandboxed_execution_dirty_pages"),
        metric_vec(&[
            (
                &[
                    ("api_type", "non replicated query"),
                    ("memory_type", "wasm")
                ],
                HistogramStats { count: 1, sum: 0.0 }
            ),
            (
                &[
                    ("api_type", "non replicated query"),
                    ("memory_type", "stable")
                ],
                HistogramStats { count: 1, sum: 2.0 }
            ),
        ])
    );
    for (labels, stats) in fetch_histogram_vec_stats(
        test.metrics_registry(),
        "sandboxed_execution_accessed_pages",
    )
    .iter()
    {
        assert_eq!(
            labels.get("api_type"),
            Some("non replicated query".to_owned()).as_ref()
        );
        let mem_type = labels.get("memory_type");
        match mem_type.as_ref().map(|a| String::as_ref(*a)) {
            Some("wasm") => {
                assert_eq!(stats.count, 1);
                // We can't match exactly here because on MacOS the page size is different (16 KiB) so the
                // number of reported pages is different.
                assert!(stats.sum >= 1.0)
            }
            Some("stable") => {
                assert_eq!(stats.count, 1);
                assert_eq!(stats.sum, 2.0)
            }
            _ => panic!("Unexpected memory type"),
        }
    }
}

#[test]
fn executing_non_existing_method_does_not_consume_cycles() {
    let mut test = ExecutionTestBuilder::new().build();
    let wat = "(module)";
    let canister_id = test.canister_from_wat(wat).unwrap();
    let err = test.ingress(canister_id, "foo", vec![]).unwrap_err();
    assert_eq!(ErrorCode::CanisterMethodNotFound, err.code());
    assert_eq!(wat_compilation_cost(wat), test.executed_instructions());
}

#[test]
fn grow_memory() {
    let mut test = ExecutionTestBuilder::new().build();
    let wat = r#"
        (module
            (func (export "canister_init")
                (drop (memory.grow (i32.const 1)))
            )
            (memory 1 2)
        )"#;
    test.canister_from_wat(wat).unwrap();
}

#[test]
fn memory_access_between_min_and_max_canister_start() {
    let mut test = ExecutionTestBuilder::new().build();
    let wat = r#"
        (module
            (func $start
                ;; An attempt to load heap[0..4] which should fail.
                (drop (i32.load (i32.const 65536)))
            )
            (start $start)
            (memory 1 2)
        )"#;
    let err = test.canister_from_wat(wat).unwrap_err();
    assert_eq!(ErrorCode::CanisterTrapped, err.code());
}

#[test]
fn memory_access_between_min_and_max_ingress() {
    let mut test = ExecutionTestBuilder::new().build();
    let wat = r#"
        (module
            (func (export "canister_update test")
                ;; An attempt to load heap[0..4] which should fail.
                (drop (i32.load (i32.const 65536)))
            )
            (memory 1 2)
        )"#;
    let canister_id = test.canister_from_wat(wat).unwrap();
    let err = test.ingress(canister_id, "test", vec![]).unwrap_err();
    assert_eq!(ErrorCode::CanisterTrapped, err.code());
}

#[test]
fn upgrade_calls_pre_and_post_upgrade() {
    let mut test = ExecutionTestBuilder::new().build();
    let wat = r#"
        (module
            (import "ic0" "stable_grow"
                (func $stable_grow (param i32) (result i32))
            )
            (import "ic0" "stable_read"
                (func $stable_read (param $dst i32) (param $offset i32) (param $size i32))
            )
            (import "ic0" "stable_write"
                (func $stable_write (param $offset i32) (param $src i32) (param $size i32))
            )
            (import "ic0" "msg_reply" (func $msg_reply))
            (import "ic0" "msg_reply_data_append"
                (func $msg_reply_data_append (param i32 i32))
            )
            (func (export "canister_query read")
                (call $msg_reply_data_append
                    (i32.const 0) ;; the counter from heap[0]
                    (i32.const 8)) ;; length
                (call $msg_reply))
            (func (export "canister_pre_upgrade")
                (drop (call $stable_grow (i32.const 1)))
                ;; Store [1, 0, 0, 0] to heap[0..4]
                (i32.store (i32.const 0) (i32.const 1))
                ;; Copy heap[0..4] to stable_memory[0..4]
                (call $stable_write (i32.const 0) (i32.const 0) (i32.const 4))
            )
            (func (export "canister_post_upgrade")
                ;; Copy stable_memory[0..4] to heap[4..8]
                (call $stable_read (i32.const 4) (i32.const 0) (i32.const 4))
            )
            (memory $memory 1)
        )"#;
    let canister_id = test.canister_from_wat(wat).unwrap();
    let result = test.ingress(canister_id, "read", vec![]);
    assert_eq!(result, Ok(WasmResult::Reply(vec![0, 0, 0, 0, 0, 0, 0, 0])));
    let result = test.upgrade_canister(canister_id, wat::parse_str(wat).unwrap());
    assert_eq!(Ok(()), result);
    let result = test.ingress(canister_id, "read", vec![]);
    // The Wasm memory changes of `pre_upgrade` must be cleared.
    // The Wasm memory changes of `post_upgrade` must be visible.
    assert_eq!(result, Ok(WasmResult::Reply(vec![0, 0, 0, 0, 1, 0, 0, 0])));
}

#[test]
fn upgrade_without_pre_and_post_upgrade_succeeds() {
    let mut test = ExecutionTestBuilder::new().build();
    let wat = "(module)";
    let canister_id = test.canister_from_wat(wat).unwrap();
    // Clear `expected_compiled_wasms` so that the full execution cost is applied.
    test.state_mut().metadata.expected_compiled_wasms.clear();
    let result = test.upgrade_canister(canister_id, wat::parse_str(wat).unwrap());
    assert_eq!(Ok(()), result);
    // Compilation occurs once for original installation and again for upgrade.
    assert_eq!(test.executed_instructions(), wat_compilation_cost(wat) * 2);
}

#[test]
fn install_code_calls_canister_init_and_start() {
    let mut test = ExecutionTestBuilder::new().build();
    let wat = r#"
        (module
            (import "ic0" "msg_reply" (func $msg_reply))
            (import "ic0" "msg_reply_data_append"
                (func $msg_reply_data_append (param i32 i32)))
            (func (export "canister_query read")
                (call $msg_reply_data_append
                    (i32.const 0) ;; the counter from heap[0]
                    (i32.const 8)) ;; length
                (call $msg_reply))
            (func $start
                (i32.store (i32.const 0) (i32.const 1))
            )
            (func (export "canister_init")
                (i32.store (i32.const 4) (i32.const 2))
            )
            (memory $memory 1)
            (start $start)
        )"#;
    let canister_id = test.canister_from_wat(wat).unwrap();
    let dirty_heap_cost = NumInstructions::from(2 * test.dirty_heap_page_overhead());
    assert_eq!(
        // Function is 1 instruction.
        NumInstructions::from(8) + wat_compilation_cost(wat) + dirty_heap_cost,
        test.executed_instructions()
    );
    let result = test.ingress(canister_id, "read", vec![]);
    assert_eq!(result, Ok(WasmResult::Reply(vec![1, 0, 0, 0, 2, 0, 0, 0])));
}

#[test]
fn install_code_without_canister_init_and_start_succeeds() {
    let mut test = ExecutionTestBuilder::new().build();
    let wat = "(module)";
    test.canister_from_wat(wat).unwrap();
    assert_eq!(wat_compilation_cost(wat), test.executed_instructions());
}

#[test]
fn canister_init_can_set_mutable_globals() {
    let mut test = ExecutionTestBuilder::new().build();
    let wat = r#"
        (module
            (func (export "canister_init")
                (global.set 0 (i32.const 42))
            )
            (global (export "globals_must_be_exported") (mut i32) (i32.const 0))
        )"#;
    let canister_id = test.canister_from_wat(wat).unwrap();
    assert_eq!(
        Global::I32(42),
        test.execution_state(canister_id).exported_globals[0]
    );
}

#[test]
fn declare_memory_beyond_max_size_1() {
    let mut test = ExecutionTestBuilder::new().build();
    let wat = r#"
        (module
            (func (export "canister_init")
                (i32.store (i32.const 0) (i32.const 1))
            )
            (memory 65537)
        )"#;
    let err = test.canister_from_wat(wat).unwrap_err();
    assert_eq!(ErrorCode::CanisterInvalidWasm, err.code());
}

#[test]
fn declare_memory_beyond_max_size_64_bit() {
    let mut test = ExecutionTestBuilder::new().build();
    let wat = format!(
        r#"
        (module
            (func (export "canister_init")
                (i32.store (i32.const 0) (i32.const 1))
            )
            (memory i64 {})
        )"#,
        (ic_types::MAX_WASM64_MEMORY_IN_BYTES / WASM_PAGE_SIZE as u64) + 1
    );
    let err = test.canister_from_wat(wat).unwrap_err();
    assert_eq!(ErrorCode::CanisterInvalidWasm, err.code());
}

#[test]
fn declare_memory_beyond_max_size_2() {
    let mut test = ExecutionTestBuilder::new().build();
    let wat = r#"
        (module
            (func (export "canister_init")
                (i32.store (i32.const 0) (i32.const 1))
            )
            (memory 1 65537)
        )"#;
    let err = test.canister_from_wat(wat).unwrap_err();
    assert_eq!(ErrorCode::CanisterInvalidWasm, err.code());
}

#[test]
fn grow_memory_beyond_max_size_0() {
    let mut test = ExecutionTestBuilder::new().build();
    let wat = r#"
        (module
            (func (export "canister_update test")
                ;; growing memory past limit does not trigger trap or error
                ;; but should return -1
                (global.set 0 (memory.grow (i32.const 1)))
            )
            (memory 1 1)
            (global (export "g") (mut i32) (i32.const 137))
        )"#;
    let canister_id = test.canister_from_wat(wat).unwrap();
    let result = test.ingress(canister_id, "test", vec![]);
    expect_canister_did_not_reply(result);
    assert_eq!(
        Global::I32(-1),
        test.execution_state(canister_id).exported_globals[0]
    );
}

#[test]
fn grow_memory_beyond_max_size_1() {
    let mut test = ExecutionTestBuilder::new().build();
    let wat = r#"
        (module
            (func (export "canister_init")
                ;; growing memory past limit does not trigger trap or error
                (drop (memory.grow (i32.const 1)))
                ;; but accessing the memory triggers HeapOutOfBounds
                ;; page(2)[0;4] = 1
                (i32.store (i32.const 65536) (i32.const 1))
            )
            (memory 1 1)
        )"#;
    let err = test.canister_from_wat(wat).unwrap_err();
    assert_eq!(ErrorCode::CanisterTrapped, err.code());
}

#[test]
fn memory_access_between_min_and_max_canister_init() {
    let mut test = ExecutionTestBuilder::new().build();
    let wat = r#"
        (module
            (func (export "canister_init")
                ;; attempt to load page(1)[0;4] which should fail
                (drop (i32.load (i32.const 65536)))
            )
            (memory 1 2)
        )"#;
    let err = test.canister_from_wat(wat).unwrap_err();
    assert_eq!(ErrorCode::CanisterTrapped, err.code());
}

#[test]
fn grow_memory_beyond_max_size_2() {
    let mut test = ExecutionTestBuilder::new().build();
    let wat = r#"
        (module
            (func (export "canister_init")
                ;; growing memory past limit does not trigger trap or error
                (drop (memory.grow (i32.const 100)))
                ;; but accessing the memory triggers HeapOutOfBounds
                ;; page(3)[0;4] = 1
                (i32.store
                    (i32.add (i32.mul (i32.const 65536) (i32.const 2)) (i32.const 1))
                    (i32.const 1)
                )
            )
            (memory 1 2)
        )"#;
    let err = test.canister_from_wat(wat).unwrap_err();
    assert_eq!(ErrorCode::CanisterTrapped, err.code());
}

#[test]
fn grow_memory_beyond_32_bit_limit_fails() {
    let mut test = ExecutionTestBuilder::new().build();
    let wat = r#"
        (module
            (func (export "canister_init")
                ;; 65536 is the maximum number of 32-bit wasm memory pages
                (drop (memory.grow (i32.const 65537)))
                ;; grow failed so accessing the memory triggers HeapOutOfBounds
                (i32.store (i32.const 1) (i32.const 1))
            )
            (memory 0)
        )"#;
    let err = test.canister_from_wat(wat).unwrap_err();
    assert_eq!(ErrorCode::CanisterTrapped, err.code());
}

const STABLE_MEMORY_WAT: &str = r#"
    (import "ic0" "msg_reply" (func $msg_reply))
    (import "ic0" "msg_reply_data_append"
        (func $msg_reply_data_append (param i32) (param i32))
    )
    (import "ic0" "stable_grow" (func $stable_grow (param i32) (result i32)))
    (import "ic0" "stable_read"
        (func $stable_read (param $dst i32) (param $offset i32) (param $size i32))
    )
    (import "ic0" "stable_write"
        (func $stable_write (param $offset i32) (param $src i32) (param $size i32))
    )
    (import "ic0" "trap" (func $ic_trap (param i32) (param i32)))
    (func (export "canister_query read")
        ;; heap[8..12] = stable_memory[0..4]
        (call $stable_read (i32.const 8) (i32.const 0) (i32.const 4))
        ;; Return heap[8..12].
        (call $msg_reply_data_append
            (i32.const 8)     ;; heap offset = 8
            (i32.const 4))    ;; length = 4
        (call $msg_reply)     ;; call reply
    )
    (func (export "canister_update write")
        (call $stable_write (i32.const 0) (i32.const 0) (i32.const 4))
    )"#;

#[test]
fn changes_to_stable_memory_in_canister_init_are_rolled_back_on_failure() {
    let mut test = ExecutionTestBuilder::new().build();
    let wat = format!(
        r#"(module
            {}
            (func (export "canister_init")
                (drop (call $stable_grow (i32.const 1)))
                (call $stable_write (i32.const 0) (i32.const 0) (i32.const 4))
                (call $ic_trap (i32.const 0) (i32.const 12))
            )
            (memory 1)
            (data (i32.const 0) "abcd")  ;; Initial contents of the heap.
        )"#,
        STABLE_MEMORY_WAT
    );
    let canister_id = test.create_canister(Cycles::new(1_000_000_000_000));
    let err = test
        .install_canister(canister_id, wat::parse_str(wat).unwrap())
        .unwrap_err();
    assert_eq!(ErrorCode::CanisterCalledTrap, err.code());
    assert_eq!(None, test.canister_state(canister_id).execution_state);
}

#[test]
fn changes_to_stable_memory_in_canister_pre_upgrade_are_rolled_back_on_failure() {
    let mut test = ExecutionTestBuilder::new().build();
    let wat = format!(
        r#"(module
            {}
            (func (export "canister_init")
                (drop (call $stable_grow (i32.const 1)))
            )
            (func (export "canister_pre_upgrade")
                ;; stable_memory[0..4] = heap[0..4] ("abcd")
                (call $stable_write (i32.const 0) (i32.const 0) (i32.const 4))
                (call $ic_trap (i32.const 0) (i32.const 12))
            )
            (memory 1)
            (data (i32.const 0) "abcd")  ;; Initial contents of the heap.
        )"#,
        STABLE_MEMORY_WAT
    );
    let canister_id = test.canister_from_wat(wat.clone()).unwrap();
    let result = test.ingress(canister_id, "read", vec![]);
    assert_eq!(result, Ok(WasmResult::Reply(vec![0, 0, 0, 0])));
    let err = test
        .upgrade_canister(canister_id, wat::parse_str(wat).unwrap())
        .unwrap_err();
    assert_eq!(ErrorCode::CanisterCalledTrap, err.code());
    let result = test.ingress(canister_id, "read", vec![]);
    assert_eq!(result, Ok(WasmResult::Reply(vec![0, 0, 0, 0])));
}

#[test]
fn changes_to_stable_memory_in_canister_post_upgrade_are_rolled_back_on_failure() {
    let mut test = ExecutionTestBuilder::new().build();
    let wat = format!(
        r#"(module
            {}
            (func (export "canister_init")
                (drop (call $stable_grow (i32.const 1)))
            )
            (func (export "canister_post_upgrade")
                ;; stable_memory[0..4] = heap[0..4] ("abcd")
                (call $stable_write (i32.const 0) (i32.const 0) (i32.const 4))
                (call $ic_trap (i32.const 0) (i32.const 12))
            )
            (memory 1)
            (data (i32.const 0) "abcd")  ;; Initial contents of the heap.
        )"#,
        STABLE_MEMORY_WAT
    );
    let canister_id = test.canister_from_wat(wat.clone()).unwrap();
    let result = test.ingress(canister_id, "read", vec![]);
    assert_eq!(result, Ok(WasmResult::Reply(vec![0, 0, 0, 0])));
    let err = test
        .upgrade_canister(canister_id, wat::parse_str(wat).unwrap())
        .unwrap_err();
    assert_eq!(ErrorCode::CanisterCalledTrap, err.code());
    let result = test.ingress(canister_id, "read", vec![]);
    assert_eq!(result, Ok(WasmResult::Reply(vec![0, 0, 0, 0])));
}

#[test]
fn upgrade_preserves_stable_memory() {
    let mut test = ExecutionTestBuilder::new().build();
    let wat = format!(
        r#"(module
            {}
            (func (export "canister_init")
                (drop (call $stable_grow (i32.const 1)))
            )
            (memory 1)
            (data (i32.const 0) "abcd")  ;; Initial contents of the heap.
        )"#,
        STABLE_MEMORY_WAT
    );
    let canister_id = test.canister_from_wat(wat.clone()).unwrap();
    let result = test.ingress(canister_id, "write", vec![]);
    expect_canister_did_not_reply(result);
    let result = test.ingress(canister_id, "read", vec![]);
    assert_eq!(result, Ok(WasmResult::Reply("abcd".as_bytes().to_vec())));
    test.upgrade_canister(canister_id, wat::parse_str(wat).unwrap())
        .unwrap();
    let result = test.ingress(canister_id, "read", vec![]);
    assert_eq!(result, Ok(WasmResult::Reply("abcd".as_bytes().to_vec())));
}

#[test]
fn reinstall_clears_stable_memory() {
    let mut test = ExecutionTestBuilder::new().build();
    let wat = format!(
        r#"(module
            {}
            (func (export "canister_init")
                (drop (call $stable_grow (i32.const 1)))
            )
            (memory 1)
            (data (i32.const 0) "abcd")  ;; Initial contents of the heap.
        )"#,
        STABLE_MEMORY_WAT
    );
    let canister_id = test.canister_from_wat(wat.clone()).unwrap();
    let result = test.ingress(canister_id, "write", vec![]);
    expect_canister_did_not_reply(result);
    let result = test.ingress(canister_id, "read", vec![]);
    assert_eq!(result, Ok(WasmResult::Reply("abcd".as_bytes().to_vec())));
    test.reinstall_canister(canister_id, wat::parse_str(wat).unwrap())
        .unwrap();
    let result = test.ingress(canister_id, "read", vec![]);
    assert_eq!(result, Ok(WasmResult::Reply(vec![0, 0, 0, 0])));
}

#[test]
fn cannot_execute_update_on_stopping_canister() {
    let mut test = ExecutionTestBuilder::new().build();
    let canister_id = test.universal_canister().unwrap();
    test.stop_canister(canister_id);
    assert_matches!(
        test.canister_state(canister_id).system_state.status(),
        CanisterStatusType::Stopping
    );
    let err = test.ingress(canister_id, "update", vec![]).unwrap_err();
    assert_eq!(ErrorCode::CanisterStopping, err.code());
    assert_eq!(
        format!("Canister {} is not running", canister_id),
        err.description()
    );
}

#[test]
fn cannot_execute_update_on_stopped_canister() {
    let mut test = ExecutionTestBuilder::new().build();
    let canister_id = test.universal_canister().unwrap();
    test.stop_canister(canister_id);
    test.process_stopping_canisters();
    assert_eq!(
        CanisterStatusType::Stopped,
        test.canister_state(canister_id).system_state.status()
    );
    let err = test.ingress(canister_id, "update", vec![]).unwrap_err();
    assert_eq!(ErrorCode::CanisterStopped, err.code());
    assert_eq!(
        format!("Canister {} is not running", canister_id),
        err.description()
    );
}

#[test]
fn cannot_execute_query_on_stopping_canister() {
    let mut test = ExecutionTestBuilder::new().build();
    let canister_id = test.universal_canister().unwrap();
    test.stop_canister(canister_id);
    assert_matches!(
        test.canister_state(canister_id).system_state.status(),
        CanisterStatusType::Stopping
    );
    let err = test.ingress(canister_id, "query", vec![]).unwrap_err();
    assert_eq!(ErrorCode::CanisterStopping, err.code());
    assert_eq!(
        format!("Canister {} is not running", canister_id),
        err.description()
    );
}

#[test]
fn cannot_execute_query_on_stopped_canister() {
    let mut test = ExecutionTestBuilder::new().build();
    let canister_id = test.universal_canister().unwrap();
    test.stop_canister(canister_id);
    test.process_stopping_canisters();
    assert_eq!(
        CanisterStatusType::Stopped,
        test.canister_state(canister_id).system_state.status()
    );
    let err = test.ingress(canister_id, "query", vec![]).unwrap_err();
    assert_eq!(ErrorCode::CanisterStopped, err.code());
    assert_eq!(
        format!("Canister {} is not running", canister_id),
        err.description()
    );
}

#[test]
fn ic0_trap_preserves_some_cycles() {
    let mut test = ExecutionTestBuilder::new().build();
    let wat = r#"
        (module
            (import "ic0" "trap" (func $ic_trap (param i32) (param i32)))
            ;; globals must be exported to be accessible to hypervisor or persisted
            (global (export "g1") (mut i32) (i32.const -1))
            (global (export "g2") (mut i64) (i64.const -1))

            (func $func_that_traps
                (call $ic_trap (i32.const 0) (i32.const 12))
            )

            (memory $memory 1)
            (export "memory" (memory $memory))
            (export "canister_update update" (func $func_that_traps))
            (export "canister_query query" (func $func_that_traps))
            (data (i32.const 0) "Trap called!")
        )"#;
    let canister_id = test.canister_from_wat(wat).unwrap();
    let err = test.ingress(canister_id, "update", vec![]).unwrap_err();
    let expected_executed_instructions = NumInstructions::from(
        instruction_to_cost(&wasmparser::Operator::Call { function_index: 0 }, WasmMemoryType::Wasm32)
            + ic_embedders::wasmtime_embedder::system_api_complexity::overhead::TRAP.get()
            + 2 * instruction_to_cost(&wasmparser::Operator::I32Const { value: 0 }, WasmMemoryType::Wasm32)
            + 12 /* trap data */
            + 1, // Function is 1 instruction.
    );
    assert_eq!(err.code(), ErrorCode::CanisterCalledTrap);
    assert_eq!(
        test.executed_instructions(),
        expected_executed_instructions + wat_compilation_cost(wat)
    );

    let executed_instructions_before = test.executed_instructions();
    let err = test.ingress(canister_id, "query", vec![]).unwrap_err();
    assert_eq!(err.code(), ErrorCode::CanisterCalledTrap);
    assert_eq!(
        test.executed_instructions(),
        executed_instructions_before + expected_executed_instructions
    );
}

// If method is not exported, `execute_system_query` fails.
#[test]
fn canister_system_query_method_not_exported() {
    let mut test = ExecutionTestBuilder::new().build();
    let wat = r#"
        (module
            (memory $memory 1)
            (export "memory" (memory $memory))
        )"#;
    let canister_id = test.canister_from_wat(wat).unwrap();
    let result = test.system_query(canister_id, "http_transform", vec![], vec![]);
    assert_eq!(
        result,
        Err(
            HypervisorError::MethodNotFound(WasmMethod::Query("http_transform".to_string()))
                .into_user_error(&canister_id)
        )
    );
}

// Using `execute_system_query` to execute transform function on a http response succeeds.
#[test]
fn canister_system_query_transform_http_response() {
    let mut test = ExecutionTestBuilder::new().build();
    let wat = r#"
        (module
            (import "ic0" "msg_reply" (func $ic0_msg_reply))
            (import "ic0" "msg_arg_data_copy"
                (func $ic0_msg_arg_data_copy (param i32 i32 i32)))
            (import "ic0" "msg_arg_data_size"
                (func $ic0_msg_arg_data_size (result i32)))
            (import "ic0" "msg_reply_data_append"
                (func $ic0_msg_reply_data_append (param i32) (param i32)))
            (func $transform
                ;; Replies with the provided http_response argument without any modifications.
                (call $ic0_msg_arg_data_copy
                    (i32.const 0) ;; dst
                    (i32.const 0) ;; offset
                    (call $ic0_msg_arg_data_size) ;; size
                )
                (call $ic0_msg_reply_data_append
                    (i32.const 0) ;; src
                    (call $ic0_msg_arg_data_size) ;; size
                )
                (call $ic0_msg_reply)
            )
            (memory $memory 1)
            (export "memory" (memory $memory))
            (export "canister_query http_transform" (func $transform))
        )"#;

    let canister_id = test.canister_from_wat(wat).unwrap();
    let canister_http_response = CanisterHttpResponsePayload {
        status: 200,
        headers: vec![],
        body: vec![0, 1, 2],
    };
    let payload = Encode!(&canister_http_response).unwrap();
    let result = test.system_query(canister_id, "http_transform", payload, vec![]);
    let transformed_canister_http_response = Decode!(
        result.unwrap().bytes().as_slice(),
        CanisterHttpResponsePayload
    )
    .unwrap();
    assert_eq!(canister_http_response, transformed_canister_http_response)
}

// Tests that execute_update produces a heap delta.
#[test]
fn update_message_produces_heap_delta() {
    let mut test = ExecutionTestBuilder::new().build();
    let wat = r#"
        (module
            (func (export "canister_update hello")
                (i32.store (i32.const 10) (i32.const 10))
            )
            (memory (export "memory") 1)
        )"#;
    assert_eq!(NumBytes::from(0), test.state().metadata.heap_delta_estimate);
    let canister_id = test.canister_from_wat(wat).unwrap();
    assert_eq!(NumBytes::from(0), test.state().metadata.heap_delta_estimate);
    let result = test.ingress(canister_id, "hello", vec![]);
    expect_canister_did_not_reply(result);
    assert_eq!(
        NumBytes::from(PAGE_SIZE as u64),
        test.state().metadata.heap_delta_estimate
    );
}

#[test]
fn canister_start_produces_heap_delta() {
    let mut test = ExecutionTestBuilder::new().build();
    let wat = r#"
        (module
            (func (;0;)
                (i32.store (i32.const 10) (i32.const 10))
            )
            (memory (export "memory") 1)
            (start 0)
        )"#;
    assert_eq!(NumBytes::from(0), test.state().metadata.heap_delta_estimate);
    test.canister_from_wat(wat).unwrap();
    assert_eq!(
        NumBytes::from(PAGE_SIZE as u64),
        test.state().metadata.heap_delta_estimate
    );
}

#[test]
fn canister_init_produces_heap_delta() {
    let mut test = ExecutionTestBuilder::new().build();
    let wat = r#"
        (module
            (func (export "canister_init")
                (i32.store (i32.const 10) (i32.const 10))
            )
            (memory (export "memory") 1)
        )"#;
    assert_eq!(NumBytes::from(0), test.state().metadata.heap_delta_estimate);
    test.canister_from_wat(wat).unwrap();
    assert_eq!(
        NumBytes::from(PAGE_SIZE as u64),
        test.state().metadata.heap_delta_estimate
    );
}

fn memory_module_wat(wasm_pages: i32) -> String {
    format!(
        r#"
        (module
            (import "ic0" "msg_reply"
                (func $ic0_msg_reply))
            (import "ic0" "msg_reply_data_append"
                (func $ic0_msg_reply_data_append (param i32) (param i32)))
            (import "ic0" "msg_arg_data_copy"
                (func $ic0_msg_arg_data_copy (param i32) (param i32) (param i32)))
            (import "ic0" "msg_arg_data_size"
                (func $ic0_msg_arg_data_size (result i32)))

            ;; $read(addr: i32, len: i32) -> &[u8]
            ;; Read the slice at the given location in memory.
            (func $read
                ;; copy the i32 `addr` to heap[0;4]
                (call $ic0_msg_arg_data_copy
                  (i32.const 0) ;; dst
                  (i32.const 0) ;; off
                  (i32.const 4) ;; len
                )
                ;; copy the i32 `len` to heap[4;8]
                (call $ic0_msg_arg_data_copy
                  (i32.const 4) ;; dst
                  (i32.const 4) ;; off
                  (i32.const 4) ;; len
                )
                (call $ic0_msg_reply_data_append
                  ;; addr
                  (i32.load (i32.const 0))
                  ;; size
                  (i32.load (i32.const 4))
                )
                (call $ic0_msg_reply)
            )

            ;; $write(addr: i32, bytes: &[u8])
            ;; Copies the slice into the memory starting at the given address.
            (func $write
                ;; copy the i32 `addr` to heap[0;4]
                (call $ic0_msg_arg_data_copy
                  (i32.const 0) ;; dst
                  (i32.const 0) ;; off
                  (i32.const 4) ;; len
                )
                ;; copy the remainder of the payload to the heap[addr;size]
                (call $ic0_msg_arg_data_copy
                  ;; addr
                  (i32.load (i32.const 0))
                  ;; offset
                  (i32.const 4)
                  ;; size
                  (i32.sub
                    (call $ic0_msg_arg_data_size)
                    (i32.const 4)
                  )
                )
            )

            ;; $grow_and_read() -> &[u8]
            ;; Grows the memory by 1 Wasm page (64KiB) and return its contents.
            (func $grow_and_read
                (call $ic0_msg_reply_data_append
                  ;; addr
                  (i32.mul (memory.grow (i32.const 1)) (i32.const 65536))
                  ;; size
                  (i32.const 65536)
                )
                (call $ic0_msg_reply)
            )

            ;; $grow_and_write(value: u8)
            ;; Grows the memory by 1 Wasm page (64KiB) and fills it with
            ;; the given value.
            (func $grow_and_write
                (call $ic0_msg_arg_data_copy
                  ;; addr
                  (i32.mul (memory.grow (i32.const 1)) (i32.const 65536))
                  ;; offset
                  (i32.const 0)
                  ;; size
                  (call $ic0_msg_arg_data_size)
                )
            )

            (memory {wasm_pages})

            (export "canister_update read" (func $read))
            (export "canister_update write" (func $write))
            (export "canister_update grow_and_read" (func $grow_and_read))
            (export "canister_update grow_and_write" (func $grow_and_write))
        )"#,
        wasm_pages = wasm_pages,
    )
}

const WASM_PAGE_SIZE: i32 = 65536;

// A helper for executing read/write/grow operations.
struct MemoryAccessor {
    test: ExecutionTest,
    canister_id: CanisterId,
}

impl MemoryAccessor {
    fn new(wasm_pages: i32) -> Self {
        let mut test = ExecutionTestBuilder::new().build();
        let wat = memory_module_wat(wasm_pages);
        let canister_id = test.canister_from_wat(wat).unwrap();
        Self { test, canister_id }
    }

    fn write(&mut self, addr: i32, bytes: &[u8]) {
        let mut payload = addr.to_le_bytes().to_vec();
        payload.extend(bytes.iter());
        let result = self.test.ingress(self.canister_id, "write", payload);
        expect_canister_did_not_reply(result);
    }

    fn read(&mut self, addr: i32, size: i32) -> Vec<u8> {
        let mut payload = addr.to_le_bytes().to_vec();
        payload.extend(size.to_le_bytes().to_vec());
        get_reply(self.test.ingress(self.canister_id, "read", payload))
    }

    fn grow_and_read(&mut self) -> Vec<u8> {
        get_reply(self.test.ingress(self.canister_id, "grow_and_read", vec![]))
    }

    fn grow_and_write(&mut self, bytes: &[u8]) {
        let result = self
            .test
            .ingress(self.canister_id, "grow_and_write", bytes.to_vec());
        expect_canister_did_not_reply(result);
    }

    #[cfg(not(all(target_arch = "aarch64", target_vendor = "apple")))]
    fn verify_dirty_pages(&self, is_dirty_page: &[bool]) {
        let execution_state = self.test.execution_state(self.canister_id);
        let mut actual_dirty = vec![false; is_dirty_page.len()];
        for (index, _) in execution_state.wasm_memory.page_map.delta_pages_iter() {
            assert!((index.get() as usize) < actual_dirty.len());
            actual_dirty[index.get() as usize] = true;
        }
        assert_eq!(is_dirty_page, &actual_dirty);
    }
}

#[test]
fn write_last_page() {
    let wasm_pages = 1;
    let memory_size = WASM_PAGE_SIZE * wasm_pages;
    let mut memory_accessor = MemoryAccessor::new(wasm_pages);
    memory_accessor.write(memory_size - 8, &[42; 8]);
}

#[test]
fn read_last_page() {
    let wasm_pages = 1;
    let memory_size = WASM_PAGE_SIZE * wasm_pages;
    let mut memory_accessor = MemoryAccessor::new(wasm_pages);
    assert_eq!(vec![0; 8], memory_accessor.read(memory_size - 8, 8));
}

#[test]
fn write_and_read_last_page() {
    let wasm_pages = 1;
    let memory_size = WASM_PAGE_SIZE * wasm_pages;
    let mut memory_accessor = MemoryAccessor::new(wasm_pages);
    memory_accessor.write(memory_size - 8, &[42; 8]);
    assert_eq!(vec![42; 8], memory_accessor.read(memory_size - 8, 8));
}

#[test]
fn read_after_grow() {
    let wasm_pages = 1;
    let mut memory_accessor = MemoryAccessor::new(wasm_pages);
    // Skip the beginning of the memory because it is used as a scratchpad.
    memory_accessor.write(100, &[42; WASM_PAGE_SIZE as usize - 100]);
    // The new page should have only zeros.
    assert_eq!(vec![0; 65536], memory_accessor.grow_and_read());
}

#[test]
fn write_after_grow() {
    let wasm_pages = 1;
    let mut memory_accessor = MemoryAccessor::new(wasm_pages);
    memory_accessor.grow_and_write(&[42; WASM_PAGE_SIZE as usize]);
    assert_eq!(
        vec![42; WASM_PAGE_SIZE as usize],
        memory_accessor.read(wasm_pages * WASM_PAGE_SIZE, 65536),
    );
}

#[derive(Clone, Debug)]
#[cfg(not(all(target_arch = "aarch64", target_vendor = "apple")))]
enum Operation {
    Read(i32),
    Write(i32, u8),
    GrowAndRead,
    GrowAndWrite(u8),
}

#[cfg(not(all(target_arch = "aarch64", target_vendor = "apple")))]
fn random_operations(
    num_pages: i32,
    num_operations: usize,
) -> impl Strategy<Value = Vec<Operation>> {
    // Make sure that the value to be written is non-zero because
    // pages are zero-initialized and overwriting them with zeros
    // does not necessarily dirty the pages.
    let operation = (0..100).prop_flat_map(move |p| match p {
        0 => Just(Operation::GrowAndRead).boxed(),
        1 => (1..100_u8).prop_map(Operation::GrowAndWrite).boxed(),
        _ => prop_oneof![
            (1..num_pages).prop_map(Operation::Read),
            (1..num_pages, 1..100_u8).prop_map(|(page, value)| Operation::Write(page, value))
        ]
        .boxed(),
    });
    prop::collection::vec(operation, 1..num_operations)
}

#[test]
#[cfg(not(all(target_arch = "aarch64", target_vendor = "apple")))]
fn random_memory_accesses() {
    // Limit the number of cases to keep the running time low.
    let config = ProptestConfig {
        cases: 20,
        failure_persistence: None,
        ..ProptestConfig::default()
    };
    let algorithm = config.rng_algorithm;
    let mut runner = TestRunner::new_with_rng(config, TestRng::deterministic_rng(algorithm));
    runner
        .run(&random_operations(10, 100), |operations| {
            const PAGES_PER_WASM_PAGE: i32 = WASM_PAGE_SIZE / 4096;
            let mut pages = vec![0_u8; 10 * PAGES_PER_WASM_PAGE as usize];
            let mut dirty = vec![false; 10 * PAGES_PER_WASM_PAGE as usize];
            let mut memory_accessor = MemoryAccessor::new(10);
            for op in operations {
                match op {
                    Operation::Read(page) => {
                        prop_assert_eq!(
                            vec![pages[page as usize]; 4096],
                            memory_accessor.read(page * 4096, 4096)
                        );
                        // Read uses the first page as a scratchpad for arguments.
                        dirty[0] = true;
                    }
                    Operation::Write(page, value) => {
                        // Pages are already zero initialized, so writing zero
                        // doesn't necessarily dirty them. Avoid zeros to make
                        // dirty page tracking in the test precise.
                        prop_assert!(value > 0);
                        memory_accessor.write(page * 4096, &[value; 4096]);

                        // Confirm that the write was correct by reading the page.
                        prop_assert_eq!(vec![value; 4096], memory_accessor.read(page * 4096, 4096));
                        pages[page as usize] = value;
                        dirty[page as usize] = true;
                        // Write uses the first page as a scratchpad for arguments.
                        dirty[0] = true;
                    }
                    Operation::GrowAndRead => {
                        prop_assert_eq!(vec![0; 65536], memory_accessor.grow_and_read());
                        pages.extend(vec![0_u8; PAGES_PER_WASM_PAGE as usize]);
                        dirty.extend(vec![false; PAGES_PER_WASM_PAGE as usize]);
                        // Read uses the first page as a scratchpad for arguments.
                        dirty[0] = true;
                    }
                    Operation::GrowAndWrite(value) => {
                        // Pages are already zero initialized, so writing zero
                        // doesn't necessarily dirty them. Avoid zeros to make
                        // dirty page tracking in the test precise.
                        prop_assert!(value > 0);
                        memory_accessor.grow_and_write(&[value; WASM_PAGE_SIZE as usize]);
                        // Confirm that the write was correct by reading the pages.
                        prop_assert_eq!(
                            vec![value; WASM_PAGE_SIZE as usize],
                            memory_accessor.read(pages.len() as i32 * 4096, WASM_PAGE_SIZE)
                        );
                        pages.extend(vec![value; PAGES_PER_WASM_PAGE as usize]);
                        dirty.extend(vec![true; PAGES_PER_WASM_PAGE as usize]);
                        // Write uses the first page as a scratchpad for arguments.
                        dirty[0] = true;
                    }
                }
            }
            memory_accessor.verify_dirty_pages(&dirty);
            Ok(())
        })
        .unwrap();
}

// Verify that the `memory.fill` instruction has cost linear with it's size
// argument.
#[test]
fn account_for_size_of_memory_fill_instruction() {
    let mut test = ExecutionTestBuilder::new().build();
    let wat = r#"
        (module
            (memory 1)
            (func (;0;)
            (memory.fill
                (i32.const 0)
                (i32.const 0)
                (i32.const 1000)))
            (start 0)
        )"#;
    assert_eq!(test.executed_instructions(), NumInstructions::from(0));
    test.canister_from_wat(wat).unwrap();
    assert!(test.executed_instructions() > NumInstructions::from(1000));
}

// Verify that the `memory.fill` with max u32 bytes triggers the out of
// instructions trap.
#[test]
fn memory_fill_can_trigger_out_of_instructions() {
    let mut test = ExecutionTestBuilder::new()
        .with_install_code_instruction_limit(4_000_000_000)
        .build();
    let wat = r#"
        (module
            (memory 65536)
            (func (;0;)
            (memory.fill
                (i32.const 0)
                (i32.const 0)
                (i32.const 4294967295))) ;;max u32
            (start 0)
        )"#;
    let err = test.canister_from_wat(wat).unwrap_err();
    assert_eq!(ErrorCode::CanisterInstructionLimitExceeded, err.code());
}

#[test]
fn broken_wasm_results_in_compilation_error() {
    let mut test = ExecutionTestBuilder::new().build();
    let binary = vec![0xca, 0xfe, 0xba, 0xbe];
    let err = test.canister_from_binary(binary).unwrap_err();
    assert_eq!(ErrorCode::CanisterInvalidWasm, err.code());
}

#[test]
fn can_extract_exported_functions() {
    let mut test = ExecutionTestBuilder::new().build();
    let wat = r#"
        (module
            (func $write)
            (func $read)
            (export "canister_update write" (func $write))
            (export "canister_query read" (func $read))
            (memory (;0;) 2)
            (export "memory" (memory 0))
        )"#;
    let canister_id = test.canister_from_wat(wat).unwrap();
    let execution_state = test.execution_state(canister_id);
    let mut expected_exports = BTreeSet::new();
    expected_exports.insert(WasmMethod::Update("write".to_string()));
    expected_exports.insert(WasmMethod::Query("read".to_string()));
    assert_eq!(
        execution_state.exports,
        ExportedFunctions::new(expected_exports)
    );
}

#[test]
fn can_extract_exported_custom_sections() {
    let mut test = ExecutionTestBuilder::new().build();
    // The wasm file below contains the following custom sections
    // Custom start=0x0002586a end=0x00028d92 (size=0x00003528) "name"
    // Custom start=0x00028d98 end=0x00028ddc (size=0x00000044) "icp:public candid:service"
    // Custom start=0x00028de2 end=0x00028dfc (size=0x0000001a) "icp:private candid:args"
    // Custom start=0x00028e02 end=0x00028e30 (size=0x0000002e) "icp:private motoko:stable-types"

    let binary = include_bytes!("test-data/custom_sections.wasm").to_vec();
    let canister_id = test.canister_from_binary(binary).unwrap();

    let execution_state = test.execution_state(canister_id);
    assert_eq!(
        execution_state
            .metadata
            .custom_sections()
            .get("candid:service")
            .unwrap()
            .visibility(),
        CustomSectionType::Public
    );
    assert_eq!(
        execution_state
            .metadata
            .custom_sections()
            .get("candid:args")
            .unwrap()
            .visibility(),
        CustomSectionType::Private
    );
    assert_eq!(
        execution_state
            .metadata
            .custom_sections()
            .get("motoko:stable-types")
            .unwrap()
            .visibility(),
        CustomSectionType::Private
    );
    // Only the valid custom sections names are extracted: icp:public <name> or icp:private <name>.
    assert_eq!(execution_state.metadata.custom_sections().len(), 3);
}

#[test]
fn execute_with_huge_cycle_balance() {
    let mut test = ExecutionTestBuilder::new().build();
    let wat = r#"
        (module
            (func (export "canister_init"))
            (memory 0)
        )"#;
    test.canister_from_cycles_and_wat(Cycles::new(1u128 << 100), wat)
        .unwrap();
}

#[test]
fn install_gzip_compressed_module() {
    let mut test = ExecutionTestBuilder::new().build();
    let wat = r#"
        (module
            (import "ic0" "msg_reply" (func $msg_reply))
            (import "ic0" "msg_reply_data_append"
                (func $msg_reply_data_append (param i32 i32)))
            (func $inc
                (i32.store
                    (i32.const 0)
                    (i32.add (i32.load (i32.const 0)) (i32.const 1))))
            (func $read
                (call $msg_reply_data_append
                    (i32.const 0) ;; the counter from heap[0]
                    (i32.const 4)) ;; length
                (call $msg_reply))
            (memory $memory 1)
            (export "canister_query read" (func $read))
            (export "canister_update inc" (func $inc))
        )"#;

    let binary = {
        let wasm = wat::parse_str(wat).unwrap();
        let mut encoder = libflate::gzip::Encoder::new(Vec::new()).unwrap();
        std::io::copy(&mut &wasm[..], &mut encoder).unwrap();
        encoder.finish().into_result().unwrap()
    };

    let canister_id = test.canister_from_binary(binary).unwrap();
    let result = test.ingress(canister_id, "inc", vec![]);
    expect_canister_did_not_reply(result);
    let result = test.ingress(canister_id, "read", vec![]);
    assert_eq!(result, Ok(WasmResult::Reply(vec![1, 0, 0, 0])));
}

#[test]
fn cycles_cannot_be_accepted_after_response() {
    let mut test = ExecutionTestBuilder::new().build();
    let initial_cycles = Cycles::new(1_000_000_000_000);

    // Create three canisters A, B, C.
    let a_id = test.universal_canister_with_cycles(initial_cycles).unwrap();
    let b_id = test.universal_canister_with_cycles(initial_cycles).unwrap();
    let c_id = test.universal_canister_with_cycles(initial_cycles).unwrap();

    let transferred_cycles = Cycles::from(initial_cycles.get() / 2);

    // Canister C simply replies with the message that was sent to it.
    let c = wasm().message_payload().append_and_reply().build();

    // Canister B:
    // 1. Replies to canister A with the message that was sent to it.
    // 2. Calls canister C.
    // 3. In the reply callback accepts `transferred_cycles`.
    let b = wasm()
        .message_payload()
        .append_and_reply()
        .inter_update(
            c_id,
            call_args()
                .other_side(c.clone())
                .on_reply(wasm().accept_cycles(transferred_cycles)),
        )
        .build();

    // Canister A:
    // 1. Calls canister B and transfers cycles.
    // 2. Forwards the reply in the reply callback, which is the default
    //    behaviour of the universal canister.
    let a = wasm()
        .call_with_cycles(
            b_id,
            "update",
            call_args().other_side(b.clone()),
            transferred_cycles,
        )
        .build();
    let result = test.ingress(a_id, "update", a).unwrap();
    assert_matches!(result, WasmResult::Reply(_));

    // Canister A gets a refund for all transferred cycles.
    assert_eq!(
        test.canister_state(a_id).system_state.balance(),
        initial_cycles
            - test.canister_execution_cost(a_id)
            - test.call_fee("update", &b)
            - test.reply_fee(&b)
    );

    // Canister B doesn't get the transferred cycles.
    assert_eq!(
        test.canister_state(b_id).system_state.balance(),
        initial_cycles
            - test.canister_execution_cost(b_id)
            - test.call_fee("update", &c)
            - test.reply_fee(&c)
    );

    // Canister C pays only for execution.
    assert_eq!(
        test.canister_state(c_id).system_state.balance(),
        initial_cycles - test.canister_execution_cost(c_id)
    );
}

#[test]
fn cycles_are_refunded_if_not_accepted() {
    let mut test = ExecutionTestBuilder::new().build();
    let initial_cycles = Cycles::new(1_000_000_000_000);

    // Create three canisters A, B, C.
    let a_id = test.universal_canister_with_cycles(initial_cycles).unwrap();
    let b_id = test.universal_canister_with_cycles(initial_cycles).unwrap();
    let c_id = test.universal_canister_with_cycles(initial_cycles).unwrap();

    let a_to_b_transferred = Cycles::from(initial_cycles.get() / 2);
    let a_to_b_accepted = Cycles::from(a_to_b_transferred.get() / 2);
    let b_to_c_transferred = a_to_b_accepted;
    let b_to_c_accepted = Cycles::from(b_to_c_transferred.get() / 2);

    // Canister C accepts some cycles and replies to canister B.
    let c = wasm()
        .accept_cycles(b_to_c_accepted)
        .message_payload()
        .append_and_reply()
        .build();

    // Canister B:
    // 1. Accepts some cycles.
    // 2. Replies to canister A.
    // 3. Calls canister C.
    // 4. Forwards the reply in the reply callback, which is the default
    //    behaviour of the universal canister.
    let b = wasm()
        .accept_cycles(a_to_b_accepted)
        .message_payload()
        .append_and_reply()
        .call_with_cycles(
            c_id,
            "update",
            call_args().other_side(c.clone()),
            b_to_c_transferred,
        )
        .build();

    // Canister A:
    // 1. Calls canister B and transfers some cycles to it.
    // 2. Forwards the reply in the reply callback, which is the default
    //    behaviour of the universal canister.
    let a = wasm()
        .call_with_cycles(
            b_id,
            "update",
            call_args().other_side(b.clone()),
            a_to_b_transferred,
        )
        .build();
    let result = test.ingress(a_id, "update", a).unwrap();
    assert_matches!(result, WasmResult::Reply(_));

    // Canister A gets a refund for all cycles not accepted by B.
    assert_eq!(
        test.canister_state(a_id).system_state.balance(),
        initial_cycles
            - test.canister_execution_cost(a_id)
            - test.call_fee("update", &b)
            - test.reply_fee(&b)
            - a_to_b_accepted,
    );

    // Canister B gets all cycles it accepted and a refund for all cycles not
    // accepted by C.
    assert_eq!(
        test.canister_state(b_id).system_state.balance(),
        initial_cycles
            - test.canister_execution_cost(b_id)
            - test.call_fee("update", &c)
            - test.reply_fee(&c)
            + a_to_b_accepted
            - b_to_c_accepted
    );

    // Canister C get all cycles it accepted.
    assert_eq!(
        test.canister_state(c_id).system_state.balance(),
        initial_cycles - test.canister_execution_cost(c_id) + b_to_c_accepted
    );
}

#[test]
fn cycles_are_refunded_if_callee_traps() {
    let mut test = ExecutionTestBuilder::new().build();
    let initial_cycles = Cycles::new(1_000_000_000_000);

    // Create two canisters: A and B.
    let a_id = test.universal_canister_with_cycles(initial_cycles).unwrap();
    let b_id = test.universal_canister_with_cycles(initial_cycles).unwrap();

    let a_to_b_transferred = Cycles::from(initial_cycles.get() / 2);
    let a_to_b_accepted = Cycles::from(a_to_b_transferred.get() / 2);

    // Canister B:
    // 1. Accepts some cycles.
    // 2. Replies to canister A.
    // 3. Calls trap.
    let b = wasm()
        .accept_cycles(a_to_b_accepted)
        .message_payload()
        .append_and_reply()
        .trap()
        .build();

    // Canister A:
    // 1. Calls canister B and transfers some cycles to it.
    // 2. Forwards the reject code and message in the reject callback.
    let a = wasm()
        .call_with_cycles(
            b_id,
            "update",
            call_args()
                .other_side(b.clone())
                .on_reject(wasm().reject_message().reject()),
            a_to_b_transferred,
        )
        .build();

    let result = test.ingress(a_id, "update", a).unwrap();
    let reject_message = match result {
        WasmResult::Reply(_) => unreachable!("Expected reject, got {}", result),
        WasmResult::Reject(reject_message) => reject_message,
    };

    // Canister A gets a refund for all transferred cycles because canister B
    // trapped after accepting.
    assert_eq!(
        test.canister_state(a_id).system_state.balance(),
        initial_cycles
            - test.canister_execution_cost(a_id)
            - test.call_fee("update", &b)
            - test.reject_fee(reject_message)
    );

    // Canister B doesn't get any transferred cycles.
    assert_eq!(
        test.canister_state(b_id).system_state.balance(),
        initial_cycles - test.canister_execution_cost(b_id)
    );
}

#[test]
fn cycles_are_refunded_even_if_response_callback_traps() {
    let mut test = ExecutionTestBuilder::new().build();
    let initial_cycles = Cycles::new(1_000_000_000_000);

    // Create two canisters: A and B.
    let a_id = test.universal_canister_with_cycles(initial_cycles).unwrap();
    let b_id = test.universal_canister_with_cycles(initial_cycles).unwrap();

    let a_to_b_transferred = Cycles::from(initial_cycles.get() / 2);
    let a_to_b_accepted = Cycles::from(a_to_b_transferred.get() / 2);

    // Canister B accepts cycles and replies.
    let b = wasm()
        .accept_cycles(a_to_b_accepted)
        .message_payload()
        .append_and_reply()
        .build();

    // Canister A:
    // 1. Calls canister B and transfers some cycles to it.
    // 2. Calls trap in the reply callback.
    let a = wasm()
        .call_with_cycles(
            b_id,
            "update",
            call_args().other_side(b.clone()).on_reply(wasm().trap()),
            a_to_b_transferred,
        )
        .build();
    let err = test.ingress(a_id, "update", a).unwrap_err();
    assert_eq!(ErrorCode::CanisterCalledTrap, err.code());

    // Calling trap in the reply callback shouldn't affect the amount of
    // refunded cycles. Canister A gets all cycles that are not accepted by B.
    assert_eq!(
        test.canister_state(a_id).system_state.balance(),
        initial_cycles
            - test.canister_execution_cost(a_id)
            - test.call_fee("update", &b)
            - test.reply_fee(&b)
            - a_to_b_accepted,
    );

    // Canister B gets cycles it accepted.
    assert_eq!(
        test.canister_state(b_id).system_state.balance(),
        initial_cycles - test.canister_execution_cost(b_id) + a_to_b_accepted
    );
}

// TODO(RUN-175): Enable the test after the bug is fixed.
#[test]
#[ignore]
fn cycles_are_refunded_if_callee_is_a_query() {
    let mut test = ExecutionTestBuilder::new().build();
    let initial_cycles = Cycles::new(1_000_000_000_000);

    // Create two canisters: A and B.
    let a_id = test.universal_canister_with_cycles(initial_cycles).unwrap();
    let b_id = test.universal_canister_with_cycles(initial_cycles).unwrap();

    let a_to_b_transferred = (initial_cycles.get() / 2) as u64;

    // Canister B simply replies to canister A without accepting any cycles.
    // Note that it cannot accept cycles because it runs as a query.
    let b = wasm().message_payload().append_and_reply().build();

    // Canister A:
    // 1. Calls a query method of canister B and transfers some cycles to it.
    // 2. Forwards the reply in the reply callback, which is the default
    //    behaviour of the universal canister.
    let a = wasm()
        .call_with_cycles(
            b_id,
            "query",
            call_args().other_side(b.clone()),
            Cycles::from(a_to_b_transferred),
        )
        .build();
    let result = test.ingress(a_id, "update", a).unwrap();
    assert_matches!(result, WasmResult::Reply(_));

    // Canister should get a refund for all transferred cycles.
    assert_eq!(
        test.canister_state(a_id).system_state.balance(),
        initial_cycles
            - test.canister_execution_cost(a_id)
            - test.call_fee("query", &b)
            - test.reply_fee(&b)
    );

    // Canister B doesn't get any transferred cycles.
    assert_eq!(
        test.canister_state(b_id).system_state.balance(),
        initial_cycles - test.canister_execution_cost(b_id)
    );
}

#[test]
fn cycles_are_refunded_if_callee_is_uninstalled_before_execution() {
    let mut test = ExecutionTestBuilder::new().build();
    let initial_cycles = Cycles::new(1_000_000_000_000);

    // Create two canisters: A and B.
    let a_id = test.universal_canister_with_cycles(initial_cycles).unwrap();
    let b_id = test.universal_canister_with_cycles(initial_cycles).unwrap();
    let a_to_b_transferred = (initial_cycles.get() / 2) as u64;

    // Canister B simply replies to canister A.
    let b = wasm().message_payload().append_and_reply().build();

    // Canister A:
    // 1. Calls canister B and transfers some cycles to it.
    // 2. Forwards the reject code and message in the reject callback.
    let a = wasm()
        .call_with_cycles(
            b_id,
            "update",
            call_args()
                .other_side(b.clone())
                .on_reject(wasm().reject_message().reject()),
            Cycles::from(a_to_b_transferred),
        )
        .build();

    // Uninstall canister B before calling it.
    test.uninstall_code(b_id).unwrap();

    // Send a message to canister A which will call canister B.
    let result = test.ingress(a_id, "update", a).unwrap();
    let reject_message = match result {
        WasmResult::Reply(_) => unreachable!("Expected reject, got {}", result),
        WasmResult::Reject(reject_message) => reject_message,
    };

    // Canister A gets a refund for all transferred cycles.
    assert_eq!(
        test.canister_state(a_id).system_state.balance(),
        initial_cycles
            - test.canister_execution_cost(a_id)
            - test.call_fee("update", &b)
            - test.reject_fee(reject_message)
    );

    // Canister B doesn't get any cycles.
    assert_eq!(
        test.canister_state(b_id).system_state.balance(),
        initial_cycles - test.canister_execution_cost(b_id)
    );
}

#[test]
fn cycles_are_refunded_if_callee_is_uninstalled_after_execution() {
    // This test uses manual execution to get finer control over the execution
    // and message induction order.
    let mut test = ExecutionTestBuilder::new().with_manual_execution().build();
    let initial_cycles = Cycles::new(1_000_000_000_000);

    // Create three canisters: A, B, C.
    let a_id = test.universal_canister_with_cycles(initial_cycles).unwrap();
    let b_id = test.universal_canister_with_cycles(initial_cycles).unwrap();
    let c_id = test.universal_canister_with_cycles(initial_cycles).unwrap();

    let a_to_b_transferred = Cycles::from(initial_cycles.get() / 2);
    let a_to_b_accepted = Cycles::from(a_to_b_transferred.get() / 2);
    let b_to_c_transferred = a_to_b_accepted;
    let b_to_c_accepted = Cycles::from(b_to_c_transferred.get() / 2);

    // Canister C accepts some cycles and replies.
    let c = wasm()
        .accept_cycles(b_to_c_accepted)
        .message_payload()
        .append_and_reply()
        .build();

    // Canister B:
    // 1. Accepts some cycles.
    // 2. Calls canister C and transfers some cycles to it.
    // 3. Forwards the reply of C to A.
    let b = wasm()
        .accept_cycles(a_to_b_accepted)
        .call_with_cycles(
            c_id,
            "update",
            call_args().other_side(c.clone()),
            b_to_c_transferred,
        )
        .build();

    // Canister A:
    // 1. Calls canister B and transfers some cycles to it.
    // 2. Forwards the reply of B to the ingress status.
    let a = wasm()
        .call_with_cycles(
            b_id,
            "update",
            call_args()
                .other_side(b.clone())
                .on_reject(wasm().reject_message().reject()),
            a_to_b_transferred,
        )
        .build();

    // Execute canisters A and B.
    let (ingress_id, _) = test.ingress_raw(a_id, "update", a);
    test.execute_message(a_id);
    test.induct_messages();
    test.execute_message(b_id);
    test.induct_messages();

    // Uninstall canister B, which generates a reject message for canister A.
    test.uninstall_code(b_id).unwrap();

    // Execute canister C and all the replies.
    test.execute_all();
    let ingress_status = test.ingress_status(&ingress_id);
    let result = check_ingress_status(ingress_status).unwrap();

    let reject_message = match result {
        WasmResult::Reply(_) => unreachable!("Expected reject, got: {:?}", result),
        WasmResult::Reject(reject_message) => reject_message,
    };
    assert!(
        reject_message.contains("Canister has been uninstalled"),
        "Unexpected error message: {}",
        reject_message
    );

    // Canister A gets all cycles that are not accepted by B.
    assert_eq!(
        test.canister_state(a_id).system_state.balance(),
        initial_cycles
            - test.canister_execution_cost(a_id)
            - test.call_fee("update", &b)
            - test.reject_fee(reject_message)
            - a_to_b_accepted,
    );

    // Canister B gets all cycles it accepted and all cycles that canister C did
    // not accept.
    assert_eq!(
        test.canister_state(b_id).system_state.balance(),
        initial_cycles
            - test.canister_execution_cost(b_id)
            - test.call_fee("update", &c)
            - test.reply_fee(&c)
            + a_to_b_accepted
            - b_to_c_accepted
    );

    // Canister C gets all cycles it accepted.
    assert_eq!(
        test.canister_state(c_id).system_state.balance(),
        initial_cycles - test.canister_execution_cost(c_id) + b_to_c_accepted
    );
}

#[test]
fn cycles_are_refunded_if_callee_is_reinstalled() {
    // This test uses manual execution to get finer control over the execution
    // and message induction order.
    let mut test = ExecutionTestBuilder::new().with_manual_execution().build();
    let initial_cycles = Cycles::new(1_000_000_000_000);

    // Create three canisters: A, B, C.
    let a_id = test.universal_canister_with_cycles(initial_cycles).unwrap();
    let b_id = test.universal_canister_with_cycles(initial_cycles).unwrap();
    let c_id = test.universal_canister_with_cycles(initial_cycles).unwrap();

    let a_to_b_transferred = Cycles::from(initial_cycles.get() / 2);
    let a_to_b_accepted = Cycles::from(a_to_b_transferred.get() / 2);
    let b_to_c_transferred = a_to_b_accepted;
    let b_to_c_accepted = Cycles::from(b_to_c_transferred.get() / 2);

    // Canister C accepts some cycles and replies.
    let c = wasm()
        .accept_cycles(b_to_c_accepted)
        .message_payload()
        .append_and_reply()
        .build();

    // Canister B:
    // 1. Accepts some cycles.
    // 2. Calls canister C and transfers some cycles to it.
    // 3. Forwards the reply of C to A.
    let b = wasm()
        .accept_cycles(a_to_b_accepted)
        .call_with_cycles(
            c_id,
            "update",
            call_args().other_side(c.clone()),
            b_to_c_transferred,
        )
        .build();

    // Canister A:
    // 1. Calls canister B and transfers some cycles to it.
    // 2. Forwards the reply of B to the ingress status.
    let a = wasm()
        .call_with_cycles(
            b_id,
            "update",
            call_args()
                .other_side(b.clone())
                .on_reject(wasm().reject_message().reject()),
            a_to_b_transferred,
        )
        .build();

    // Execute canisters A and B.
    let (ingress_id, _) = test.ingress_raw(a_id, "update", a);
    test.execute_message(a_id);
    test.induct_messages();
    test.execute_message(b_id);
    test.induct_messages();

    // Reinstall canister B with the same code. Since the memory is cleared, the
    // reply callback will trap.
    test.reinstall_canister(b_id, UNIVERSAL_CANISTER_WASM.to_vec())
        .unwrap();

    // Execute canister C and all the replies.
    test.execute_all();
    let ingress_status = test.ingress_status(&ingress_id);
    let result = check_ingress_status(ingress_status).unwrap();
    let reject_message = match result {
        WasmResult::Reply(_) => unreachable!("Expected reject, got: {:?}", result),
        WasmResult::Reject(reject_message) => reject_message,
    };
    assert!(
        reject_message.contains("Canister called `ic0.trap` with message: 'panicked at")
            && reject_message.contains("get_callback: 1 out of bounds"),
        "Unexpected error message: {}",
        reject_message
    );

    // Canister A gets all cycles that are not accepted by B.
    assert_eq!(
        test.canister_state(a_id).system_state.balance(),
        initial_cycles
            - test.canister_execution_cost(a_id)
            - test.call_fee("update", &b)
            - test.reject_fee(reject_message)
            - a_to_b_accepted,
    );

    // Canister B gets all cycles it accepted and all cycles that canister C did
    // not accept.
    assert_eq!(
        test.canister_state(b_id).system_state.balance(),
        initial_cycles
            - test.canister_execution_cost(b_id)
            - test.call_fee("update", &c)
            - test.reply_fee(&c)
            + a_to_b_accepted
            - b_to_c_accepted
    );

    // Canister C gets all cycles it accepted.
    assert_eq!(
        test.canister_state(c_id).system_state.balance(),
        initial_cycles - test.canister_execution_cost(c_id) + b_to_c_accepted
    );
}

#[test]
fn cycles_are_refunded_if_callee_is_uninstalled_during_a_self_call() {
    // This test uses manual execution to get finer control over the execution
    // and message induction order.
    let mut test = ExecutionTestBuilder::new().with_manual_execution().build();
    let initial_cycles = Cycles::new(1_000_000_000_000);

    // Create two canisters: A and B.
    let a_id = test.universal_canister_with_cycles(initial_cycles).unwrap();
    let b_id = test.universal_canister_with_cycles(initial_cycles).unwrap();

    let a_to_b_transferred = Cycles::from(initial_cycles.get() / 2);
    let a_to_b_accepted = Cycles::from(a_to_b_transferred.get() / 2);
    let b_transferred_1 = Cycles::from(initial_cycles.get() / 2);
    let b_accepted_1 = Cycles::from(b_transferred_1.get() / 2);
    let b_transferred_2 = b_accepted_1;
    let b_accepted_2 = Cycles::from(b_transferred_2.get() / 2);

    // The update method #2 canister B accepts some cycles and then replies.
    let b_2 = wasm()
        .accept_cycles(b_accepted_2)
        .message_payload()
        .append_and_reply()
        .build();

    // The update method #1 of canister B:
    // 1. Accepts some cycles.
    // 2. Call the update method #2 and transfers some cycles.
    // 3. Forwards the reply to the caller.
    let b_1 = wasm()
        .accept_cycles(b_accepted_1)
        .call_with_cycles(
            b_id,
            "update",
            call_args().other_side(b_2.clone()),
            b_transferred_2,
        )
        .build();

    // The update method #0 of canister B:
    // 1. Call the update method #2 and transfers some cycles.
    // 2. Forwards the reject code and message to canister A.
    let b_0 = wasm()
        .accept_cycles(a_to_b_accepted)
        .call_with_cycles(
            b_id,
            "update",
            call_args()
                .other_side(b_1.clone())
                .on_reject(wasm().reject_message().reject()),
            b_transferred_1,
        )
        .build();

    // Canister A:
    // 1. Call the update method #0 of B and transfers some cycles.
    // 2. Forwards the reject code and message to the ingress status.
    let a = wasm()
        .call_with_cycles(
            b_id,
            "update",
            call_args()
                .other_side(b_0.clone())
                .on_reject(wasm().reject_message().reject()),
            a_to_b_transferred,
        )
        .build();

    // Execute canister A and methods #0 and #1 of canister B.
    let (ingress_id, _) = test.ingress_raw(a_id, "update", a);
    test.execute_message(a_id);
    test.induct_messages();
    test.execute_message(b_id);
    test.induct_messages();
    test.execute_message(b_id);

    // Uninstall canister B, which generates reject messages for all call contexts.
    test.uninstall_code(b_id).unwrap();

    // Execute method #2 of canister B and all the replies.
    test.execute_all();
    let ingress_status = test.ingress_status(&ingress_id);
    let result = check_ingress_status(ingress_status).unwrap();
    let reject_message = match result {
        WasmResult::Reply(_) => unreachable!("Expected reject, got: {:?}", result),
        WasmResult::Reject(reject_message) => reject_message,
    };
    assert!(
        reject_message.contains("Canister has been uninstalled"),
        "Unexpected error message: {}",
        reject_message
    );

    // Canister A gets a refund for all cycles that B did not accept.
    assert_eq!(
        test.canister_state(a_id).system_state.balance(),
        initial_cycles
            - test.canister_execution_cost(a_id)
            - test.call_fee("update", &b_0)
            - test.reject_fee(reject_message.clone())
            - a_to_b_accepted
    );

    // Call canister b to get the "canister contains no Wasm module" without hard-coding it.
    let (ingress_id, _) = test.ingress_raw(b_id, "foo", vec![]);
    test.induct_messages();
    test.execute_all();
    let ingress_status = test.ingress_status(&ingress_id);
    let result = check_ingress_status(ingress_status).unwrap_err();
    // The reject message from method #2 of B to method #1.
    let reject_message_b_2_to_1 = format!("IC0537: {}", result.description(),);

    // Canister B gets the cycles it accepted from A.
    assert_eq!(
        test.canister_state(b_id).system_state.balance(),
        initial_cycles
            - test.canister_execution_cost(b_id)
            - test.call_fee("update", &b_1)
            - test.call_fee("update", &b_2)
            - test.reject_fee(reject_message)
            - test.reject_fee(reject_message_b_2_to_1)
            + a_to_b_accepted
    );
}

#[test]
fn cannot_send_request_to_stopping_canister() {
    let mut test = ExecutionTestBuilder::new().build();
    let initial_cycles = Cycles::new(1_000_000_000_000);

    // Create two canisters: A and B.
    let a_id = test.universal_canister_with_cycles(initial_cycles).unwrap();
    let b_id = test.universal_canister_with_cycles(initial_cycles).unwrap();

    // Canister B simply replies to canister A.
    let b = wasm().message_payload().append_and_reply().build();

    // Canister A:
    // 1. Calls canister B and transfers some cycles to it.
    // 2. Forwards the reply in the reply callback, which is the default
    //    behaviour of the universal canister.
    let a = wasm().inter_update(b_id, call_args().other_side(b)).build();

    // Move canister B to a stopping state before calling it.
    test.stop_canister(b_id);
    assert_matches!(
        test.canister_state(b_id).system_state.status(),
        CanisterStatusType::Stopping
    );

    // Send a message to canister A which will call canister B.
    let ingress_status = test.ingress_raw(a_id, "update", a).1;

    // Canister B refuses to accept the message in its input queue.
    // The message is lost in the current test setup. In production
    // message routing would generate a reject message.
    assert_eq!(1, test.lost_messages().len());
    let ingress_state = match ingress_status {
        IngressStatus::Known { state, .. } => state,
        IngressStatus::Unknown => unreachable!("Expected known ingress status"),
    };
    assert_eq!(IngressState::Processing, ingress_state);
}

#[test]
fn cannot_send_request_to_stopped_canister() {
    let mut test = ExecutionTestBuilder::new().build();
    let initial_cycles = Cycles::new(1_000_000_000_000);

    // Create two canisters: A and B.
    let a_id = test.universal_canister_with_cycles(initial_cycles).unwrap();
    let b_id = test.universal_canister_with_cycles(initial_cycles).unwrap();

    // Canister B simply replies to canister A.
    let b = wasm().message_payload().append_and_reply().build();

    // Canister A:
    // 1. Calls canister B and transfers some cycles to it.
    // 2. Forwards the reply in the reply callback, which is the default
    //    behaviour of the universal canister.
    let a = wasm().inter_update(b_id, call_args().other_side(b)).build();

    // Stop canister B before calling it.
    test.stop_canister(b_id);
    test.process_stopping_canisters();
    assert_eq!(
        CanisterStatusType::Stopped,
        test.canister_state(b_id).system_state.status()
    );

    // Send a message to canister A which will call canister B.
    let ingress_status = test.ingress_raw(a_id, "update", a).1;

    // Canister B refuses to accept the message in its input queue.
    // The message is lost in the current test setup. In production
    // message routing would generate a reject message.
    assert_eq!(1, test.lost_messages().len());
    let ingress_state = match ingress_status {
        IngressStatus::Known { state, .. } => state,
        IngressStatus::Unknown => unreachable!("Expected known ingress status"),
    };
    assert_eq!(IngressState::Processing, ingress_state);
}

#[test]
fn cannot_stop_canister_with_open_call_context() {
    // This test uses manual execution to get finer control over the execution
    // and message induction order.
    let mut test = ExecutionTestBuilder::new().with_manual_execution().build();
    let initial_cycles = Cycles::new(1_000_000_000_000);

    // Create two canisters: A and B.
    let a_id = test.universal_canister_with_cycles(initial_cycles).unwrap();
    let b_id = test.universal_canister_with_cycles(initial_cycles).unwrap();

    // Canister B simply replies to canister A.
    let b = wasm().message_payload().append_and_reply().build();

    // Canister A calls canister B.
    let a = wasm()
        .inter_update(b_id, call_args().other_side(b.clone()))
        .build();

    // Enqueue ingress message to canister A but do not execute it (guaranteed
    // by "manual execution" option of the test).
    let (ingress_id, ingress_status) = test.ingress_raw(a_id, "update", a);
    assert_eq!(ingress_status, IngressStatus::Unknown);

    // Execute the ingress message and induct all messages to get the call
    // message to the input queue of canister B.
    test.execute_message(a_id);
    test.induct_messages();

    // Try to stop canister A.
    test.stop_canister(a_id);
    test.process_stopping_canisters();

    // Canister A cannot transition to the stopped state because it has an open
    // call context.
    assert_matches!(
        test.canister_state(a_id).system_state.status(),
        CanisterStatusType::Stopping
    );

    // Execute the call in canister B.
    test.execute_message(b_id);

    // Get the reply back to canister A and execute it.
    test.induct_messages();
    test.execute_message(a_id);
    let ingress_status = test.ingress_status(&ingress_id);
    let result = check_ingress_status(ingress_status).unwrap();
    assert_eq!(result, WasmResult::Reply(b));

    // Now it should be possible to stop canister A.
    test.process_stopping_canisters();
    assert_eq!(
        test.canister_state(a_id).system_state.status(),
        CanisterStatusType::Stopped
    );
}

#[test]
fn can_use_more_instructions_during_install_code() {
    let mut test = ExecutionTestBuilder::new()
        .with_precompiled_universal_canister(false)
        .with_instruction_limit(1_000_000)
        .with_cost_to_compile_wasm_instruction(0)
        .with_install_code_instruction_limit(
            1_000_000 + wasm_compilation_cost(&UNIVERSAL_CANISTER_WASM).get(),
        )
        .build();
    let canister_id = test.universal_canister().unwrap();
    let work = wasm().instruction_counter_is_at_least(1_000_000).build();

    // The update call should hit the instruction limit and fail.
    let err = test
        .ingress(canister_id, "update", work.clone())
        .unwrap_err();
    assert_eq!(ErrorCode::CanisterInstructionLimitExceeded, err.code());

    // Set the pre-upgrade hook to do the same operation.
    let result = test
        .ingress(
            canister_id,
            "update",
            wasm().set_pre_upgrade(work).reply().build(),
        )
        .unwrap();
    assert_eq!(WasmResult::Reply(vec![]), result);

    // An upgrade of the canister succeeds because `install_code` has a
    // higher instruction limit.
    let result = test.upgrade_canister(canister_id, UNIVERSAL_CANISTER_WASM.to_vec());
    assert_eq!(Ok(()), result);
}

#[test]
fn dts_pause_resume_works_in_update_call() {
    let mut test = ExecutionTestBuilder::new()
        .with_instruction_limit(100_000_000)
        .with_slice_instruction_limit(1_000_000)
        .with_manual_execution()
        .build();
    let canister_id = test.universal_canister().unwrap();
    let work = wasm()
        .instruction_counter_is_at_least(1_000_000)
        .push_bytes(&[1, 2, 3, 4, 5])
        .append_and_reply()
        .build();

    // The workload above finishes in 2 slices.
    let (ingress_id, _) = test.ingress_raw(canister_id, "update", work);
    // Execute the first slice.
    test.execute_slice(canister_id);
    assert_eq!(
        test.canister_state(canister_id).next_execution(),
        NextExecution::ContinueLong
    );
    // Execute the second slice.
    test.execute_slice(canister_id);
    assert_eq!(
        test.canister_state(canister_id).next_execution(),
        NextExecution::None
    );
    let ingress_status = test.ingress_status(&ingress_id);
    let result = check_ingress_status(ingress_status).unwrap();
    assert_eq!(result, WasmResult::Reply(vec![1, 2, 3, 4, 5]));
}

#[test]
fn dts_abort_works_in_update_call() {
    let mut test = ExecutionTestBuilder::new()
        .with_instruction_limit(100_000_000)
        .with_slice_instruction_limit(1_000_000)
        .with_manual_execution()
        .build();
    let canister_id = test.universal_canister().unwrap();
    let work = wasm()
        .instruction_counter_is_at_least(1_000_000)
        .push_bytes(&[1, 2, 3, 4, 5])
        .append_and_reply()
        .build();

    // The workload above finishes in 2 slices.
    let (ingress_id, _) = test.ingress_raw(canister_id, "update", work);
    let original_system_state = test.canister_state(canister_id).system_state.clone();
    let original_execution_cost = test.canister_execution_cost(canister_id);

    // Execute the first slice.
    test.execute_slice(canister_id);
    assert_eq!(
        test.canister_state(canister_id).next_execution(),
        NextExecution::ContinueLong
    );
    assert_eq!(
        test.canister_state(canister_id).system_state.balance(),
        original_system_state.balance()
            - test.cycles_account_manager().execution_cost(
                NumInstructions::from(100_000_000),
                test.subnet_size(),
                CanisterCyclesCostSchedule::Normal,
                test.canister_wasm_execution_mode(canister_id)
            ),
    );
    assert_eq!(
        test.canister_state(canister_id)
            .system_state
            .call_context_manager(),
        original_system_state.call_context_manager()
    );

    // Abort before executing the last slice.
    test.abort_all_paused_executions();
    assert_eq!(
        test.canister_state(canister_id).next_execution(),
        NextExecution::ContinueLong
    );
    assert_eq!(
        fetch_int_counter(test.metrics_registry(), "executions_aborted"),
        Some(1)
    );

    // Now execute from scratch the first slice.
    test.execute_slice(canister_id);
    assert_eq!(
        test.canister_state(canister_id).next_execution(),
        NextExecution::ContinueLong
    );
    assert_eq!(
        test.canister_state(canister_id).system_state.balance(),
        original_system_state.balance()
            - test.cycles_account_manager().execution_cost(
                NumInstructions::from(100_000_000),
                test.subnet_size(),
                CanisterCyclesCostSchedule::Normal,
                test.canister_wasm_execution_mode(canister_id)
            ),
    );
    assert_eq!(
        test.canister_state(canister_id)
            .system_state
            .call_context_manager(),
        original_system_state.call_context_manager()
    );

    // Execute the second slice.
    test.execute_slice(canister_id);
    assert_eq!(
        test.canister_state(canister_id).next_execution(),
        NextExecution::None
    );
    assert_eq!(
        test.canister_state(canister_id).system_state.balance(),
        original_system_state.balance()
            - (test.canister_execution_cost(canister_id) - original_execution_cost)
    );
    let ingress_status = test.ingress_status(&ingress_id);
    let result = check_ingress_status(ingress_status).unwrap();
    assert_eq!(result, WasmResult::Reply(vec![1, 2, 3, 4, 5]));
}

#[test]
fn dts_concurrent_subnet_available_change() {
    let mut test = ExecutionTestBuilder::new()
        .with_instruction_limit(100_000_000)
        .with_slice_instruction_limit(1_000_000)
        .with_manual_execution()
        .build();
    let canister_id = test.universal_canister().unwrap();
    let work = wasm()
        .instruction_counter_is_at_least(1_000_000)
        .reply()
        .build();

    // The workload above finishes in 2 slices.
    let (ingress_id, _) = test.ingress_raw(canister_id, "update", work);
    test.execute_slice(canister_id);
    assert_eq!(
        test.canister_state(canister_id).next_execution(),
        NextExecution::ContinueLong
    );
    test.set_available_execution_memory(0);
    while test.canister_state(canister_id).next_execution() == NextExecution::ContinueLong {
        test.execute_slice(canister_id);
    }
    assert_eq!(
        test.canister_state(canister_id).next_execution(),
        NextExecution::None,
    );
    let ingress_status = test.ingress_status(&ingress_id);
    let err = check_ingress_status(ingress_status).unwrap_err();
    assert_eq!(err.code(), ErrorCode::CanisterOutOfMemory);
}

#[test]
fn system_state_apply_change_fails() {
    let mut test = ExecutionTestBuilder::new()
        .with_instruction_limit(100_000_000)
        .with_slice_instruction_limit(1_000_000)
        .with_manual_execution()
        .build();

    let a_id = test.universal_canister().unwrap();
    let b_id = test.universal_canister().unwrap();

    let b = wasm()
        // The DTS must kick in.
        .instruction_counter_is_at_least(1_000_000)
        // The second slice should fail due to no memory
        .stable64_grow(1)
        .build();

    let a = wasm()
        .inter_update(
            b_id,
            call_args()
                .other_side(b)
                .on_reject(wasm().reject_message().reject()),
        )
        .build();

    let (ingress_id, _) = test.ingress_raw(a_id, "update", a);
    test.execute_message(a_id);
    assert_eq!(
        test.canister_state(a_id).next_execution(),
        NextExecution::None,
    );
    test.induct_messages();
    test.execute_slice(b_id);
    // No memory available after the first slice.
    test.set_available_execution_memory(0);
    while test.canister_state(b_id).next_execution() == NextExecution::ContinueLong {
        test.execute_slice(b_id);
    }
    assert_eq!(
        test.canister_state(b_id).next_execution(),
        NextExecution::None,
    );
    test.induct_messages();
    test.execute_message(a_id);
    assert_eq!(
        test.canister_state(a_id).next_execution(),
        NextExecution::None,
    );
    let ingress_status = test.ingress_status(&ingress_id);
    let result = check_ingress_status(ingress_status).unwrap();
    match result {
        WasmResult::Reply(_) => unreachable!("Expected the canister to reject the message"),
        WasmResult::Reject(err) => {
            assert!(
                err.contains("Canister cannot grow its memory usage"),
                "{}",
                err
            );
        }
    };
}

/// Tests that given specific canister callback quota and subnet available
/// callback numbers, exactly the expected number of calls succeed.
fn test_callback_limits_impl(
    canister_callback_quota: usize,
    subnet_available_callbacks: i64,
    expected_successful_calls: usize,
) {
    let mut test = ExecutionTestBuilder::new()
        .with_canister_callback_quota(canister_callback_quota)
        // Enough cycles for more than a handful of concurrent calls.
        .with_initial_canister_cycles(1_000_000_000_000_000)
        .with_manual_execution()
        .build();

    let a_id = test.universal_canister().unwrap();

    // A no-op update call.
    let a0 = wasm().message_payload().reply().build();

    // An update call that makes one self-call.
    let a1 = wasm()
        .inter_update(
            a_id,
            call_args()
                .other_side(a0.clone())
                .on_reject(wasm().reject_message().reject()),
        )
        .build();

    // Set the size of the subnet-wide shared callback pool.
    test.set_subnet_available_callbacks(subnet_available_callbacks);

    // Make `expected_successful_calls + 1` calls to `a1`.
    let mut ingress_ids = Vec::new();
    for _ in 0..expected_successful_calls + 1 {
        let (ingress_id, _) = test.ingress_raw(a_id, "update", a1.clone());
        ingress_ids.push(ingress_id);
        assert_eq!(
            test.canister_state(a_id).next_execution(),
            NextExecution::StartNew,
        );
        test.execute_message(a_id);
    }
    assert_eq!(
        test.canister_state(a_id).next_execution(),
        NextExecution::None,
    );

    // Only `expected_successful_calls` calls have resulted in a downstream call.
    test.induct_messages();
    for _ in 0..expected_successful_calls {
        assert_eq!(
            test.canister_state(a_id).next_execution(),
            NextExecution::StartNew,
        );
        test.execute_message(a_id);
    }
    assert_eq!(
        test.canister_state(a_id).next_execution(),
        NextExecution::None,
    );

    // Process `expected_successful_calls` responses.
    test.induct_messages();
    for _ in 0..expected_successful_calls {
        assert_eq!(
            test.canister_state(a_id).next_execution(),
            NextExecution::StartNew,
        );
        test.execute_message(a_id);
    }
    assert_eq!(
        test.canister_state(a_id).next_execution(),
        NextExecution::None,
    );

    // The first `expected_successful_calls` calls have succeeded.
    for ingress_id in ingress_ids.iter().take(expected_successful_calls) {
        let ingress_status = test.ingress_status(ingress_id);
        let result = check_ingress_status(ingress_status).unwrap();
        assert_matches!(result, WasmResult::Reply(_));
    }

    // The last call has failed synchronously when invoking `call_perform`.
    let ingress_status = test.ingress_status(&ingress_ids[expected_successful_calls]);
    assert_matches!(ingress_status, IngressStatus::Known {
            state: IngressState::Failed(err),
            ..
        } if err.description().contains("call_perform failed"));

    // Sanity check that the round limits were accurately updated.
    assert_eq!(
        test.subnet_available_callbacks(),
        subnet_available_callbacks - expected_successful_calls as i64
    );
}

#[test]
fn call_perform_fails_when_out_of_callback_quota() {
    // With a canister callback quota of 3; and 1 available callback in the shared
    // subnet pool; we expect only 3 downstream calls to be allowed.
    let canister_callback_quota = 3;
    let subnet_available_callbacks = 1;
    test_callback_limits_impl(canister_callback_quota, subnet_available_callbacks, 3);
}

#[test]
fn call_perform_fails_when_out_of_subnet_callbacks() {
    // With a canister callback quota of 3; and 4 available callbacks in the shared
    // subnet pool; we expect only 4 downstream calls to be allowed.
    let canister_callback_quota = 3;
    let subnet_available_callbacks = 4;
    test_callback_limits_impl(canister_callback_quota, subnet_available_callbacks, 4);
}

#[test]
fn cycles_correct_if_update_fails() {
    let mut test = ExecutionTestBuilder::new().with_manual_execution().build();
    let initial_cycles = Cycles::new(1_000_000_000_000);

    // Create three canisters A, B, C.
    let a_id = test.universal_canister_with_cycles(initial_cycles).unwrap();
    let b_id = test.universal_canister_with_cycles(initial_cycles).unwrap();

    let transferred_cycles = Cycles::from(initial_cycles.get() / 2);

    // Canister B accepts all cycles, replies, and traps.
    let b = wasm()
        .accept_cycles(transferred_cycles)
        .message_payload()
        .append_and_reply()
        .trap()
        .build();

    // Canister A calls canister B and transfers cycles.
    let a = wasm()
        .call_with_cycles(
            b_id,
            "update",
            call_args().other_side(b),
            transferred_cycles,
        )
        .build();
    test.ingress_raw(a_id, "update", a);
    test.execute_message(a_id);
    test.induct_messages();
    let execution_cost_before = test.canister_execution_cost(b_id);
    test.execute_message(b_id);
    let execution_cost_after = test.canister_execution_cost(b_id);
    assert!(execution_cost_after > execution_cost_before);
    assert_eq!(
        test.canister_state(b_id).system_state.balance(),
        initial_cycles - test.canister_execution_cost(b_id)
    );
}

#[test]
fn call_with_best_effort_response_succeeds() {
    let mut test = ExecutionTestBuilder::new().build();

    let canister_id = test.universal_canister().unwrap();

    let result = test
        .ingress(
            canister_id,
            "update",
            wasm()
                .call_new(canister_id, "update", call_args())
                .call_with_best_effort_response(10)
                .call_perform()
                .reply()
                .build(),
        )
        .unwrap();

    assert_eq!(result, WasmResult::Reply(vec![]));
}

#[test]
fn call_with_best_effort_response_fails_when_timeout_is_set() {
    let mut test = ExecutionTestBuilder::new().build();

    let canister_id = test.universal_canister().unwrap();

    let err = test
        .ingress(
            canister_id,
            "update",
            wasm()
                .call_new(canister_id, "update", call_args())
                .call_with_best_effort_response(10)
                .call_with_best_effort_response(10)
                .build(),
        )
        .unwrap_err();

    assert!(
        err.description().contains("Canister violated contract: ic0_call_with_best_effort_response failed because a timeout is already set.")
    );

    assert_eq!(err.code(), ErrorCode::CanisterContractViolation);
}

fn call_with_best_effort_response_test_helper(
    start_time_seconds: u32,
    timeout_seconds: u32,
) -> CoarseTime {
    let mut test = ExecutionTestBuilder::new()
        .with_manual_execution()
        .with_time(Time::from_secs_since_unix_epoch(start_time_seconds as u64).unwrap())
        .build();

    let canister_sender = test.universal_canister().unwrap();
    let canister_receiver = test.universal_canister().unwrap();

    let call_with_best_effort_response = wasm()
        .call_simple_with_cycles_and_best_effort_response(
            canister_receiver,
            "update",
            call_args(),
            Cycles::new(0),
            timeout_seconds,
        )
        .reply()
        .build();

    let _ = test.ingress_raw(canister_sender, "update", call_with_best_effort_response);

    // Execute Ingress message on `canister_sender`.
    test.execute_message(canister_sender);
    // Induct request from `canister_sender` to input queue of `canister_receiver`.
    test.induct_messages();

    match test
        .canister_state_mut(canister_receiver)
        .system_state
        .pop_input()
        .unwrap()
    {
        CanisterMessage::Request(request) => request.deadline,
        _ => panic!("Unexpected result."),
    }
}

#[test]
fn call_with_best_effort_response_timeout_is_set_properly() {
    let start_time_seconds = 200;
    let timeout_seconds = 100;
    assert_eq!(
        call_with_best_effort_response_test_helper(start_time_seconds, timeout_seconds),
        CoarseTime::from_secs_since_unix_epoch(start_time_seconds + timeout_seconds)
    );
}

#[test]
fn call_with_best_effort_response_timeout_is_bounded() {
    let start_time_seconds = 200;
    let requested_timeout_seconds = MAX_CALL_TIMEOUT_SECONDS + 100;
    let bounded_timeout_seconds = MAX_CALL_TIMEOUT_SECONDS;
    // Verify that timeout is silently bounded by the `MAX_CALL_TIMEOUT_SECONDS`.
    assert_eq!(
        call_with_best_effort_response_test_helper(start_time_seconds, requested_timeout_seconds),
        CoarseTime::from_secs_since_unix_epoch(start_time_seconds + bounded_timeout_seconds)
    );
}

#[test]
fn ic0_msg_deadline_while_executing_ingress_message() {
    let start_time_seconds = 100;

    let mut test = ExecutionTestBuilder::new()
        .with_time(Time::from_secs_since_unix_epoch(start_time_seconds as u64).unwrap())
        .build();

    let canister_id = test.universal_canister().unwrap();

    let msg = wasm().msg_deadline().reply_int64().build();

    match test.ingress(canister_id, "update", msg).unwrap() {
        WasmResult::Reply(result) => assert_eq!(
            Time::from(NO_DEADLINE).as_nanos_since_unix_epoch(),
            u64::from_le_bytes(result.try_into().unwrap())
        ),
        _ => panic!("Unexpected result"),
    };
}

#[test]
fn ic0_msg_deadline_when_deadline_is_not_set() {
    let start_time_seconds = 100;

    let mut test = ExecutionTestBuilder::new()
        .with_time(Time::from_secs_since_unix_epoch(start_time_seconds as u64).unwrap())
        .build();

    let a_id = test.universal_canister().unwrap();
    let b_id = test.universal_canister().unwrap();

    let msg = wasm()
        .call_simple(
            b_id,
            "update",
            call_args()
                .other_side(wasm().msg_deadline().reply_int64().build())
                .on_reply(wasm().message_payload().append_and_reply().build()),
        )
        .build();

    // Ingress message is sent to canister `A`, during its execution canister `A`
    // calls canister `B`. While executing the canister message, canister `B`
    // invokes `msg_deadline()` and attaches the result to a reply to canister `A`
    // message. Canister `A` forwards the received response as a reply to the
    // Ingress message.

    match test.ingress(a_id, "update", msg).unwrap() {
        WasmResult::Reply(result) => assert_eq!(
            Time::from(NO_DEADLINE).as_nanos_since_unix_epoch(),
            u64::from_le_bytes(result.try_into().unwrap())
        ),
        _ => panic!("Unexpected result"),
    };
}

#[test]
fn ic0_msg_deadline_when_deadline_is_set() {
    let start_time_seconds = 100;
    let timeout_seconds = 200;

    let mut test = ExecutionTestBuilder::new()
        .with_time(Time::from_secs_since_unix_epoch(start_time_seconds as u64).unwrap())
        .build();

    let a_id = test.universal_canister().unwrap();
    let b_id = test.universal_canister().unwrap();

    let msg = wasm()
        .call_simple_with_cycles_and_best_effort_response(
            b_id,
            "update",
            call_args()
                .other_side(wasm().msg_deadline().reply_int64().build())
                .on_reply(wasm().message_payload().append_and_reply().build()),
            Cycles::new(0),
            timeout_seconds,
        )
        .build();

    // Ingress message is sent to canister `A`, during its execution canister `A`
    // calls canister `B` with `best-effort response`. While executing the canister
    // message, canister `B` invokes `msg_deadline()` and attaches the result to
    // a reply to canister `A` message. Canister `A` forwards the received response
    // as a reply to the Ingress message.

    match test.ingress(a_id, "update", msg).unwrap() {
        WasmResult::Reply(result) => assert_eq!(
            Time::from_secs_since_unix_epoch((start_time_seconds + timeout_seconds).into())
                .unwrap()
                .as_nanos_since_unix_epoch(),
            u64::from_le_bytes(result.try_into().unwrap())
        ),
        _ => panic!("Unexpected result"),
    };
}

fn display_page_map(page_map: PageMap, page_range: std::ops::Range<u64>) -> String {
    let mut contents = Vec::new();
    for page in page_range {
        contents.extend_from_slice(page_map.get_page(PageIndex::from(page)));
    }
    format!("[{}]", ic_utils::rle::display(&contents[..]))
}

// Grow memory multiple times first and write to newly added pages later.
#[test]
fn grow_memory_and_write_to_new_pages() {
    let wat = r#"
        (module
          (import "ic0" "msg_reply" (func $msg_reply))
          (import "ic0" "msg_reply_data_append"
            (func $msg_reply_data_append (param i32 i32)))
          (import "ic0" "msg_arg_data_copy"
            (func $ic0_msg_arg_data_copy (param i32) (param i32) (param i32)))

          (func $grow_by_one
            (drop (memory.grow (i32.const 1)))
            (call $msg_reply_data_append (i32.const 0) (i32.const 0))
            (call $msg_reply))

          ;; reads a byte from the beginning of a memory page
          (func $read_byte
            ;; copy the i32 page number into heap[0;4]
            (call $ic0_msg_arg_data_copy
              (i32.const 0) ;; dst
              (i32.const 0) ;; off
              (i32.const 4) ;; len
            )
            ;; copy page(n)[0;1] to heap[0;1]
            ;; we do this to make a Wasm instruction access out-of-bounds memory area and not
            ;; msg.reply system call. Both should fail but the failure path is different.
            (i32.store8
              (i32.const 4)
              (i32.load (i32.mul (i32.load (i32.const 0)) (i32.const 65536)))
            )
            (call $msg_reply_data_append
              (i32.const 4)
              (i32.const 1))
            (call $msg_reply))

          ;; writes a byte to the beginning of a memory page
          (func $write_byte
            ;; copy the i32 page number into heap[0;4]
            (call $ic0_msg_arg_data_copy
              (i32.const 0) ;; dst
              (i32.const 0) ;; off
              (i32.const 4) ;; len
            )
            ;; copy the u8 value heap[5;1]
            (call $ic0_msg_arg_data_copy
              (i32.const 4) ;; dst
              (i32.const 4) ;; off
              (i32.const 1) ;; len
            )
            (i32.store8
              ;; target address
              (i32.mul (i32.load (i32.const 0)) (i32.const 65536))
              ;; target value
              (i32.load8_u (i32.const 4))
            )
            (call $msg_reply_data_append (i32.const 0) (i32.const 0))
            (call $msg_reply))

          (global $counter (mut i32) (i32.const 10))
          (memory $memory 2 5)
          (export "canister_update grow_by_one" (func $grow_by_one))
          (export "canister_query read_byte" (func $read_byte))
          (export "canister_update write_byte" (func $write_byte))
        )"#;

    let mut test = ExecutionTestBuilder::new().build();
    let canister_id = test.canister_from_wat(wat).unwrap();

    let num_pages = |n| (n * WASM_PAGE_SIZE as usize / PAGE_SIZE) as u64;

    // memory.size = 3
    test.ingress(canister_id, "grow_by_one", vec![])
        .expect("grow memory to 3");

    // memory.size = 4
    test.ingress(canister_id, "grow_by_one", vec![])
        .expect("grow memory to 4");

    // memory.size = 5
    test.ingress(canister_id, "grow_by_one", vec![])
        .expect("grow memory to 5");

    // memory.size = 5 (max limit)
    test.ingress(canister_id, "grow_by_one", vec![])
        .expect("grow memory to 6 attempt 1");
    test.ingress(canister_id, "grow_by_one", vec![])
        .expect("grow memory to 6 attempt 2");

    assert_eq!(
        display_page_map(
            test.execution_state(canister_id)
                .wasm_memory
                .page_map
                .clone(),
            0..num_pages(5)
        ),
        "[327680×00]"
    );

    let make_payload = |page_num: i32, value: u8| {
        let mut v = vec![];
        v.extend(page_num.to_le_bytes().to_vec());
        v.extend(value.to_le_bytes().to_vec());
        v
    };

    // Write to memory pages allocated to satisfy memory minimum size. We use
    // page(0) to unpack the payload so only write to page(1).
    test.ingress(canister_id, "write_byte", make_payload(1, 7))
        .unwrap();

    #[rustfmt::skip] // rustfmt breaks the explanatory comment at the bottom of this assert.
    assert_eq!(
        display_page_map(
            test.execution_state(canister_id).wasm_memory.page_map.clone(),
            0..num_pages(5)
        ),
        "[1×01 3×00 1×07 65531×00 1×07 262143×00]"
        //^^^^^^^^^^^^^^          ^^^
        //unpacked payload        value
    );

    let mut test_write_read = |page_num, value| {
        // 1. Grown memory page is zero-initialized
        let result = test
            .ingress(
                canister_id,
                "read_byte",
                i32::to_le_bytes(page_num).to_vec(),
            )
            .unwrap()
            .bytes()[0];
        assert_eq!(result, 0, "query result before write");
        // 2. Write a byte
        test.ingress(canister_id, "write_byte", make_payload(page_num, value))
            .unwrap();
        // 3. Read it back
        let result = test
            .ingress(
                canister_id,
                "read_byte",
                i32::to_le_bytes(page_num).to_vec(),
            )
            .unwrap()
            .bytes()[0];
        assert_eq!(result, value, "query result after write");
    };

    // Write data to the grown memory pages and read it back.
    test_write_read(3, 9);
    test_write_read(4, 10);
    test_write_read(2, 8);

    #[rustfmt::skip]
    assert_eq!(
        display_page_map(
            test.execution_state(canister_id).wasm_memory.page_map.clone(),
            0..num_pages(5)
        ),
        "[1×02 3×00 1×08 65531×00 1×07 65535×00 1×08 65535×00 1×09 65535×00 1×0a 65535×00]"
        //                        ^^^ page(1)   ^^^ page(2)   ^^^ page(3)   ^^^ page(4)
    );
}

#[test]
fn memory_out_of_bounds_accesses() {
    let mut test = ExecutionTestBuilder::new().build();
    let wat = r#"
        (module
            (import "ic0" "stable64_grow" (func $stable64_grow (param i64) (result i64)))
            (import "ic0" "stable64_write"
                (func $stable64_write (param $offset i64) (param $src i64) (param $size i64))
            )
            (import "ic0" "stable64_read"
                (func $stable64_read (param $dst i64) (param $offset i64) (param $size i64))
            )
            (func (export "canister_init")
                (drop (call $stable64_grow (i64.const 1)))
            )
            (func (export "canister_update read_heap0")
                (drop (i32.load (i32.const 65532)))
            )
            (func (export "canister_update write_heap0")
                (i32.store (i32.const 65532) (i32.const 42))
            )
            (func (export "canister_update read_heap1")
                (drop (i32.load (i32.const 65533)))
            )
            (func (export "canister_update write_heap1")
                (i32.store (i32.const 65533) (i32.const 42))
            )
            (func (export "canister_update read_heap2")
                (drop (i32.load (i32.const 2147483647)))
            )
            (func (export "canister_update write_heap2")
                (i32.store (i32.const 2147483647) (i32.const 42))
            )
            (func (export "canister_update read_heap3")
                (drop (i32.load (i32.const -1)))
            )
            (func (export "canister_update write_heap3")
                (i32.store (i32.const -1) (i32.const 42))
            )
            (func (export "canister_update read_stable0")
                (call $stable64_read (i64.const 0) (i64.const 65532) (i64.const 4))
            )
            (func (export "canister_update write_stable0")
                (call $stable64_write (i64.const 65532) (i64.const 0) (i64.const 4))
            )
            (func (export "canister_update read_stable1")
                (call $stable64_read (i64.const 0) (i64.const 65533) (i64.const 4))
            )
            (func (export "canister_update write_stable1")
                (call $stable64_write (i64.const 65533) (i64.const 0) (i64.const 4))
            )
            (func (export "canister_update read_stable2")
                (call $stable64_read (i64.const 0) (i64.const 2147483647) (i64.const 4))
            )
            (func (export "canister_update write_stable2")
                (call $stable64_write (i64.const 2147483647) (i64.const 0) (i64.const 4))
            )
            (func (export "canister_update read_stable3")
                (call $stable64_read (i64.const 0) (i64.const -1) (i64.const 4))
            )
            (func (export "canister_update write_stable3")
                (call $stable64_write (i64.const -1) (i64.const 0) (i64.const 4))
            )
            (memory 1 1)
        )"#;
    let canister_id = test.canister_from_wat(wat).unwrap();
    let result = test.ingress(canister_id, "read_heap0", vec![]);
    expect_canister_did_not_reply(result);

    let result = test.ingress(canister_id, "write_heap0", vec![]);
    expect_canister_did_not_reply(result);

    let err = test.ingress(canister_id, "read_heap1", vec![]).unwrap_err();
    err.assert_contains(
        ErrorCode::CanisterTrapped,
        &format!("Error from Canister {canister_id}: Canister trapped: heap out of bounds"),
    );

    let err = test
        .ingress(canister_id, "write_heap1", vec![])
        .unwrap_err();
    err.assert_contains(
        ErrorCode::CanisterTrapped,
        &format!("Error from Canister {canister_id}: Canister trapped: heap out of bounds"),
    );

    let err = test.ingress(canister_id, "read_heap2", vec![]).unwrap_err();
    err.assert_contains(
        ErrorCode::CanisterTrapped,
        &format!("Error from Canister {canister_id}: Canister trapped: heap out of bounds"),
    );

    let err = test
        .ingress(canister_id, "write_heap2", vec![])
        .unwrap_err();
    err.assert_contains(
        ErrorCode::CanisterTrapped,
        &format!("Error from Canister {canister_id}: Canister trapped: heap out of bounds"),
    );

    let err = test.ingress(canister_id, "read_heap3", vec![]).unwrap_err();
    err.assert_contains(
        ErrorCode::CanisterTrapped,
        &format!("Error from Canister {canister_id}: Canister trapped: heap out of bounds"),
    );

    let err = test
        .ingress(canister_id, "write_heap3", vec![])
        .unwrap_err();
    err.assert_contains(
        ErrorCode::CanisterTrapped,
        &format!("Error from Canister {canister_id}: Canister trapped: heap out of bounds"),
    );

    let result = test.ingress(canister_id, "read_stable0", vec![]);
    expect_canister_did_not_reply(result);

    let result = test.ingress(canister_id, "write_stable0", vec![]);
    expect_canister_did_not_reply(result);

    let err = test
        .ingress(canister_id, "read_stable1", vec![])
        .unwrap_err();
    err.assert_contains(
        ErrorCode::CanisterTrapped,
        &format!(
            "Error from Canister {canister_id}: Canister trapped: stable memory out of bounds"
        ),
    );

    let err = test
        .ingress(canister_id, "write_stable1", vec![])
        .unwrap_err();
    err.assert_contains(
        ErrorCode::CanisterTrapped,
        &format!(
            "Error from Canister {canister_id}: Canister trapped: stable memory out of bounds"
        ),
    );

    let err = test
        .ingress(canister_id, "read_stable2", vec![])
        .unwrap_err();
    err.assert_contains(
        ErrorCode::CanisterTrapped,
        &format!(
            "Error from Canister {canister_id}: Canister trapped: stable memory out of bounds"
        ),
    );

    let err = test
        .ingress(canister_id, "write_stable2", vec![])
        .unwrap_err();
    err.assert_contains(
        ErrorCode::CanisterTrapped,
        &format!(
            "Error from Canister {canister_id}: Canister trapped: stable memory out of bounds"
        ),
    );

    let err = test
        .ingress(canister_id, "read_stable3", vec![])
        .unwrap_err();
    err.assert_contains(
        ErrorCode::CanisterTrapped,
        &format!(
            "Error from Canister {canister_id}: Canister trapped: stable memory out of bounds"
        ),
    );
    let err = test
        .ingress(canister_id, "write_stable3", vec![])
        .unwrap_err();
    err.assert_contains(
        ErrorCode::CanisterTrapped,
        &format!(
            "Error from Canister {canister_id}: Canister trapped: stable memory out of bounds"
        ),
    );
}

#[test]
fn division_by_zero() {
    let mut test = ExecutionTestBuilder::new().build();
    let wat = r#"
        (module
            (import "ic0" "msg_reply" (func $msg_reply))
            (import "ic0" "msg_reply_data_append"
                (func $msg_reply_data_append (param i32 i32))
            )
            (func (export "canister_update div_f32")
                (f32.store (i32.const 0) (f32.div (f32.const 1) (f32.const 0)))
                (call $msg_reply_data_append (i32.const 0) (i32.const 4))
                (call $msg_reply)
            )
            (func (export "canister_update div_f64")
                (f64.store (i32.const 0) (f64.div (f64.const 1) (f64.const 0)))
                (call $msg_reply_data_append (i32.const 0) (i32.const 8))
                (call $msg_reply)
            )
            (func (export "canister_update div_u_i32")
                (drop (i32.div_u (i32.const 1) (i32.const 0)))
            )
            (func (export "canister_update div_s_i32")
                (drop (i32.div_s (i32.const -1) (i32.const 0)))
            )
            (func (export "canister_update div_u_i64")
                (drop (i64.div_u (i64.const 1) (i64.const 0)))
            )
            (func (export "canister_update div_s_i64")
                (drop (i64.div_s (i64.const -1) (i64.const 0)))
            )
            (memory 1 1)
        )"#;
    let canister_id = test.canister_from_wat(wat).unwrap();
    let result = test.ingress(canister_id, "div_f32", vec![]).unwrap();
    match result {
        WasmResult::Reply(v) => {
            let mut bytes = [0u8; 4];
            bytes.copy_from_slice(&v);
            let res = f32::from_le_bytes(bytes);
            assert!(res.is_infinite());
        }
        WasmResult::Reject(_) => unreachable!("expected reply"),
    }

    let result = test.ingress(canister_id, "div_f64", vec![]).unwrap();
    match result {
        WasmResult::Reply(v) => {
            let mut bytes = [0u8; 8];
            bytes.copy_from_slice(&v);
            let res = f64::from_le_bytes(bytes);
            assert!(res.is_infinite());
        }
        WasmResult::Reject(_) => unreachable!("expected reply"),
    }

    let err = test.ingress(canister_id, "div_u_i32", vec![]).unwrap_err();
    err.assert_contains(
        ErrorCode::CanisterTrapped,
        &format!("Error from Canister {canister_id}: Canister trapped: integer division by 0"),
    );

    let err = test.ingress(canister_id, "div_s_i32", vec![]).unwrap_err();
    err.assert_contains(
        ErrorCode::CanisterTrapped,
        &format!("Error from Canister {canister_id}: Canister trapped: integer division by 0"),
    );

    let err = test.ingress(canister_id, "div_u_i64", vec![]).unwrap_err();
    err.assert_contains(
        ErrorCode::CanisterTrapped,
        &format!("Error from Canister {canister_id}: Canister trapped: integer division by 0"),
    );

    let err = test.ingress(canister_id, "div_s_i64", vec![]).unwrap_err();
    err.assert_contains(
        ErrorCode::CanisterTrapped,
        &format!("Error from Canister {canister_id}: Canister trapped: integer division by 0"),
    );
}

#[test]
#[cfg(not(all(target_arch = "aarch64", target_vendor = "apple")))]
fn charge_for_dirty_pages() {
    let mut test = ExecutionTestBuilder::new()
        .with_instruction_limit(100_000_000)
        .with_metering_type(ic_config::embedders::MeteringType::New)
        .build();
    let wat = r#"
        (module
            (import "ic0" "msg_reply" (func $msg_reply))
            (import "ic0" "msg_reply_data_append"
                (func $msg_reply_data_append (param i32 i32))
            )
            (func $test (export "canister_update test")
                (i64.store (i32.const 0) (i64.const 17))
                (i64.store (i32.const 8) (i64.const 117))
                (call $msg_reply_data_append (i32.const 0) (i32.const 8))
                (call $msg_reply)
            )
            (func $test2 (export "canister_update test2")
                (i64.store (i32.const 0) (i64.const 27))
                (i64.store (i32.const 4096) (i64.const 227))
                (call $msg_reply_data_append (i32.const 0) (i32.const 8))
                (call $msg_reply)
            )
            (memory (export "memory") 10)
        )"#;
    let canister_id = test.canister_from_wat(wat).unwrap();
    let i0 = test.canister_executed_instructions(canister_id);
    let res = test.ingress(canister_id, "test", vec![]).unwrap();

    match res {
        WasmResult::Reply(v) => {
            let mut bytes = [0u8; 8];
            bytes.copy_from_slice(&v);
            let res = u64::from_le_bytes(bytes);
            assert_eq!(res, 17);
        }
        WasmResult::Reject(_) => unreachable!("expected reply"),
    }

    let i1 = test.canister_executed_instructions(canister_id);

    // we do the same as before, but touch one more page
    test.ingress(canister_id, "test2", vec![]).unwrap();
    let i2 = test.canister_executed_instructions(canister_id);

    let cdi = ic_config::subnet_config::SchedulerConfig::application_subnet().dirty_page_overhead;

    assert_eq!((i2 - i1) - (i1 - i0), cdi);

    // Run again with low message instruction limit
    // so that half of the dirty page cost gets rounded to zero
    let mut test = ExecutionTestBuilder::new()
        .with_install_code_instruction_limit(100_000_000)
        .with_instruction_limit((i1 - i0 - cdi / 2).get())
        .with_metering_type(ic_config::embedders::MeteringType::New)
        .build();

    let canister_id = test.canister_from_wat(wat).unwrap();
    let res = test.ingress(canister_id, "test", vec![]).unwrap();
    match res {
        WasmResult::Reply(v) => {
            let mut bytes = [0u8; 8];
            bytes.copy_from_slice(&v);
            let res = u64::from_le_bytes(bytes);
            assert_eq!(res, 17);
        }
        WasmResult::Reject(_) => unreachable!("expected reply"),
    }
    let i1a = test.canister_executed_instructions(canister_id);

    assert_eq!(i1a, i1 - cdi / 2);
}

#[test]
fn stable_grow_checks_freezing_threshold_in_update() {
    let mut test = ExecutionTestBuilder::new()
        .with_initial_canister_cycles(1_000_000_000_000)
        .build();
    let canister_id = test.universal_canister().unwrap();
    test.update_freezing_threshold(canister_id, NumSeconds::new(1_000_000_000))
        .unwrap();
    let body = wasm().stable_grow(10_000).build();
    let err = test.ingress(canister_id, "update", body).unwrap_err();
    assert!(
        err.description()
            .contains("Canister cannot grow memory by 655360000 bytes due to insufficient cycles"),
        "Unexpected error: {}",
        err.description()
    );
    assert_eq!(err.code(), ErrorCode::InsufficientCyclesInMemoryGrow);
}

#[test]
fn stable64_grow_checks_freezing_threshold_in_update() {
    let mut test = ExecutionTestBuilder::new()
        .with_initial_canister_cycles(1_000_000_000_000)
        .build();
    let canister_id = test.universal_canister().unwrap();
    test.update_freezing_threshold(canister_id, NumSeconds::new(1_000_000_000))
        .unwrap();
    let body = wasm().stable64_grow(10_000).build();
    let err = test.ingress(canister_id, "update", body).unwrap_err();
    assert!(
        err.description()
            .contains("Canister cannot grow memory by 655360000 bytes due to insufficient cycles"),
        "Unexpected error: {}",
        err.description()
    );
    assert_eq!(err.code(), ErrorCode::InsufficientCyclesInMemoryGrow);
}

#[test]
fn memory_grow_checks_freezing_threshold_in_update() {
    let mut test = ExecutionTestBuilder::new()
        .with_initial_canister_cycles(1_000_000_000_000)
        .build();
    let wat = r#"
        (module
            (func (export "canister_update test")
                (drop (memory.grow (i32.const 10000)))
            )
            (memory 0)
        )"#;
    let canister_id = test.canister_from_wat(wat).unwrap();
    test.update_freezing_threshold(canister_id, NumSeconds::new(1_000_000_000))
        .unwrap();
    let err = test.ingress(canister_id, "test", vec![]).unwrap_err();
    assert!(
        err.description()
            .contains("Canister cannot grow memory by 655360000 bytes due to insufficient cycles"),
        "Unexpected error: {}",
        err.description()
    );
    assert_eq!(err.code(), ErrorCode::InsufficientCyclesInMemoryGrow);
}

#[test]
fn stable_grow_does_not_check_freezing_threshold_in_query() {
    let mut test = ExecutionTestBuilder::new()
        .with_initial_canister_cycles(1_000_000_000_000)
        .build();
    let canister_id = test.universal_canister().unwrap();
    test.update_freezing_threshold(canister_id, NumSeconds::new(1_000_000_000))
        .unwrap();
    let body = wasm().stable_grow(10_000).build();
    let result = test.ingress(canister_id, "query", body);
    expect_canister_did_not_reply(result);
}

#[test]
fn stable64_grow_does_not_check_freezing_threshold_in_query() {
    let mut test = ExecutionTestBuilder::new()
        .with_initial_canister_cycles(1_000_000_000_000)
        .build();
    let canister_id = test.universal_canister().unwrap();
    test.update_freezing_threshold(canister_id, NumSeconds::new(1_000_000_000))
        .unwrap();
    let body = wasm().stable64_grow(10_000).build();
    let result = test.ingress(canister_id, "query", body);
    expect_canister_did_not_reply(result);
}

#[test]
fn memory_grow_does_not_check_freezing_threshold_in_query() {
    let mut test = ExecutionTestBuilder::new()
        .with_initial_canister_cycles(1_000_000_000_000)
        .build();
    let wat = r#"
        (module
            (func (export "canister_query test")
                (drop (memory.grow (i32.const 10000)))
            )
            (memory 0)
        )"#;
    let canister_id = test.canister_from_wat(wat).unwrap();
    test.update_freezing_threshold(canister_id, NumSeconds::new(1_000_000_000))
        .unwrap();
    let result = test.ingress(canister_id, "test", vec![]);
    expect_canister_did_not_reply(result);
}

#[test]
fn stable_grow_does_not_check_freezing_threshold_in_reply() {
    let mut test = ExecutionTestBuilder::new()
        .with_initial_canister_cycles(1_000_000_000_000)
        .build();
    let callee = test.universal_canister().unwrap();
    let canister_id = test.universal_canister().unwrap();
    test.update_freezing_threshold(canister_id, NumSeconds::new(1_000_000_000))
        .unwrap();
    let body = wasm()
        .inter_update(
            callee,
            call_args()
                .other_side(wasm().message_payload().append_and_reply())
                .on_reply(wasm().stable_grow(10_000).build()),
        )
        .build();
    let result = test.ingress(canister_id, "update", body);
    expect_canister_did_not_reply(result);
    assert_eq!(
        test.execution_state(canister_id).stable_memory.size,
        NumWasmPages::new(10_000)
    );
}

#[test]
fn stable_grow_does_not_check_freezing_threshold_in_reject() {
    let mut test = ExecutionTestBuilder::new()
        .with_initial_canister_cycles(1_000_000_000_000)
        .build();
    let callee = test.universal_canister().unwrap();
    let canister_id = test.universal_canister().unwrap();
    test.update_freezing_threshold(canister_id, NumSeconds::new(1_000_000_000))
        .unwrap();
    let body = wasm()
        .inter_update(
            callee,
            call_args()
                .other_side(wasm().build())
                .on_reject(wasm().stable_grow(10_000).build()),
        )
        .build();
    let result = test.ingress(canister_id, "update", body);
    expect_canister_did_not_reply(result);
    assert_eq!(
        test.execution_state(canister_id).stable_memory.size,
        NumWasmPages::new(10_000)
    );
}

#[test]
fn stable_grow_checks_freezing_threshold_in_pre_upgrade() {
    let mut test = ExecutionTestBuilder::new()
        .with_initial_canister_cycles(1_000_000_000_000)
        .build();
    let wat = r#"
        (module
            (import "ic0" "stable_grow" (func $stable_grow (param i32) (result i32)))
            (func (export "canister_pre_upgrade")
                (if (i32.ne (call $stable_grow (i32.const 10000)) (i32.const 0))
                    (then (unreachable))
                )
            )
            (memory 0)
        )"#;
    let wasm = wat::parse_str(wat).unwrap();
    let canister_id = test.canister_from_binary(wasm.clone()).unwrap();
    test.update_freezing_threshold(canister_id, NumSeconds::new(1_000_000_000))
        .unwrap();
    let err = test.upgrade_canister(canister_id, wasm).unwrap_err();
    assert!(
        err.description()
            .contains("Canister cannot grow memory by 655360000 bytes due to insufficient cycles"),
        "Unexpected error: {}",
        err.description()
    );
    assert_eq!(err.code(), ErrorCode::InsufficientCyclesInMemoryGrow);
}

#[test]
fn stable_grow_checks_freezing_threshold_in_post_upgrade() {
    let mut test = ExecutionTestBuilder::new()
        .with_initial_canister_cycles(1_000_000_000_000)
        .build();
    let wat = r#"
        (module
            (import "ic0" "stable_grow" (func $stable_grow (param i32) (result i32)))
            (func (export "canister_post_upgrade")
                (if (i32.ne (call $stable_grow (i32.const 10000)) (i32.const 0))
                    (then (unreachable))
                )
            )
            (memory 0)
        )"#;
    let wasm = wat::parse_str(wat).unwrap();
    let canister_id = test.canister_from_binary(wasm.clone()).unwrap();
    test.update_freezing_threshold(canister_id, NumSeconds::new(1_000_000_000))
        .unwrap();
    let err = test.upgrade_canister(canister_id, wasm).unwrap_err();
    assert!(
        err.description()
            .contains("Canister cannot grow memory by 655360000 bytes due to insufficient cycles"),
        "Unexpected error: {}",
        err.description()
    );
    assert_eq!(err.code(), ErrorCode::InsufficientCyclesInMemoryGrow);
}

#[test]
fn stable_grow_checks_freezing_threshold_in_start() {
    let mut test = ExecutionTestBuilder::new()
        .with_initial_canister_cycles(1_000_000_000_000)
        .build();
    let empty_wat = "(module)";
    let wat = r#"
        (module
            (import "ic0" "stable_grow" (func $stable_grow (param i32) (result i32)))
            (func $start
                (if (i32.ne (call $stable_grow (i32.const 10000)) (i32.const 0))
                    (then (unreachable))
                )
            )
            (start $start)
            (memory 0)
        )"#;
    let wasm = wat::parse_str(wat).unwrap();
    let canister_id = test.canister_from_wat(empty_wat).unwrap();
    test.update_freezing_threshold(canister_id, NumSeconds::new(1_000_000_000))
        .unwrap();
    let err = test.upgrade_canister(canister_id, wasm).unwrap_err();
    assert!(
        err.description().contains("Canister cannot grow memory by"),
        "Unexpected error: {}",
        err.description()
    );
    assert_eq!(err.code(), ErrorCode::InsufficientCyclesInMemoryGrow);
}

#[test]
fn stable_grow_checks_freezing_threshold_in_init() {
    let mut test = ExecutionTestBuilder::new()
        .with_initial_canister_cycles(1_000_000_000_000)
        .build();
    let wat = r#"
        (module
            (import "ic0" "stable_grow" (func $stable_grow (param i32) (result i32)))
            (func (export "canister_init")
                (if (i32.ne (call $stable_grow (i32.const 10000)) (i32.const 0))
                    (then (unreachable))
                )
            )
            (memory 0)
        )"#;
    let wasm = wat::parse_str(wat).unwrap();
    let canister_id = test.create_canister(Cycles::new(1_000_000_000_000));
    test.update_freezing_threshold(canister_id, NumSeconds::new(1_000_000_000))
        .unwrap();
    let err = test.install_canister(canister_id, wasm).unwrap_err();
    assert!(
        err.description().contains("Canister cannot grow memory by"),
        "Unexpected error: {}",
        err.description()
    );
    assert_eq!(err.code(), ErrorCode::InsufficientCyclesInMemoryGrow);
}

#[test]
fn memory_grow_does_not_check_freezing_threshold_in_pre_upgrade() {
    let mut test = ExecutionTestBuilder::new()
        .with_initial_canister_cycles(1_000_000_000_000)
        .build();
    let wat = r#"
        (module
            (func (export "canister_pre_upgrade")
                (if (i32.ne (memory.grow (i32.const 10000)) (i32.const 0))
                    (then (unreachable))
                )
            )
            (memory 0)
        )"#;
    let wasm = wat::parse_str(wat).unwrap();
    let canister_id = test.canister_from_binary(wasm.clone()).unwrap();
    test.update_freezing_threshold(canister_id, NumSeconds::new(1_000_000_000))
        .unwrap();
    test.upgrade_canister(canister_id, wasm).unwrap();
}

#[test]
fn memory_grow_checks_freezing_threshold_in_post_upgrade() {
    let mut test = ExecutionTestBuilder::new()
        .with_initial_canister_cycles(1_000_000_000_000)
        .build();
    let wat = r#"
        (module
            (func (export "canister_post_upgrade")
                (if (i32.ne (memory.grow (i32.const 10000)) (i32.const 0))
                    (then (unreachable))
                )
            )
            (memory 0)
        )"#;
    let wasm = wat::parse_str(wat).unwrap();
    let canister_id = test.canister_from_binary(wasm.clone()).unwrap();
    test.update_freezing_threshold(canister_id, NumSeconds::new(1_000_000_000))
        .unwrap();
    let err = test.upgrade_canister(canister_id, wasm).unwrap_err();
    assert!(
        err.description()
            .contains("Canister cannot grow memory by 655360000 bytes due to insufficient cycles"),
        "Unexpected error: {}",
        err.description()
    );
    assert_eq!(err.code(), ErrorCode::InsufficientCyclesInMemoryGrow);
}

#[test]
fn memory_grow_checks_freezing_threshold_in_start() {
    let mut test = ExecutionTestBuilder::new()
        .with_initial_canister_cycles(1_000_000_000_000)
        .build();
    let empty_wat = "(module)";
    let wat = r#"
        (module
            (func $start
                (if (i32.ne (memory.grow (i32.const 10000)) (i32.const 0))
                    (then (unreachable))
                )
            )
            (start $start)
            (memory 0)
        )"#;
    let wasm = wat::parse_str(wat).unwrap();
    let canister_id = test.canister_from_wat(empty_wat).unwrap();
    test.update_freezing_threshold(canister_id, NumSeconds::new(1_000_000_000))
        .unwrap();
    let err = test.upgrade_canister(canister_id, wasm).unwrap_err();
    assert!(
        err.description().contains("Canister cannot grow memory by"),
        "Unexpected error: {}",
        err.description()
    );
    assert_eq!(err.code(), ErrorCode::InsufficientCyclesInMemoryGrow);
}

#[test]
fn memory_grow_checks_freezing_threshold_in_init() {
    let mut test = ExecutionTestBuilder::new()
        .with_initial_canister_cycles(1_000_000_000_000)
        .build();
    let wat = r#"
        (module
            (func (export "canister_init")
                (if (i32.ne (memory.grow (i32.const 10000)) (i32.const 0))
                    (then (unreachable))
                )
            )
            (memory 0)
        )"#;
    let wasm = wat::parse_str(wat).unwrap();
    let canister_id = test.create_canister(Cycles::new(1_000_000_000_000));
    test.update_freezing_threshold(canister_id, NumSeconds::new(1_000_000_000))
        .unwrap();
    let err = test.install_canister(canister_id, wasm).unwrap_err();
    assert!(
        err.description().contains("Canister cannot grow memory by"),
        "Unexpected error: {}",
        err.description()
    );
    assert_eq!(err.code(), ErrorCode::InsufficientCyclesInMemoryGrow);
}

#[test]
fn call_perform_checks_freezing_threshold_in_update() {
    let mut test = ExecutionTestBuilder::new()
        .with_initial_canister_cycles(1_000_000_000_000)
        .build();
    let canister_id = test.universal_canister().unwrap();
    test.update_freezing_threshold(canister_id, NumSeconds::new(1_500_000_000))
        .unwrap();
    let body = wasm()
        .call_simple(
            canister_id,
            "update",
            call_args().other_side(wasm().message_payload().reply().build()),
        )
        .build();
    let err = test.ingress(canister_id, "update", body).unwrap_err();
    assert!(
        err.description().contains("call_perform failed"),
        "Unexpected error: {}",
        err.description()
    );
    assert_eq!(err.code(), ErrorCode::CanisterCalledTrap);
}

#[test]
fn call_perform_does_not_check_freezing_threshold_in_reply() {
    let mut test = ExecutionTestBuilder::new()
        .with_initial_canister_cycles(1_000_000_000_000)
        .build();
    let callee = test.universal_canister().unwrap();
    let canister_id = test.universal_canister().unwrap();
    test.update_freezing_threshold(canister_id, NumSeconds::new(1_200_000_000))
        .unwrap();
    let body = wasm()
        .call_simple(
            callee,
            "update",
            call_args()
                .other_side(wasm().message_payload().append_and_reply().build())
                .on_reply(
                    wasm()
                        .call_simple(
                            callee,
                            "update",
                            call_args().other_side(wasm().stable_grow(10_000).reply().build()),
                        )
                        .build(),
                ),
        )
        .build();
    let result = test.ingress(canister_id, "update", body);
    assert_eq!(result, Ok(WasmResult::Reply(vec![])));
    assert_eq!(
        test.execution_state(callee).stable_memory.size,
        NumWasmPages::new(10_000)
    );
}

#[test]
fn call_perform_does_not_check_freezing_threshold_in_reject() {
    let mut test = ExecutionTestBuilder::new()
        .with_initial_canister_cycles(1_000_000_000_000)
        .build();
    let callee = test.universal_canister().unwrap();
    let canister_id = test.universal_canister().unwrap();
    test.update_freezing_threshold(canister_id, NumSeconds::new(1_200_000_000))
        .unwrap();
    let body = wasm()
        .call_simple(
            callee,
            "update",
            call_args()
                .other_side(wasm().message_payload().reject().build())
                .on_reject(
                    wasm()
                        .call_simple(
                            callee,
                            "update",
                            call_args().other_side(wasm().stable_grow(10_000).reply().build()),
                        )
                        .build(),
                ),
        )
        .build();
    let result = test.ingress(canister_id, "update", body);
    assert_eq!(result, Ok(WasmResult::Reply(vec![])));
    assert_eq!(
        test.execution_state(callee).stable_memory.size,
        NumWasmPages::new(10_000)
    );
}

#[test]
fn memory_grow_succeeds_in_init_if_canister_has_memory_allocation() {
    let mut test = ExecutionTestBuilder::new().build();
    let wat = r#"
        (module
            (func (export "canister_init")
                (if (i32.ne (memory.grow (i32.const 10000)) (i32.const 0))
                    (then (unreachable))
                )
            )
            (memory 0)
        )"#;
    let wasm = wat::parse_str(wat).unwrap();
    let empty_memory_usage = {
        let id = test.canister_from_binary(wasm.clone()).unwrap();
        test.canister_state(id).memory_usage()
    };
    let freezing_threshold = NumSeconds::new(1_000_000_000);
    let memory_allocation = 655360000 + empty_memory_usage.get();
    let freezing_threshold_cycles = test.cycles_account_manager().freeze_threshold_cycles(
        freezing_threshold,
        ic_types::MemoryAllocation::Reserved(NumBytes::new(memory_allocation)),
        NumBytes::new(0),
        MessageMemoryUsage::ZERO,
        ComputeAllocation::zero(),
        test.subnet_size(),
        CanisterCyclesCostSchedule::Normal,
        Cycles::zero(),
    );

    // Overapproximation of the install code message cost.
    let install_code_cost = Cycles::new(1_000_000_000_000);

    // Install code should be a small fraction of the freezing threshold cycles.
    // If that's not the case, then we need to increase the freezing threshold.
    assert!(install_code_cost.get() < freezing_threshold_cycles.get() / 10);
    let initial_balance = freezing_threshold_cycles + install_code_cost;
    let canister_id = test
        .create_canister_with_allocation(initial_balance, None, Some(memory_allocation))
        .unwrap();
    test.update_freezing_threshold(canister_id, freezing_threshold)
        .unwrap();
    test.install_canister(canister_id, wasm).unwrap();
}

#[test]
fn memory_grow_succeeds_in_post_upgrade_if_the_same_amount_is_dropped_after_pre_upgrade() {
    let mut test = ExecutionTestBuilder::new().build();
    let wat = r#"
        (module
            (func (export "canister_init")
                (if (i32.ne (memory.grow (i32.const 10000)) (i32.const 0))
                    (then (unreachable))
                )
            )
            (func (export "canister_post_upgrade")
                (if (i32.ne (memory.grow (i32.const 10000)) (i32.const 0))
                    (then (unreachable))
                )
            )
            (memory 0)
        )"#;
    let wasm = wat::parse_str(wat).unwrap();
    let freezing_threshold = NumSeconds::new(1_000_000_000);
    let memory_usage = 655_360_000 + 1_000_000;
    let freezing_threshold_cycles = test.cycles_account_manager().freeze_threshold_cycles(
        freezing_threshold,
        ic_types::MemoryAllocation::BestEffort,
        NumBytes::new(memory_usage),
        MessageMemoryUsage::ZERO,
        ComputeAllocation::zero(),
        test.subnet_size(),
        CanisterCyclesCostSchedule::Normal,
        Cycles::zero(),
    );

    // Overapproximation of the install code message cost.
    let install_code_cost = Cycles::new(1_000_000_000_000);

    let initial_cycles = freezing_threshold_cycles + install_code_cost;

    let canister_id = test
        .canister_from_cycles_and_binary(initial_cycles, wasm.clone())
        .unwrap();

    test.upgrade_canister(canister_id, wasm).unwrap();
}

#[test]
fn stable_memory_grow_reserves_cycles() {
    cycles_reserved_for_app_and_verified_app_subnets(|subnet_type| {
        const CYCLES: Cycles = Cycles::new(20_000_000_000_000);
        const CAPACITY: u64 = 1_000_000_000;
        const THRESHOLD: u64 = 500_000_000;
        const WASM_PAGE_SIZE: u64 = 65_536;
        // 7500 of stable memory pages is close to 500MB, but still leaves some room
        // for Wasm memory of the universal canister.
        const NUM_PAGES: u64 = 7_500;

        let mut test = ExecutionTestBuilder::new()
            .with_subnet_type(subnet_type)
            .with_subnet_execution_memory(CAPACITY as i64)
            .with_subnet_memory_threshold(THRESHOLD as i64)
            .with_subnet_memory_reservation(0)
            .build();

        let canister_id = test
            .canister_from_cycles_and_binary(CYCLES, UNIVERSAL_CANISTER_WASM.to_vec())
            .unwrap();

        test.update_freezing_threshold(canister_id, NumSeconds::new(0))
            .unwrap();
        test.canister_update_reserved_cycles_limit(canister_id, CYCLES)
            .unwrap();

        let balance_before = test.canister_state(canister_id).system_state.balance();
        let result = test
            .ingress(
                canister_id,
                "update",
                wasm()
                    .stable64_grow(NUM_PAGES)
                    // Access the last byte to make sure that growing succeeded.
                    .stable64_read(NUM_PAGES * WASM_PAGE_SIZE - 1, 1)
                    .push_bytes(&[])
                    .append_and_reply()
                    .build(),
            )
            .unwrap();
        assert_eq!(result, WasmResult::Reply(vec![]));
        let balance_after = test.canister_state(canister_id).system_state.balance();

        assert_eq!(
            test.canister_state(canister_id)
                .system_state
                .reserved_balance(),
            Cycles::zero()
        );
        // Message execution fee is an order of a few million cycles.
        assert!(balance_before - balance_after < Cycles::new(1_000_000_000));

        let subnet_memory_usage =
            CAPACITY - test.subnet_available_memory().get_execution_memory() as u64;
        let memory_usage_before = test.canister_state(canister_id).execution_memory_usage();
        let balance_before = test.canister_state(canister_id).system_state.balance();
        let result = test
            .ingress(
                canister_id,
                "update",
                wasm()
                    .stable64_grow(NUM_PAGES)
                    // Access the last byte to make sure that growing succeeded.
                    .stable64_read(2 * NUM_PAGES * WASM_PAGE_SIZE - 1, 1)
                    .push_bytes(&[])
                    .append_and_reply()
                    .build(),
            )
            .unwrap();
        assert_eq!(result, WasmResult::Reply(vec![]));
        let balance_after = test.canister_state(canister_id).system_state.balance();
        let memory_usage_after = test.canister_state(canister_id).execution_memory_usage();

        let reserved_cycles = test
            .canister_state(canister_id)
            .system_state
            .reserved_balance();

        assert_gt!(reserved_cycles, Cycles::zero());
        assert_eq!(
            reserved_cycles,
            test.cycles_account_manager().storage_reservation_cycles(
                memory_usage_after - memory_usage_before,
                &ResourceSaturation::new(subnet_memory_usage, THRESHOLD, CAPACITY),
                test.subnet_size(),
                CanisterCyclesCostSchedule::Normal,
            )
        );

        assert!(balance_before - balance_after > reserved_cycles);
    });
}

#[test]
fn wasm_memory_grow_reserves_cycles() {
    cycles_reserved_for_app_and_verified_app_subnets(|subnet_type| {
        const CYCLES: Cycles = Cycles::new(20_000_000_000_000);
        const CAPACITY: u64 = 1_000_000_000;
        const THRESHOLD: u64 = 500_000_000;

        let mut test = ExecutionTestBuilder::new()
            .with_subnet_type(subnet_type)
            .with_subnet_execution_memory(CAPACITY as i64)
            .with_subnet_memory_threshold(THRESHOLD as i64)
            .with_subnet_memory_reservation(0)
            .build();

        let wat = r#"
        (module
            (import "ic0" "msg_reply" (func $msg_reply))
            (import "ic0" "msg_reply_data_append"
                (func $msg_reply_data_append (param i32 i32)))
            (func $update
                ;; 7500 Wasm pages is close to 500MB.
                (if (i32.eq (memory.grow (i32.const 7500)) (i32.const -1))
                  (then (unreachable))
                )
                (call $msg_reply)
            )
            (memory $memory 1)
            (export "canister_update update" (func $update))
        )"#;

        let wasm = wat::parse_str(wat).unwrap();

        let canister_id = test.canister_from_cycles_and_binary(CYCLES, wasm).unwrap();

        test.update_freezing_threshold(canister_id, NumSeconds::new(0))
            .unwrap();
        test.canister_update_reserved_cycles_limit(canister_id, CYCLES)
            .unwrap();

        let balance_before = test.canister_state(canister_id).system_state.balance();
        let result = test.ingress(canister_id, "update", vec![]).unwrap();
        assert_eq!(result, WasmResult::Reply(vec![]));
        let balance_after = test.canister_state(canister_id).system_state.balance();

        assert_eq!(
            test.canister_state(canister_id)
                .system_state
                .reserved_balance(),
            Cycles::zero()
        );
        // Message execution fee is an order of a few million cycles.
        assert!(balance_before - balance_after < Cycles::new(1_000_000_000));

        let subnet_memory_usage =
            CAPACITY - test.subnet_available_memory().get_execution_memory() as u64;
        let memory_usage_before = test.canister_state(canister_id).execution_memory_usage();
        let balance_before = test.canister_state(canister_id).system_state.balance();
        let result = test.ingress(canister_id, "update", vec![]).unwrap();
        assert_eq!(result, WasmResult::Reply(vec![]));
        let balance_after = test.canister_state(canister_id).system_state.balance();
        let memory_usage_after = test.canister_state(canister_id).execution_memory_usage();

        let reserved_cycles = test
            .canister_state(canister_id)
            .system_state
            .reserved_balance();

        assert_gt!(reserved_cycles, Cycles::zero());
        assert_eq!(
            reserved_cycles,
            test.cycles_account_manager().storage_reservation_cycles(
                memory_usage_after - memory_usage_before,
                &ResourceSaturation::new(subnet_memory_usage, THRESHOLD, CAPACITY),
                test.subnet_size(),
                CanisterCyclesCostSchedule::Normal,
            )
        );

        assert!(balance_before - balance_after > reserved_cycles);
    });
}

#[test]
fn set_reserved_cycles_limit_below_existing_fails() {
    const CYCLES: Cycles = Cycles::new(20_000_000_000_000);
    const CAPACITY: u64 = 1_000_000_000;
    const THRESHOLD: u64 = 500_000_000;

    let mut test = ExecutionTestBuilder::new()
        .with_subnet_execution_memory(CAPACITY as i64)
        .with_subnet_memory_threshold(THRESHOLD as i64)
        .with_subnet_memory_reservation(0)
        .build();

    let wat = r#"
        (module
            (import "ic0" "msg_reply" (func $msg_reply))
            (import "ic0" "msg_reply_data_append"
                (func $msg_reply_data_append (param i32 i32)))
            (func $update
                ;; 7500 Wasm pages is close to 500MB.
                (if (i32.eq (memory.grow (i32.const 7500)) (i32.const -1))
                  (then (unreachable))
                )
                (call $msg_reply)
            )
            (memory $memory 1)
            (export "canister_update update" (func $update))
        )"#;

    let wasm = wat::parse_str(wat).unwrap();

    let canister_id = test.canister_from_cycles_and_binary(CYCLES, wasm).unwrap();

    test.update_freezing_threshold(canister_id, NumSeconds::new(0))
        .unwrap();
    test.canister_update_reserved_cycles_limit(canister_id, CYCLES)
        .unwrap();

    let balance_before = test.canister_state(canister_id).system_state.balance();
    let result = test.ingress(canister_id, "update", vec![]).unwrap();
    assert_eq!(result, WasmResult::Reply(vec![]));
    let balance_after = test.canister_state(canister_id).system_state.balance();

    assert_eq!(
        test.canister_state(canister_id)
            .system_state
            .reserved_balance(),
        Cycles::zero()
    );
    // Message execution fee is an order of a few million cycles.
    assert!(balance_before - balance_after < Cycles::new(1_000_000_000));

    let subnet_memory_usage =
        CAPACITY - test.subnet_available_memory().get_execution_memory() as u64;
    let memory_usage_before = test.canister_state(canister_id).execution_memory_usage();
    let balance_before = test.canister_state(canister_id).system_state.balance();
    let result = test.ingress(canister_id, "update", vec![]).unwrap();
    assert_eq!(result, WasmResult::Reply(vec![]));
    let balance_after = test.canister_state(canister_id).system_state.balance();
    let memory_usage_after = test.canister_state(canister_id).execution_memory_usage();

    let reserved_cycles = test
        .canister_state(canister_id)
        .system_state
        .reserved_balance();

    assert_gt!(reserved_cycles, Cycles::zero());
    assert_eq!(
        reserved_cycles,
        test.cycles_account_manager().storage_reservation_cycles(
            memory_usage_after - memory_usage_before,
            &ResourceSaturation::new(subnet_memory_usage, THRESHOLD, CAPACITY),
            test.subnet_size(),
            CanisterCyclesCostSchedule::Normal,
        )
    );

    assert!(balance_before - balance_after > reserved_cycles);

    let err = test
        .canister_update_reserved_cycles_limit(canister_id, Cycles::from(reserved_cycles.get() - 1))
        .unwrap_err();

    assert_eq!(err.code(), ErrorCode::ReservedCyclesLimitIsTooLow);
}

#[test]
fn upgrade_with_skip_pre_upgrade_preserves_stable_memory() {
    let mut test: ExecutionTest = ExecutionTestBuilder::new().build();
    let wat = format!(
        r#"(module
            {}
            (func (export "canister_init")
                (drop (call $stable_grow (i32.const 1)))
            )
            (func (export "canister_pre_upgrade")
                unreachable
            )
            (memory 1)
            (data (i32.const 0) "abcd")  ;; Initial contents of the heap.
        )"#,
        STABLE_MEMORY_WAT
    );
    let canister_id = test.canister_from_wat(wat.clone()).unwrap();
    let result = test.ingress(canister_id, "write", vec![]);
    expect_canister_did_not_reply(result);
    let result = test.ingress(canister_id, "read", vec![]);
    assert_eq!(result, Ok(WasmResult::Reply("abcd".as_bytes().to_vec())));

    // Check that the upgrade of the canister succeeds if pre_upgrade is skipped.
    test.upgrade_canister_v2(
        canister_id,
        wat::parse_str(wat.clone()).unwrap(),
        CanisterUpgradeOptions {
            skip_pre_upgrade: Some(true),
            wasm_memory_persistence: None,
        },
    )
    .unwrap();

    // Check that the canister traps if the pre_upgrade is executed.
    let err = test
        .upgrade_canister_v2(
            canister_id,
            wat::parse_str(wat).unwrap(),
            CanisterUpgradeOptions {
                skip_pre_upgrade: Some(false),
                wasm_memory_persistence: None,
            },
        )
        .unwrap_err();
    assert_eq!(ErrorCode::CanisterTrapped, err.code());

    let result = test.ingress(canister_id, "read", vec![]);
    assert_eq!(result, Ok(WasmResult::Reply("abcd".as_bytes().to_vec())));
}

#[test]
fn resource_saturation_scaling_works_in_regular_execution() {
    const CYCLES: Cycles = Cycles::new(20_000_000_000_000);
    const CAPACITY: u64 = 1_000_000_000;
    const THRESHOLD: u64 = 500_000_000;
    const SCALING: u64 = 4;

    let mut test = ExecutionTestBuilder::new()
        .with_subnet_execution_memory(CAPACITY as i64)
        .with_subnet_memory_threshold(THRESHOLD as i64)
        .with_subnet_memory_reservation(0)
        .with_resource_saturation_scaling(SCALING as usize)
        .build();

    test.create_canister_with_allocation(CYCLES, None, Some(THRESHOLD / SCALING))
        .unwrap();

    let wat = r#"
        (module
            (import "ic0" "msg_reply" (func $msg_reply))
            (import "ic0" "msg_reply_data_append"
                (func $msg_reply_data_append (param i32 i32)))
            (func $update
                ;; 7500 Wasm pages is close to 500MB.
                (if (i32.eq (memory.grow (i32.const 7500)) (i32.const -1))
                  (then (unreachable))
                )
                (call $msg_reply)
            )
            (memory $memory 1)
            (export "canister_update update" (func $update))
        )"#;

    let wasm = wat::parse_str(wat).unwrap();

    let canister_id = test.canister_from_cycles_and_binary(CYCLES, wasm).unwrap();

    test.update_freezing_threshold(canister_id, NumSeconds::new(0))
        .unwrap();
    test.canister_update_reserved_cycles_limit(canister_id, CYCLES)
        .unwrap();

    let subnet_memory_usage =
        CAPACITY - test.subnet_available_memory().get_execution_memory() as u64;
    let memory_usage_before = test.canister_state(canister_id).execution_memory_usage();
    let balance_before = test.canister_state(canister_id).system_state.balance();
    let result = test.ingress(canister_id, "update", vec![]).unwrap();
    assert_eq!(result, WasmResult::Reply(vec![]));
    let balance_after = test.canister_state(canister_id).system_state.balance();
    let memory_usage_after = test.canister_state(canister_id).execution_memory_usage();

    let reserved_cycles = test
        .canister_state(canister_id)
        .system_state
        .reserved_balance();

    assert_gt!(reserved_cycles, Cycles::zero());
    assert_eq!(
        reserved_cycles,
        test.cycles_account_manager().storage_reservation_cycles(
            memory_usage_after - memory_usage_before,
            &ResourceSaturation::new(
                subnet_memory_usage / SCALING,
                THRESHOLD / SCALING,
                CAPACITY / SCALING
            ),
            test.subnet_size(),
            CanisterCyclesCostSchedule::Normal,
        )
    );

    assert!(balance_before - balance_after > reserved_cycles);
}

#[test]
fn wasm_memory_grow_respects_reserved_cycles_limit() {
    const CYCLES: Cycles = Cycles::new(20_000_000_000_000);
    const CAPACITY: u64 = 1_000_000_000;

    let mut test = ExecutionTestBuilder::new()
        .with_subnet_execution_memory(CAPACITY as i64)
        .with_subnet_memory_threshold(0)
        .with_subnet_memory_reservation(0)
        .build();

    let wat = r#"
        (module
            (import "ic0" "msg_reply" (func $msg_reply))
            (import "ic0" "msg_reply_data_append"
                (func $msg_reply_data_append (param i32 i32)))
            (func $update
                ;; 7500 Wasm pages is close to 500MB.
                (if (i32.eq (memory.grow (i32.const 7500)) (i32.const -1))
                  (then (unreachable))
                )
                (call $msg_reply)
            )
            (memory $memory 1)
            (export "canister_update update" (func $update))
        )"#;

    let wasm = wat::parse_str(wat).unwrap();

    let canister_id = test.canister_from_cycles_and_binary(CYCLES, wasm).unwrap();

    test.update_freezing_threshold(canister_id, NumSeconds::new(0))
        .unwrap();

    test.canister_state_mut(canister_id)
        .system_state
        .set_reserved_balance_limit(Cycles::new(1));

    let err = test.ingress(canister_id, "update", vec![]).unwrap_err();

    assert_eq!(
        err.code(),
        ErrorCode::ReservedCyclesLimitExceededInMemoryGrow
    );
    assert!(err.description().contains("Canister cannot grow memory by"));
    assert!(err
        .description()
        .contains("due to its reserved cycles limit"));
}

#[test]
fn stable_memory_grow_respects_reserved_cycles_limit() {
    const CYCLES: Cycles = Cycles::new(20_000_000_000_000);
    const CAPACITY: u64 = 1_000_000_000;
    // The threshold should be large enough to allow the universal canister to
    // allocate Wasm memory before it starts allocating the stable memory.
    const THRESHOLD: u64 = 10_000_000;

    let mut test = ExecutionTestBuilder::new()
        .with_subnet_execution_memory(CAPACITY as i64)
        .with_subnet_memory_threshold(THRESHOLD as i64)
        .with_subnet_memory_reservation(0)
        .build();

    let canister_id = test
        .canister_from_cycles_and_binary(CYCLES, UNIVERSAL_CANISTER_WASM.to_vec())
        .unwrap();

    test.update_freezing_threshold(canister_id, NumSeconds::new(0))
        .unwrap();

    test.canister_state_mut(canister_id)
        .system_state
        .set_reserved_balance_limit(Cycles::new(1));

    let err = test
        .ingress(
            canister_id,
            "update",
            wasm()
                .stable64_grow(7_500)
                .push_bytes(&[])
                .append_and_reply()
                .build(),
        )
        .unwrap_err();

    assert_eq!(
        err.code(),
        ErrorCode::ReservedCyclesLimitExceededInMemoryGrow
    );
    assert!(err.description().contains("Canister cannot grow memory by"));
    assert!(err
        .description()
        .contains("due to its reserved cycles limit"));
}

#[test]
fn stable_memory_grow_does_not_reserve_cycles_on_out_of_memory() {
    const CYCLES: Cycles = Cycles::new(200_000_000_000_000);
    const CAPACITY: u64 = 1_000_000_000;
    const THRESHOLD: u64 = CAPACITY / 2;

    let mut test = ExecutionTestBuilder::new()
        .with_subnet_execution_memory(CAPACITY as i64)
        .with_subnet_memory_threshold(THRESHOLD as i64)
        .with_subnet_memory_reservation(0)
        .build();

    let canister_id = test
        .canister_from_cycles_and_binary(CYCLES, UNIVERSAL_CANISTER_WASM.to_vec())
        .unwrap();
    test.update_freezing_threshold(canister_id, NumSeconds::new(0))
        .unwrap();

    let reserved_cycles_before = test
        .canister_state(canister_id)
        .system_state
        .reserved_balance();
    test.ingress(
        canister_id,
        "update",
        wasm()
            // 16_000 Wasm pages is more than the 1GB capacity, so this
            // operation will fail with out-of-memory. However, the entire
            // execution still succeeds.
            .stable64_grow(16_000)
            .push_bytes(&[])
            .append_and_reply()
            .build(),
    )
    .unwrap();
    let reserved_cycles_after = test
        .canister_state(canister_id)
        .system_state
        .reserved_balance();
    assert_eq!(reserved_cycles_before, reserved_cycles_after);
}

fn generate_wat_to_touch_pages(pages_to_touch: usize) -> String {
    format!(
        r#"
    (module
        (import "ic0" "msg_reply" (func $msg_reply))
        (import "ic0" "msg_reply_data_append" (func $msg_reply_data_append (param i32 i32)))
        (func (export "canister_update test")
          (local $j i32)
          (loop $my_loop
            ;; add one OS page to $j
            local.get $j
            i32.const 4096
            i32.add
            local.set $j
            ;; store 1 to heap[$j]
            (i32.store (local.get $j) (i32.const 1))
            ;; loop if $j is less than number of OS pages that we want to touch
            local.get $j
            i32.const {bytes_to_touch}
            i32.lt_s
            br_if $my_loop
          )
          (call $msg_reply_data_append
                          (i32.const 0)
                          (i32.const 8))
          (call $msg_reply)
        )
        (memory $memory 128)
      )"#,
        bytes_to_touch = pages_to_touch * 4096
    )
}

#[test]
#[cfg(not(all(target_arch = "aarch64", target_vendor = "apple")))]
fn yield_triggers_dts_slice_with_many_dirty_pages() {
    let pages_to_touch = 100;
    let wat = generate_wat_to_touch_pages(pages_to_touch);

    const CYCLES: Cycles = Cycles::new(20_000_000_000_000);

    let mut test = ExecutionTestBuilder::new()
        .with_manual_execution()
        .with_max_dirty_pages_optimization_embedder_config(pages_to_touch - 1)
        .build();

    let wasm = wat::parse_str(wat).unwrap();
    let canister_id = test.canister_from_cycles_and_binary(CYCLES, wasm).unwrap();

    let _result = test.ingress_raw(canister_id, "test", vec![]);

    // The test touches `pages_to_touch`, but the embedder is configured to yield when `pages_to_touch - 1` pages are dirty.
    // Therefore, we should have two slices here.
    test.execute_slice(canister_id);
    assert_eq!(
        test.canister_state(canister_id).next_execution(),
        NextExecution::ContinueLong
    );
    test.execute_slice(canister_id);
    assert_eq!(
        test.canister_state(canister_id).next_execution(),
        NextExecution::None
    );
}

#[test]
fn yield_does_not_trigger_dts_slice_without_enough_dirty_pages() {
    let pages_to_touch = 100;
    let wat = generate_wat_to_touch_pages(pages_to_touch);

    const CYCLES: Cycles = Cycles::new(20_000_000_000_000);

    let mut test = ExecutionTestBuilder::new()
        .with_manual_execution()
        .with_max_dirty_pages_optimization_embedder_config(pages_to_touch + 1)
        .build();

    let wasm = wat::parse_str(wat).unwrap();
    let canister_id = test.canister_from_cycles_and_binary(CYCLES, wasm).unwrap();

    let _result = test.ingress_raw(canister_id, "test", vec![]);

    // The test touches `pages_to_touch`, but the embedder is configured to yield when `pages_to_touch + 1` pages are dirty.
    // Therefore, we should have only 1 slice here.
    test.execute_slice(canister_id);
    assert_eq!(
        test.canister_state(canister_id).next_execution(),
        NextExecution::None
    );
}

#[test]
#[cfg(not(all(target_arch = "aarch64", target_vendor = "apple")))]
fn yield_abort_does_not_modify_state() {
    let pages_to_touch = 100;
    let wat = generate_wat_to_touch_pages(pages_to_touch);

    const CYCLES: Cycles = Cycles::new(20_000_000_000_000);

    let mut test = ExecutionTestBuilder::new()
        .with_manual_execution()
        .with_max_dirty_pages_optimization_embedder_config(pages_to_touch - 1)
        .build();

    let wasm = wat::parse_str(wat).unwrap();
    let canister_id = test.canister_from_cycles_and_binary(CYCLES, wasm).unwrap();

    let _result = test.ingress_raw(canister_id, "test", vec![]);

    // The test touches `pages_to_touch`, but the embedder is configured to yield when `pages_to_touch - 1` pages are dirty.
    // Therefore, we should have 2 slices here.
    test.execute_slice(canister_id);
    assert_eq!(
        test.canister_state(canister_id).next_execution(),
        NextExecution::ContinueLong
    );
    // Abort before executing the last slice.
    test.abort_all_paused_executions();

    // Test that the abort means the canister's state is not modified.
    let mut dirty_pages = test
        .execution_state(canister_id)
        .wasm_memory
        .page_map
        .delta_pages_iter()
        .count();

    assert_eq!(dirty_pages, 0);

    // Start execution from scratch, let the slices execute fully and check dirty pages again.
    test.execute_slice(canister_id);
    assert_eq!(
        test.canister_state(canister_id).next_execution(),
        NextExecution::ContinueLong
    );
    test.execute_slice(canister_id);
    assert_eq!(
        test.canister_state(canister_id).next_execution(),
        NextExecution::None
    );
    dirty_pages += test
        .execution_state(canister_id)
        .wasm_memory
        .page_map
        .delta_pages_iter()
        .count();
    // This time the dirty pages should be equal to `pages_to_touch`.
    assert_eq!(dirty_pages, pages_to_touch);
}

#[test]
#[cfg(not(all(target_arch = "aarch64", target_vendor = "apple")))]
fn yield_for_dirty_page_copy_triggers_dts_slice_with_many_pages_on_system_subnets() {
    let pages_to_touch = 100;
    let wat = generate_wat_to_touch_pages(pages_to_touch);

    const CYCLES: Cycles = Cycles::new(20_000_000_000_000);

    let mut test = ExecutionTestBuilder::new()
        .with_subnet_type(SubnetType::System)
        .with_slice_instruction_limit(
            SchedulerConfig::system_subnet()
                .max_instructions_per_slice
                .get(),
        )
        .with_instruction_limit(
            SchedulerConfig::system_subnet()
                .max_instructions_per_message
                .get(),
        )
        .with_manual_execution()
        .with_max_dirty_pages_optimization_embedder_config(pages_to_touch - 1)
        .build();

    let wasm = wat::parse_str(wat).unwrap();
    let canister_id = test.canister_from_cycles_and_binary(CYCLES, wasm).unwrap();

    let _result = test.ingress_raw(canister_id, "test", vec![]);

    // The test touches `pages_to_touch`, but the embedder is configured to yield when `pages_to_touch - 1` pages are dirty.
    // Therefore we should have two slices here.
    test.execute_slice(canister_id);
    assert_eq!(
        test.canister_state(canister_id).next_execution(),
        NextExecution::ContinueLong
    );
    test.execute_slice(canister_id);
    assert_eq!(
        test.canister_state(canister_id).next_execution(),
        NextExecution::None
    );
}

#[test]
fn yield_for_dirty_page_copy_does_not_trigger_dts_slice_without_enough_dirty_pages_on_system_subnets(
) {
    let pages_to_touch = 100;
    let wat = generate_wat_to_touch_pages(pages_to_touch);

    const CYCLES: Cycles = Cycles::new(20_000_000_000_000);

    let mut test = ExecutionTestBuilder::new()
        .with_subnet_type(SubnetType::System)
        .with_slice_instruction_limit(
            SchedulerConfig::system_subnet()
                .max_instructions_per_slice
                .get(),
        )
        .with_instruction_limit(
            SchedulerConfig::system_subnet()
                .max_instructions_per_message
                .get(),
        )
        .with_manual_execution()
        .with_max_dirty_pages_optimization_embedder_config(pages_to_touch + 1)
        .build();

    let wasm = wat::parse_str(wat).unwrap();
    let canister_id = test.canister_from_cycles_and_binary(CYCLES, wasm).unwrap();

    let _result = test.ingress_raw(canister_id, "test", vec![]);

    // The test touches `pages_to_touch`, but the embedder is configured to yield when `pages_to_touch + 1` pages are dirty.
    // Therefore we should have only one slice here.
    test.execute_slice(canister_id);
    assert_eq!(
        test.canister_state(canister_id).next_execution(),
        NextExecution::None
    );
}

#[test]
fn yield_for_dirty_page_copy_does_not_trigger_on_system_subnets_without_dts() {
    let pages_to_touch = 100;
    let wat = generate_wat_to_touch_pages(pages_to_touch);

    const CYCLES: Cycles = Cycles::new(20_000_000_000_000);

    let mut test = ExecutionTestBuilder::new()
        .with_deterministic_time_slicing_disabled()
        .with_subnet_type(SubnetType::System)
        .with_manual_execution()
        .with_max_dirty_pages_optimization_embedder_config(pages_to_touch - 1)
        .build();

    let wasm = wat::parse_str(wat).unwrap();
    let canister_id = test.canister_from_cycles_and_binary(CYCLES, wasm).unwrap();

    let _result = test.ingress_raw(canister_id, "test", vec![]);

    // The test touches `pages_to_touch`, but the embedder is configured to yield when `pages_to_touch - 1` pages are dirty.
    // This should not happen for system subnets.
    test.execute_slice(canister_id);
    assert_eq!(
        test.canister_state(canister_id).next_execution(),
        NextExecution::None
    );
}

#[test]
fn declaring_too_many_tables_fails() {
    let wat = format!("(module {})", "(table 0 externref)".repeat(100));
    let mut test = ExecutionTestBuilder::new().build();
    let err = test.canister_from_wat(wat).unwrap_err();
    assert_eq!(ErrorCode::CanisterWasmEngineError, err.code());
    assert!(err.description().contains("table count too high"));
}

// Forces the universal canister to use at least `bytes` of Wasm memory and
// produces a reply from `bytes`.
fn use_wasm_memory_and_reply(bytes: u64) -> Vec<u8> {
    wasm()
        .stable64_grow(bytes.div_ceil(WASM_PAGE_SIZE_IN_BYTES as u64))
        .stable64_read(0, bytes)
        .blob_length()
        .reply_int()
        .build()
}

/// Sets the `wasm_memory_limit` of the given canister to its current memory
/// usage plus the given allowance:
/// - `wasm_memory_limit = wasm_memory_usage + allowance`
fn set_wasm_memory_limit(test: &mut ExecutionTest, canister_id: CanisterId, allowance: NumBytes) {
    let wasm_memory_usage =
        { test.execution_state(canister_id).wasm_memory.size.get() * WASM_PAGE_SIZE_IN_BYTES };

    test.canister_update_wasm_memory_limit(
        canister_id,
        NumBytes::new(wasm_memory_usage as u64) + allowance,
    )
    .unwrap();
}

#[test]
fn wasm_memory_limit_is_enforced_in_updates() {
    let mut test = ExecutionTestBuilder::new().build();
    let canister_id = test.universal_canister().unwrap();

    // Warm up the canister before getting its memory usage.
    let result = test
        .ingress(canister_id, "update", use_wasm_memory_and_reply(100))
        .unwrap();
    assert_eq!(WasmResult::Reply(100_i32.to_le_bytes().to_vec()), result);

    set_wasm_memory_limit(&mut test, canister_id, NumBytes::from(5_000_000));

    // Using a small amount of memory should succeed.
    let result = test
        .ingress(canister_id, "update", use_wasm_memory_and_reply(100))
        .unwrap();
    assert_eq!(WasmResult::Reply(100_i32.to_le_bytes().to_vec()), result);

    // Using a large amount of memory should fail.
    let err = test
        .ingress(canister_id, "update", use_wasm_memory_and_reply(10_000_000))
        .unwrap_err();

    assert_eq!(err.code(), ErrorCode::CanisterWasmMemoryLimitExceeded);
}

#[test]
fn wasm_memory_limit_is_enforced_at_start_of_update() {
    let mut test = ExecutionTestBuilder::new().build();
    let canister_id = test.universal_canister().unwrap();

    // Warm up the canister to make sure that the second update call does not
    // grow memory.
    let result = test
        .ingress(canister_id, "update", use_wasm_memory_and_reply(100))
        .unwrap();
    assert_eq!(WasmResult::Reply(100_i32.to_le_bytes().to_vec()), result);

    test.canister_update_wasm_memory_limit(canister_id, NumBytes::new(1))
        .unwrap();

    let err = test
        .ingress(
            canister_id,
            "update",
            wasm().push_bytes(&[]).append_and_reply().build(),
        )
        .unwrap_err();

    assert_eq!(err.code(), ErrorCode::CanisterWasmMemoryLimitExceeded);
}

#[test]
fn wasm_memory_limit_zero_means_unlimited() {
    let mut test = ExecutionTestBuilder::new().build();
    let canister_id = test.universal_canister().unwrap();

    let result = test
        .ingress(canister_id, "update", use_wasm_memory_and_reply(100))
        .unwrap();
    assert_eq!(WasmResult::Reply(100_i32.to_le_bytes().to_vec()), result);

    // The execution fails.
    test.canister_update_wasm_memory_limit(canister_id, NumBytes::new(1))
        .unwrap();

    let err = test
        .ingress(
            canister_id,
            "update",
            wasm().push_bytes(&[]).append_and_reply().build(),
        )
        .unwrap_err();

    assert_eq!(err.code(), ErrorCode::CanisterWasmMemoryLimitExceeded);

    test.canister_update_wasm_memory_limit(canister_id, NumBytes::new(0))
        .unwrap();

    // The execution succeeds.
    test.ingress(
        canister_id,
        "update",
        wasm().push_bytes(&[]).append_and_reply().build(),
    )
    .unwrap();
}

#[test]
fn wasm_memory_limit_is_not_enforced_in_queries() {
    let mut test = ExecutionTestBuilder::new().build();
    let canister_id = test.universal_canister().unwrap();

    // Warm up the canister before getting its memory usage.
    let result = test
        .ingress(canister_id, "query", use_wasm_memory_and_reply(100))
        .unwrap();
    assert_eq!(WasmResult::Reply(100_i32.to_le_bytes().to_vec()), result);

    set_wasm_memory_limit(&mut test, canister_id, NumBytes::from(5_000_000));

    // Using a large amount of memory should succeed because the Wasm memory
    // limit is not enforced in queries.
    let result = test
        .ingress(canister_id, "query", use_wasm_memory_and_reply(10_000_000))
        .unwrap();
    assert_eq!(
        WasmResult::Reply(10_000_000_i32.to_le_bytes().to_vec()),
        result
    );
}

#[test]
fn wasm_memory_limit_is_not_enforced_in_timer() {
    let mut test = ExecutionTestBuilder::new().build();
    let canister_id = test.universal_canister().unwrap();
    let set_timer = wasm()
        .set_global_timer_method(
            wasm()
                .stable64_grow(200)
                .stable64_read(0, 10_000_000)
                .push_bytes(&[1, 2, 3])
                .set_global_data_from_stack()
                .build(),
        )
        .reply()
        .build();

    // Warm up the canister before getting its memory usage.
    let result = test
        .ingress(canister_id, "update", use_wasm_memory_and_reply(100))
        .unwrap();
    assert_eq!(WasmResult::Reply(100_i32.to_le_bytes().to_vec()), result);

    set_wasm_memory_limit(&mut test, canister_id, NumBytes::from(5_000_000));

    let _ = test.ingress(canister_id, "update", set_timer).unwrap();

    test.canister_task(canister_id, CanisterTask::GlobalTimer);

    // Increase the limit to run the update call that fetches the result of the
    // timer execution.
    set_wasm_memory_limit(&mut test, canister_id, NumBytes::from(5_000_000));

    // The timer task should succeed because the Wasm memory limit is not
    // enforced in system tasks. Note that this will change in future after
    // canister logging is implemented, which will allow enforcing the limit in
    // system tasks as well.
    let result = test
        .ingress(
            canister_id,
            "update",
            wasm().get_global_data().append_and_reply().build(),
        )
        .unwrap();

    assert_eq!(WasmResult::Reply(vec![1, 2, 3]), result);
}

#[test]
fn wasm_memory_limit_is_not_enforced_in_response_callback() {
    let mut test = ExecutionTestBuilder::new().build();
    let caller_id = test.universal_canister().unwrap();
    let callee_id = test.universal_canister().unwrap();
    let callee = wasm().message_payload().reply().build();
    let caller = |size| {
        wasm()
            .inter_update(
                callee_id,
                call_args()
                    .other_side(callee.clone())
                    .on_reply(use_wasm_memory_and_reply(size)),
            )
            .build()
    };

    // Warm up the canister before getting its memory usage.
    let result = test.ingress(caller_id, "update", caller(100)).unwrap();
    assert_eq!(WasmResult::Reply(100_i32.to_le_bytes().to_vec()), result);

    set_wasm_memory_limit(&mut test, caller_id, NumBytes::from(5_000_000));

    // Using a large amount of memory should succeed because the Wasm memory
    // limit is not enforced in the response callback.
    let result = test
        .ingress(caller_id, "update", caller(10_000_000))
        .unwrap();
    assert_eq!(
        WasmResult::Reply(10_000_000_i32.to_le_bytes().to_vec()),
        result
    );
}

#[test]
fn wasm_memory_limit_is_not_enforced_in_pre_upgrade() {
    let mut test = ExecutionTestBuilder::new().build();
    let wat = r#"
        (module
            (func (export "canister_pre_upgrade")
                (drop (memory.grow (i32.const 10)))
            )
            (memory 0)
        )"#;
    let canister_id = test.canister_from_wat(wat).unwrap();

    test.canister_update_wasm_memory_limit(canister_id, NumBytes::new(1))
        .unwrap();

    let wasm = wat::parse_str(wat).unwrap();

    // The pre-upgrade must succeed because the Wasm memory limit is not
    // enforced there.
    test.upgrade_canister(canister_id, wasm).unwrap();
}

#[test]
fn wasm_memory_limit_is_enforced_in_post_upgrade() {
    let mut test = ExecutionTestBuilder::new().build();
    let wat = r#"
        (module
            (func (export "canister_post_upgrade")
                (drop (memory.grow (i32.const 10)))
            )
            (memory 0)
        )"#;
    let canister_id = test.canister_from_wat(wat).unwrap();

    test.canister_update_wasm_memory_limit(canister_id, NumBytes::new(1))
        .unwrap();

    let wasm = wat::parse_str(wat).unwrap();

    // The post-upgrade is expected to fail.
    let err = test.upgrade_canister(canister_id, wasm).unwrap_err();
    assert_eq!(err.code(), ErrorCode::CanisterWasmMemoryLimitExceeded);
}

#[test]
fn wasm_memory_limit_is_enforced_with_static_memory_in_post_upgrade() {
    let mut test = ExecutionTestBuilder::new().build();
    let wat = r#"
        (module
            (func (export "canister_post_upgrade")
            )
            (memory 10)
        )"#;

    let canister_id = test.canister_from_wat(wat).unwrap();

    test.canister_update_wasm_memory_limit(canister_id, NumBytes::new(1))
        .unwrap();

    let wasm = wat::parse_str(wat).unwrap();

    // The post-upgrade is expected to fail.
    let err = test.upgrade_canister(canister_id, wasm).unwrap_err();
    assert_eq!(err.code(), ErrorCode::CanisterWasmMemoryLimitExceeded);
}

#[test]
fn wasm_memory_limit_is_enforced_in_init() {
    let mut test = ExecutionTestBuilder::new().build();
    let wat = r#"
        (module
            (func (export "canister_init")
                (drop (memory.grow (i32.const 10)))
            )
            (memory 0)
        )"#;

    let canister_id = test.create_canister(Cycles::new(1_000_000_000_000));

    test.canister_update_wasm_memory_limit(canister_id, NumBytes::new(1))
        .unwrap();

    let wasm = wat::parse_str(wat).unwrap();

    // The canister init is expected to fail.
    let err = test.install_canister(canister_id, wasm).unwrap_err();
    assert_eq!(err.code(), ErrorCode::CanisterWasmMemoryLimitExceeded);
}

#[test]
fn wasm_memory_limit_is_enforced_with_static_memory_in_init() {
    let mut test = ExecutionTestBuilder::new().build();
    let wat = r#"
        (module
            (func (export "canister_init")
            )
            (memory 10)
        )"#;

    let canister_id = test.create_canister(Cycles::new(1_000_000_000_000));

    test.canister_update_wasm_memory_limit(canister_id, NumBytes::new(1))
        .unwrap();

    let wasm = wat::parse_str(wat).unwrap();

    // The canister init is expected to fail.
    let err = test.install_canister(canister_id, wasm).unwrap_err();
    assert_eq!(err.code(), ErrorCode::CanisterWasmMemoryLimitExceeded);
}

#[test]
fn wasm_memory_limit_cannot_exceed_256_tb() {
    let mut test = ExecutionTestBuilder::new().build();

    let canister_id = test.create_canister(Cycles::new(1_000_000_000_000));

    // Setting the limit to 2^48 works.
    test.canister_update_wasm_memory_limit(canister_id, NumBytes::new(1 << 4))
        .unwrap();

    // Setting the limit above 2^48 fails.
    let err = test
        .canister_update_wasm_memory_limit(canister_id, NumBytes::new((1 << 48) + 1))
        .unwrap_err();

    assert_eq!(err.code(), ErrorCode::CanisterContractViolation);
}

// Test the result that is close to 2^64.
#[test]
fn ic0_canister_cycle_balance_u64() {
    let mut test: ExecutionTest = ExecutionTestBuilder::new()
        .with_initial_canister_cycles((1 << 64) - 1)
        .build();
    let id = test.universal_canister().unwrap();
    let result = test
        .ingress(id, "update", wasm().cycles_balance().reply_int64().build())
        .unwrap();
    match result {
        WasmResult::Reply(response) => {
            let result = u64::from_le_bytes(response.try_into().unwrap());
            assert!(result >= (1 << 63));
        }
        WasmResult::Reject(err) => unreachable!("{:?}", err),
    }
}

// Test the result that is close to 2^64.
#[test]
fn ic0_msg_cycles_available_u64() {
    let mut test: ExecutionTest = ExecutionTestBuilder::new()
        .with_initial_canister_cycles(2 * (1 << 64))
        .build();
    let caller_id = test.universal_canister().unwrap();
    let callee_id = test.universal_canister().unwrap();
    let callee = wasm().msg_cycles_available().reply_int64().build();
    let caller = wasm()
        .call_with_cycles(
            callee_id,
            "update",
            call_args()
                .other_side(callee)
                .on_reject(wasm().reject_message().reject())
                .on_reply(wasm().message_payload().append_and_reply()),
            Cycles::new((1 << 64) - 1),
        )
        .build();
    let result = test.ingress(caller_id, "update", caller).unwrap();
    match result {
        WasmResult::Reply(response) => {
            let result = u64::from_le_bytes(response.try_into().unwrap());
            assert!(result >= (1 << 63));
        }
        WasmResult::Reject(err) => unreachable!("{:?}", err),
    }
}

#[test]
fn ic0_msg_cycles_refunded128() {
    let mut test: ExecutionTest = ExecutionTestBuilder::new()
        .with_initial_canister_cycles(2 * (1 << 64))
        .build();
    let caller_id = test.universal_canister().unwrap();
    let callee_id = test.universal_canister().unwrap();
    let callee = wasm().push_int64(0).reply_int64().build();
    let caller = wasm()
        .call_with_cycles(
            callee_id,
            "update",
            call_args()
                .other_side(callee)
                .on_reject(wasm().reject_message().reject())
                .on_reply(wasm().msg_cycles_refunded128().append_and_reply()),
            Cycles::new(1 << 64),
        )
        .build();
    let result = test.ingress(caller_id, "update", caller).unwrap();
    match result {
        WasmResult::Reply(response) => {
            let result = u128::from_le_bytes(response.try_into().unwrap());
            balance_is_roughly(result, 1 << 64);
        }
        WasmResult::Reject(err) => unreachable!("{:?}", err),
    }
    canister_balance_is_roughly(&test, caller_id, 2 * (1 << 64));
    canister_balance_is_roughly(&test, callee_id, 2 * (1 << 64));
}

// Test the result that is close to 2^64.
#[test]
fn ic0_mint_cycles_u64() {
    let mut test: ExecutionTest = ExecutionTestBuilder::new()
        .with_initial_canister_cycles(1 << 64)
        .build();
    let wat = r#"
        (module
            (import "ic0" "mint_cycles128" (func $mint_cycles128 (param i64) (param i64) (param i32)))

            (func (export "canister_update test")
                (call $mint_cycles128 (i64.const 0) (i64.const 18446744073709551615) (i32.const 0))
            )
            (memory 1 1)
        )"#;
    let mut canister_id = test.canister_from_wat(wat).unwrap();
    // This loop should finish after four iterations.
    while canister_id != CYCLES_MINTING_CANISTER_ID {
        canister_id = test.canister_from_wat(wat).unwrap();
    }
    let result = test.ingress(canister_id, "test", vec![]);
    expect_canister_did_not_reply(result);
    assert_balance_equals(
        test.canister_state(canister_id).system_state.balance(),
        Cycles::new(2 * (1 << 64)),
        BALANCE_EPSILON,
    );
}

fn check_correct_execution_state(is_wasm64: bool) {
    let mut test = ExecutionTestBuilder::new().build();
    let memory_size = if is_wasm64 { "i64" } else { "" };
    let wat = format!(
        r#"
        (module
            (func (export "canister_update test")
                (drop (i64.const 0))
            )
            (memory {memory_size} 12)
        )"#,
    );
    let canister_id = test.canister_from_wat(wat).unwrap();
    let result = test.ingress(canister_id, "test", vec![]);
    expect_canister_did_not_reply(result);
    let execution_state = test.execution_state(canister_id);
    let bool_wasm_exec_mode: bool = execution_state.wasm_execution_mode.is_wasm64();
    assert_eq!(bool_wasm_exec_mode, is_wasm64);
}

#[test]
fn wasm64_correct_execution_state() {
    check_correct_execution_state(true);
}

#[test]
fn wasm32_correct_execution_state() {
    check_correct_execution_state(false);
}

#[test]
fn invoke_cost_call() {
    let mut test = ExecutionTestBuilder::new().build();
    let canister_id = test.universal_canister().unwrap();
    let method_name = "inc";
    let argument = vec![42; 2000];
    let payload = wasm()
        .cost_call(method_name.len() as u64, argument.len() as u64)
        .reply_data_append()
        .reply()
        .build();
    let res = test.ingress(canister_id, "update", payload);
    let expected_cost = test.cycles_account_manager().xnet_call_total_fee(
        (method_name.len() as u64 + argument.len() as u64).into(),
        WasmExecutionMode::Wasm32,
        CanisterCyclesCostSchedule::Normal,
    );
    let Ok(WasmResult::Reply(bytes)) = res else {
        panic!("Expected reply, got {:?}", res);
    };
    let actual_cost = Cycles::from(&bytes);
    assert_eq!(actual_cost, expected_cost,);
}

#[test]
fn invoke_cost_create_canister() {
    let mut test = ExecutionTestBuilder::new().build();
    let subnet_size = test.subnet_size();
    let canister_id = test.universal_canister().unwrap();
    let payload = wasm()
        .cost_create_canister()
        .reply_data_append()
        .reply()
        .build();
    let res = test.ingress(canister_id, "update", payload);
    let expected_cost = test
        .cycles_account_manager()
        .canister_creation_fee(subnet_size, CanisterCyclesCostSchedule::Normal);
    let Ok(WasmResult::Reply(bytes)) = res else {
        panic!("Expected reply, got {:?}", res);
    };
    let actual_cost = Cycles::from(&bytes);
    assert_eq!(actual_cost, expected_cost,);
}

#[test]
fn invoke_cost_http_request() {
    let mut test = ExecutionTestBuilder::new().build();
    let subnet_size = test.subnet_size();
    let canister_id = test.universal_canister().unwrap();
    let request_size = 1000;
    let max_res_bytes = 1_800_000;
    let payload = wasm()
        .cost_http_request(request_size, max_res_bytes)
        .reply_data_append()
        .reply()
        .build();
    let res = test.ingress(canister_id, "update", payload);
    let expected_cost = test.cycles_account_manager().http_request_fee(
        request_size.into(),
        Some(max_res_bytes.into()),
        subnet_size,
        CanisterCyclesCostSchedule::Normal,
    );
    let Ok(WasmResult::Reply(bytes)) = res else {
        panic!("Expected reply, got {:?}", res);
    };
    let actual_cost = Cycles::from(&bytes);
    assert_eq!(actual_cost, expected_cost,);
}

#[test]
fn invoke_cost_sign_with_ecdsa() {
    let key_name = String::from("testkey");
    let curve_variant = 0;
    let mut test = ExecutionTestBuilder::new()
        .with_chain_key(MasterPublicKeyId::Ecdsa(EcdsaKeyId {
            curve: EcdsaCurve::try_from(curve_variant).unwrap(),
            name: key_name.clone(),
        }))
        .build();
    let subnet_size = test.subnet_size();
    let canister_id = test.universal_canister().unwrap();
    let payload = wasm()
        .cost_sign_with_ecdsa(key_name.as_bytes(), curve_variant)
        .reply_data_append()
        .reply()
        .build();
    let res = test.ingress(canister_id, "update", payload);
    let expected_cost = test
        .cycles_account_manager()
        .ecdsa_signature_fee(subnet_size, CanisterCyclesCostSchedule::Normal);
    let Ok(WasmResult::Reply(bytes)) = res else {
        panic!("Expected reply, got {:?}", res);
    };
    let actual_cost = Cycles::from(&bytes);
    assert_eq!(actual_cost, expected_cost,);
}

#[test]
fn cost_sign_with_ecdsa_fails_bad_curve() {
    let key_name = String::from("testkey");
    let curve_variant = 0;
    let mut test = ExecutionTestBuilder::new()
        .with_chain_key(MasterPublicKeyId::Ecdsa(EcdsaKeyId {
            curve: EcdsaCurve::try_from(curve_variant).unwrap(),
            name: key_name.clone(),
        }))
        .build();
    let canister_id = test.universal_canister().unwrap();
    let payload = wasm()
        .cost_sign_with_ecdsa(key_name.as_bytes(), curve_variant + 10)
        .reply_data_append()
        .reply()
        .build();
    let res = test.ingress(canister_id, "update", payload);
    let Err(err) = res else {
        panic!("Expected Err, got Ok");
    };
    err.assert_contains(
        ErrorCode::CanisterCalledTrap,
        "ic0.cost_sign_with_ecdsa failed with error code 1",
    );
}

#[test]
fn cost_sign_with_ecdsa_fails_bad_key_name() {
    let key_name = String::from("testkey");
    let curve_variant = 0;
    let mut test = ExecutionTestBuilder::new()
        .with_chain_key(MasterPublicKeyId::Ecdsa(EcdsaKeyId {
            curve: EcdsaCurve::try_from(curve_variant).unwrap(),
            name: key_name.clone(),
        }))
        .build();
    let canister_id = test.universal_canister().unwrap();
    let payload = wasm()
        .cost_sign_with_ecdsa(String::from("yesn't").as_bytes(), curve_variant)
        .reply_data_append()
        .reply()
        .build();
    let res = test.ingress(canister_id, "update", payload);
    let Err(err) = res else {
        panic!("Expected Err, got Ok");
    };
    err.assert_contains(
        ErrorCode::CanisterCalledTrap,
        "ic0.cost_sign_with_ecdsa failed with error code 2",
    );
}

#[test]
fn invoke_cost_sign_with_schnorr() {
    let key_name = String::from("testkey");
    let algorithm_variant = 0;
    let mut test = ExecutionTestBuilder::new()
        .with_chain_key(MasterPublicKeyId::Schnorr(SchnorrKeyId {
            algorithm: SchnorrAlgorithm::try_from(algorithm_variant).unwrap(),
            name: key_name.clone(),
        }))
        .build();
    let subnet_size = test.subnet_size();
    let canister_id = test.universal_canister().unwrap();
    let payload = wasm()
        .cost_sign_with_schnorr(key_name.as_bytes(), algorithm_variant)
        .reply_data_append()
        .reply()
        .build();
    let res = test.ingress(canister_id, "update", payload);
    let expected_cost = test
        .cycles_account_manager()
        .schnorr_signature_fee(subnet_size, CanisterCyclesCostSchedule::Normal);
    let Ok(WasmResult::Reply(bytes)) = res else {
        panic!("Expected reply, got {:?}", res);
    };
    let actual_cost = Cycles::from(&bytes);
    assert_eq!(actual_cost, expected_cost,);
}

#[test]
fn cost_sign_with_schnorr_fails_bad_curve() {
    let key_name = String::from("testkey");
    let algorithm_variant = 0;
    let mut test = ExecutionTestBuilder::new()
        .with_chain_key(MasterPublicKeyId::Schnorr(SchnorrKeyId {
            algorithm: SchnorrAlgorithm::try_from(algorithm_variant).unwrap(),
            name: key_name.clone(),
        }))
        .build();
    let canister_id = test.universal_canister().unwrap();
    let payload = wasm()
        .cost_sign_with_schnorr(key_name.as_bytes(), algorithm_variant + 10)
        .reply_data_append()
        .reply()
        .build();
    let res = test.ingress(canister_id, "update", payload);
    let Err(err) = res else {
        panic!("Expected Err, got Ok");
    };
    err.assert_contains(
        ErrorCode::CanisterCalledTrap,
        "ic0.cost_sign_with_schnorr failed with error code 1",
    );
}

#[test]
fn cost_sign_with_schnorr_fails_bad_key_name() {
    let key_name = String::from("testkey");
    let algorithm_variant = 0;
    let mut test = ExecutionTestBuilder::new()
        .with_chain_key(MasterPublicKeyId::Schnorr(SchnorrKeyId {
            algorithm: SchnorrAlgorithm::try_from(algorithm_variant).unwrap(),
            name: key_name.clone(),
        }))
        .build();
    let canister_id = test.universal_canister().unwrap();
    let payload = wasm()
        .cost_sign_with_schnorr(String::from("yesn't").as_bytes(), algorithm_variant)
        .reply_data_append()
        .reply()
        .build();
    let res = test.ingress(canister_id, "update", payload);
    let Err(err) = res else {
        panic!("Expected Err, got Ok");
    };
    err.assert_contains(
        ErrorCode::CanisterCalledTrap,
        "ic0.cost_sign_with_schnorr failed with error code 2",
    );
}

#[test]
fn invoke_cost_vetkd_derive_key() {
    let key_name = String::from("testkey");
    let curve_variant = 0;
    let mut test = ExecutionTestBuilder::new()
        .with_chain_key(MasterPublicKeyId::VetKd(VetKdKeyId {
            curve: VetKdCurve::try_from(curve_variant).unwrap(),
            name: key_name.clone(),
        }))
        .build();
    let subnet_size = test.subnet_size();
    let canister_id = test.universal_canister().unwrap();
    let payload = wasm()
        .cost_vetkd_derive_key(key_name.as_bytes(), curve_variant)
        .reply_data_append()
        .reply()
        .build();
    let res = test.ingress(canister_id, "update", payload);
    let expected_cost = test
        .cycles_account_manager()
        .vetkd_fee(subnet_size, CanisterCyclesCostSchedule::Normal);
    let Ok(WasmResult::Reply(bytes)) = res else {
        panic!("Expected reply, got {:?}", res);
    };
    let actual_cost = Cycles::from(&bytes);
    assert_eq!(actual_cost, expected_cost,);
}

#[test]
fn cost_vetkd_derive_key_fails_bad_curve() {
    let key_name = String::from("testkey");
    let curve_variant = 0;
    let mut test = ExecutionTestBuilder::new()
        .with_chain_key(MasterPublicKeyId::VetKd(VetKdKeyId {
            curve: VetKdCurve::try_from(curve_variant).unwrap(),
            name: key_name.clone(),
        }))
        .build();
    let canister_id = test.universal_canister().unwrap();
    let payload = wasm()
        .cost_vetkd_derive_key(key_name.as_bytes(), curve_variant + 10)
        .reply_data_append()
        .reply()
        .build();
    let res = test.ingress(canister_id, "update", payload);
    let Err(err) = res else {
        panic!("Expected Err, got Ok");
    };
    err.assert_contains(
        ErrorCode::CanisterCalledTrap,
        "ic0.cost_vetkd_derive_key failed with error code 1",
    );
}

#[test]
fn cost_vetkd_derive_key_fails_bad_key_name() {
    let key_name = String::from("testkey");
    let curve_variant = 0;
    let mut test = ExecutionTestBuilder::new()
        .with_chain_key(MasterPublicKeyId::VetKd(VetKdKeyId {
            curve: VetKdCurve::try_from(curve_variant).unwrap(),
            name: key_name.clone(),
        }))
        .build();
    let canister_id = test.universal_canister().unwrap();
    let payload = wasm()
        .cost_vetkd_derive_key(String::from("yesn't").as_bytes(), curve_variant)
        .reply_data_append()
        .reply()
        .build();
    let res = test.ingress(canister_id, "update", payload);
    let Err(err) = res else {
        panic!("Expected Err, got Ok");
    };
    err.assert_contains(
        ErrorCode::CanisterCalledTrap,
        "ic0.cost_vetkd_derive_key failed with error code 2",
    );
}

<<<<<<< HEAD
#[test]
fn legacy_cycles_balance_traps_if_balance_too_large() {
    let mut test = ExecutionTestBuilder::new()
        .with_initial_canister_cycles(1_u128 << 65)
        .build();
    let canister_id = test.universal_canister().unwrap();
    let err = test
        .ingress(
            canister_id,
            "update",
            wasm().cycles_balance().reply_int64().build(),
        )
        .unwrap_err();
    assert_eq!(ErrorCode::CanisterTrapped, err.code());
    let res = test
        .ingress(
            canister_id,
            "update",
            wasm().cycles_balance128().append_and_reply().build(),
        )
        .unwrap();
    match res {
        WasmResult::Reply(data) => {
            let balance = u128::from_le_bytes(data.try_into().unwrap());
            balance_is_roughly(balance, 1_u128 << 65);
        }
        WasmResult::Reject(msg) => panic!("Unexpected reject: {}", msg),
    };
}

#[test]
fn get_balance_twice() {
    let mut test = ExecutionTestBuilder::new()
        .with_initial_canister_cycles(1_u128 << 62)
        .build();
    let canister_id = test.universal_canister().unwrap();
    let res = test
        .ingress(
            canister_id,
            "update",
            wasm()
                .cycles_balance()
                .int64_to_blob()
                .reply_data_append()
                .cycles_balance128()
                .reply_data_append()
                .reply()
                .build(),
        )
        .unwrap();
    match res {
        WasmResult::Reply(data) => {
            let balance1 = u64::from_le_bytes(data[0..8].try_into().unwrap());
            let balance2 = u128::from_le_bytes(data[8..24].try_into().unwrap());
            assert_eq!(balance1 as u128, balance2);
            balance_is_roughly(balance1.into(), 1_u128 << 62);
        }
        WasmResult::Reject(msg) => panic!("Unexpected reject: {}", msg),
    };
}

#[test]
fn get_available_call_cycles_twice_in_callback() {
    let mut test = ExecutionTestBuilder::new()
        .with_initial_canister_cycles(1_u128 << 62)
        .build();
    let canister_1 = test.universal_canister().unwrap();
    let canister_2 = test.universal_canister().unwrap();
    let canister_3 = test.universal_canister().unwrap();
    let available_cycles_in_callback = wasm()
        .inter_update(
            canister_3,
            CallArgs::default().on_reply(
                wasm()
                    .msg_cycles_available128()
                    .reply_data_append()
                    .msg_cycles_available128()
                    .reply_data_append()
                    .reply()
                    .build(),
            ),
        )
        .build();
    let call_args = CallArgs::default().other_side(available_cycles_in_callback);
    let res = test
        .ingress(
            canister_1,
            "update",
            wasm()
                .call_with_cycles(canister_2, "update", call_args, 1_u128 << 60)
                .build(),
        )
        .unwrap();
    match res {
        WasmResult::Reply(data) => {
            let balance1 = u128::from_le_bytes(data[0..16].try_into().unwrap());
            let balance2 = u128::from_le_bytes(data[16..32].try_into().unwrap());
            assert_eq!(balance1, balance2);
            assert_eq!(balance1, 1_u128 << 60);
        }
        WasmResult::Reject(msg) => panic!("Unexpected reject: {}", msg),
    };
}

#[test]
fn can_accept_zero_cycles() {
    let mut test = ExecutionTestBuilder::new()
        .with_initial_canister_cycles(1_u128 << 60)
        .build();
    let canister_id = test.universal_canister().unwrap();
    let res = test
        .ingress(
            canister_id,
            "update",
            wasm().msg_cycles_accept(0).reply_int64().build(),
        )
        .unwrap();
    match res {
        WasmResult::Reply(data) => {
            let balance = u64::from_le_bytes(data.try_into().unwrap());
            assert_eq!(balance, 0);
        }
        WasmResult::Reject(msg) => panic!("Unexpected reject: {}", msg),
    };
    canister_balance_is_roughly(&test, canister_id, 1_u128 << 60);
}

#[test]
fn can_accept_arbitrarily_many_cycles() {
    let mut test = ExecutionTestBuilder::new()
        .with_initial_canister_cycles(1_u128 << 60)
        .build();
    let canister_id = test.universal_canister().unwrap();
    let res = test
        .ingress(
            canister_id,
            "update",
            wasm().msg_cycles_accept(1_i64 << 60).reply_int64().build(),
        )
        .unwrap();
    match res {
        WasmResult::Reply(data) => {
            let balance = u64::from_le_bytes(data.try_into().unwrap());
            assert_eq!(balance, 0);
        }
        WasmResult::Reject(msg) => panic!("Unexpected reject: {}", msg),
    };
    canister_balance_is_roughly(&test, canister_id, 1_u128 << 60);
}

#[test]
fn send_too_many_cycles() {
    let mut test = ExecutionTestBuilder::new()
        .with_initial_canister_cycles(1_u128 << 60)
        .build();
    let canister_1 = test.universal_canister().unwrap();
    let canister_2 = test.universal_canister().unwrap();
    let err = test
        .ingress(
            canister_1,
            "update",
            wasm()
                .call_with_cycles(canister_2, "update", CallArgs::default(), 1_u128 << 62)
                .build(),
        )
        .unwrap_err();
    assert_eq!(ErrorCode::CanisterContractViolation, err.code());
    canister_balance_is_roughly(&test, canister_1, 1_u128 << 60);
    canister_balance_is_roughly(&test, canister_2, 1_u128 << 60);
}

#[test]
fn send_and_accept_cycles() {
    let mut test = ExecutionTestBuilder::new()
        .with_initial_canister_cycles(1_u128 << 62)
        .build();
    let canister_1 = test.universal_canister().unwrap();
    let canister_2 = test.universal_canister().unwrap();
    let call_args =
        CallArgs::default().other_side(wasm().msg_cycles_accept(1_i64 << 61).reply().build());
    test.ingress(
        canister_1,
        "update",
        wasm()
            .call_with_cycles(canister_2, "update", call_args, 1_u128 << 61)
            .build(),
    )
    .unwrap();
    canister_balance_is_roughly(&test, canister_1, 1_u128 << 61);
    canister_balance_is_roughly(&test, canister_2, (1_u128 << 62) + (1_u128 << 61));
}

#[test]
fn send_and_accept_cycles_with_partial_refund() {
    let mut test = ExecutionTestBuilder::new()
        .with_initial_canister_cycles(1_u128 << 62)
        .build();
    let canister_1 = test.universal_canister().unwrap();
    let canister_2 = test.universal_canister().unwrap();
    let call_args =
        CallArgs::default().other_side(wasm().msg_cycles_accept(1_i64 << 60).reply().build());
    test.ingress(
        canister_1,
        "update",
        wasm()
            .call_with_cycles(canister_2, "update", call_args, 1_u128 << 61)
            .build(),
    )
    .unwrap();
    canister_balance_is_roughly(&test, canister_1, (1_u128 << 61) + (1_u128 << 60));
    canister_balance_is_roughly(&test, canister_2, (1_u128 << 62) + (1_u128 << 60));
}

#[test]
fn call_cycles_not_in_balance() {
    let mut test = ExecutionTestBuilder::new()
        .with_initial_canister_cycles(1_u128 << 62)
        .build();
    let canister_id = test.universal_canister().unwrap();
    let call_args =
        CallArgs::default().other_side(wasm().cycles_balance128().append_and_reply().build());
    let res = test
        .ingress(
            canister_id,
            "update",
            wasm()
                .call_with_cycles(canister_id, "update", call_args, 1_u128 << 61)
                .build(),
        )
        .unwrap();
    match res {
        WasmResult::Reply(data) => {
            let balance = u128::from_le_bytes(data.try_into().unwrap());
            balance_is_roughly(balance, 1_u128 << 61);
        }
        WasmResult::Reject(msg) => panic!("Unexpected reject: {}", msg),
    };
    canister_balance_is_roughly(&test, canister_id, 1_u128 << 62);
}

#[test]
fn relay_before_accept_traps() {
    let mut test = ExecutionTestBuilder::new()
        .with_initial_canister_cycles(1_u128 << 62)
        .build();
    let canister_1 = test.universal_canister().unwrap();
    let canister_2 = test.universal_canister().unwrap();
    let canister_3 = test.universal_canister().unwrap();
    let relayed = (1_u128 << 62) + (1_u128 << 60);
    let relay_before_accept = wasm()
        .call_with_cycles(
            canister_3,
            "update",
            CallArgs::default()
                .other_side(wasm().msg_cycles_accept(relayed as i64).reply().build()),
            Cycles::from(relayed),
        )
        .msg_cycles_accept(1_i64 << 60)
        .build();
    let call_args = CallArgs::default()
        .other_side(relay_before_accept)
        .on_reject(wasm().reject_message().reject().build());
    let res = test
        .ingress(
            canister_1,
            "update",
            wasm()
                .call_with_cycles(canister_2, "update", call_args, 1_u128 << 61)
                .build(),
        )
        .unwrap();
    match res {
        WasmResult::Reply(data) => panic!("Unexpected reply: {:?}", data),
        WasmResult::Reject(msg) => {
            assert!(msg.contains("out of cycles"));
        }
    };
    canister_balance_is_roughly(&test, canister_1, 1_u128 << 62);
    canister_balance_is_roughly(&test, canister_2, 1_u128 << 62);
    canister_balance_is_roughly(&test, canister_3, 1_u128 << 62);
}

#[test]
fn relay_after_accept_works() {
    let mut test = ExecutionTestBuilder::new()
        .with_initial_canister_cycles(1_u128 << 62)
        .build();
    let canister_1 = test.universal_canister().unwrap();
    let canister_2 = test.universal_canister().unwrap();
    let canister_3 = test.universal_canister().unwrap();
    let relayed = (1_u128 << 62) + (1_u128 << 60);
    let relay_before_accept = wasm()
        .msg_cycles_accept(1_i64 << 61)
        .call_with_cycles(
            canister_3,
            "update",
            CallArgs::default()
                .other_side(wasm().msg_cycles_accept(relayed as i64).reply().build()),
            Cycles::from(relayed),
        )
        .build();
    let call_args = CallArgs::default().other_side(relay_before_accept);
    let res = test
        .ingress(
            canister_1,
            "update",
            wasm()
                .call_with_cycles(canister_2, "update", call_args, 1_u128 << 61)
                .build(),
        )
        .unwrap();
    match res {
        WasmResult::Reply(_) => (),
        WasmResult::Reject(msg) => panic!("Unexpected reject: {}", msg),
    };
    canister_balance_is_roughly(&test, canister_1, 1_u128 << 61);
    canister_balance_is_roughly(&test, canister_2, 1_u128 << 60);
    canister_balance_is_roughly(&test, canister_3, (1_u128 << 63) + (1_u128 << 60));
}

#[test]
fn aborting_call_resets_balance() {
    let mut test = ExecutionTestBuilder::new()
        .with_initial_canister_cycles(1_u128 << 62)
        .build();
    let canister_1 = test.universal_canister().unwrap();
    let canister_2 = test.universal_canister().unwrap();
    let res = test
        .ingress(
            canister_1,
            "update",
            wasm()
                .call_new(canister_2, "update", CallArgs::default())
                .call_cycles_add(1_u64 << 61)
                .cycles_balance128()
                .reply_data_append()
                .call_new(canister_2, "update", CallArgs::default())
                .cycles_balance128()
                .reply_data_append()
                .reply()
                .build(),
        )
        .unwrap();
    match res {
        WasmResult::Reply(data) => {
            let balance1 = u128::from_le_bytes(data[0..16].try_into().unwrap());
            let balance2 = u128::from_le_bytes(data[16..32].try_into().unwrap());
            balance_is_roughly(balance1, 1_u128 << 61);
            balance_is_roughly(balance2, 1_u128 << 62);
        }
        WasmResult::Reject(msg) => panic!("Unexpected reject: {}", msg),
    };
    canister_balance_is_roughly(&test, canister_1, 1_u128 << 62);
    canister_balance_is_roughly(&test, canister_2, 1_u128 << 62);
}

fn balance_is_roughly(actual_balance: u128, expected_balance: u128) {
    const EPS: u128 = 100_000_000_000;
    assert!(
        actual_balance >= expected_balance.saturating_sub(EPS),
        "actual: {}; expected: {}; diff: {}B",
        actual_balance,
        expected_balance,
        (expected_balance - actual_balance) / 1_000_000_000
    );
    assert!(
        actual_balance <= expected_balance.saturating_add(EPS),
        "actual: {}; expected: {}: diff: {}B",
        actual_balance,
        expected_balance,
        (actual_balance - expected_balance) / 1_000_000_000
    );
}

fn canister_balance_is_roughly(
    test: &ExecutionTest,
    canister_id: CanisterId,
    expected_balance: u128,
) {
    balance_is_roughly(
        test.canister_state(canister_id)
            .system_state
            .balance()
            .get(),
        expected_balance,
=======
#[cfg(not(all(target_arch = "aarch64", target_vendor = "apple")))]
#[rstest]
#[case::query_does_not_trap("query", "", ErrorCode::CanisterDidNotReply)]
#[case::update_does_not_trap("update", "", ErrorCode::CanisterDidNotReply)]
#[case::query_traps("query", "(unreachable)", ErrorCode::CanisterTrapped)]
#[case::update_traps("update", "(unreachable)", ErrorCode::CanisterTrapped)]
fn page_metrics_are_recorded(
    #[case] call_type: &str,
    #[case] maybe_trap: &str,
    #[case] expected_code: ErrorCode,
) {
    let mut test = ExecutionTestBuilder::new().build();
    let wat = format!(
        r#"
        (module
            (import "ic0" "stable64_grow" (func $stable64_grow (param i64) (result i64)))
            (import "ic0" "stable64_write"
                (func $stable64_write (param $offset i64) (param $src i64) (param $size i64))
            )
            (import "ic0" "stable64_read"
                (func $stable64_read (param $dst i64) (param $offset i64) (param $size i64))
            )
            (func (export "canister_{call_type} test")
                ;; Two heap reads and writes.
                (i32.store (i32.const 0) (i32.const 0))
                (i32.store (i32.const 4194304) (i32.const 0)) ;; 4 MiB
                (drop (i32.load (i32.const 0)))
                (drop (i32.load (i32.const 4194304))) ;; 4 MiB

                ;; Two stable memory reads and writes.
                (drop (call $stable64_grow (i64.const 128)))
                (call $stable64_write (i64.const 0) (i64.const 0) (i64.const 4))
                (call $stable64_write (i64.const 4194304) (i64.const 4194304) (i64.const 4))
                (call $stable64_read (i64.const 0) (i64.const 0) (i64.const 4))
                (call $stable64_read (i64.const 4194304) (i64.const 4194304) (i64.const 4))
                {maybe_trap}
            )
            (memory 128 128) ;; 8 MiB
        )"#
    );
    let canister_id = test.canister_from_wat(wat).unwrap();
    let err = test.ingress(canister_id, "test", vec![]).unwrap_err();
    assert_eq!(err.code(), expected_code);

    let (api_type, wasm_dirty_pages, wasm_accessed_pages) = if call_type == "query" {
        // At the moment, queries do not report Wasm dirty pages and over-estimate
        // Wasm accessed pages. This will be fixed in a future PR.
        ("replicated query", 0.0, 384.0)
    } else {
        ("update", 2.0, 2.0)
    };
    assert_eq!(
        fetch_histogram_vec_stats(test.metrics_registry(), "sandboxed_execution_dirty_pages"),
        metric_vec(&[
            (
                &[("api_type", api_type), ("memory_type", "wasm")],
                HistogramStats {
                    count: 1,
                    sum: wasm_dirty_pages
                }
            ),
            (
                &[("api_type", api_type), ("memory_type", "stable")],
                HistogramStats { count: 1, sum: 2.0 }
            ),
        ])
    );
    assert_eq!(
        fetch_histogram_vec_stats(
            test.metrics_registry(),
            "sandboxed_execution_accessed_pages"
        ),
        metric_vec(&[
            (
                &[("api_type", api_type), ("memory_type", "wasm")],
                HistogramStats {
                    count: 1,
                    sum: wasm_accessed_pages
                }
            ),
            (
                &[("api_type", api_type), ("memory_type", "stable")],
                HistogramStats { count: 1, sum: 2.0 }
            ),
        ])
>>>>>>> da95a3ae
    );
}<|MERGE_RESOLUTION|>--- conflicted
+++ resolved
@@ -8985,7 +8985,6 @@
     );
 }
 
-<<<<<<< HEAD
 #[test]
 fn legacy_cycles_balance_traps_if_balance_too_large() {
     let mut test = ExecutionTestBuilder::new()
@@ -9371,7 +9370,9 @@
             .balance()
             .get(),
         expected_balance,
-=======
+    );
+}
+
 #[cfg(not(all(target_arch = "aarch64", target_vendor = "apple")))]
 #[rstest]
 #[case::query_does_not_trap("query", "", ErrorCode::CanisterDidNotReply)]
@@ -9457,6 +9458,5 @@
                 HistogramStats { count: 1, sum: 2.0 }
             ),
         ])
->>>>>>> da95a3ae
     );
 }