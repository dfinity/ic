--- conflicted
+++ resolved
@@ -3,14 +3,7 @@
 use canister_test::CanisterInstallMode;
 use ic_base_types::PrincipalId;
 use ic_config::{
-<<<<<<< HEAD
-    execution_environment::{
-        Config as HypervisorConfig, DEFAULT_WASM_MEMORY_LIMIT, MINIMUM_FREEZING_THRESHOLD,
-    },
-=======
-    embedders::BestEffortResponsesFeature,
     execution_environment::{Config as HypervisorConfig, DEFAULT_WASM_MEMORY_LIMIT},
->>>>>>> 008343b5
     subnet_config::{CyclesAccountManagerConfig, SubnetConfig},
 };
 use ic_embedders::wasmtime_embedder::system_api::MAX_CALL_TIMEOUT_SECONDS;
