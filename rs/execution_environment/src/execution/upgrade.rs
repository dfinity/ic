--- conflicted
+++ resolved
@@ -16,11 +16,7 @@
 use crate::execution_environment::{RoundContext, RoundLimits};
 use ic_base_types::PrincipalId;
 use ic_embedders::wasm_executor::{CanisterStateChanges, PausedWasmExecution, WasmExecutionResult};
-<<<<<<< HEAD
 use ic_ic00_types::CanisterInstallModeV2;
-=======
-use ic_ic00_types::{CanisterInstallModeV2, SkipPreUpgrade};
->>>>>>> 91d71f05
 use ic_interfaces::execution_environment::{HypervisorError, WasmExecutionOutput};
 use ic_logger::{info, warn, ReplicaLogger};
 use ic_replicated_state::page_map::PageAllocatorFileDescriptor;
@@ -129,9 +125,15 @@
     };
 
     let method = WasmMethod::System(SystemMethod::CanisterPreUpgrade);
-    if context.mode == CanisterInstallModeV2::Upgrade(Some(SkipPreUpgrade(Some(true))))
-        || !execution_state.exports_method(&method)
-    {
+
+    let skip_pre_upgrade = match context.mode {
+        CanisterInstallModeV2::Upgrade(Some(upgrade_option)) => {
+            upgrade_option.skip_pre_upgrade.unwrap_or(false)
+        }
+        _ => false,
+    };
+
+    if skip_pre_upgrade || !execution_state.exports_method(&method) {
         // If the Wasm module does not export the method, or skip_pre_upgrade
         // is enabled then this execution succeeds as a no-op.
         upgrade_stage_2_and_3a_create_execution_state_and_call_start(
