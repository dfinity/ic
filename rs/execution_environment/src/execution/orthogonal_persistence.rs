--- conflicted
+++ resolved
@@ -55,15 +55,9 @@
 
 const MB: usize = 1024 * 1024;
 const DATA_SEGMENT_LOWER_LIMIT: usize = 2 * MB;
-<<<<<<< HEAD
 const DATA_SEGMENT_UPPER_LIMIT: usize = 6 * MB;
 
 // TODO: Possibly simplify by overwriting the entire reserved data segment memory range (2MB, 6MB)
-=======
-const DATA_SEGMENT_UPPER_LIMIT: usize = 8 * MB;
-
-// TODO: Possibly simplify by overwriting the entire reserved data segment memory range (2MB, 8MB)
->>>>>>> 22e58449
 // and only checking the data segment locations.
 
 /// Orthogonal persistence helper
