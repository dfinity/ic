--- conflicted
+++ resolved
@@ -1427,22 +1427,13 @@
         let round_schedule = {
             let _timer = self.metrics.round_scheduling_duration.start_timer();
 
-<<<<<<< HEAD
-            let round_schedule_candidate = self.apply_scheduling_strategy(
-=======
-            let mut canisters = state.take_canister_states();
             let round_schedule_candidate = RoundSchedule::apply_scheduling_strategy(
->>>>>>> 1a1c514a
                 &round_log,
                 self.config.scheduler_cores,
                 current_round,
                 self.config.accumulated_priority_reset_interval,
-<<<<<<< HEAD
                 &mut state.canister_states,
-=======
-                &mut canisters,
                 &self.metrics,
->>>>>>> 1a1c514a
             );
             round_schedule_candidate
         };
