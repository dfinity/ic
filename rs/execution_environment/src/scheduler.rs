--- conflicted
+++ resolved
@@ -36,11 +36,7 @@
     ReplicatedState,
 };
 use ic_types::{
-<<<<<<< HEAD
-=======
-    batch::CanisterCyclesCostSchedule,
->>>>>>> 21a02f48
-    batch::ChainKeyData,
+    batch::{CanisterCyclesCostSchedule, ChainKeyData},
     ingress::{IngressState, IngressStatus},
     messages::{CanisterMessage, Ingress, MessageId, Response, NO_DEADLINE},
     CanisterId, ComputeAllocation, Cycles, ExecutionRound, MemoryAllocation, NumBytes,
