use assert_matches::assert_matches;
use ic_base_types::NumSeconds;
use ic_config::{execution_environment::Config as HypervisorConfig, subnet_config::SubnetConfig};
use ic_error_types::RejectCode;
use ic_management_canister_types_private::{CanisterSettingsArgsBuilder, CanisterStatusType};
use ic_management_canister_types_private::{CanisterUpgradeOptions, WasmMemoryPersistence};
use ic_registry_subnet_type::SubnetType;
use ic_replicated_state::canister_state::system_state::OnLowWasmMemoryHookStatus;
use ic_replicated_state::canister_state::NextExecution;
use ic_replicated_state::canister_state::WASM_PAGE_SIZE_IN_BYTES;
use ic_replicated_state::page_map::PAGE_SIZE;
use ic_replicated_state::NumWasmPages;
use ic_state_machine_tests::StateMachine;
use ic_state_machine_tests::{StateMachineBuilder, StateMachineConfig, WasmResult};
use ic_test_utilities_execution_environment::{wat_compilation_cost, ExecutionTestBuilder};
use ic_test_utilities_metrics::fetch_int_counter_vec;
use ic_types::messages::CanisterTask;
use ic_types::Cycles;
use ic_types::{CanisterId, NumBytes};
use ic_universal_canister::wasm;
use ic_universal_canister::UNIVERSAL_CANISTER_WASM;
use maplit::btreemap;
use std::time::{Duration, UNIX_EPOCH};

#[test]
fn heartbeat_is_executed() {
    let mut test = ExecutionTestBuilder::new().build();
    let wat = r#"(module
            (func (export "canister_heartbeat")
                (drop (memory.grow (i32.const 10)))
            )
            (memory 1 20)
        )"#;
    let canister_id = test.canister_from_wat(wat).unwrap();
    test.canister_task(canister_id, CanisterTask::Heartbeat);
    assert_eq!(
        test.execution_state(canister_id).wasm_memory.size,
        NumWasmPages::new(11)
    );
}

#[test]
fn global_timer_is_executed() {
    let mut test = ExecutionTestBuilder::new().build();
    let wat = r#"(module
            (func (export "canister_global_timer")
                (drop (memory.grow (i32.const 10)))
            )
            (memory 1 20)
        )"#;
    let canister_id = test.canister_from_wat(wat).unwrap();
    test.canister_task(canister_id, CanisterTask::GlobalTimer);
    assert_eq!(
        test.execution_state(canister_id).wasm_memory.size,
        NumWasmPages::new(11)
    );
}

#[test]
fn ic0_global_timer_set_is_supported_in_pre_upgrade() {
    let env = StateMachine::new();
    let wat = r#"
        (module
            (import "ic0" "global_timer_set"
                (func $global_timer_set (param i64) (result i64))
            )
            (func (export "canister_pre_upgrade")
                (drop (call $global_timer_set (i64.const 1)))
            )
        )"#;
    let canister_id = env.install_canister_wat(wat, vec![], None);

    let empty_binary = wat::parse_str("(module)").unwrap();
    let result = env.upgrade_canister(canister_id, empty_binary, vec![]);
    assert_eq!(result, Ok(()));
}

#[test]
fn heartbeat_produces_heap_delta() {
    let mut test = ExecutionTestBuilder::new().build();
    let wat = r#"
        (module
            (func (export "canister_heartbeat")
                (i32.store (i32.const 10) (i32.const 10))
            )
            (memory (export "memory") 1)
        )"#;
    let canister_id = test.canister_from_wat(wat).unwrap();
    assert_eq!(NumBytes::from(0), test.state().metadata.heap_delta_estimate);
    test.canister_task(canister_id, CanisterTask::Heartbeat);
    assert_eq!(
        NumBytes::from((PAGE_SIZE) as u64),
        test.state().metadata.heap_delta_estimate
    );
}

#[test]
fn global_timer_produces_heap_delta() {
    let mut test = ExecutionTestBuilder::new().build();
    let wat = r#"
        (module
            (func (export "canister_global_timer")
                (i32.store (i32.const 10) (i32.const 10))
            )
            (memory (export "memory") 1)
        )"#;
    let canister_id = test.canister_from_wat(wat).unwrap();
    assert_eq!(NumBytes::from(0), test.state().metadata.heap_delta_estimate);
    test.canister_task(canister_id, CanisterTask::GlobalTimer);
    assert_eq!(
        NumBytes::from((PAGE_SIZE) as u64),
        test.state().metadata.heap_delta_estimate
    );
}

#[test]
fn heartbeat_fails_gracefully_if_not_exported() {
    let mut test = ExecutionTestBuilder::new().build();
    let wat = "(module)";
    let canister_id = test.canister_from_wat(wat).unwrap();
    test.canister_task(canister_id, CanisterTask::Heartbeat);
    assert_eq!(NumBytes::from(0), test.state().metadata.heap_delta_estimate);
    assert_eq!(wat_compilation_cost(wat), test.executed_instructions());
}

#[test]
fn global_timer_fails_gracefully_if_not_exported() {
    let mut test = ExecutionTestBuilder::new().build();
    let wat = "(module)";
    let canister_id = test.canister_from_wat(wat).unwrap();
    test.canister_task(canister_id, CanisterTask::GlobalTimer);
    assert_eq!(NumBytes::from(0), test.state().metadata.heap_delta_estimate);
    assert_eq!(wat_compilation_cost(wat), test.executed_instructions());
}

#[test]
fn heartbeat_doesnt_run_if_canister_is_stopped() {
    let mut test = ExecutionTestBuilder::new().build();
    let wat = r#"(module
            (func (export "canister_heartbeat")
                (drop (memory.grow (i32.const 10)))
            )
            (memory 1 20)
        )"#;
    let canister_id = test.canister_from_wat(wat).unwrap();
    test.stop_canister(canister_id);
    test.process_stopping_canisters();
    assert_eq!(
        CanisterStatusType::Stopped,
        test.canister_state(canister_id).system_state.status()
    );
    test.canister_task(canister_id, CanisterTask::Heartbeat);
    assert_eq!(
        test.execution_state(canister_id).wasm_memory.size,
        NumWasmPages::new(1)
    );
}

#[test]
fn global_timer_doesnt_run_if_canister_is_stopped() {
    let mut test = ExecutionTestBuilder::new().build();
    let wat = r#"(module
            (func (export "canister_global_timer")
                (drop (memory.grow (i32.const 10)))
            )
            (memory 1 20)
        )"#;
    let canister_id = test.canister_from_wat(wat).unwrap();
    test.stop_canister(canister_id);
    test.process_stopping_canisters();
    assert_eq!(
        CanisterStatusType::Stopped,
        test.canister_state(canister_id).system_state.status()
    );
    test.canister_task(canister_id, CanisterTask::GlobalTimer);
    assert_eq!(
        test.execution_state(canister_id).wasm_memory.size,
        NumWasmPages::new(1)
    );
}

#[test]
fn heartbeat_doesnt_run_if_canister_is_stopping() {
    let mut test = ExecutionTestBuilder::new().build();
    let wat = r#"(module
            (func (export "canister_heartbeat")
                (drop (memory.grow (i32.const 10)))
            )
            (memory 1 20)
        )"#;
    let canister_id = test.canister_from_wat(wat).unwrap();
    test.stop_canister(canister_id);
    assert_eq!(
        CanisterStatusType::Stopping,
        test.canister_state(canister_id).system_state.status()
    );
    test.canister_task(canister_id, CanisterTask::Heartbeat);
    assert_eq!(
        test.execution_state(canister_id).wasm_memory.size,
        NumWasmPages::new(1)
    );
}

#[test]
fn global_timer_doesnt_run_if_canister_is_stopping() {
    let mut test = ExecutionTestBuilder::new().build();
    let wat = r#"(module
            (func (export "canister_global_timer")
                (drop (memory.grow (i32.const 10)))
            )
            (memory 1 20)
        )"#;
    let canister_id = test.canister_from_wat(wat).unwrap();
    test.stop_canister(canister_id);
    assert_eq!(
        CanisterStatusType::Stopping,
        test.canister_state(canister_id).system_state.status()
    );
    test.canister_task(canister_id, CanisterTask::GlobalTimer);
    assert_eq!(
        test.execution_state(canister_id).wasm_memory.size,
        NumWasmPages::new(1)
    );
}

#[test]
fn global_timer_can_be_cancelled() {
    let env = StateMachine::new();
    let canister_id = env
        .install_canister(UNIVERSAL_CANISTER_WASM.to_vec(), vec![], None)
        .unwrap();

    // advance time so that time does not grow implicitly when executing a round
    env.advance_time(Duration::from_secs(1));
    // Setup global timer to increase a global counter
    let now_nanos = env.time().duration_since(UNIX_EPOCH).unwrap().as_nanos() as u64;
    let set_global_timer = wasm()
        .set_global_timer_method(wasm().inc_global_counter())
        .api_global_timer_set(now_nanos + 3) // set the deadline in three rounds from now
        .get_global_counter()
        .reply_int64()
        .build();
    let result = env
        .execute_ingress(canister_id, "update", set_global_timer)
        .unwrap();
    assert_eq!(result, WasmResult::Reply(0u64.to_le_bytes().into()));

    let get_global_counter = wasm().get_global_counter().reply_int64().build();

    // The counter is still zero as the timer has not yet reached the deadline
    let result = env
        .execute_ingress(canister_id, "update", get_global_counter.clone())
        .unwrap();
    assert_eq!(result, WasmResult::Reply(0u64.to_le_bytes().into()));

    let cancel_global_timer = wasm().api_global_timer_set(0).reply_int64().build();

    // Cancel the timer
    let result = env
        .execute_ingress(canister_id, "update", cancel_global_timer)
        .unwrap();
    assert_eq!(
        result,
        WasmResult::Reply((now_nanos + 3).to_le_bytes().into())
    );

    // The timer should not be called
    env.advance_time(Duration::from_secs(1));
    let result = env
        .execute_ingress(canister_id, "update", get_global_counter)
        .unwrap();
    assert_eq!(result, WasmResult::Reply(0u64.to_le_bytes().into()));
}

#[test]
fn global_timer_can_be_immediately_cancelled() {
    let env = StateMachine::new();
    let canister_id = env
        .install_canister(UNIVERSAL_CANISTER_WASM.to_vec(), vec![], None)
        .unwrap();

    // Setup global timer to increase a global counter
    let now_nanos = env.time().duration_since(UNIX_EPOCH).unwrap().as_nanos() as u64;
    let set_global_timer = wasm()
        .set_global_timer_method(wasm().inc_global_counter())
        .api_global_timer_set(now_nanos + 1)
        .api_global_timer_set(0)
        .reply_int64()
        .build();
    let result = env
        .execute_ingress(canister_id, "update", set_global_timer)
        .unwrap();
    assert_eq!(
        result,
        WasmResult::Reply((now_nanos + 1).to_le_bytes().into())
    );

    let get_global_counter = wasm().get_global_counter().reply_int64().build();

    // The counter must be zero as the timer should have been immediately cancelled
    let result = env
        .execute_ingress(canister_id, "update", get_global_counter)
        .unwrap();
    assert_eq!(result, WasmResult::Reply(0u64.to_le_bytes().into()));
}

#[test]
fn global_timer_is_one_off() {
    let env = StateMachine::new();
    let canister_id = env
        .install_canister(UNIVERSAL_CANISTER_WASM.to_vec(), vec![], None)
        .unwrap();

    // advance time so that time does not grow implicitly when executing a round
    env.advance_time(Duration::from_secs(1));
    // Setup global timer to increase a global counter
    let now_nanos = env.time().duration_since(UNIX_EPOCH).unwrap().as_nanos() as u64;
    let set_global_timer = wasm()
        .set_global_timer_method(wasm().inc_global_counter())
        .api_global_timer_set(now_nanos + 2) // set the deadline in two rounds from now
        .get_global_counter()
        .reply_int64()
        .build();
    let result = env
        .execute_ingress(canister_id, "update", set_global_timer)
        .unwrap();
    assert_eq!(result, WasmResult::Reply(0u64.to_le_bytes().into()));

    let get_global_counter = wasm().get_global_counter().reply_int64().build();

    // The counter is still zero as the timer has not yet reached the deadline
    let result = env
        .execute_ingress(canister_id, "update", get_global_counter.clone())
        .unwrap();
    assert_eq!(result, WasmResult::Reply(0u64.to_le_bytes().into()));

    // The timer should reach the deadline now
    env.tick();
    let result = env
        .execute_ingress(canister_id, "update", get_global_counter.clone())
        .unwrap();
    assert_eq!(result, WasmResult::Reply(1u64.to_le_bytes().into()));

    // The timer should be called just once
    env.advance_time(Duration::from_secs(1));
    env.tick();
    let result = env
        .execute_ingress(canister_id, "update", get_global_counter)
        .unwrap();
    assert_eq!(result, WasmResult::Reply(1u64.to_le_bytes().into()));
}

#[test]
fn global_timer_can_be_reactivated() {
    let env = StateMachine::new();
    let canister_id = env
        .install_canister(UNIVERSAL_CANISTER_WASM.to_vec(), vec![], None)
        .unwrap();

    // Setup global timer to increase a global counter
    let set_global_timer = wasm()
        .set_global_timer_method(wasm().inc_global_counter())
        .api_global_timer_set(1)
        .get_global_counter()
        .reply_int64()
        .build();
    let result = env
        .execute_ingress(canister_id, "update", set_global_timer)
        .unwrap();
    assert_eq!(result, WasmResult::Reply(0u64.to_le_bytes().into()));

    let get_global_counter = wasm().get_global_counter().reply_int64().build();

    // The timer should immediately reach the deadline
    let result = env
        .execute_ingress(canister_id, "update", get_global_counter.clone())
        .unwrap();
    assert_eq!(result, WasmResult::Reply(1u64.to_le_bytes().into()));

    // The timer should be called just once
    env.advance_time(Duration::from_secs(1));
    let result = env
        .execute_ingress(canister_id, "update", get_global_counter.clone())
        .unwrap();
    assert_eq!(result, WasmResult::Reply(1u64.to_le_bytes().into()));

    let set_global_timer = wasm()
        .api_global_timer_set(1)
        .get_global_counter()
        .reply_int64()
        .build();

    // Reactivate the timer
    env.advance_time(Duration::from_secs(1));
    let result = env
        .execute_ingress(canister_id, "update", set_global_timer)
        .unwrap();
    assert_eq!(result, WasmResult::Reply(1u64.to_le_bytes().into()));

    // The timer should be called again
    env.advance_time(Duration::from_secs(1));
    let result = env
        .execute_ingress(canister_id, "update", get_global_counter)
        .unwrap();
    assert_eq!(result, WasmResult::Reply(2u64.to_le_bytes().into()));
}

#[test]
fn global_timer_can_be_reactivated_in_canister_global_timer_method() {
    let env = StateMachine::new();
    let canister_id = env
        .install_canister(UNIVERSAL_CANISTER_WASM.to_vec(), vec![], None)
        .unwrap();

    // Setup global timer to increase a global counter
    let set_global_timer = wasm()
        .set_global_timer_method(wasm().inc_global_counter().api_global_timer_set(1))
        .api_global_timer_set(1)
        .get_global_counter()
        .reply_int64()
        .build();
    let result = env
        .execute_ingress(canister_id, "update", set_global_timer)
        .unwrap();
    assert_eq!(result, WasmResult::Reply(0u64.to_le_bytes().into()));

    let get_global_counter = wasm().get_global_counter().reply_int64().build();

    for i in 1..20u64 {
        // In every third execution, NextScheduledMethod is Message, hence in such
        // executions only the message will be executed.
        // While in the other executions, NextScheduledMethod is either GlobalTimer
        // or Heartbeat hence timer, heartbeat, and messages are all executed.
        let result = env
            .execute_ingress(canister_id, "update", get_global_counter.clone())
            .unwrap();
        let expected_global_counter = i - i / 3;
        assert_eq!(
            WasmResult::Reply(expected_global_counter.to_le_bytes().into()),
            result
        );
    }
}

#[test]
fn system_task_metrics_are_observable() {
    let env = StateMachine::new();
    let canister_id = env
        .install_canister(UNIVERSAL_CANISTER_WASM.to_vec(), vec![], None)
        .unwrap();

    let set_global_timer = wasm()
        .set_global_timer_method(wasm().api_global_timer_set(1))
        .api_global_timer_set(1)
        .reply_int64()
        .build();

    // Execute heartbeat.
    env.tick();

    let result = env
        .execute_ingress(canister_id, "update", set_global_timer)
        .unwrap();
    assert_eq!(result, WasmResult::Reply(0u64.to_le_bytes().into()));

    // The timer should be triggered and reactivated each round.
    for _ in 0..5 {
        env.advance_time(Duration::from_secs(1));
        env.tick();
    }
    let executed_messages = fetch_int_counter_vec(
        env.metrics_registry(),
        "sandboxed_execution_executed_message_slices_total",
    );

    let heartbeat_no_response = btreemap! {
        "api_type".into() => "heartbeat".into(),
        "status".into() => "NoResponse".into(),
    };
    // Includes install code, tick prior the update and 5 ticks
    assert_eq!(7, executed_messages[&heartbeat_no_response]);

    let global_timer_no_response = btreemap! {
        "api_type".into() => "global timer".into(),
        "status".into() => "NoResponse".into(),
    };
    // Includes just 5 ticks, as the timer is activated after the update
    assert_eq!(5, executed_messages[&global_timer_no_response]);
}

#[test]
fn global_timer_is_not_set_if_execution_traps() {
    let env = StateMachine::new();
    let canister_id = env
        .install_canister(UNIVERSAL_CANISTER_WASM.to_vec(), vec![], None)
        .unwrap();

    let set_global_timer = wasm()
        .set_global_timer_method(wasm().api_global_timer_set(1).trap())
        .api_global_timer_set(1)
        .reply_int64()
        .build();

    env.tick();

    let result = env
        .execute_ingress(canister_id, "update", set_global_timer)
        .unwrap();
    assert_eq!(result, WasmResult::Reply(0u64.to_le_bytes().into()));

    // The timer should trap and never reactivated again.
    for _ in 0..5 {
        env.advance_time(Duration::from_secs(1));
        env.tick();
    }
    let executed_messages = fetch_int_counter_vec(
        env.metrics_registry(),
        "sandboxed_execution_executed_message_slices_total",
    );

    let global_timer_called_trap = btreemap! {
        "api_type".into() => "global timer".into(),
        "status".into() => "CalledTrap".into(),
    };
    assert_eq!(1, executed_messages[&global_timer_called_trap]);

    let heartbeat_no_response = btreemap! {
        "api_type".into() => "heartbeat".into(),
        "status".into() => "NoResponse".into(),
    };
    // Includes install code, tick prior the update and 5 ticks
    assert_eq!(7, executed_messages[&heartbeat_no_response]);
}

#[test]
fn global_timer_refunds_cycles_for_request_in_prep() {
    let env = StateMachineBuilder::new()
        .with_subnet_type(SubnetType::Application)
        .build();
    let binary = wat::parse_str(
        r#"
        (module
            (import "ic0" "call_new"
                (func $ic0_call_new
                (param $callee_src i32)         (param $callee_size i32)
                (param $name_src i32)           (param $name_size i32)
                (param $reply_fun i32)          (param $reply_env i32)
                (param $reject_fun i32)         (param $reject_env i32)
            ))
            (import "ic0" "call_cycles_add"
                (func $ic0_call_cycles_add (param $amount i64))
            )
            (import "ic0" "global_timer_set"
                (func $global_timer_set (param i64) (result i64))
            )
            (import "ic0" "msg_reply" (func $ic0_msg_reply))
            (memory 1)

            (func (export "canister_global_timer")
                (drop (call $global_timer_set (i64.const 1)))
                (call $ic0_call_new
                    (i32.const 0)   (i32.const 10)
                    (i32.const 100) (i32.const 18)
                    (i32.const 11)  (i32.const 0) ;; non-existent function
                    (i32.const 22)  (i32.const 0) ;; non-existent function
                )
                ;; Add a lot of cycles...
                (call $ic0_call_cycles_add (i64.const 10000000000))
                ;; ...but never perform the call
            )
            (func (export "canister_update test")
                (drop (call $global_timer_set (i64.const 1)))
                (call $ic0_msg_reply)
            )
        )"#,
    )
    .unwrap();

    let canister_id = env
        .install_canister_with_cycles(binary, vec![], None, Cycles::new(301_000_000_000))
        .unwrap();

    let result = env.execute_ingress(canister_id, "test", vec![]).unwrap();
    assert_eq!(result, WasmResult::Reply(vec![]));
    env.tick();

    // There should be a consistent cycles difference across rounds.
    let initial_cycle_balance = env.cycle_balance(canister_id);
    env.tick();
    let mut cycle_balance = env.cycle_balance(canister_id);
    let cycle_balance_diff = initial_cycle_balance - cycle_balance;
    // The timer should run every tick(), so the instructions diff should be non-zero.
    assert_ne!(0, cycle_balance_diff);
    // As we don't perform the call, the cycles balance should decrease very slowly,
    // and we should be able to perform 100 rounds.
    for _ in 0..10 {
        let initial_cycle_balance = cycle_balance;
        env.tick();
        cycle_balance = env.cycle_balance(canister_id);
        assert_eq!(initial_cycle_balance - cycle_balance, cycle_balance_diff);
    }
}

#[test]
fn global_timer_set_returns_zero_in_canister_global_timer_method() {
    let env = StateMachineBuilder::new()
        .with_subnet_type(SubnetType::Application)
        .build();
    let binary = wat::parse_str(
        r#"
        (module
            (import "ic0" "global_timer_set"
                (func $ic0_global_timer_set (param i64) (result i64))
            )
            (import "ic0" "msg_reply" (func $ic0_msg_reply))
            (import "ic0" "msg_reply_data_append"
                (func $ic0_msg_reply_data_append (param i32 i32)))
            (memory 1)

            (func (export "canister_global_timer")
                ;; Overwrite the value in the timer handler
                (i64.store
                    (i32.const 0)
                    ;; The ic0_global_timer_set should return 0, not 1 here
                    (call $ic0_global_timer_set (i64.const 1))
                )
            )
            (func (export "canister_update global_timer_set")
                ;; Store some value at memory offset 0
                (i64.store (i32.const 0) (i64.const 0xDEADBEAFDEADBEAF))
                (drop (call $ic0_global_timer_set (i64.const 1)))
                (call $ic0_msg_reply)
            )
            (func (export "canister_query read_value")
                ;; Read 8-byte value at offset 0
                (call $ic0_msg_reply_data_append (i32.const 0) (i32.const 8))
                (call $ic0_msg_reply)
            )
        )"#,
    )
    .unwrap();

    let canister_id = env
        .install_canister_with_cycles(binary, vec![], None, Cycles::new(301_000_000_000))
        .unwrap();

    let result = env
        .execute_ingress(canister_id, "global_timer_set", vec![])
        .unwrap();
    assert_eq!(result, WasmResult::Reply(vec![]));

    // At the beginning there should be a 0xDEADBEAF
    let result = env.query(canister_id, "read_value", vec![]).unwrap();
    assert_eq!(
        result,
        WasmResult::Reply(0xDEADBEAFDEADBEAF_u64.to_le_bytes().into())
    );

    // The timer should be triggered.
    env.advance_time(Duration::from_secs(1));
    env.tick();

    // Now there should be zero, as the timer value is reset before executing the timer handler
    let result = env.query(canister_id, "read_value", vec![]).unwrap();
    assert_eq!(result, WasmResult::Reply(0_u64.to_le_bytes().into()));
}

#[test]
fn global_timer_runs_if_set_in_stopped_canister_post_upgrade() {
    let env = StateMachine::new();
    let canister_id = env.install_canister_wat("(module)", vec![], None);

    // Stop the canister.
    let result = env.stop_canister(canister_id);
    assert_matches!(result, Ok(_));

    // Upgrade the canister.
    let set_global_timer_in_post_upgrade = wasm()
        .set_global_timer_method(wasm().inc_global_counter().api_global_timer_set(1))
        .api_global_timer_set(1)
        .build();
    let result = env.upgrade_canister(
        canister_id,
        UNIVERSAL_CANISTER_WASM.to_vec(),
        set_global_timer_in_post_upgrade,
    );
    assert_eq!(result, Ok(()));

    // The timer should not be triggered as the canister is stopped.
    env.advance_time(Duration::from_secs(1));
    env.tick();

    // Any update calls should fail as the canister is stopped.
    let result = env.execute_ingress(canister_id, "update", vec![]);
    assert_matches!(result, Err(_));

    // Start the canister.
    let result = env.start_canister(canister_id);
    assert_matches!(result, Ok(_));

    // The timer should be triggered and reactivated each round.
    for _ in 1..5 {
        env.advance_time(Duration::from_secs(1));
        env.tick();
    }

    // Assert the global timer is running.
    let get_global_counter = wasm().get_global_counter().reply_int64().build();
    let result = env.query(canister_id, "query", get_global_counter).unwrap();
    assert_eq!(result, WasmResult::Reply(5_u64.to_le_bytes().into()));
}

fn global_timer_resumes<F, G>(stop: F, start: G)
where
    F: FnOnce(&StateMachine, CanisterId),
    G: FnOnce(&StateMachine, CanisterId),
{
    let subnet_config = SubnetConfig::new(SubnetType::Application);
    let env = StateMachine::new_with_config(StateMachineConfig::new(
        subnet_config.clone(),
        HypervisorConfig::default(),
    ));

    // Install a canister with a periodic timer.
    let set_global_timer_in_canister_init = wasm()
        .set_global_timer_method(wasm().inc_global_counter().api_global_timer_set(1))
        .api_global_timer_set(1)
        .build();
    let canister_id = env
        .install_canister_with_cycles(
            UNIVERSAL_CANISTER_WASM.to_vec(),
            set_global_timer_in_canister_init,
            None,
            Cycles::new(1_000_000_000_000),
        )
        .unwrap();

    // The timer should be triggered and reactivated each round.
    for _ in 1..5 {
        env.advance_time(Duration::from_secs(1));
        env.tick();
    }

    let get_global_counter = wasm().get_global_counter().reply_int64().build();
    // Assert the global timer is running.
    let result = env
        .query(canister_id, "query", get_global_counter.clone())
        .unwrap();
    assert_eq!(result, WasmResult::Reply(5_u64.to_le_bytes().into()));

    // Stop the canister.
    stop(&env, canister_id);

    // The timer should not be triggered as the canister is stopped.
    for _ in 0..20 {
        env.advance_time(Duration::from_secs(1));
        env.tick();
    }

    // Start the canister.
    start(&env, canister_id);

    // Assert the global timer was not running.
    let result = env
        .query(canister_id, "query", get_global_counter.clone())
        .unwrap();
    // Note, there is one timer execution that comes from the `env.start_canister()`
    assert_eq!(result, WasmResult::Reply(6_u64.to_le_bytes().into()));

    // The timer should be triggered and reactivated each round.
    for _ in 6..10 {
        env.advance_time(Duration::from_secs(1));
        env.tick();
    }

    // Assert the global timer is running.
    let result = env.query(canister_id, "query", get_global_counter).unwrap();
    assert_eq!(result, WasmResult::Reply(10_u64.to_le_bytes().into()));
}

#[test]
fn global_timer_resumes_after_canister_is_being_stopped_and_started_again() {
    let start = |env: &StateMachine, canister_id: CanisterId| {
        let result = env.stop_canister(canister_id);
        assert_matches!(result, Ok(_));
    };
    let stop = |env: &StateMachine, canister_id: CanisterId| {
        let result = env.start_canister(canister_id);
        assert_matches!(result, Ok(_));
    };
    global_timer_resumes(start, stop);
}

#[test]
fn global_timer_resumes_after_canister_is_being_frozen_and_unfrozen_again() {
    let freeze = |env: &StateMachine, canister_id: CanisterId| {
        let args = CanisterSettingsArgsBuilder::new()
            .with_freezing_threshold(1 << 62)
            .build();
        let result = env.update_settings(&canister_id, args);
        assert_matches!(result, Ok(_));
    };
    let unfreeze = |env: &StateMachine, canister_id: CanisterId| {
        let args = CanisterSettingsArgsBuilder::new()
            .with_freezing_threshold(0)
            .build();
        let result = env.update_settings(&canister_id, args);
        assert_matches!(result, Ok(_));
    };
    global_timer_resumes(freeze, unfreeze);
}

#[test]
fn global_timer_produces_transient_error_on_out_of_cycles() {
    let env = StateMachineBuilder::new()
        .with_subnet_type(SubnetType::Application)
        .build();
    // The canister has no enough cycles for the install.
    let err = env
        .install_canister_with_cycles(UNIVERSAL_CANISTER_WASM.to_vec(), vec![], None, 0_u64.into())
        .unwrap_err();

    assert_eq!(RejectCode::SysTransient, err.code().into());
}

fn get_wat_with_update_and_hook_mem_grow(
    update_grow_mem_size: i32,
    hook_grow_mem_size: i32,
    with_enchanced_ortogonal_persistence: bool,
) -> String {
    let mut wat = r#"
    (module
    (import "ic0" "msg_reply" (func $msg_reply))
    (func $grow_mem
        (drop (memory.grow (i32.const "#
        .to_owned();
    wat.push_str(update_grow_mem_size.to_string().as_str());
    wat.push_str(
        r#")))
        (call $msg_reply)
    )
    (export "canister_update grow_mem" (func $grow_mem))
    (func (export "canister_on_low_wasm_memory")
        (drop (memory.grow (i32.const "#,
    );
    wat.push_str(hook_grow_mem_size.to_string().as_str());
    wat.push_str(
        r#")))
    )
    (memory 1 20)"#,
    );
    if with_enchanced_ortogonal_persistence {
        wat.push_str(
            r#"
            (@custom "icp:private enhanced-orthogonal-persistence" "")
            "#,
        );
    }
    wat.push_str(
        r#"
    )"#,
    );
    wat
}

#[test]
fn on_low_wasm_memory_hook_is_run_after_freezing() {
    let mut test = ExecutionTestBuilder::new().with_manual_execution().build();

    let update_grow_mem_size = 7;
    let hook_grow_mem_size = 5;

    let wat =
        get_wat_with_update_and_hook_mem_grow(update_grow_mem_size, hook_grow_mem_size, false);

    let canister_id = test
        .canister_from_cycles_and_wat(Cycles::new(200_000_000_000_000), wat)
        .unwrap();

    test.canister_update_wasm_memory_limit_and_wasm_memory_threshold(
        canister_id,
        (20 * WASM_PAGE_SIZE_IN_BYTES as u64).into(),
        (15 * WASM_PAGE_SIZE_IN_BYTES as u64).into(),
    )
    .unwrap();

    // Here we have:
    // wasm_capacity = wasm_memory_limit = 20 Wasm Pages
    // wasm_memory_threshold = 15 Wasm Pages

    // Initially wasm_memory.size = 1
    assert_eq!(
        test.execution_state(canister_id).wasm_memory.size,
        NumWasmPages::new(1)
    );

    // Two ingress messages are sent.
    test.ingress_raw(canister_id, "grow_mem", vec![]);
    test.ingress_raw(canister_id, "grow_mem", vec![]);

    // The first ingress message gets executed.
    // wasm_memory.size = 1 + 7 = 8
    test.execute_slice(canister_id);
    assert_eq!(
        test.execution_state(canister_id).wasm_memory.size,
        NumWasmPages::new(8)
    );

    // wasm_capacity - used_wasm_memory < self.wasm_memory_threshold
    // Hook condition is satisfied.
    // Hence hook should be executed next.
    assert_eq!(
        test.state()
            .canister_states
            .get(&canister_id)
            .unwrap()
            .system_state
            .task_queue
            .peek_hook_status(),
        OnLowWasmMemoryHookStatus::Ready
    );

    // We update `freezing_threshold` making canister frozen.
    test.update_freezing_threshold(canister_id, NumSeconds::new(100_000_000_000_000))
        .unwrap();

    // The execution of the hook is not finished due to freezing.
    test.execute_slice(canister_id);
    assert_eq!(
        test.execution_state(canister_id).wasm_memory.size,
        NumWasmPages::new(8)
    );

    // The hook status is still `Ready`.
    assert_eq!(
        test.state()
            .canister_states
            .get(&canister_id)
            .unwrap()
            .system_state
            .task_queue
            .peek_hook_status(),
        OnLowWasmMemoryHookStatus::Ready
    );

    // We update `freezing_threshold` unfreezing canister.
    test.update_freezing_threshold(canister_id, NumSeconds::new(100))
        .unwrap();

    // The hook is executed.
    test.execute_slice(canister_id);
    assert_eq!(
        test.execution_state(canister_id).wasm_memory.size,
        NumWasmPages::new(13)
    );

    assert_eq!(
        test.state()
            .canister_states
            .get(&canister_id)
            .unwrap()
            .system_state
            .task_queue
            .peek_hook_status(),
        OnLowWasmMemoryHookStatus::Executed
    );

    // The second ingress message is executed.
    test.execute_slice(canister_id);
    assert_eq!(
        test.execution_state(canister_id).wasm_memory.size,
        NumWasmPages::new(20)
    );
}

#[test]
fn on_low_wasm_memory_is_executed() {
    let mut test = ExecutionTestBuilder::new().build();

    let update_grow_mem_size = 7;
    let hook_grow_mem_size = 5;

    let wat =
        get_wat_with_update_and_hook_mem_grow(update_grow_mem_size, hook_grow_mem_size, false);

    let canister_id = test.canister_from_wat(wat.as_str()).unwrap();

    test.canister_update_wasm_memory_limit_and_wasm_memory_threshold(
        canister_id,
        (20 * WASM_PAGE_SIZE_IN_BYTES as u64).into(),
        (10 * WASM_PAGE_SIZE_IN_BYTES as u64).into(),
    )
    .unwrap();

    // Here we have:
    // wasm_capacity = wasm_memory_limit = 20 Wasm Pages
    // wasm_memory_threshold = 10 Wasm Pages

    // Initially wasm_memory.size = 1
    assert_eq!(
        test.execution_state(canister_id).wasm_memory.size,
        NumWasmPages::new(1)
    );

    // wasm_memory.size = 1 + 7 = 8
    // wasm_capacity - used_wasm_memory > self.wasm_memory_threshold
    // hook is not executed.
    test.ingress(canister_id, "grow_mem", vec![]).unwrap();
    assert_eq!(
        test.execution_state(canister_id).wasm_memory.size,
        NumWasmPages::new(8)
    );

    // wasm_memory.size = 8 + 7 = 15
    // wasm_capacity - used_wasm_memory < self.wasm_memory_threshold
    // hence hook will be executed. After hook execution we have:
    // wasm_memory.size = 15 + 5 = 20.
    test.ingress(canister_id, "grow_mem", vec![]).unwrap();

    assert_eq!(
        test.execution_state(canister_id).wasm_memory.size,
        NumWasmPages::new(20)
    );
}

#[test]
fn on_low_wasm_memory_is_executed_before_message() {
    let mut test = ExecutionTestBuilder::new().with_manual_execution().build();

    let update_grow_mem_size = 7;
    let hook_grow_mem_size = 5;

    let wat =
        get_wat_with_update_and_hook_mem_grow(update_grow_mem_size, hook_grow_mem_size, false);

    let canister_id = test.canister_from_wat(wat.as_str()).unwrap();

    test.canister_update_wasm_memory_limit_and_wasm_memory_threshold(
        canister_id,
        (20 * WASM_PAGE_SIZE_IN_BYTES as u64).into(),
        (15 * WASM_PAGE_SIZE_IN_BYTES as u64).into(),
    )
    .unwrap();

    // Here we have:
    // wasm_capacity = wasm_memory_limit = 20 Wasm Pages
    // wasm_memory_threshold = 15 Wasm Pages

    // Initially wasm_memory.size = 1
    assert_eq!(
        test.execution_state(canister_id).wasm_memory.size,
        NumWasmPages::new(1)
    );

    test.ingress_raw(canister_id, "grow_mem", vec![]);
    test.ingress_raw(canister_id, "grow_mem", vec![]);

    // First ingress messages gets executed.
    // wasm_memory.size = 1 + 7 = 8
    // wasm_capacity - used_wasm_memory < self.wasm_memory_threshold
    // Hook condition is satisfied.
    test.execute_slice(canister_id);
    assert_eq!(
        test.execution_state(canister_id).wasm_memory.size,
        NumWasmPages::new(8)
    );

    // Though we have the second ingress message awaiting to be processed,
    // hook will be executed first.
    test.execute_slice(canister_id);
    assert_eq!(
        test.execution_state(canister_id).wasm_memory.size,
        NumWasmPages::new(13)
    );

    // The second ingress message is executed after the hook.
    test.execute_slice(canister_id);
    assert_eq!(
        test.execution_state(canister_id).wasm_memory.size,
        NumWasmPages::new(20)
    );
}

#[test]
fn on_low_wasm_memory_is_executed_after_upgrade_if_condition_holds() {
    let mut test = ExecutionTestBuilder::new().with_manual_execution().build();

    let update_grow_mem_size = 7;
    let hook_grow_mem_size = 5;

    let wat: String =
        get_wat_with_update_and_hook_mem_grow(update_grow_mem_size, hook_grow_mem_size, true);

    let canister_id = test.canister_from_wat(wat.as_str()).unwrap();

    test.canister_update_wasm_memory_limit_and_wasm_memory_threshold(
        canister_id,
        (20 * WASM_PAGE_SIZE_IN_BYTES as u64).into(),
        (15 * WASM_PAGE_SIZE_IN_BYTES as u64).into(),
    )
    .unwrap();

    // Here we have:
    // wasm_capacity = wasm_memory_limit = 20 Wasm Pages
    // wasm_memory_threshold = 15 Wasm Pages

    // Initially wasm_memory.size = 1
    assert_eq!(
        test.execution_state(canister_id).wasm_memory.size,
        NumWasmPages::new(1)
    );

    test.ingress_raw(canister_id, "grow_mem", vec![]);
    test.ingress_raw(canister_id, "grow_mem", vec![]);

    // First ingress messages gets executed.
    // wasm_memory.size = 1 + 7 = 8
    // wasm_capacity - used_wasm_memory < self.wasm_memory_threshold
    // Hook condition is satisfied.
    test.execute_slice(canister_id);
    assert_eq!(
        test.execution_state(canister_id).wasm_memory.size,
        NumWasmPages::new(8)
    );

    assert_eq!(
        test.canister_state(canister_id)
            .system_state
            .task_queue
            .peek_hook_status(),
        OnLowWasmMemoryHookStatus::Ready
    );

    let result = test.upgrade_canister_v2(
        canister_id,
        wat::parse_str(wat).unwrap(),
        CanisterUpgradeOptions {
            skip_pre_upgrade: None,
            wasm_memory_persistence: Some(WasmMemoryPersistence::Keep),
        },
    );
    assert_eq!(result, Ok(()));

    // Upgrade is executed, and the wasm_memory size is unchanged.
    // Hook condition is satisfied.
    assert_eq!(
        test.execution_state(canister_id).wasm_memory.size,
        NumWasmPages::new(8)
    );

    // Status of the hook is still Ready.
    assert_eq!(
        test.canister_state(canister_id)
            .system_state
            .task_queue
            .peek_hook_status(),
        OnLowWasmMemoryHookStatus::Ready
    );

    // Though we have the second ingress message awaiting to be processed,
    // hook will be executed first.
    test.execute_slice(canister_id);
    assert_eq!(
        test.execution_state(canister_id).wasm_memory.size,
        NumWasmPages::new(13)
    );

    assert_eq!(
        test.canister_state(canister_id)
            .system_state
            .task_queue
            .peek_hook_status(),
        OnLowWasmMemoryHookStatus::Executed
    );

    // The second ingress message is executed after the hook.
    test.execute_slice(canister_id);
    assert_eq!(
        test.execution_state(canister_id).wasm_memory.size,
        NumWasmPages::new(20)
    );
}

#[test]
fn on_low_wasm_memory_is_not_executed_after_upgrade_if_condition_becomes_unsatisfied() {
    let mut test = ExecutionTestBuilder::new().with_manual_execution().build();

    let update_grow_mem_size = 3;
    let hook_grow_mem_size = 5;

    let wat: String =
        get_wat_with_update_and_hook_mem_grow(update_grow_mem_size, hook_grow_mem_size, false);

    let canister_id = test.canister_from_wat(wat.as_str()).unwrap();

    test.canister_update_wasm_memory_limit_and_wasm_memory_threshold(
        canister_id,
        (20 * WASM_PAGE_SIZE_IN_BYTES as u64).into(),
        (15 * WASM_PAGE_SIZE_IN_BYTES as u64).into(),
    )
    .unwrap();

    // Here we have:
    // wasm_capacity = wasm_memory_limit = 20 Wasm Pages
    // wasm_memory_threshold = 15 Wasm Pages

    // Initially wasm_memory.size = 1
    assert_eq!(
        test.execution_state(canister_id).wasm_memory.size,
        NumWasmPages::new(1)
    );

    test.ingress_raw(canister_id, "grow_mem", vec![]);
    test.ingress_raw(canister_id, "grow_mem", vec![]);
    test.ingress_raw(canister_id, "grow_mem", vec![]);

    // First ingress messages gets executed.
    // wasm_memory.size = 1 + 3 = 4
    // wasm_capacity - used_wasm_memory > self.wasm_memory_threshold
    // Hook condition is not satisfied.
    test.execute_slice(canister_id);
    assert_eq!(
        test.execution_state(canister_id).wasm_memory.size,
        NumWasmPages::new(4)
    );

    // Second ingress messages gets executed.
    // wasm_memory.size = 4 + 3 = 7
    // wasm_capacity - used_wasm_memory < self.wasm_memory_threshold
    // Hook condition is satisfied.
    test.execute_slice(canister_id);
    assert_eq!(
        test.execution_state(canister_id).wasm_memory.size,
        NumWasmPages::new(7)
    );

    assert_eq!(
        test.canister_state(canister_id)
            .system_state
            .task_queue
            .peek_hook_status(),
        OnLowWasmMemoryHookStatus::Ready
    );

    let result = test.upgrade_canister_v2(
        canister_id,
        wat::parse_str(wat).unwrap(),
        CanisterUpgradeOptions {
            skip_pre_upgrade: None,
            wasm_memory_persistence: None,
        },
    );
    assert_eq!(result, Ok(()));

    // Upgrade is executed, and the wasm_memory size reset to 1.
    // Hook condition is not satisfied.
    assert_eq!(
        test.execution_state(canister_id).wasm_memory.size,
        NumWasmPages::new(1)
    );

    assert_eq!(
        test.canister_state(canister_id)
            .system_state
            .task_queue
            .peek_hook_status(),
        OnLowWasmMemoryHookStatus::ConditionNotSatisfied
    );

    // Though the hook was initially scheduled, it is now removed
    // from queue, and the third ingress message will be executed.
    test.execute_slice(canister_id);
    assert_eq!(
        test.execution_state(canister_id).wasm_memory.size,
        NumWasmPages::new(4)
    );

    // There are no messages left to be executed.
    test.execute_slice(canister_id);
    assert_eq!(
        test.execution_state(canister_id).wasm_memory.size,
        NumWasmPages::new(4)
    );
}

#[test]
fn upgrade_changes_hook_status_to_not_satisfied() {
    let mut test = ExecutionTestBuilder::new().with_manual_execution().build();

    let update_grow_mem_size = 7;
    let hook_grow_mem_size = 5;

    let wat: String =
        get_wat_with_update_and_hook_mem_grow(update_grow_mem_size, hook_grow_mem_size, false);

    let canister_id = test.canister_from_wat(wat.as_str()).unwrap();

    test.canister_update_wasm_memory_limit_and_wasm_memory_threshold(
        canister_id,
        (20 * WASM_PAGE_SIZE_IN_BYTES as u64).into(),
        (15 * WASM_PAGE_SIZE_IN_BYTES as u64).into(),
    )
    .unwrap();

    // Here we have:
    // wasm_capacity = wasm_memory_limit = 20 Wasm Pages
    // wasm_memory_threshold = 15 Wasm Pages

    // Initially wasm_memory.size = 1
    assert_eq!(
        test.execution_state(canister_id).wasm_memory.size,
        NumWasmPages::new(1)
    );

    test.ingress_raw(canister_id, "grow_mem", vec![]);

    // Ingress messages gets executed.
    // wasm_memory.size = 1 + 7 = 8
    // wasm_capacity - used_wasm_memory < self.wasm_memory_threshold
    // Hook condition is satisfied.
    test.execute_slice(canister_id);
    assert_eq!(
        test.execution_state(canister_id).wasm_memory.size,
        NumWasmPages::new(8)
    );

    assert_eq!(
        test.canister_state(canister_id)
            .system_state
            .task_queue
            .peek_hook_status(),
        OnLowWasmMemoryHookStatus::Ready
    );

    // Hook is executed
    test.execute_slice(canister_id);
    assert_eq!(
        test.execution_state(canister_id).wasm_memory.size,
        NumWasmPages::new(13)
    );

    assert_eq!(
        test.canister_state(canister_id)
            .system_state
            .task_queue
            .peek_hook_status(),
        OnLowWasmMemoryHookStatus::Executed
    );

    // Canister upgrade.
    assert!(test
        .upgrade_canister_v2(
            canister_id,
            wat::parse_str(wat).unwrap(),
            CanisterUpgradeOptions {
                skip_pre_upgrade: None,
                wasm_memory_persistence: None,
            },
        )
        .is_ok());

    // Upgrade is executed, and the wasm_memory size reset to 1.
    // wasm_capacity - used_wasm_memory > self.wasm_memory_threshold
    // Hook condition is not satisfied.
    assert_eq!(
        test.execution_state(canister_id).wasm_memory.size,
        NumWasmPages::new(1)
    );

    // Hook status is changed after upgrade.
    assert_eq!(
        test.canister_state(canister_id)
            .system_state
            .task_queue
            .peek_hook_status(),
        OnLowWasmMemoryHookStatus::ConditionNotSatisfied
    );
}

#[test]
fn hook_status_remains_executed_if_condition_holds_after_upgrade() {
    let mut test = ExecutionTestBuilder::new().with_manual_execution().build();

    let update_grow_mem_size = 7;
    let hook_grow_mem_size = 5;

    let wat: String =
        get_wat_with_update_and_hook_mem_grow(update_grow_mem_size, hook_grow_mem_size, true);

    let canister_id = test.canister_from_wat(wat.as_str()).unwrap();

    test.canister_update_wasm_memory_limit_and_wasm_memory_threshold(
        canister_id,
        (20 * WASM_PAGE_SIZE_IN_BYTES as u64).into(),
        (15 * WASM_PAGE_SIZE_IN_BYTES as u64).into(),
    )
    .unwrap();

    // Here we have:
    // wasm_capacity = wasm_memory_limit = 20 Wasm Pages
    // wasm_memory_threshold = 15 Wasm Pages

    // Initially wasm_memory.size = 1
    assert_eq!(
        test.execution_state(canister_id).wasm_memory.size,
        NumWasmPages::new(1)
    );

    test.ingress_raw(canister_id, "grow_mem", vec![]);
    test.ingress_raw(canister_id, "grow_mem", vec![]);

    // First ingress messages gets executed.
    // wasm_memory.size = 1 + 7 = 8
    // wasm_capacity - used_wasm_memory < self.wasm_memory_threshold
    // Hook condition is satisfied.
    test.execute_slice(canister_id);
    assert_eq!(
        test.execution_state(canister_id).wasm_memory.size,
        NumWasmPages::new(8)
    );

    assert_eq!(
        test.canister_state(canister_id)
            .system_state
            .task_queue
            .peek_hook_status(),
        OnLowWasmMemoryHookStatus::Ready
    );

    // Hook is executed.
    test.execute_slice(canister_id);
    assert_eq!(
        test.execution_state(canister_id).wasm_memory.size,
        NumWasmPages::new(13)
    );
    assert_eq!(
        test.canister_state(canister_id)
            .system_state
            .task_queue
            .peek_hook_status(),
        OnLowWasmMemoryHookStatus::Executed
    );

    // Upgrade canister.
    let result = test.upgrade_canister_v2(
        canister_id,
        wat::parse_str(wat).unwrap(),
        CanisterUpgradeOptions {
            skip_pre_upgrade: None,
            wasm_memory_persistence: Some(WasmMemoryPersistence::Keep),
        },
    );
    assert_eq!(result, Ok(()));

    // Hook condition is still satisfied.
    // wasm_capacity - used_wasm_memory < self.wasm_memory_threshold
    assert_eq!(
        test.execution_state(canister_id).wasm_memory.size,
        NumWasmPages::new(13)
    );

    // Hence hook status should remain executed.
    assert_eq!(
        test.canister_state(canister_id)
            .system_state
            .task_queue
            .peek_hook_status(),
        OnLowWasmMemoryHookStatus::Executed
    );
}

#[test]
fn upgrade_changes_hook_status_to_ready() {
    let wat = r#"(module
            (memory 1 20)
        )"#;
    let mut test = ExecutionTestBuilder::new().with_manual_execution().build();

    let canister_id = test.canister_from_wat(wat).unwrap();

    test.canister_update_wasm_memory_limit_and_wasm_memory_threshold(
        canister_id,
        (10 * WASM_PAGE_SIZE_IN_BYTES as u64).into(),
        (9 * WASM_PAGE_SIZE_IN_BYTES as u64).into(),
    )
    .unwrap();

    // Here we have:
    // wasm_capacity = wasm_memory_limit = 10 Wasm Pages
    // wasm_memory_threshold = 9 Wasm Pages

    // Initially wasm_memory.size = 1
    // wasm_capacity - used_wasm_memory = wasm_memory_threshold
    // Hook condition is not satisfied.
    assert_eq!(
        test.execution_state(canister_id).wasm_memory.size,
        NumWasmPages::new(1)
    );

    assert_eq!(
        test.canister_state(canister_id)
            .system_state
            .task_queue
            .peek_hook_status(),
        OnLowWasmMemoryHookStatus::ConditionNotSatisfied
    );

    let wat2 = r#"(module
        (memory 2 2)
    )"#;

    // Canister upgrade.
    assert!(test
        .upgrade_canister_v2(
            canister_id,
            wat::parse_str(wat2).unwrap(),
            CanisterUpgradeOptions {
                skip_pre_upgrade: None,
                wasm_memory_persistence: None,
            },
        )
        .is_ok());

    // Upgrade is executed, and the used_wasm_memory size is 2.
    // wasm_capacity - used_wasm_memory < self.wasm_memory_threshold
    // Hook condition is satisfied.
    assert_eq!(
        test.execution_state(canister_id).wasm_memory.size,
        NumWasmPages::new(2)
    );

    // Hook status is changed after upgrade.
    assert_eq!(
        test.canister_state(canister_id)
            .system_state
            .task_queue
            .peek_hook_status(),
        OnLowWasmMemoryHookStatus::Ready
    );
}

#[test]
fn on_low_wasm_memory_is_executed_once() {
    let mut test = ExecutionTestBuilder::new().build();

    let update_grow_mem_size = 7;
    let hook_grow_mem_size = 2;

    let wat =
        get_wat_with_update_and_hook_mem_grow(update_grow_mem_size, hook_grow_mem_size, false);

    let canister_id = test.canister_from_wat(wat.as_str()).unwrap();

    test.canister_update_wasm_memory_limit_and_wasm_memory_threshold(
        canister_id,
        (20 * WASM_PAGE_SIZE_IN_BYTES as u64).into(),
        (15 * WASM_PAGE_SIZE_IN_BYTES as u64).into(),
    )
    .unwrap();

    // Here we have:
    // wasm_capacity = wasm_memory_limit = 20 Wasm Pages
    // wasm_memory_threshold = 15 Wasm Pages

    // Initially wasm_memory.size = 1
    assert_eq!(
        test.execution_state(canister_id).wasm_memory.size,
        NumWasmPages::new(1)
    );

    // wasm_memory.size = 1 + 7 = 8
    // wasm_capacity - used_wasm_memory < self.wasm_memory_threshold
    // hence hook will be executed. After hook execution we have:
    // wasm_memory.size = 8 + 2 = 10.
    test.ingress(canister_id, "grow_mem", vec![]).unwrap();
    assert_eq!(
        test.execution_state(canister_id).wasm_memory.size,
        NumWasmPages::new(10)
    );

    // wasm_memory.size = 10 + 7 = 17
    // wasm_capacity - used_wasm_memory < self.wasm_memory_threshold
    // but because the hook is already executed it will not be executed again.
    test.ingress(canister_id, "grow_mem", vec![]).unwrap();

    assert_eq!(
        test.execution_state(canister_id).wasm_memory.size,
        NumWasmPages::new(17)
    );
}

#[test]
fn on_low_wasm_memory_runs_after_dts_execution() {
    let mut test = ExecutionTestBuilder::new()
        .with_instruction_limit(1_000_000)
        .with_slice_instruction_limit(1_000)
        .with_manual_execution()
        .build();

    let wat = r#"(module
        (import "ic0" "msg_reply" (func $msg_reply))
        (func $grow_mem
            (drop (memory.grow (i32.const 7)))
            (memory.fill (i32.const 0) (i32.const 34) (i32.const 1000))
            (memory.fill (i32.const 0) (i32.const 34) (i32.const 1000))
            (memory.fill (i32.const 0) (i32.const 34) (i32.const 1000))
            (memory.fill (i32.const 0) (i32.const 34) (i32.const 1000))
            (call $msg_reply)
        )
        (export "canister_update grow_mem" (func $grow_mem))
        (func (export "canister_on_low_wasm_memory")
            (drop (memory.grow (i32.const 5)))
        )
        (memory 1 20)
    )"#;

    let canister_id = test.canister_from_wat(wat).unwrap();

    test.canister_update_wasm_memory_limit_and_wasm_memory_threshold(
        canister_id,
        (20 * WASM_PAGE_SIZE_IN_BYTES as u64).into(),
        (15 * WASM_PAGE_SIZE_IN_BYTES as u64).into(),
    )
    .unwrap();

    // Here we have:
    // wasm_capacity = wasm_memory_limit = 20 Wasm Pages
    // wasm_memory_threshold = 15 Wasm Pages

    // Initially wasm_memory.size = 1
    assert_eq!(
        test.execution_state(canister_id).wasm_memory.size,
        NumWasmPages::new(1)
    );

    test.ingress_raw(canister_id, "grow_mem", vec![]);
    test.execute_slice(canister_id);

    // Ensure that we have ongoing dts execution.
    assert_eq!(
        test.canister_state(canister_id).next_execution(),
        NextExecution::ContinueLong
    );

    // Finish dts execution.
    while test.canister_state(canister_id).next_execution() == NextExecution::ContinueLong {
        test.execute_slice(canister_id);
    }

    // After dts execution we should have the following:
    // wasm_memory.size = 1 + 7 = 8
    // wasm_capacity - used_wasm_memory < self.wasm_memory_threshold
    // hence hook will be executed.
    assert_eq!(
        test.execution_state(canister_id).wasm_memory.size,
        NumWasmPages::new(8)
    );

    // Execute hook.
    test.execute_slice(canister_id);

    // After hook execution we have:
    // wasm_memory.size = 8 + 5 = 13.
    assert_eq!(
        test.execution_state(canister_id).wasm_memory.size,
        NumWasmPages::new(13)
    );
}

#[test]
fn on_low_wasm_memory_is_executed_after_growing_stable_memory() {
    let mut test = ExecutionTestBuilder::new().build();

    let wat = r#"(module
            (import "ic0" "msg_reply" (func $msg_reply))
            (import "ic0" "stable_grow"
                    (func $ic0_stable_grow (param $pages i32) (result i32)))
            (func $stable_grow
                (drop (call $ic0_stable_grow (i32.const 7)))
                (call $msg_reply)
            )
            (export "canister_update stable_grow" (func $stable_grow))
            (func (export "canister_on_low_wasm_memory")
                (drop (memory.grow (i32.const 5)))
            )
            (memory 1 20)
        )"#;

    let canister_id = test.canister_from_wat(wat).unwrap();

    test.canister_update_memory_allocation_and_wasm_memory_threshold(
        canister_id,
        (30 * WASM_PAGE_SIZE_IN_BYTES as u64).into(),
        (20 * WASM_PAGE_SIZE_IN_BYTES as u64).into(),
    )
    .unwrap();

    // Here we have:
    // wasm_capacity = memory_allocation - used_stable_memory = 30 Wasm Pages - used_stable_memory
    // wasm_memory_threshold = 20 Wasm Pages

    // Initially wasm_memory.size = 1
    assert_eq!(
        test.execution_state(canister_id).wasm_memory.size,
        NumWasmPages::new(1)
    );
    assert_eq!(
        test.execution_state(canister_id).stable_memory.size,
        NumWasmPages::new(0)
    );

    // stable_memory.size = 7
    // wasm_capacity - used_wasm_memory > self.wasm_memory_threshold
    // memory_allocation - used_stable_memory - used_wasm_memory > self.wasm_memory_threshold
    // hence hook will not be executed.
    test.ingress(canister_id, "stable_grow", vec![]).unwrap();
    assert_eq!(
        test.execution_state(canister_id).stable_memory.size,
        NumWasmPages::new(7)
    );
    assert_eq!(
        test.execution_state(canister_id).wasm_memory.size,
        NumWasmPages::new(1)
    );

    // stable_memory.size = 7 + 7 = 14
    // wasm_capacity - used_wasm_memory < self.wasm_memory_threshold
    // memory_allocation - used_stable_memory - used_wasm_memory < self.wasm_memory_threshold
    // hence hook will be executed. After hook execution we have:
    // wasm_memory.size = 1 + 5 = 6.
    test.ingress(canister_id, "stable_grow", vec![]).unwrap();
    assert_eq!(
        test.execution_state(canister_id).stable_memory.size,
        NumWasmPages::new(14)
    );
    assert_eq!(
        test.execution_state(canister_id).wasm_memory.size,
        NumWasmPages::new(6)
    );
<<<<<<< HEAD
=======
}

#[test]
fn low_wasm_memory_hook_is_run_when_memory_limit_is_exceeded() {
    let mut test = ExecutionTestBuilder::new().with_manual_execution().build();

    let update_grow_mem_size = 10;
    let hook_grow_mem_size = 5;

    let wat: String =
        get_wat_with_update_and_hook_mem_grow(update_grow_mem_size, hook_grow_mem_size, true);

    let canister_id = test.canister_from_wat(wat.as_str()).unwrap();

    // Initially wasm_memory.size = 1
    assert_eq!(
        test.execution_state(canister_id).wasm_memory.size,
        NumWasmPages::new(1)
    );

    test.ingress_raw(canister_id, "grow_mem", vec![]);

    // First ingress messages gets executed.
    // wasm_memory.size = 1 + 10 = 11
    test.execute_slice(canister_id);

    assert_eq!(
        test.execution_state(canister_id).wasm_memory.size,
        NumWasmPages::new(11)
    );

    // We update `wasm_memory_limit` to be smaller than `used_wasm_memory`.
    test.canister_update_wasm_memory_limit_and_wasm_memory_threshold(
        canister_id,
        (10 * WASM_PAGE_SIZE_IN_BYTES as u64).into(),
        (5 * WASM_PAGE_SIZE_IN_BYTES as u64).into(),
    )
    .unwrap();

    // The update will also satisfy condition for `low_wasm_memory` hook.
    assert_eq!(
        test.state()
            .canister_states
            .get(&canister_id)
            .unwrap()
            .system_state
            .task_queue
            .peek_hook_status(),
        OnLowWasmMemoryHookStatus::Ready
    );

    // Low wasm memory hook is executed.
    test.execute_slice(canister_id);

    assert_eq!(
        test.execution_state(canister_id).wasm_memory.size,
        NumWasmPages::new(16)
    );

    assert_eq!(
        test.state()
            .canister_states
            .get(&canister_id)
            .unwrap()
            .system_state
            .task_queue
            .peek_hook_status(),
        OnLowWasmMemoryHookStatus::Executed
    );
>>>>>>> 419d2901
}<|MERGE_RESOLUTION|>--- conflicted
+++ resolved
@@ -1737,8 +1737,6 @@
         test.execution_state(canister_id).wasm_memory.size,
         NumWasmPages::new(6)
     );
-<<<<<<< HEAD
-=======
 }
 
 #[test]
@@ -1808,5 +1806,4 @@
             .peek_hook_status(),
         OnLowWasmMemoryHookStatus::Executed
     );
->>>>>>> 419d2901
 }