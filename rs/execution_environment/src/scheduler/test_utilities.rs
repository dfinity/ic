--- conflicted
+++ resolved
@@ -113,11 +113,7 @@
     registry_settings: RegistryExecutionSettings,
     // Metrics Registry.
     metrics_registry: MetricsRegistry,
-<<<<<<< HEAD
-    // Chain key subnet master public keys.
-=======
     // Chain key subnet public keys.
->>>>>>> 09742186
     chain_key_subnet_public_keys: BTreeMap<MasterPublicKeyId, MasterPublicKey>,
     // Pre-signature IDs.
     idkg_pre_signature_ids: BTreeMap<MasterPublicKeyId, BTreeSet<PreSigId>>,
@@ -847,11 +843,7 @@
             );
         }
         let chain_key_subnet_public_keys: BTreeMap<_, _> = self
-<<<<<<< HEAD
             .master_public_key_ids
-=======
-            .idkg_keys
->>>>>>> 09742186
             .into_iter()
             .map(|key_id| {
                 (
