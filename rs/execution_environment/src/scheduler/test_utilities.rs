use std::{
    collections::{BTreeMap, HashMap, VecDeque},
    convert::{TryFrom, TryInto},
    path::PathBuf,
    sync::{Arc, Mutex},
};

use ic_base_types::{CanisterId, NumBytes, PrincipalId, SubnetId};
use ic_config::{
    embedders::Config as HypervisorConfig,
    flag_status::FlagStatus,
    subnet_config::{SchedulerConfig, SubnetConfig},
};
use ic_cycles_account_manager::CyclesAccountManager;
use ic_embedders::{
    wasm_executor::{
        CanisterStateChanges, ExecutionStateChanges, PausedWasmExecution, SliceExecutionOutput,
        WasmExecutionResult, WasmExecutor,
    },
    wasmtime_embedder::system_api::{
        sandbox_safe_system_state::{SandboxSafeSystemState, SystemStateModifications},
        ApiType, ExecutionParameters,
    },
    CompilationCache, CompilationResult, WasmExecutionInput,
};
use ic_error_types::UserError;
use ic_interfaces::execution_environment::{
    ChainKeySettings, ExecutionRoundSummary, ExecutionRoundType, HypervisorError, HypervisorResult,
    IngressHistoryWriter, InstanceStats, RegistryExecutionSettings, Scheduler,
    SystemApiCallCounters, WasmExecutionOutput,
};
use ic_logger::{replica_logger::no_op_logger, ReplicaLogger};
use ic_management_canister_types_private::{
    CanisterInstallMode, CanisterStatusType, InstallCodeArgs, MasterPublicKeyId, Method, Payload,
    IC_00,
};
use ic_metrics::MetricsRegistry;
use ic_registry_routing_table::{CanisterIdRange, RoutingTable};
use ic_registry_subnet_type::SubnetType;
use ic_replicated_state::{
    canister_state::execution_state::{self, WasmExecutionMode, WasmMetadata},
    page_map::TestPageAllocatorFileDescriptorImpl,
    testing::{CanisterQueuesTesting, ReplicatedStateTesting},
    CanisterState, ExecutionState, ExportedFunctions, InputQueueType, Memory, MessageMemoryUsage,
    ReplicatedState,
};
use ic_test_utilities::state_manager::FakeStateManager;
use ic_test_utilities_execution_environment::{generate_subnets, test_registry_settings};
use ic_test_utilities_state::CanisterStateBuilder;
use ic_test_utilities_types::{
    ids::{canister_test_id, subnet_test_id, user_test_id},
    messages::{RequestBuilder, SignedIngressBuilder},
};
use ic_types::{
<<<<<<< HEAD
    batch::{AvailablePreSignatures, ChainKeyData},
    consensus::idkg::IDkgMasterPublicKeyId,
=======
    batch::CanisterCyclesCostSchedule,
    batch::{AvailablePreSignatures, ChainKeyData},
>>>>>>> 21a02f48
    crypto::{canister_threshold_sig::MasterPublicKey, AlgorithmId},
    ingress::{IngressState, IngressStatus},
    messages::{
        CallContextId, Ingress, MessageId, Request, RequestOrResponse, Response, NO_DEADLINE,
    },
    methods::{Callback, FuncRef, SystemMethod, WasmClosure, WasmMethod},
    CanisterTimer, ComputeAllocation, Cycles, ExecutionRound, MemoryAllocation, NumInstructions,
    Randomness, ReplicaVersion, Time, UserId,
};
use ic_wasm_types::CanisterModule;
use maplit::btreemap;
use std::time::Duration;

use crate::{
    as_round_instructions, ExecutionEnvironment, Hypervisor, IngressHistoryWriterImpl, RoundLimits,
};

use super::{RoundSchedule, SchedulerImpl};
use crate::metrics::MeasurementScope;
use ic_crypto_prng::{Csprng, RandomnessPurpose::ExecutionThread};
use ic_types::time::UNIX_EPOCH;

/// A helper for the scheduler tests. It comes with its own Wasm executor that
/// fakes execution of Wasm code for performance, so it can process thousands
/// of messages in milliseconds.
///
/// See the comments of `TestMessage` for the description on how to create
/// fake ingress messages and inter-canister call messages.
///
/// Example usages of the test helper:
/// ```
/// let mut test = SchedulerTestBuilder::new().build();
/// let canister_id = test.create_canister();
/// let message = ingress(50);
/// test.send_ingress(canister_id, message);
/// test.execute_round(ExecutionRoundType::OrdinaryRound);
/// ```
pub(crate) struct SchedulerTest {
    // The current replicated state. The option type allows taking the state for
    // execution and then putting it back afterwards.
    state: Option<ReplicatedState>,
    // Monotonically increasing counter used during canister creation.
    next_canister_id: u64,
    // Monotonically increasing counter that specifies the current round.
    round: ExecutionRound,
    /// Round summary collected form the last DKG summary block.
    round_summary: Option<ExecutionRoundSummary>,
    // The amount of cycles that new canisters have by default.
    initial_canister_cycles: Cycles,
    // The id of the user that sends ingress messages.
    user_id: UserId,
    // The id of a canister that is guaranteed to be xnet.
    xnet_canister_id: CanisterId,
    // The actual scheduler.
    scheduler: SchedulerImpl,
    // The fake Wasm executor.
    wasm_executor: Arc<TestWasmExecutor>,
    // Registry Execution Settings.
    registry_settings: RegistryExecutionSettings,
    // Metrics Registry.
    metrics_registry: MetricsRegistry,
    // Chain key subnet public keys.
    chain_key_subnet_public_keys: BTreeMap<MasterPublicKeyId, MasterPublicKey>,
    // Available pre-signatures.
<<<<<<< HEAD
    idkg_pre_signatures: BTreeMap<IDkgMasterPublicKeyId, AvailablePreSignatures>,
=======
    idkg_pre_signatures: BTreeMap<MasterPublicKeyId, AvailablePreSignatures>,
>>>>>>> 21a02f48
    // Version of the running replica, not the registry's Entry
    replica_version: ReplicaVersion,
}

impl std::fmt::Debug for SchedulerTest {
    fn fmt(&self, f: &mut std::fmt::Formatter<'_>) -> std::fmt::Result {
        f.debug_struct("SchedulerTest").finish()
    }
}

impl SchedulerTest {
    pub fn state(&self) -> &ReplicatedState {
        self.state.as_ref().unwrap()
    }

    pub fn state_mut(&mut self) -> &mut ReplicatedState {
        self.state.as_mut().unwrap()
    }

    pub fn canister_state(&self, canister_id: CanisterId) -> &CanisterState {
        self.state().canister_state(&canister_id).unwrap()
    }

    pub fn metrics_registry(&self) -> &MetricsRegistry {
        &self.metrics_registry
    }

    pub fn canister_state_mut(&mut self, canister_id: CanisterId) -> &mut CanisterState {
        self.state_mut().canister_state_mut(&canister_id).unwrap()
    }

    pub fn ingress_queue_size(&self, canister_id: CanisterId) -> usize {
        self.canister_state(canister_id)
            .system_state
            .queues()
            .ingress_queue_size()
    }

    pub fn subnet_ingress_queue_size(&self) -> usize {
        self.state().subnet_queues().ingress_queue_size()
    }

    pub fn last_round(&self) -> ExecutionRound {
        ExecutionRound::new(self.round.get().max(1) - 1)
    }

    pub fn advance_to_round(&mut self, round: ExecutionRound) {
        self.round = round;
    }

    pub fn scheduler(&self) -> &SchedulerImpl {
        &self.scheduler
    }

    pub fn xnet_canister_id(&self) -> CanisterId {
        self.xnet_canister_id
    }

    pub fn registry_settings(&self) -> &RegistryExecutionSettings {
        &self.registry_settings
    }

    pub fn set_cost_schedule(&mut self, cost_schedule: CanisterCyclesCostSchedule) {
        self.state.as_mut().unwrap().metadata.cost_schedule = cost_schedule;
        self.registry_settings.canister_cycles_cost_schedule = cost_schedule;
    }

    /// Returns how many instructions were executed by a canister on a thread
    /// and in an execution round. The order of elements is important and
    /// matches the execution order for a fixed thread.
    pub fn executed_schedule(&self) -> Vec<(ExecutionRound, CanisterId, NumInstructions)> {
        let wasm_executor = self.wasm_executor.core.lock().unwrap();
        wasm_executor.schedule.clone()
    }

    pub fn create_canister(&mut self) -> CanisterId {
        self.create_canister_with(
            self.initial_canister_cycles,
            ComputeAllocation::zero(),
            MemoryAllocation::BestEffort,
            None,
            None,
            None,
        )
    }

    pub fn execution_cost(&self, num_instructions: NumInstructions) -> Cycles {
        use ic_replicated_state::canister_state::execution_state::WasmExecutionMode;
        self.scheduler.cycles_account_manager.execution_cost(
            num_instructions,
            self.subnet_size(),
            self.state.as_ref().unwrap().metadata.cost_schedule,
            WasmExecutionMode::Wasm32,
        )
    }

    /// Creates a canister with the given balance and allocations.
    /// The `system_task` parameter can be used to optionally enable the
    /// heartbeat by passing `Some(SystemMethod::CanisterHeartbeat)`.
    /// In that case the heartbeat execution must be specified before each
    /// round using `expect_heartbeat()`.
    pub fn create_canister_with_controller(
        &mut self,
        cycles: Cycles,
        compute_allocation: ComputeAllocation,
        memory_allocation: MemoryAllocation,
        system_task: Option<SystemMethod>,
        time_of_last_allocation_charge: Option<Time>,
        status: Option<CanisterStatusType>,
        controller: Option<PrincipalId>,
    ) -> CanisterId {
        let canister_id = self.next_canister_id();
        let wasm_source = system_task
            .map(|x| x.to_string().as_bytes().to_vec())
            .unwrap_or_default();
        let time_of_last_allocation_charge =
            time_of_last_allocation_charge.map_or(UNIX_EPOCH, |time| time);
        let controller = controller.unwrap_or(self.user_id.get());
        let mut canister_state = CanisterStateBuilder::new()
            .with_canister_id(canister_id)
            .with_cycles(cycles)
            .with_controller(controller)
            .with_compute_allocation(compute_allocation)
            .with_memory_allocation(memory_allocation.bytes())
            .with_wasm(wasm_source.clone())
            .with_freezing_threshold(100)
            .with_time_of_last_allocation_charge(time_of_last_allocation_charge)
            .with_status(status.unwrap_or(CanisterStatusType::Running))
            .build();
        let mut wasm_executor = self.wasm_executor.core.lock().unwrap();
        canister_state.execution_state = Some(
            wasm_executor
                .create_execution_state(CanisterModule::new(wasm_source), canister_id)
                .unwrap()
                .0,
        );
        canister_state
            .system_state
            .controllers
            .insert(self.xnet_canister_id.get());
        self.state
            .as_mut()
            .unwrap()
            .put_canister_state(canister_state);
        canister_id
    }

    /// Creates a canister with the given balance and allocations.
    /// The `system_task` parameter can be used to optionally enable the
    /// heartbeat by passing `Some(SystemMethod::CanisterHeartbeat)`.
    /// In that case the heartbeat execution must be specified before each
    /// round using `expect_heartbeat()`.
    pub fn create_canister_with(
        &mut self,
        cycles: Cycles,
        compute_allocation: ComputeAllocation,
        memory_allocation: MemoryAllocation,
        system_task: Option<SystemMethod>,
        time_of_last_allocation_charge: Option<Time>,
        status: Option<CanisterStatusType>,
    ) -> CanisterId {
        self.create_canister_with_controller(
            cycles,
            compute_allocation,
            memory_allocation,
            system_task,
            time_of_last_allocation_charge,
            status,
            None,
        )
    }

    pub fn send_ingress(&mut self, canister_id: CanisterId, message: TestMessage) -> MessageId {
        let mut wasm_executor = self.wasm_executor.core.lock().unwrap();
        let mut state = self.state.take().unwrap();
        let canister = state.canister_state_mut(&canister_id).unwrap();
        let message_id = wasm_executor.push_ingress(
            canister_id,
            canister,
            message,
            Time::from_nanos_since_unix_epoch(u64::MAX / 2),
        );
        self.state = Some(state);
        message_id
    }

    pub fn send_ingress_with_expiry(
        &mut self,
        canister_id: CanisterId,
        message: TestMessage,
        expiry_time: Time,
    ) -> MessageId {
        let mut wasm_executor = self.wasm_executor.core.lock().unwrap();
        let mut state = self.state.take().unwrap();
        let canister = state.canister_state_mut(&canister_id).unwrap();
        let message_id = wasm_executor.push_ingress(canister_id, canister, message, expiry_time);
        self.state = Some(state);
        message_id
    }

    pub fn ingress_status(&self, message_id: &MessageId) -> IngressStatus {
        self.state
            .as_ref()
            .unwrap()
            .get_ingress_status(message_id)
            .clone()
    }

    pub fn ingress_error(&self, message_id: &MessageId) -> UserError {
        match self.ingress_status(message_id) {
            IngressStatus::Known { state, .. } => match state {
                IngressState::Failed(error) => error,
                IngressState::Received
                | IngressState::Completed(_)
                | IngressState::Processing
                | IngressState::Done => unreachable!("Unexpected ingress state: {:?}", state),
            },
            IngressStatus::Unknown => unreachable!("Expected message to finish."),
        }
    }

    pub fn ingress_state(&self, message_id: &MessageId) -> IngressState {
        match self.ingress_status(message_id) {
            IngressStatus::Known { state, .. } => state,
            IngressStatus::Unknown => unreachable!("Expected a known ingress status."),
        }
    }

    /// Injects a call to the management canister.
    /// Note that this function doesn't support `InstallCode`
    /// messages, because for such messages we additionally need to know
    /// how many instructions the corresponding Wasm execution needs.
    /// See `inject_install_code_call_to_ic00()`.
    ///
    /// Use `get_responses_to_injected_calls()` to obtain the response
    /// after round execution.
    pub fn inject_call_to_ic00<S: ToString>(
        &mut self,
        method_name: S,
        method_payload: Vec<u8>,
        payment: Cycles,
        caller: CanisterId,
        input_type: InputQueueType,
    ) {
        assert!(
            method_name.to_string() != Method::InstallCode.to_string(),
            "Use `inject_install_code_call_to_ic00()`."
        );

        self.state_mut()
            .subnet_queues_mut()
            .push_input(
                RequestBuilder::new()
                    .sender(caller)
                    .receiver(CanisterId::ic_00())
                    .method_name(method_name)
                    .method_payload(method_payload)
                    .payment(payment)
                    .build()
                    .into(),
                input_type,
            )
            .unwrap();
    }

    /// Injects an ingress to the management canister.
    pub fn inject_ingress_to_ic00<S: ToString>(
        &mut self,
        method_name: S,
        method_payload: Vec<u8>,
        expiry_time: Time,
    ) {
        let ingress_id = {
            let mut wasm_executor = self.wasm_executor.core.lock().unwrap();
            wasm_executor.next_message_id()
        };
        self.state_mut().subnet_queues_mut().push_ingress(
            (
                SignedIngressBuilder::new()
                    .canister_id(IC_00)
                    .method_name(method_name)
                    .method_payload(method_payload)
                    .nonce(ingress_id as u64)
                    .expiry_time(expiry_time)
                    .build(),
                None,
            )
                .into(),
        );
    }

    /// Similar to `inject_call_to_ic00()` but supports `InstallCode` messages.
    /// Example usage:
    /// ```text
    /// let upgrade = TestInstallCode::Upgrade {
    ///     pre_upgrade: instructions(10),
    ///     start: instructions(20),
    ///     post_upgrade: instructions(30),
    /// };
    /// test.inject_install_code_call_to_ic00(canister, upgrade);
    /// ```
    ///
    /// Use `get_responses_to_injected_calls()` to obtain the response
    /// after round execution.
    pub fn inject_install_code_call_to_ic00(
        &mut self,
        target: CanisterId,
        install_code: TestInstallCode,
    ) {
        let wasm_module = wat::parse_str("(module)").unwrap();

        let (mode, test_message) = match install_code {
            TestInstallCode::Install { init } => (CanisterInstallMode::Install, init),
            TestInstallCode::Reinstall { init } => (CanisterInstallMode::Reinstall, init),
            TestInstallCode::Upgrade { post_upgrade } => {
                (CanisterInstallMode::Upgrade, post_upgrade)
            }
        };

        let message_id = {
            let mut wasm_executor = self.wasm_executor.core.lock().unwrap();
            wasm_executor.push_install_code(test_message)
        };

        let message_payload = InstallCodeArgs {
            mode,
            canister_id: target.get(),
            wasm_module,
            arg: encode_message_id_as_payload(message_id),
            sender_canister_version: None,
        };

        let caller = self.xnet_canister_id();
        self.state_mut()
            .subnet_queues_mut()
            .push_input(
                RequestBuilder::new()
                    .sender(caller)
                    .receiver(CanisterId::ic_00())
                    .method_name(Method::InstallCode)
                    .method_payload(message_payload.encode())
                    .build()
                    .into(),
                InputQueueType::RemoteSubnet,
            )
            .unwrap();
    }

    /// Returns all responses from the management canister to
    /// `self.xnet_canister_id()`.
    pub fn get_responses_to_injected_calls(&mut self) -> Vec<Response> {
        let mut output: Vec<Response> = vec![];
        let xnet_canister_id = self.xnet_canister_id;
        let subnet_queue = self.state_mut().subnet_queues_mut();

        while let Some(msg) = subnet_queue.pop_canister_output(&xnet_canister_id) {
            match msg {
                RequestOrResponse::Request(request) => {
                    panic!(
                        "Expected the xnet message to be a Response, but got a Request: {:?}",
                        request
                    )
                }
                RequestOrResponse::Response(response) => {
                    output.push((*response).clone());
                }
            }
        }
        output
    }

    /// Specifies heartbeat execution for the next round.
    pub fn expect_heartbeat(&mut self, canister_id: CanisterId, system_task: TestMessage) {
        assert!(
            self.canister_state(canister_id)
                .execution_state
                .as_ref()
                .unwrap()
                .exports_method(&WasmMethod::System(SystemMethod::CanisterHeartbeat)),
            "The canister should be created with \
             `create_canister_with(.., Some(SystemMethod::CanisterHeartbeat))`"
        );
        let mut wasm_executor = self.wasm_executor.core.lock().unwrap();
        wasm_executor.push_system_task(canister_id, system_task);
    }

    pub fn expect_global_timer(&mut self, canister_id: CanisterId, system_task: TestMessage) {
        assert!(
            self.canister_state(canister_id)
                .execution_state
                .as_ref()
                .unwrap()
                .exports_method(&WasmMethod::System(SystemMethod::CanisterGlobalTimer)),
            "The canister should be created with \
             `create_canister_with(.., Some(SystemMethod::CanisterGlobalTimer))`"
        );
        let mut wasm_executor = self.wasm_executor.core.lock().unwrap();
        wasm_executor.push_system_task(canister_id, system_task);
    }

    pub fn execute_round(&mut self, round_type: ExecutionRoundType) {
        let state = self.state.take().unwrap();
        let state = self.scheduler.execute_round(
            state,
            Randomness::from([0; 32]),
            ChainKeyData {
                master_public_keys: self.chain_key_subnet_public_keys.clone(),
                idkg_pre_signatures: self.idkg_pre_signatures.clone(),
                nidkg_ids: BTreeMap::new(),
            },
            &self.replica_version,
            self.round,
            self.round_summary.clone(),
            round_type,
            self.registry_settings(),
        );
        self.state = Some(state);
        self.increment_round();
    }

    /// Executes ordinary rounds until there is no more progress,
    /// calling closure `f` after each round.
    pub fn execute_all_with<F>(&mut self, mut f: F)
    where
        F: FnMut(&mut Self),
    {
        let mut number_of_executed_slices = 0;
        loop {
            self.execute_round(ExecutionRoundType::OrdinaryRound);
            f(self);
            let prev_number_of_executed_slices = number_of_executed_slices;
            number_of_executed_slices = self.executed_schedule().len();
            if prev_number_of_executed_slices == number_of_executed_slices {
                break;
            }
        }
    }

    pub fn drain_subnet_messages(&mut self) -> ReplicatedState {
        let state = self.state.take().unwrap();
        let compute_allocation_used = state.total_compute_allocation();
        let mut csprng = Csprng::from_seed_and_purpose(
            &Randomness::from([0; 32]),
            &ExecutionThread(self.scheduler.config.scheduler_cores as u32),
        );
        let mut round_limits = RoundLimits {
            instructions: as_round_instructions(
                self.scheduler.config.max_instructions_per_round / 16,
            ),
            subnet_available_memory: self.scheduler.exec_env.subnet_available_memory(&state),
            subnet_available_callbacks: self.scheduler.exec_env.subnet_available_callbacks(&state),
            compute_allocation_used,
        };
        let measurements = MeasurementScope::root(&self.scheduler.metrics.round_subnet_queue);
        self.scheduler.drain_subnet_queues(
            state,
            &mut csprng,
            self.round,
            &mut round_limits,
            &measurements,
            self.registry_settings(),
            &self.replica_version,
            &ChainKeyData::default(),
        )
    }

    pub fn charge_for_resource_allocations(&mut self) {
        let subnet_size = self.subnet_size();
        self.scheduler
            .charge_canisters_for_resource_allocation_and_usage(
                self.state.as_mut().unwrap(),
                subnet_size,
            )
    }

    pub fn induct_messages_on_same_subnet(&mut self) {
        self.scheduler
            .induct_messages_on_same_subnet(self.state.as_mut().unwrap());
    }

    fn increment_round(&mut self) {
        let mut wasm_executor = self.wasm_executor.core.lock().unwrap();
        self.round = ExecutionRound::new(self.round.get() + 1);
        wasm_executor.round = self.round;
    }

    fn next_canister_id(&mut self) -> CanisterId {
        let canister_id = canister_test_id(self.next_canister_id);
        self.next_canister_id += 1;
        canister_id
    }

    pub(crate) fn set_canister_global_timer(&mut self, canister: CanisterId, time: Time) {
        let canister_state = self.canister_state_mut(canister);
        canister_state.system_state.global_timer = CanisterTimer::Active(time);
    }

    pub(crate) fn set_time(&mut self, time: Time) {
        self.state_mut().metadata.batch_time = time;
    }

    pub fn subnet_size(&self) -> usize {
        self.registry_settings.subnet_size
    }

    pub fn ecdsa_signature_fee(&self) -> Cycles {
        self.scheduler
            .cycles_account_manager
            .ecdsa_signature_fee(self.registry_settings.subnet_size)
    }

    pub fn schnorr_signature_fee(&self) -> Cycles {
        self.scheduler
            .cycles_account_manager
            .schnorr_signature_fee(self.registry_settings.subnet_size)
    }

    pub fn http_request_fee(
        &self,
        request_size: NumBytes,
        response_size_limit: Option<NumBytes>,
    ) -> Cycles {
        self.scheduler.cycles_account_manager.http_request_fee(
            request_size,
            response_size_limit,
            self.subnet_size(),
            self.state.as_ref().unwrap().metadata.cost_schedule,
        )
    }

    pub fn memory_cost(&self, bytes: NumBytes, duration: Duration) -> Cycles {
        self.scheduler.cycles_account_manager.memory_cost(
            bytes,
            duration,
            self.subnet_size(),
            self.state.as_ref().unwrap().metadata.cost_schedule,
        )
    }

    pub(crate) fn deliver_pre_signatures(
        &mut self,
<<<<<<< HEAD
        idkg_pre_signatures: BTreeMap<IDkgMasterPublicKeyId, AvailablePreSignatures>,
=======
        idkg_pre_signatures: BTreeMap<MasterPublicKeyId, AvailablePreSignatures>,
>>>>>>> 21a02f48
    ) {
        self.idkg_pre_signatures = idkg_pre_signatures;
    }
}

/// A builder for `SchedulerTest`.
pub(crate) struct SchedulerTestBuilder {
    own_subnet_id: SubnetId,
    nns_subnet_id: SubnetId,
    subnet_type: SubnetType,
    batch_time: Time,
    scheduler_config: SchedulerConfig,
    hypervisor_config: HypervisorConfig,
    initial_canister_cycles: Cycles,
    subnet_guaranteed_response_message_memory: u64,
    subnet_callback_soft_limit: usize,
    canister_guaranteed_callback_quota: usize,
    registry_settings: RegistryExecutionSettings,
    allocatable_compute_capacity_in_percent: usize,
    rate_limiting_of_instructions: bool,
    rate_limiting_of_heap_delta: bool,
    deterministic_time_slicing: bool,
    log: ReplicaLogger,
    master_public_key_ids: Vec<MasterPublicKeyId>,
    metrics_registry: MetricsRegistry,
    round_summary: Option<ExecutionRoundSummary>,
    replica_version: ReplicaVersion,
}

impl Default for SchedulerTestBuilder {
    fn default() -> Self {
        let subnet_type = SubnetType::Application;
        let scheduler_config = SubnetConfig::new(subnet_type).scheduler_config;
        let config = ic_config::execution_environment::Config::default();
        Self {
            own_subnet_id: subnet_test_id(1),
            nns_subnet_id: subnet_test_id(2),
            subnet_type,
            batch_time: UNIX_EPOCH,
            scheduler_config,
            hypervisor_config: config.embedders_config,
            initial_canister_cycles: Cycles::new(1_000_000_000_000_000_000),
            subnet_guaranteed_response_message_memory: config
                .guaranteed_response_message_memory_capacity
                .get(),
            subnet_callback_soft_limit: config.subnet_callback_soft_limit,
            canister_guaranteed_callback_quota: config.canister_guaranteed_callback_quota,
            registry_settings: test_registry_settings(),
            allocatable_compute_capacity_in_percent: 100,
            rate_limiting_of_instructions: false,
            rate_limiting_of_heap_delta: false,
            deterministic_time_slicing: true,
            log: no_op_logger(),
            master_public_key_ids: vec![],
            metrics_registry: MetricsRegistry::new(),
            round_summary: None,
            replica_version: ReplicaVersion::default(),
        }
    }
}

impl SchedulerTestBuilder {
    pub fn new() -> Self {
        Self::default()
    }

    pub fn with_subnet_type(self, subnet_type: SubnetType) -> Self {
        let scheduler_config = SubnetConfig::new(subnet_type).scheduler_config;
        Self {
            subnet_type,
            scheduler_config,
            ..self
        }
    }

    pub fn with_subnet_guaranteed_response_message_memory(
        self,
        subnet_guaranteed_response_message_memory: u64,
    ) -> Self {
        Self {
            subnet_guaranteed_response_message_memory,
            ..self
        }
    }

    pub fn with_subnet_callback_soft_limit(self, subnet_callback_soft_limit: usize) -> Self {
        Self {
            subnet_callback_soft_limit,
            ..self
        }
    }

    pub fn with_canister_guaranteed_callback_quota(
        self,
        canister_guaranteed_callback_quota: usize,
    ) -> Self {
        Self {
            canister_guaranteed_callback_quota,
            ..self
        }
    }

    pub fn with_scheduler_config(self, scheduler_config: SchedulerConfig) -> Self {
        Self {
            scheduler_config,
            ..self
        }
    }

    pub fn with_rate_limiting_of_instructions(self) -> Self {
        Self {
            rate_limiting_of_instructions: true,
            ..self
        }
    }

    pub fn with_rate_limiting_of_heap_delta(self) -> Self {
        Self {
            rate_limiting_of_heap_delta: true,
            ..self
        }
    }

    pub fn with_chain_key(self, key_id: MasterPublicKeyId) -> Self {
        Self {
            master_public_key_ids: vec![key_id],
            ..self
        }
    }

    pub fn with_chain_keys(self, master_public_key_ids: Vec<MasterPublicKeyId>) -> Self {
        Self {
            master_public_key_ids,
            ..self
        }
    }

    pub fn with_batch_time(self, batch_time: Time) -> Self {
        Self { batch_time, ..self }
    }

    #[cfg(not(all(target_arch = "aarch64", target_vendor = "apple")))]
    pub fn with_round_summary(self, round_summary: ExecutionRoundSummary) -> Self {
        Self {
            round_summary: Some(round_summary),
            ..self
        }
    }

    pub fn with_replica_version(self, replica_version: ReplicaVersion) -> Self {
        Self {
            replica_version,
            ..self
        }
    }

    pub fn build(self) -> SchedulerTest {
        let first_xnet_canister = u64::MAX / 2;
        let routing_table = Arc::new(
            RoutingTable::try_from(btreemap! {
                CanisterIdRange { start: CanisterId::from(0x0), end: CanisterId::from(first_xnet_canister) } => self.own_subnet_id,
            }).unwrap()
        );

        let mut state = ReplicatedState::new(self.own_subnet_id, self.subnet_type);

        let mut registry_settings = self.registry_settings;

        state.metadata.network_topology.subnets = generate_subnets(
            vec![self.own_subnet_id, self.nns_subnet_id],
            self.nns_subnet_id,
            None,
            self.own_subnet_id,
            self.subnet_type,
            registry_settings.subnet_size,
        );
        state.metadata.network_topology.routing_table = routing_table;
        state.metadata.network_topology.nns_subnet_id = self.nns_subnet_id;
        state.metadata.batch_time = self.batch_time;

        let config = SubnetConfig::new(self.subnet_type).cycles_account_manager_config;
        for key_id in &self.master_public_key_ids {
            state
                .metadata
                .network_topology
                .chain_key_enabled_subnets
                .insert(key_id.clone(), vec![self.own_subnet_id]);
            state
                .metadata
                .network_topology
                .subnets
                .get_mut(&self.own_subnet_id)
                .unwrap()
                .chain_keys_held
                .insert(key_id.clone());

            registry_settings.chain_key_settings.insert(
                key_id.clone(),
                ChainKeySettings {
                    max_queue_size: 20,
                    pre_signatures_to_create_in_advance: 5,
                },
            );
        }
        let chain_key_subnet_public_keys: BTreeMap<_, _> = self
            .master_public_key_ids
            .into_iter()
            .map(|key_id| {
                (
                    key_id,
                    MasterPublicKey {
                        algorithm_id: AlgorithmId::Secp256k1,
                        public_key: b"abababab".to_vec(),
                    },
                )
            })
            .collect();

        let cycles_account_manager = CyclesAccountManager::new(
            self.scheduler_config.max_instructions_per_message,
            self.subnet_type,
            self.own_subnet_id,
            config,
        );
        let cycles_account_manager = Arc::new(cycles_account_manager);
        let rate_limiting_of_instructions = if self.rate_limiting_of_instructions {
            FlagStatus::Enabled
        } else {
            FlagStatus::Disabled
        };
        let rate_limiting_of_heap_delta = if self.rate_limiting_of_heap_delta {
            FlagStatus::Enabled
        } else {
            FlagStatus::Disabled
        };
        let deterministic_time_slicing = if self.deterministic_time_slicing {
            FlagStatus::Enabled
        } else {
            FlagStatus::Disabled
        };
        let config = ic_config::execution_environment::Config {
            allocatable_compute_capacity_in_percent: self.allocatable_compute_capacity_in_percent,
            guaranteed_response_message_memory_capacity: NumBytes::from(
                self.subnet_guaranteed_response_message_memory,
            ),
            subnet_callback_soft_limit: self.subnet_callback_soft_limit,
            canister_guaranteed_callback_quota: self.canister_guaranteed_callback_quota,
            rate_limiting_of_instructions,
            rate_limiting_of_heap_delta,
            deterministic_time_slicing,
            ..ic_config::execution_environment::Config::default()
        };
        let wasm_executor = Arc::new(TestWasmExecutor::new(
            Arc::clone(&cycles_account_manager),
            registry_settings.subnet_size,
        ));
        let hypervisor = Hypervisor::new_for_testing(
            &self.metrics_registry,
            self.own_subnet_id,
            self.log.clone(),
            Arc::clone(&cycles_account_manager),
            Arc::<TestWasmExecutor>::clone(&wasm_executor),
            deterministic_time_slicing,
            config.embedders_config.cost_to_compile_wasm_instruction,
            SchedulerConfig::application_subnet().dirty_page_overhead,
            self.canister_guaranteed_callback_quota,
        );
        let hypervisor = Arc::new(hypervisor);
        let (completed_execution_messages_tx, _) = tokio::sync::mpsc::channel(1);
        let state_reader = Arc::new(FakeStateManager::new());
        let ingress_history_writer = IngressHistoryWriterImpl::new(
            config.clone(),
            self.log.clone(),
            &self.metrics_registry,
            completed_execution_messages_tx,
            state_reader,
        );
        let ingress_history_writer: Arc<dyn IngressHistoryWriter<State = ReplicatedState>> =
            Arc::new(ingress_history_writer);

        let exec_env = ExecutionEnvironment::new(
            self.log.clone(),
            hypervisor,
            Arc::clone(&ingress_history_writer),
            &self.metrics_registry,
            self.own_subnet_id,
            self.subnet_type,
            RoundSchedule::compute_capacity_percent(self.scheduler_config.scheduler_cores),
            config,
            Arc::clone(&cycles_account_manager),
            self.scheduler_config.scheduler_cores,
            Arc::new(TestPageAllocatorFileDescriptorImpl::new()),
            self.scheduler_config.heap_delta_rate_limit,
            self.scheduler_config.upload_wasm_chunk_instructions,
            self.scheduler_config
                .canister_snapshot_baseline_instructions,
            self.scheduler_config
                .canister_snapshot_data_baseline_instructions,
        );
        let scheduler = SchedulerImpl::new(
            self.scheduler_config,
            self.hypervisor_config,
            self.own_subnet_id,
            ingress_history_writer,
            Arc::new(exec_env),
            Arc::clone(&cycles_account_manager),
            &self.metrics_registry,
            self.log,
            rate_limiting_of_heap_delta,
            rate_limiting_of_instructions,
            deterministic_time_slicing,
            Arc::new(TestPageAllocatorFileDescriptorImpl::new()),
        );
        SchedulerTest {
            state: Some(state),
            next_canister_id: 0,
            round: ExecutionRound::new(0),
            round_summary: self.round_summary,
            initial_canister_cycles: self.initial_canister_cycles,
            user_id: user_test_id(1),
            xnet_canister_id: canister_test_id(first_xnet_canister),
            scheduler,
            wasm_executor,
            registry_settings,
            metrics_registry: self.metrics_registry,
            chain_key_subnet_public_keys,
            idkg_pre_signatures: BTreeMap::new(),
            replica_version: self.replica_version,
        }
    }
}

/// A test message specifies the results returned when the message is executed
/// by the fake Wasm executor:
/// - the number of instructions consumed by execution.
/// - the number of dirty pages produced by execution.
/// - outgoing calls to other canisters produced by execution.
///
/// A test message can be constructed using the helper functions defined below:
/// - `ingress(5)`: a message that uses 5 instructions.
/// - `ingress(5).dirty_pages(1): a message that uses 5 instructions and
///   modifies one page.
/// - `ingress(5).call(other_side(callee, 3), on_response(8))`: a message
///   that uses 5 instructions and calls a canister with id `callee`.
///   The called message uses 3 instructions. The response handler  uses
///   8 instructions.
#[derive(Clone, Debug)]
pub(crate) struct TestMessage {
    // The canister id is optional and is inferred from the context if not
    // provided.
    canister: Option<CanisterId>,
    // The number of instructions that execution of this message will use.
    instructions: NumInstructions,
    // The number of 4KiB pages that execution of this message will writes to.
    dirty_pages: usize,
    // The outgoing calls that will be produced by execution of this message.
    calls: Vec<TestCall>,
}

impl TestMessage {
    pub fn dirty_pages(self, dirty_pages: usize) -> TestMessage {
        Self {
            dirty_pages,
            ..self
        }
    }

    pub fn call(mut self, other_side: TestMessage, on_response: TestMessage) -> TestMessage {
        self.calls.push(TestCall {
            other_side,
            on_response,
        });
        self
    }
}

// An internal helper struct to store the description of an inter-canister call.
#[derive(Clone, Debug)]
struct TestCall {
    // The message to execute on the callee side.
    other_side: TestMessage,
    // The response handler to execute on the caller side.
    on_response: TestMessage,
}

/// Description of an `install_code` message.
///
/// Note that the `start` and `canister_preupgrade` methods are not supported
/// due to limitation of the testing framework that relies on the incoming
/// payload to keep track of test message.
#[derive(Clone, Debug)]
pub(crate) enum TestInstallCode {
    Install { init: TestMessage },
    Reinstall { init: TestMessage },
    Upgrade { post_upgrade: TestMessage },
}

/// A helper to create an ingress test message. Note that the canister id is not
/// needed and will be specified by the function that enqueues the ingress.
pub(crate) fn ingress(instructions: u64) -> TestMessage {
    TestMessage {
        canister: None,
        instructions: NumInstructions::from(instructions),
        dirty_pages: 0,
        calls: vec![],
    }
}

/// A helper to create the test message of the callee.
pub(crate) fn other_side(callee: CanisterId, instructions: u64) -> TestMessage {
    TestMessage {
        canister: Some(callee),
        instructions: NumInstructions::from(instructions),
        dirty_pages: 0,
        calls: vec![],
    }
}

/// A helper to create the test message for handling the response of a call.
/// Note that the canister id is not needed and is inferred from the context.
pub(crate) fn on_response(instructions: u64) -> TestMessage {
    TestMessage {
        canister: None,
        instructions: NumInstructions::from(instructions),
        dirty_pages: 0,
        calls: vec![],
    }
}

/// A generic helper to describe a phase like `start`, `init`, `pre_upgrade`,
/// `post_upgrade` of an install code message.
pub(crate) fn instructions(instructions: u64) -> TestMessage {
    TestMessage {
        canister: None,
        instructions: NumInstructions::from(instructions),
        dirty_pages: 0,
        calls: vec![],
    }
}

// A wrapper around the fake Wasm executor.
// This wrapper is needs to guaranteed thread-safety.
struct TestWasmExecutor {
    core: Mutex<TestWasmExecutorCore>,
}

impl TestWasmExecutor {
    fn new(cycles_account_manager: Arc<CyclesAccountManager>, subnet_size: usize) -> Self {
        Self {
            core: Mutex::new(TestWasmExecutorCore::new(
                cycles_account_manager,
                subnet_size,
            )),
        }
    }
}

impl WasmExecutor for TestWasmExecutor {
    // The entry point of the Wasm executor.
    //
    // It finds the test message corresponding to the given input and "executes"
    // it by interpreting its description.
    fn execute(
        self: Arc<Self>,
        input: WasmExecutionInput,
        execution_state: &ExecutionState,
    ) -> (Option<CompilationResult>, WasmExecutionResult) {
        let (message_id, message, call_context_id) = {
            let mut guard = self.core.lock().unwrap();
            guard.take_message(&input)
        };
        let execution = TestPausedWasmExecution {
            message_id,
            message,
            sandbox_safe_system_state: input.sandbox_safe_system_state,
            execution_parameters: input.execution_parameters,
            canister_current_memory_usage: input.canister_current_memory_usage,
            canister_current_message_memory_usage: input.canister_current_message_memory_usage,
            call_context_id,
            instructions_executed: NumInstructions::from(0),
            executor: Arc::clone(&self),
        };
        let result = Box::new(execution).resume(execution_state);
        (None, result)
    }

    fn create_execution_state(
        &self,
        canister_module: CanisterModule,
        _canister_root: PathBuf,
        canister_id: CanisterId,
        _compilation_cache: Arc<CompilationCache>,
    ) -> HypervisorResult<(ExecutionState, NumInstructions, Option<CompilationResult>)> {
        let mut guard = self.core.lock().unwrap();
        guard.create_execution_state(canister_module, canister_id)
    }
}

// A fake Wasm executor that works as follows:
// - The test helper registers incoming test messages with this executor.
// - Each registered test message has a unique `u32` id.
// - For each registered test message, the corresponding real message
//   is created such that the test message id is encoded in the real message:
//   either in the payload (for calls) or in the environment of the callback
//   (for reply/reject).
// - In the `execute` function, the executor looks up the corresponding
//   test message and interprets its description.
struct TestWasmExecutorCore {
    messages: HashMap<u32, TestMessage>,
    system_tasks: HashMap<CanisterId, VecDeque<TestMessage>>,
    schedule: Vec<(ExecutionRound, CanisterId, NumInstructions)>,
    next_message_id: u32,
    round: ExecutionRound,
    subnet_size: usize,
    cycles_account_manager: Arc<CyclesAccountManager>,
}

impl TestWasmExecutorCore {
    fn new(cycles_account_manager: Arc<CyclesAccountManager>, subnet_size: usize) -> Self {
        Self {
            messages: HashMap::new(),
            system_tasks: HashMap::new(),
            schedule: vec![],
            next_message_id: 0,
            round: ExecutionRound::new(0),
            cycles_account_manager,
            subnet_size,
        }
    }

    // Advances progress of the given paused execution by executing one slice.
    fn execute_slice(
        &mut self,
        mut paused: Box<TestPausedWasmExecution>,
        execution_state: &ExecutionState,
    ) -> WasmExecutionResult {
        let canister_id = paused.sandbox_safe_system_state.canister_id();

        let message_limit = paused.execution_parameters.instruction_limits.message();
        let slice_limit = paused.execution_parameters.instruction_limits.slice();
        let instructions_to_execute =
            paused.message.instructions.min(message_limit) - paused.instructions_executed;

        let is_last_slice = instructions_to_execute <= slice_limit;
        if !is_last_slice {
            paused.instructions_executed += slice_limit;
            let slice = SliceExecutionOutput {
                executed_instructions: slice_limit,
            };
            self.schedule.push((self.round, canister_id, slice_limit));
            return WasmExecutionResult::Paused(slice, paused);
        }

        paused.instructions_executed += instructions_to_execute;

        if paused.message.instructions > message_limit {
            let slice = SliceExecutionOutput {
                executed_instructions: instructions_to_execute,
            };
            let output = WasmExecutionOutput {
                wasm_result: Err(HypervisorError::InstructionLimitExceeded(message_limit)),
                num_instructions_left: NumInstructions::from(0),
                allocated_bytes: NumBytes::from(0),
                allocated_guaranteed_response_message_bytes: NumBytes::from(0),
                instance_stats: InstanceStats::default(),
                system_api_call_counters: SystemApiCallCounters::default(),
            };
            self.schedule
                .push((self.round, canister_id, instructions_to_execute));
            return WasmExecutionResult::Finished(
                slice,
                output,
                CanisterStateChanges {
                    execution_state_changes: None,
                    system_state_modifications: SystemStateModifications::default(),
                },
            );
        }

        let message = paused.message;
        let instructions_left = message_limit - paused.instructions_executed;

        // Generate all the outgoing calls.
        let system_state_modifications = self.perform_calls(
            paused.sandbox_safe_system_state,
            message.calls,
            paused.call_context_id,
            paused.canister_current_memory_usage,
            paused.canister_current_message_memory_usage,
        );

        let execution_state_changes = ExecutionStateChanges {
            globals: execution_state.exported_globals.clone(),
            wasm_memory: execution_state.wasm_memory.clone(),
            stable_memory: execution_state.stable_memory.clone(),
        };

        let instance_stats = InstanceStats {
            wasm_accessed_pages: message.dirty_pages,
            wasm_dirty_pages: message.dirty_pages,
            wasm_read_before_write_count: message.dirty_pages,
            ..Default::default()
        };
        let slice = SliceExecutionOutput {
            executed_instructions: instructions_to_execute,
        };
        let output = WasmExecutionOutput {
            wasm_result: Ok(None),
            allocated_bytes: NumBytes::from(0),
            allocated_guaranteed_response_message_bytes: NumBytes::from(0),
            num_instructions_left: instructions_left,
            instance_stats,
            system_api_call_counters: SystemApiCallCounters::default(),
        };
        self.schedule
            .push((self.round, canister_id, instructions_to_execute));
        WasmExecutionResult::Finished(
            slice,
            output,
            CanisterStateChanges {
                execution_state_changes: Some(execution_state_changes),
                system_state_modifications,
            },
        )
    }

    fn create_execution_state(
        &mut self,
        canister_module: CanisterModule,
        _canister_id: CanisterId,
    ) -> HypervisorResult<(ExecutionState, NumInstructions, Option<CompilationResult>)> {
        let mut exported_functions = vec![
            WasmMethod::Update("update".into()),
            WasmMethod::System(SystemMethod::CanisterPostUpgrade),
            WasmMethod::System(SystemMethod::CanisterInit),
        ];
        if !canister_module.as_slice().is_empty() {
            if let Ok(text) = std::str::from_utf8(canister_module.as_slice()) {
                if let Ok(system_task) = SystemMethod::try_from(text) {
                    exported_functions.push(WasmMethod::System(system_task));
                }
            }
        }
        let execution_state = ExecutionState::new(
            Default::default(),
            execution_state::WasmBinary::new(canister_module),
            ExportedFunctions::new(exported_functions.into_iter().collect()),
            Memory::new_for_testing(),
            Memory::new_for_testing(),
            vec![],
            WasmMetadata::default(),
        );
        let compilation_result = CompilationResult::empty_for_testing();
        Ok((
            execution_state,
            NumInstructions::from(0),
            Some(compilation_result),
        ))
    }

    fn perform_calls(
        &mut self,
        mut system_state: SandboxSafeSystemState,
        calls: Vec<TestCall>,
        call_context_id: Option<CallContextId>,
        canister_current_memory_usage: NumBytes,
        canister_current_message_memory_usage: MessageMemoryUsage,
    ) -> SystemStateModifications {
        for call in calls.into_iter() {
            if let Err(error) = self.perform_call(
                &mut system_state,
                call,
                call_context_id.unwrap(),
                canister_current_memory_usage,
                canister_current_message_memory_usage,
            ) {
                eprintln!("Skipping a call due to an error: {}", error);
            }
        }
        system_state.take_changes()
    }

    // Create the request and callback corresponding to the given test call.
    fn perform_call(
        &mut self,
        system_state: &mut SandboxSafeSystemState,
        call: TestCall,
        call_context_id: CallContextId,
        canister_current_memory_usage: NumBytes,
        canister_current_message_memory_usage: MessageMemoryUsage,
    ) -> Result<(), String> {
        let sender = system_state.canister_id();
        let receiver = call.other_side.canister.unwrap();
        let call_message_id = self.next_message_id();
        let response_message_id = self.next_message_id();
        let closure = WasmClosure::new(0, response_message_id.into());
        let prepayment_for_response_execution = self
            .cycles_account_manager
            .prepayment_for_response_execution(
                self.subnet_size,
                system_state.cost_schedule(),
                WasmExecutionMode::from_is_wasm64(system_state.is_wasm64_execution),
            );
        let prepayment_for_response_transmission = self
            .cycles_account_manager
            .prepayment_for_response_transmission(self.subnet_size, system_state.cost_schedule());
        let deadline = NO_DEADLINE;
        let callback = system_state
            .register_callback(Callback {
                call_context_id,
                originator: sender,
                respondent: receiver,
                cycles_sent: Cycles::zero(),
                prepayment_for_response_execution,
                prepayment_for_response_transmission,
                on_reply: closure.clone(),
                on_reject: closure,
                on_cleanup: None,
                deadline,
            })
            .map_err(|err| err.to_string())?;
        let request = Request {
            receiver,
            sender,
            sender_reply_callback: callback,
            payment: Cycles::zero(),
            method_name: "update".into(),
            method_payload: encode_message_id_as_payload(call_message_id),
            metadata: Default::default(),
            deadline,
        };
        if let Err(req) = system_state.push_output_request(
            canister_current_memory_usage,
            canister_current_message_memory_usage,
            request,
            prepayment_for_response_execution,
            prepayment_for_response_transmission,
        ) {
            system_state.unregister_callback(callback);
            return Err(format!("Failed pushing request {:?} to output queue.", req));
        }
        self.messages.insert(call_message_id, call.other_side);
        self.messages.insert(response_message_id, call.on_response);
        Ok(())
    }

    // Returns the test message corresponding to the given input.
    fn take_message(
        &mut self,
        input: &WasmExecutionInput,
    ) -> (u32, TestMessage, Option<CallContextId>) {
        let canister_id = input.sandbox_safe_system_state.canister_id();
        match &input.api_type {
            ApiType::Update {
                incoming_payload,
                call_context_id,
                ..
            } => {
                let message_id = decode_message_id_from_payload(incoming_payload.clone());
                let message = self.messages.remove(&message_id).unwrap();
                (message_id, message, Some(*call_context_id))
            }
            ApiType::ReplyCallback {
                call_context_id, ..
            }
            | ApiType::RejectCallback {
                call_context_id, ..
            } => {
                let message_id = match &input.func_ref {
                    FuncRef::Method(_) => unreachable!("A callback requires a closure"),
                    FuncRef::UpdateClosure(closure) | FuncRef::QueryClosure(closure) => {
                        closure.env.try_into().unwrap()
                    }
                };
                let message = self.messages.remove(&message_id).unwrap();
                (message_id, message, Some(*call_context_id))
            }
            ApiType::SystemTask {
                call_context_id, ..
            } => {
                let message_id = self.next_message_id();
                let message = self
                    .system_tasks
                    .get_mut(&canister_id)
                    .unwrap()
                    .pop_front()
                    .unwrap();
                (message_id, message, Some(*call_context_id))
            }
            ApiType::Init {
                incoming_payload, ..
            } => {
                let message_id = decode_message_id_from_payload(incoming_payload.clone());
                let message = self.messages.remove(&message_id).unwrap();
                (message_id, message, None)
            }
            ApiType::PreUpgrade { .. }
            | ApiType::ReplicatedQuery { .. }
            | ApiType::NonReplicatedQuery { .. }
            | ApiType::CompositeQuery { .. }
            | ApiType::CompositeReplyCallback { .. }
            | ApiType::CompositeRejectCallback { .. }
            | ApiType::InspectMessage { .. }
            | ApiType::Start { .. }
            | ApiType::Cleanup { .. }
            | ApiType::CompositeCleanup { .. } => {
                unreachable!("The test Wasm executor does not support {}", input.api_type)
            }
        }
    }

    fn push_ingress(
        &mut self,
        canister_id: CanisterId,
        canister: &mut CanisterState,
        message: TestMessage,
        expiry_time: Time,
    ) -> MessageId {
        let ingress_id = self.next_message_id();
        self.messages.insert(ingress_id, message);
        let ingress: Ingress = (
            SignedIngressBuilder::new()
                .canister_id(canister_id)
                .method_name("update")
                .method_payload(encode_message_id_as_payload(ingress_id))
                .expiry_time(expiry_time)
                .build(),
            None,
        )
            .into();
        let message_id = ingress.message_id.clone();
        canister.push_ingress(ingress);
        message_id
    }

    fn push_install_code(&mut self, message: TestMessage) -> u32 {
        let message_id = self.next_message_id();
        self.messages.insert(message_id, message);
        message_id
    }

    fn push_system_task(&mut self, canister_id: CanisterId, system_task: TestMessage) {
        self.system_tasks
            .entry(canister_id)
            .or_default()
            .push_back(system_task);
    }

    fn next_message_id(&mut self) -> u32 {
        let result = self.next_message_id;
        self.next_message_id += 1;
        result
    }
}

/// Represent fake Wasm execution that can be paused and resumed.
struct TestPausedWasmExecution {
    message_id: u32,
    message: TestMessage,
    sandbox_safe_system_state: SandboxSafeSystemState,
    execution_parameters: ExecutionParameters,
    canister_current_memory_usage: NumBytes,
    canister_current_message_memory_usage: MessageMemoryUsage,
    call_context_id: Option<CallContextId>,
    instructions_executed: NumInstructions,
    executor: Arc<TestWasmExecutor>,
}

impl std::fmt::Debug for TestPausedWasmExecution {
    fn fmt(&self, f: &mut std::fmt::Formatter<'_>) -> std::fmt::Result {
        f.debug_struct("TestPausedWasmExecution")
            .field("message", &self.message)
            .field("instructions_executed", &self.instructions_executed)
            .finish()
    }
}

impl PausedWasmExecution for TestPausedWasmExecution {
    fn resume(self: Box<Self>, execution_state: &ExecutionState) -> WasmExecutionResult {
        let executor = Arc::clone(&self.executor);
        let mut guard = executor.core.lock().unwrap();
        guard.execute_slice(self, execution_state)
    }

    fn abort(self: Box<Self>) {
        let executor = Arc::clone(&self.executor);
        let mut guard = executor.core.lock().unwrap();
        // Put back the message, so we could restart its execution later
        guard.messages.insert(self.message_id, self.message);
    }
}

fn decode_message_id_from_payload(payload: Vec<u8>) -> u32 {
    u32::from_le_bytes(payload.try_into().unwrap())
}

fn encode_message_id_as_payload(message_id: u32) -> Vec<u8> {
    message_id.to_le_bytes().into()
}<|MERGE_RESOLUTION|>--- conflicted
+++ resolved
@@ -52,13 +52,8 @@
     messages::{RequestBuilder, SignedIngressBuilder},
 };
 use ic_types::{
-<<<<<<< HEAD
-    batch::{AvailablePreSignatures, ChainKeyData},
+    batch::{AvailablePreSignatures, CanisterCyclesCostSchedule, ChainKeyData},
     consensus::idkg::IDkgMasterPublicKeyId,
-=======
-    batch::CanisterCyclesCostSchedule,
-    batch::{AvailablePreSignatures, ChainKeyData},
->>>>>>> 21a02f48
     crypto::{canister_threshold_sig::MasterPublicKey, AlgorithmId},
     ingress::{IngressState, IngressStatus},
     messages::{
@@ -123,11 +118,7 @@
     // Chain key subnet public keys.
     chain_key_subnet_public_keys: BTreeMap<MasterPublicKeyId, MasterPublicKey>,
     // Available pre-signatures.
-<<<<<<< HEAD
     idkg_pre_signatures: BTreeMap<IDkgMasterPublicKeyId, AvailablePreSignatures>,
-=======
-    idkg_pre_signatures: BTreeMap<MasterPublicKeyId, AvailablePreSignatures>,
->>>>>>> 21a02f48
     // Version of the running replica, not the registry's Entry
     replica_version: ReplicaVersion,
 }
@@ -669,11 +660,7 @@
 
     pub(crate) fn deliver_pre_signatures(
         &mut self,
-<<<<<<< HEAD
         idkg_pre_signatures: BTreeMap<IDkgMasterPublicKeyId, AvailablePreSignatures>,
-=======
-        idkg_pre_signatures: BTreeMap<MasterPublicKeyId, AvailablePreSignatures>,
->>>>>>> 21a02f48
     ) {
         self.idkg_pre_signatures = idkg_pre_signatures;
     }
