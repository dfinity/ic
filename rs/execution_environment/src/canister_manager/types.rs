--- conflicted
+++ resolved
@@ -931,82 +931,6 @@
                 format!(
                     "Cannot increase memory allocation to {} due to its reserved cycles limit. \
                          The current limit ({}) would be exceeded by {}.{additional_help}",
-<<<<<<< HEAD
-                        memory_allocation, limit, requested - limit,
-                    ),
-                )
-
-            }
-            ReservedCyclesLimitExceededInMemoryGrow { bytes, requested, limit} =>
-            {
-                Self::new(
-                    ErrorCode::ReservedCyclesLimitExceededInMemoryGrow,
-                    format!(
-                        "Canister cannot grow memory by {} bytes due to its reserved cycles limit. \
-                         The current limit ({}) would be exceeded by {}.{additional_help}",
-                        bytes, limit, requested - limit,
-                    ),
-                )
-            }
-            ReservedCyclesLimitIsTooLow { cycles, limit } => {
-                Self::new(
-                    ErrorCode::ReservedCyclesLimitIsTooLow,
-                    format!(
-                        "Cannot set the reserved cycles limit {} below the reserved cycles balance of \
-                        the canister {}.{additional_help}",
-                        limit, cycles,
-                    ),
-                )
-            }
-            WasmChunkStoreError { message } => {
-                Self::new(
-                    ErrorCode::CanisterContractViolation,
-                    format!(
-                        "Error from Wasm chunk store: {}.{additional_help}", message
-                    )
-                )
-            }
-            CanisterSnapshotNotFound { canister_id, snapshot_id } => {
-                Self::new(
-                    ErrorCode::CanisterSnapshotNotFound,
-                    format!(
-                        "Could not find the snapshot ID {} for canister {}.{additional_help}", snapshot_id, canister_id,
-                    )
-                )
-            }
-            CanisterHeapDeltaRateLimited { canister_id, value, limit } => {
-                Self::new(
-                    ErrorCode::CanisterHeapDeltaRateLimited,
-                    format!("Canister {} is heap delta rate limited: current delta debit is {}, but limit is {}.{additional_help}", canister_id, value, limit)
-                )
-            }
-            CanisterSnapshotInvalidOwnership { canister_id, snapshot_id } => {
-                Self::new(
-                    ErrorCode::CanisterRejectedMessage,
-                    format!(
-                        "The snapshot {} does not belong to canister {}.{additional_help}", snapshot_id, canister_id,
-                    )
-                )
-            }
-            CanisterSnapshotExecutionStateNotFound {canister_id} => {
-                Self::new(
-                    ErrorCode::CanisterRejectedMessage,
-                    format!(
-                        "Failed to create snapshot for empty canister {}:", canister_id,
-                    )
-                )
-            }
-            CanisterSnapshotLimitExceeded { canister_id, limit } => {
-                Self::new(
-                    ErrorCode::CanisterRejectedMessage,
-                    format!(
-                        "Canister {} has reached the maximum number of snapshots allowed: {}.{additional_help}", canister_id, limit,
-                    )
-                )
-            }
-            CanisterSnapshotNotEnoughCycles(err) => {
-                Self::new(
-=======
                     memory_allocation,
                     limit,
                     requested - limit,
@@ -1020,7 +944,7 @@
                 ErrorCode::ReservedCyclesLimitExceededInMemoryGrow,
                 format!(
                     "Canister cannot grow memory by {} bytes due to its reserved cycles limit. \
-                         The current limit ({}) would exceeded by {}.{additional_help}",
+                         The current limit ({}) would be exceeded by {}.{additional_help}",
                     bytes,
                     limit,
                     requested - limit,
@@ -1076,7 +1000,6 @@
                 ),
             ),
             CanisterSnapshotNotEnoughCycles(err) => Self::new(
->>>>>>> b9221277
                 ErrorCode::CanisterOutOfCycles,
                 format!("Canister snapshotting failed with: `{err}`{additional_help}"),
             ),
