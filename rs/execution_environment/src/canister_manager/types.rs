--- conflicted
+++ resolved
@@ -737,7 +737,10 @@
                 suggestion: "If you are a controller of the canister, install a Wasm module containing a metadata section with the given name.".to_string(),
                 doc_link: "canister-metadata-section-not-found".to_string(),
             },
-<<<<<<< HEAD
+            CanisterManagerError::CallerNotAuthorized => ErrorHelp::UserError {
+                suggestion: "The caller is not authorized to call this method.".to_string(),
+                doc_link: "".to_string(),
+            },
             CanisterManagerError::CanisterLogMemoryLimitIsTooLow { .. } => ErrorHelp::UserError {
                 suggestion: "Set a higher canister log memory limit.".to_string(),
                 doc_link: "".to_string(),
@@ -746,12 +749,6 @@
                 suggestion: "Set a lower canister log memory limit.".to_string(),
                 doc_link: "".to_string(),
             },
-=======
-            CanisterManagerError::CallerNotAuthorized => ErrorHelp::UserError {
-                suggestion: "The caller is not authorized to call this method.".to_string(),
-                doc_link: "".to_string(),
-            }
->>>>>>> 99e51764
         }
     }
 }
@@ -1141,23 +1138,21 @@
                     "The canister {canister_id} has no metadata section with the name {section_name}."
                 ),
             ),
-<<<<<<< HEAD
-            CanisterLogMemoryLimitIsTooLow { bytes, limit } => Self::new(
-                ErrorCode::CanisterRejectedMessage,
-                format!(
-                    "The canister log memory limit {bytes} is too low. It must be at least {limit}."
-                ),
-            ),
-            CanisterLogMemoryLimitIsTooHigh { bytes, limit } => Self::new(
-                ErrorCode::CanisterRejectedMessage,
-                format!(
-                    "The canister log memory limit {bytes} is too high. It must be at most {limit}."
-                ),
-=======
             CallerNotAuthorized => Self::new(
                 ErrorCode::CanisterRejectedMessage,
                 "The caller is not authorized to call this method.".to_string(),
->>>>>>> 99e51764
+            ),
+            CanisterLogMemoryLimitIsTooLow { bytes, limit } => Self::new(
+                ErrorCode::CanisterRejectedMessage,
+                format!(
+                    "The canister log memory limit {bytes} is too low. It must be at least {limit}."
+                ),
+            ),
+            CanisterLogMemoryLimitIsTooHigh { bytes, limit } => Self::new(
+                ErrorCode::CanisterRejectedMessage,
+                format!(
+                    "The canister log memory limit {bytes} is too high. It must be at most {limit}."
+                ),
             ),
         }
     }
