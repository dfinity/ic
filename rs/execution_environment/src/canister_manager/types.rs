use crate::execution_environment::{RoundContext, RoundLimits};
use ic_base_types::NumSeconds;
use ic_config::flag_status::FlagStatus;
use ic_error_types::{ErrorCode, UserError};
use ic_interfaces::execution_environment::{CanisterOutOfCyclesError, HypervisorError};
use ic_logger::ReplicaLogger;
use ic_management_canister_types_private::{
    CanisterChangeOrigin, CanisterInstallModeV2, InstallChunkedCodeArgs, InstallCodeArgsV2,
    UploadChunkReply,
};
use ic_registry_subnet_type::SubnetType;
use ic_replicated_state::{
    CanisterState,
    canister_snapshots::CanisterSnapshotError,
    canister_state::system_state::wasm_chunk_store::{WasmChunkStore, chunk_size},
    metadata_state::subnet_call_context_manager::InstallCodeCallId,
};
use ic_types::{
    CanisterId, ComputeAllocation, Cycles, InvalidComputeAllocationError,
    InvalidMemoryAllocationError, MemoryAllocation, NumBytes, NumInstructions, PrincipalId,
    SnapshotId, SubnetId,
    ingress::IngressStatus,
    messages::{CanisterCall, MessageId, RejectContext},
};
use ic_wasm_types::{AsErrorHelp, CanisterModule, ErrorHelp, WasmHash, doc_ref};
use serde::{Deserialize, Serialize};
use std::collections::BTreeSet;

use super::MAX_SLICE_SIZE_BYTES;

#[derive(Eq, PartialEq, Debug)]
pub(crate) struct InstallCodeResult {
    pub heap_delta: NumBytes,
    pub old_wasm_hash: Option<[u8; 32]>,
    pub new_wasm_hash: Option<[u8; 32]>,
}

/// The result of executing a single slice of `install_code` message (i.e
/// install, re-install, upgrade).
/// * If execution has finished successfully, then the result contains the new
///   canister state with all the changes done during execution.
/// * If execution has failed, then the result contains the old canister state
///   with some changes such charging of execution cycles.
/// * If execution did not complete, then the result contains the old canister state,
///   with some changes such reservation of execution cycles and a continuation.
#[derive(Debug)]
pub(crate) enum DtsInstallCodeResult {
    Finished {
        canister: CanisterState,
        message: CanisterCall,
        call_id: InstallCodeCallId,
        instructions_used: NumInstructions,
        result: Result<InstallCodeResult, CanisterManagerError>,
    },
    Paused {
        canister: CanisterState,
        paused_execution: Box<dyn PausedInstallCodeExecution>,
        ingress_status: Option<(MessageId, IngressStatus)>,
    },
}

/// The different return types from `stop_canister()` function below.
#[derive(Eq, PartialEq, Debug)]
pub(crate) enum StopCanisterResult {
    /// The call failed.  The error and the unconsumed cycles are returned.
    Failure {
        error: CanisterManagerError,
        cycles_to_return: Cycles,
    },
    /// The canister is already stopped.  The unconsumed cycles are returned.
    AlreadyStopped { cycles_to_return: Cycles },
    /// The request was successfully accepted.  A response will follow
    /// eventually when the canister does stop.
    RequestAccepted,
}

#[derive(Clone, Eq, PartialEq, Debug, Deserialize, Serialize)]
pub(crate) struct CanisterMgrConfig {
    pub(crate) subnet_memory_capacity: NumBytes,
    pub(crate) default_provisional_cycles_balance: Cycles,
    pub(crate) default_freeze_threshold: NumSeconds,
    pub(crate) compute_capacity: u64,
    pub(crate) own_subnet_id: SubnetId,
    pub(crate) own_subnet_type: SubnetType,
    pub(crate) max_controllers: usize,
    pub(crate) rate_limiting_of_instructions: FlagStatus,
    pub(crate) rate_limiting_of_heap_delta: FlagStatus,
    pub(crate) heap_delta_rate_limit: NumBytes,
    pub(crate) upload_wasm_chunk_instructions: NumInstructions,
    pub(crate) wasm_chunk_store_max_size: NumBytes,
    pub(crate) canister_snapshot_baseline_instructions: NumInstructions,
    pub(crate) canister_snapshot_data_baseline_instructions: NumInstructions,
    pub(crate) default_wasm_memory_limit: NumBytes,
    pub(crate) max_number_of_snapshots_per_canister: usize,
    pub(crate) max_environment_variables: usize,
    pub(crate) max_environment_variable_name_length: usize,
    pub(crate) max_environment_variable_value_length: usize,
}

impl CanisterMgrConfig {
    #[allow(clippy::too_many_arguments)]
    pub(crate) fn new(
        subnet_memory_capacity: NumBytes,
        default_provisional_cycles_balance: Cycles,
        default_freeze_threshold: NumSeconds,
        own_subnet_id: SubnetId,
        own_subnet_type: SubnetType,
        max_controllers: usize,
        compute_capacity: usize,
        rate_limiting_of_instructions: FlagStatus,
        allocatable_capacity_in_percent: usize,
        rate_limiting_of_heap_delta: FlagStatus,
        heap_delta_rate_limit: NumBytes,
        upload_wasm_chunk_instructions: NumInstructions,
        wasm_chunk_store_max_size: NumBytes,
        canister_snapshot_baseline_instructions: NumInstructions,
        canister_snapshot_data_baseline_instructions: NumInstructions,
        default_wasm_memory_limit: NumBytes,
        max_number_of_snapshots_per_canister: usize,
        max_environment_variables: usize,
        max_environment_variable_name_length: usize,
        max_environment_variable_value_length: usize,
    ) -> Self {
        Self {
            subnet_memory_capacity,
            default_provisional_cycles_balance,
            default_freeze_threshold,
            own_subnet_id,
            own_subnet_type,
            max_controllers,
            compute_capacity: (compute_capacity * allocatable_capacity_in_percent.min(100) / 100)
                as u64,
            rate_limiting_of_instructions,
            rate_limiting_of_heap_delta,
            heap_delta_rate_limit,
            upload_wasm_chunk_instructions,
            wasm_chunk_store_max_size,
            canister_snapshot_baseline_instructions,
            canister_snapshot_data_baseline_instructions,
            default_wasm_memory_limit,
            max_number_of_snapshots_per_canister,
            max_environment_variables,
            max_environment_variable_name_length,
            max_environment_variable_value_length,
        }
    }
}

#[derive(Clone, Debug)]
pub enum WasmSource {
    CanisterModule(CanisterModule),
    ChunkStore {
        wasm_chunk_store: WasmChunkStore,
        chunk_hashes_list: Vec<Vec<u8>>,
        wasm_module_hash: WasmHash,
    },
}

impl From<&WasmSource> for WasmHash {
    fn from(item: &WasmSource) -> Self {
        match item {
            WasmSource::CanisterModule(canister_module) => {
                Self::from(canister_module.module_hash())
            }
            WasmSource::ChunkStore {
                wasm_module_hash, ..
            } => wasm_module_hash.clone(),
        }
    }
}

impl WasmSource {
    pub fn module_hash(&self) -> [u8; 32] {
        WasmHash::from(self).to_slice()
    }

    /// The number of instructions to be charged each time we try to convert to
    /// a canister module.
    pub fn instructions_to_assemble(&self) -> NumInstructions {
        match self {
            Self::CanisterModule(_module) => NumInstructions::from(0),
            // Charge one instruction per byte, assuming each chunk is the
            // maximum size.
            Self::ChunkStore {
                chunk_hashes_list, ..
            } => NumInstructions::from((chunk_size() * chunk_hashes_list.len() as u64).get()),
        }
    }

    /// Convert the source to a canister module (assembling chunks if required).
    pub(crate) fn into_canister_module(self) -> Result<CanisterModule, CanisterManagerError> {
        match self {
            Self::CanisterModule(module) => Ok(module),
            Self::ChunkStore {
                wasm_chunk_store,
                chunk_hashes_list,
                wasm_module_hash,
            } => {
                // Assume each chunk uses the full chunk size even though the actual
                // size might be smaller.
                let mut wasm_module =
                    Vec::with_capacity(chunk_hashes_list.len() * chunk_size().get() as usize);
                for hash in chunk_hashes_list {
                    let hash = hash.as_slice().try_into().map_err(|_| {
                        CanisterManagerError::WasmChunkStoreError {
                            message: "Chunk hash is invalid. The length is not 32".to_string(),
                        }
                    })?;
                    for page in wasm_chunk_store.get_chunk_data(&hash).ok_or_else(|| {
                        CanisterManagerError::WasmChunkStoreError {
                            message: format!("Chunk hash {:?} was not found", &hash[..32]),
                        }
                    })? {
                        wasm_module.extend_from_slice(page)
                    }
                }
                let canister_module = CanisterModule::new(wasm_module);

                if canister_module.module_hash()[..] != wasm_module_hash.to_slice() {
                    return Err(CanisterManagerError::WasmChunkStoreError {
                        message: format!(
                            "Wasm module hash {:?} does not match given hash {:?}",
                            canister_module.module_hash(),
                            wasm_module_hash
                        ),
                    });
                }
                Ok(canister_module)
            }
        }
    }

    #[allow(dead_code)]
    /// Only used for tests.
    pub(crate) fn unwrap_as_slice_for_testing(&self) -> &[u8] {
        match self {
            Self::CanisterModule(module) => module.as_slice(),
            Self::ChunkStore { .. } => panic!("Can't convert WasmSource::ChunkStore to slice"),
        }
    }
}

#[derive(Clone, Debug)]
pub struct InstallCodeContext {
    pub origin: CanisterChangeOrigin,
    pub mode: CanisterInstallModeV2,
    pub canister_id: CanisterId,
    pub wasm_source: WasmSource,
    pub arg: Vec<u8>,
}

impl InstallCodeContext {
    pub fn sender(&self) -> PrincipalId {
        self.origin.origin()
    }
}

/// Errors that can occur when converting from (sender, [`InstallCodeArgsV2`]) to
/// an [`InstallCodeContext`].
#[derive(Debug)]
pub enum InstallCodeContextError {
    ComputeAllocation(InvalidComputeAllocationError),
    MemoryAllocation(InvalidMemoryAllocationError),
    InvalidHash(String),
}

impl From<InstallCodeContextError> for UserError {
    fn from(err: InstallCodeContextError) -> Self {
        match err {
            InstallCodeContextError::ComputeAllocation(err) => UserError::new(
                ErrorCode::CanisterContractViolation,
                format!(
                    "ComputeAllocation expected to be in the range [{}..{}], got {}",
                    err.min(),
                    err.max(),
                    err.given()
                ),
            ),
            InstallCodeContextError::MemoryAllocation(err) => UserError::new(
                ErrorCode::CanisterContractViolation,
                format!(
                    "MemoryAllocation expected to be in the range [{}..{}], got {}",
                    err.min, err.max, err.given
                ),
            ),
            InstallCodeContextError::InvalidHash(err) => {
                UserError::new(ErrorCode::CanisterContractViolation, err)
            }
        }
    }
}

impl From<InvalidComputeAllocationError> for InstallCodeContextError {
    fn from(err: InvalidComputeAllocationError) -> Self {
        Self::ComputeAllocation(err)
    }
}

impl From<InvalidMemoryAllocationError> for InstallCodeContextError {
    fn from(err: InvalidMemoryAllocationError) -> Self {
        Self::MemoryAllocation(err)
    }
}

impl InstallCodeContext {
    pub(crate) fn chunked_install(
        origin: CanisterChangeOrigin,
        args: InstallChunkedCodeArgs,
        store: &WasmChunkStore,
    ) -> Result<Self, InstallCodeContextError> {
        let canister_id = args.target_canister_id();
        let wasm_module_hash = args.wasm_module_hash.try_into().map_err(|hash| {
            InstallCodeContextError::InvalidHash(format!("Invalid wasm hash {hash:?}"))
        })?;
        Ok(InstallCodeContext {
            origin,
            mode: args.mode,
            canister_id,
            wasm_source: WasmSource::ChunkStore {
                wasm_chunk_store: store.clone(),
                chunk_hashes_list: args
                    .chunk_hashes_list
                    .into_iter()
                    .map(|h| h.hash.to_vec())
                    .collect(),
                wasm_module_hash,
            },
            arg: args.arg,
        })
    }
}

impl TryFrom<(CanisterChangeOrigin, InstallCodeArgsV2)> for InstallCodeContext {
    type Error = InstallCodeContextError;

    fn try_from(input: (CanisterChangeOrigin, InstallCodeArgsV2)) -> Result<Self, Self::Error> {
        let (origin, args) = input;
        let canister_id = CanisterId::unchecked_from_principal(args.canister_id);

        Ok(InstallCodeContext {
            origin,
            mode: args.mode,
            canister_id,
            wasm_source: WasmSource::CanisterModule(CanisterModule::new(args.wasm_module)),
            arg: args.arg,
        })
    }
}

/// Indicates whether `uninstall_canister` should push a canister change (with a given change origin) to canister history.
pub enum AddCanisterChangeToHistory {
    Yes(CanisterChangeOrigin),
    No,
}

pub(crate) struct UploadChunkResult {
    pub(crate) reply: UploadChunkReply,
    pub(crate) heap_delta_increase: NumBytes,
}

#[derive(Eq, PartialEq, Debug)]
pub(crate) enum CanisterManagerError {
    CanisterInvalidController {
        canister_id: CanisterId,
        controllers_expected: BTreeSet<PrincipalId>,
        controller_provided: PrincipalId,
    },
    CanisterAlreadyExists(CanisterId),
    CanisterIdAlreadyExists(CanisterId),
    CanisterNotFound(CanisterId),
    CanisterNonEmpty(CanisterId),
    InvalidSenderSubnet(SubnetId),
    SubnetComputeCapacityOverSubscribed {
        requested: ComputeAllocation,
        available: u64,
    },
    SubnetMemoryCapacityOverSubscribed {
        requested: NumBytes,
        available: NumBytes,
    },
    SubnetWasmCustomSectionCapacityOverSubscribed {
        requested: NumBytes,
        available: NumBytes,
    },
    Hypervisor(CanisterId, HypervisorError),
    DeleteCanisterNotStopped(CanisterId),
    DeleteCanisterSelf(CanisterId),
    DeleteCanisterQueueNotEmpty(CanisterId),
    SenderNotInWhitelist(PrincipalId),
    NotEnoughMemoryAllocationGiven {
        memory_allocation_given: MemoryAllocation,
        memory_usage_needed: NumBytes,
    },
    CreateCanisterNotEnoughCycles {
        sent: Cycles,
        required: Cycles,
    },
    InstallCodeNotEnoughCycles(CanisterOutOfCyclesError),
    InstallCodeRateLimited(CanisterId),
    SubnetOutOfCanisterIds,
    InvalidSettings {
        message: String,
    },
    MaxNumberOfCanistersReached {
        subnet_id: SubnetId,
        max_number_of_canisters: u64,
    },
    CanisterNotHostedBySubnet {
        message: String,
    },
    InsufficientCyclesInComputeAllocation {
        compute_allocation: ComputeAllocation,
        available: Cycles,
        threshold: Cycles,
    },
    InsufficientCyclesInMemoryAllocation {
        memory_allocation: MemoryAllocation,
        available: Cycles,
        threshold: Cycles,
    },
    InsufficientCyclesInMemoryGrow {
        bytes: NumBytes,
        available: Cycles,
        required: Cycles,
    },
    ReservedCyclesLimitExceededInMemoryAllocation {
        memory_allocation: MemoryAllocation,
        requested: Cycles,
        limit: Cycles,
    },
    ReservedCyclesLimitExceededInMemoryGrow {
        bytes: NumBytes,
        requested: Cycles,
        limit: Cycles,
    },
    ReservedCyclesLimitIsTooLow {
        cycles: Cycles,
        limit: Cycles,
    },
    WasmChunkStoreError {
        message: String,
    },
    CanisterSnapshotNotFound {
        canister_id: CanisterId,
        snapshot_id: SnapshotId,
    },
    CanisterHeapDeltaRateLimited {
        canister_id: CanisterId,
        value: NumBytes,
        limit: NumBytes,
    },
    CanisterSnapshotInvalidOwnership {
        canister_id: CanisterId,
        snapshot_id: SnapshotId,
    },
    CanisterSnapshotNotController {
        sender: PrincipalId,
        canister_id: CanisterId,
        snapshot_id: SnapshotId,
    },
    CanisterSnapshotNotLoadable {
        canister_id: CanisterId,
        snapshot_id: SnapshotId,
    },
    CanisterSnapshotExecutionStateNotFound {
        canister_id: CanisterId,
    },
    CanisterSnapshotLimitExceeded {
        canister_id: CanisterId,
        limit: usize,
    },
    CanisterSnapshotNotEnoughCycles(CanisterOutOfCyclesError),
    CanisterSnapshotImmutable,
    CanisterSnapshotInconsistent {
        message: String,
    },
    LongExecutionAlreadyInProgress {
        canister_id: CanisterId,
    },
    MissingUpgradeOptionError {
        message: String,
    },
    InvalidUpgradeOptionError {
        message: String,
    },
    InvalidSlice {
        offset: u64,
        size: u64,
    },
    SliceTooLarge {
        requested: u64,
        allowed: u64,
    },
    InvalidSpecifiedId {
        specified_id: CanisterId,
    },
    RenameCanisterNotStopped(CanisterId),
    RenameCanisterHasSnapshot(CanisterId),
    EnvironmentVariablesTooMany {
        max: usize,
        count: usize,
    },
    EnvironmentVariablesNameTooLong {
        name: String,
        max_name_length: usize,
    },
    EnvironmentVariablesValueTooLong {
        value: String,
        max_value_length: usize,
    },
}

impl AsErrorHelp for CanisterManagerError {
    fn error_help(&self) -> ErrorHelp {
        match self {
            CanisterManagerError::Hypervisor(_, hypervisor_err) => hypervisor_err.error_help(),
            CanisterManagerError::CanisterAlreadyExists(_)
            | CanisterManagerError::CanisterIdAlreadyExists(_)
            | CanisterManagerError::InvalidSenderSubnet(_)
            | CanisterManagerError::SenderNotInWhitelist(_)
            | CanisterManagerError::CanisterNotHostedBySubnet { .. } => ErrorHelp::InternalError,
            CanisterManagerError::CanisterInvalidController { .. } => ErrorHelp::UserError {
                suggestion: "Execute this call from a controller of the target canister or \
                add the current caller as a controller."
                    .to_string(),
                doc_link: doc_ref("invalid-controller"),
            },
            CanisterManagerError::CanisterNotFound(_) => ErrorHelp::UserError {
                suggestion: "Check the ICP dashboard to ensure the canister exists.".to_string(),
                doc_link: doc_ref("canister-not-found"),
            },
            CanisterManagerError::CanisterNonEmpty(_) => ErrorHelp::UserError {
                suggestion: "Check that you want to overwrite the canister and, if so, \
                use mode='reinstall'."
                    .to_string(),
                doc_link: doc_ref("canister-not-empty"),
            },
            CanisterManagerError::SubnetComputeCapacityOverSubscribed { .. } => {
                ErrorHelp::UserError {
                    suggestion: "Try moving to another subnet.".to_string(),
                    doc_link: doc_ref("subnet-compute-capacity-oversubscribed"),
                }
            }
            CanisterManagerError::SubnetMemoryCapacityOverSubscribed { .. } => {
                ErrorHelp::UserError {
                    suggestion: "Try moving to another subnet.".to_string(),
                    doc_link: doc_ref("subnet-memory-capacity-oversubscribed"),
                }
            }
            CanisterManagerError::SubnetWasmCustomSectionCapacityOverSubscribed { .. } => {
                ErrorHelp::UserError {
                    suggestion: "Try removing custom sections using a tool like `wasm-strip` \
                    or moving to another subnet."
                        .to_string(),
                    doc_link: doc_ref("subnet-custom-section-memory-capacity-oversubscribed"),
                }
            }
            CanisterManagerError::DeleteCanisterNotStopped(_) => ErrorHelp::UserError {
                suggestion: "Stop the canister before deleting it.".to_string(),
                doc_link: doc_ref("delete-canister-not-stopped"),
            },
            CanisterManagerError::DeleteCanisterSelf(_) => ErrorHelp::UserError {
                suggestion: "Delete the canister from one of its other controllers.".to_string(),
                doc_link: doc_ref("delete-canister-self"),
            },
            CanisterManagerError::DeleteCanisterQueueNotEmpty(_) => ErrorHelp::UserError {
                suggestion: "Wait until the queues have been cleared to delete the canister and \
                in the meantime stop the canister."
                    .to_string(),
                doc_link: doc_ref("delete-canister-queue-not-empty"),
            },
            CanisterManagerError::NotEnoughMemoryAllocationGiven { .. } => ErrorHelp::UserError {
                suggestion: "Try increasing the canister's memory allocation.".to_string(),
                doc_link: doc_ref("not-enough-memory-allocation-given"),
            },
            CanisterManagerError::CreateCanisterNotEnoughCycles { .. } => ErrorHelp::UserError {
                suggestion: "Try sending more cycles with the request.".to_string(),
                doc_link: doc_ref("create-canister-not-enough-cycles"),
            },
            CanisterManagerError::InstallCodeNotEnoughCycles(_) => ErrorHelp::UserError {
                suggestion: "Top up the canister with more cycles.".to_string(),
                doc_link: doc_ref("install-code-not-enough-cycles"),
            },
            CanisterManagerError::InstallCodeRateLimited(_) => ErrorHelp::UserError {
                suggestion: "Retry the installation at a later time.".to_string(),
                doc_link: doc_ref("install-code-rate-limited"),
            },
            CanisterManagerError::SubnetOutOfCanisterIds => ErrorHelp::UserError {
                suggestion: "Try creating the canister on another subnet.".to_string(),
                doc_link: doc_ref("subnet-out-of-canister-ids"),
            },
            CanisterManagerError::InvalidSettings { .. } => ErrorHelp::UserError {
                suggestion: "Apply the described changes to make the settings valid.".to_string(),
                doc_link: doc_ref("invalid-settings"),
            },
            CanisterManagerError::MaxNumberOfCanistersReached { .. } => ErrorHelp::UserError {
                suggestion: "Try creating the canister on another subnet.".to_string(),
                doc_link: doc_ref("maximum-number-of-canisters-reached"),
            },
            CanisterManagerError::InsufficientCyclesInComputeAllocation { .. } => {
                ErrorHelp::UserError {
                    suggestion: "Top up the canister with more cycles.".to_string(),
                    doc_link: doc_ref("insufficient-cycles-in-compute-allocation"),
                }
            }
            CanisterManagerError::InsufficientCyclesInMemoryAllocation { .. } => {
                ErrorHelp::UserError {
                    suggestion: "Top up the canister with more cycles.".to_string(),
                    doc_link: doc_ref("insufficient-cycles-in-memory-allocation"),
                }
            }
            CanisterManagerError::InsufficientCyclesInMemoryGrow { .. } => ErrorHelp::UserError {
                suggestion: "Top up the canister with more cycles.".to_string(),
                doc_link: doc_ref("insufficient-cycles-in-memory-grow-1"),
            },
            CanisterManagerError::ReservedCyclesLimitExceededInMemoryAllocation { .. } => {
                ErrorHelp::UserError {
                    suggestion: "Try increasing this canister's reserved cycles limit or moving \
                    it to a subnet with lower memory usage."
                        .to_string(),
                    doc_link: doc_ref("reserved-cycles-limit-exceeded-in-memory-allocation"),
                }
            }
            CanisterManagerError::ReservedCyclesLimitExceededInMemoryGrow { .. } => {
                ErrorHelp::UserError {
                    suggestion: "Try increasing this canister's reserved cycles limit or moving \
                    it to a subnet with lower memory usage."
                        .to_string(),
                    doc_link: doc_ref("reserved-cycles-limit-exceeded-in-memory-grow"),
                }
            }
            CanisterManagerError::ReservedCyclesLimitIsTooLow { .. } => ErrorHelp::UserError {
                suggestion: "Set the reserved cycles limit in the canister settings to a value that is at least the current reserved cycles balance.".to_string(),
                doc_link: "reserved-cycles-limit-is-too-low".to_string(),
            },
            CanisterManagerError::WasmChunkStoreError { .. } => ErrorHelp::UserError {
                suggestion: "Use the `stored_chunks` API to check which hashes are present \
                or top up the canister if it is low on cycles."
                    .to_string(),
                doc_link: doc_ref("wasm-chunk-store-error"),
            },
            CanisterManagerError::CanisterSnapshotNotFound { .. } => ErrorHelp::UserError {
                suggestion:
                    "Use the `list_canister_snapshot` API to see which snapshots are present."
                        .to_string(),
                doc_link: doc_ref("canister-snapshot-not-found"),
            },
            CanisterManagerError::CanisterHeapDeltaRateLimited { .. } => ErrorHelp::UserError {
                suggestion: "Try waiting a few seconds before retrying the operation.".to_string(),
                doc_link: doc_ref("canister-heap-delta-rate-limited"),
            },
            CanisterManagerError::CanisterSnapshotInvalidOwnership { .. } => ErrorHelp::UserError {
                suggestion:
                    "Use the `list_canister_snapshot` API to see which snapshots are present."
                        .to_string(),
                doc_link: doc_ref("canister-snapshot-invalid-ownership"),
            },
            CanisterManagerError::CanisterSnapshotNotController { .. } => {
                ErrorHelp::UserError {
                    suggestion: "Only a controller of the canister that the snapshot belongs to can load it."
                        .to_string(),
                    doc_link: "".to_string(),
                }
            }
            CanisterManagerError::CanisterSnapshotNotLoadable { .. } => {
                ErrorHelp::UserError {
                    suggestion: "Snapshot is not currently loadable on the specified canister. Try again later."
                        .to_string(),
                    doc_link: "".to_string(),
                }
            }
            CanisterManagerError::CanisterSnapshotExecutionStateNotFound { .. } => {
                ErrorHelp::UserError {
                    suggestion: "".to_string(),
                    doc_link: "".to_string(),
                }
            }
            CanisterManagerError::CanisterSnapshotLimitExceeded { .. } => ErrorHelp::UserError {
                suggestion: "Consider deleting an unnecessary snapshot of the specified canister before creating a new one.".to_string(),
                doc_link: "canister-snapshot-limit-exceeded".to_string(),
            },
            CanisterManagerError::CanisterSnapshotNotEnoughCycles { .. } => ErrorHelp::UserError {
                suggestion: "Try sending more cycles with the request.".to_string(),
                doc_link: "canister-snapshot-not-enough-cycles".to_string(),
            },
            CanisterManagerError::CanisterSnapshotImmutable => ErrorHelp::UserError {
                suggestion: "Only canister snapshots created by metadata upload can be mutated.".to_string(),
                doc_link: "".to_string(),
            },
            CanisterManagerError::LongExecutionAlreadyInProgress { .. } => ErrorHelp::UserError {
                suggestion: "Try waiting for the long execution to complete.".to_string(),
                doc_link: doc_ref("long-execution-already-in-progress"),
            },
            CanisterManagerError::MissingUpgradeOptionError { .. } => ErrorHelp::UserError {
                suggestion: "Try resending the message with the required fields included."
                    .to_string(),
                doc_link: doc_ref("missing-upgrade-option"),
            },
            CanisterManagerError::InvalidUpgradeOptionError { .. } => ErrorHelp::UserError {
                suggestion:
                    "Try resending the message after omitting or modifying the invalid options."
                        .to_string(),
                doc_link: doc_ref("invalid-upgrade-option"),
            },
            CanisterManagerError::InvalidSlice { .. } => ErrorHelp::UserError {
                suggestion:
                    "Use the snapshot metadata API to learn the size of the wasm module / main memory / stable memory."
                        .to_string(),
                doc_link: "".to_string(),
            },
            CanisterManagerError::SliceTooLarge { .. } => ErrorHelp::UserError {
                suggestion: format!("Use a slice size at most {MAX_SLICE_SIZE_BYTES}"),
                doc_link: "".to_string(),
            },
            CanisterManagerError::InvalidSpecifiedId { .. } => ErrorHelp::UserError {
                suggestion: "Use a `specified_id` that matches a canister ID on the ICP mainnet and a test environment that supports canister creation with `specified_id` (e.g., PocketIC).".to_string(),
                doc_link: "".to_string(),
            },
            CanisterManagerError::CanisterSnapshotInconsistent { .. } => ErrorHelp::UserError {
                suggestion: "Make sure to upload a complete and valid snapshot. Compare with snapshot metadata from the endpoint `read_canister_snapshot_metadata`".to_string(),
                doc_link: "".to_string(),
            },
            CanisterManagerError::RenameCanisterNotStopped { .. } => {
                ErrorHelp::UserError {
                    suggestion: "Stop the canister before renaming.".to_string(),
                    doc_link: "".to_string(),
                }
            },
            CanisterManagerError::RenameCanisterHasSnapshot { .. } => {
                ErrorHelp::UserError {
                    suggestion: "Delete all snapshots before renaming.".to_string(),
                    doc_link: "".to_string(),
                }
            },
            CanisterManagerError::EnvironmentVariablesTooMany { .. } => ErrorHelp::UserError {
                suggestion: "Try reducing the number of environment variables.".to_string(),
                doc_link: "".to_string(),
            },
            CanisterManagerError::EnvironmentVariablesNameTooLong { .. } => ErrorHelp::UserError {
                suggestion: "Shorten the environment variable name to fit within the allowed limit.".to_string(),
                doc_link: "".to_string(),
            },
            CanisterManagerError::EnvironmentVariablesValueTooLong { .. } => ErrorHelp::UserError {
                suggestion: "Shorten the environment variable value to fit within the allowed limit.".to_string(),
                doc_link: "".to_string(),
            },
        }
    }
}

impl From<CanisterManagerError> for UserError {
    fn from(err: CanisterManagerError) -> Self {
        use CanisterManagerError::*;

        let error_help = err.error_help().to_string();
        let additional_help = if !error_help.is_empty() {
            format!("\n{error_help}")
        } else {
            "".to_string()
        };

        match err {
            CanisterAlreadyExists(canister_id) => Self::new(
                ErrorCode::CanisterAlreadyInstalled,
                format!("Canister {canister_id} is already installed.{additional_help}"),
            ),
            SubnetComputeCapacityOverSubscribed {
                requested,
                available,
            } => Self::new(
                ErrorCode::SubnetOversubscribed,
                format!(
                    "Canister requested a compute allocation of {requested} which cannot be satisfied because the Subnet's remaining compute capacity is {available}%.{additional_help}"
                ),
            ),
            CanisterNotFound(canister_id) => Self::new(
                ErrorCode::CanisterNotFound,
                format!("Canister {} not found.{additional_help}", &canister_id),
            ),
            CanisterIdAlreadyExists(canister_id) => Self::new(
                ErrorCode::CanisterIdAlreadyExists,
                format!(
                    "Unsuccessful canister creation: canister id {canister_id} already exists.{additional_help}"
                ),
            ),
            Hypervisor(canister_id, err) => err.into_user_error(&canister_id),
            SubnetMemoryCapacityOverSubscribed {
                requested,
                available,
            } => Self::new(
                ErrorCode::SubnetOversubscribed,
                format!(
                    "Canister requested {} of memory but only {} are available in the subnet.{additional_help}",
                    requested.display(),
                    available.display(),
                ),
            ),
            SubnetWasmCustomSectionCapacityOverSubscribed {
                requested,
                available,
            } => Self::new(
                ErrorCode::SubnetOversubscribed,
                format!(
                    "Canister requested {} of Wasm custom sections memory but only {} are available in the subnet.{additional_help}",
                    requested.display(),
                    available.display(),
                ),
            ),
            CanisterNonEmpty(canister_id) => Self::new(
                ErrorCode::CanisterNonEmpty,
                format!(
                    "Canister {canister_id} cannot be installed because the canister is not empty. Try installing with mode='reinstall' instead.{additional_help}"
                ),
            ),
            CanisterInvalidController {
                canister_id,
                controllers_expected,
                controller_provided,
            } => {
                let controllers_expected = controllers_expected
                    .iter()
                    .map(|id| format!("{id}"))
                    .collect::<Vec<String>>()
                    .join(" ");
                Self::new(
                    ErrorCode::CanisterInvalidController,
                    format!(
                        "Only the controllers of the canister {canister_id} can control it.\n\
                        Canister's controllers: {controllers_expected}\n\
                        Sender's ID: {controller_provided}{additional_help}"
                    ),
                )
            }
            DeleteCanisterNotStopped(canister_id) => Self::new(
                ErrorCode::CanisterNotStopped,
                format!(
                    "Canister {canister_id} must be stopped before it is deleted.{additional_help}",
                ),
            ),
            DeleteCanisterQueueNotEmpty(canister_id) => Self::new(
                ErrorCode::CanisterQueueNotEmpty,
                format!(
                    "Canister {canister_id} has messages in its queues and cannot be \
                        deleted now. Please retry after some time.{additional_help}",
                ),
            ),
            DeleteCanisterSelf(canister_id) => Self::new(
                ErrorCode::CanisterInvalidController,
                format!("Canister {canister_id} cannot delete itself.{additional_help}",),
            ),
            SenderNotInWhitelist(_) => {
                // Methods that are whitelisted are private and should be invisible to users
                // outside of the whitelist. Therefore, not finding the sender in the whitelist is
                // concealed as a "method not found" error.
                Self::new(
                    ErrorCode::CanisterMethodNotFound,
                    String::from("Sender not authorized to use method."),
                )
            }
            NotEnoughMemoryAllocationGiven {
                memory_allocation_given,
                memory_usage_needed,
            } => Self::new(
                ErrorCode::InsufficientMemoryAllocation,
                format!(
                    "Canister was given {memory_allocation_given} memory allocation but at least {memory_usage_needed} of memory is needed.{additional_help}",
                ),
            ),
            CreateCanisterNotEnoughCycles { sent, required } => Self::new(
                ErrorCode::InsufficientCyclesForCreateCanister,
                format!(
                    "Creating a canister requires a fee of {required} that is deducted from the canister's initial balance but only {sent} cycles were received with the create_canister request.{additional_help}",
                ),
            ),
            InvalidSenderSubnet(_subnet_id) => Self::new(
                ErrorCode::CanisterContractViolation,
                "Cannot create canister. Sender should be on the same subnet or on the NNS subnet."
                    .to_string(),
            ),
            InstallCodeNotEnoughCycles(err) => Self::new(
                ErrorCode::CanisterOutOfCycles,
                format!("Canister installation failed with `{err}`.{additional_help}"),
            ),
            InstallCodeRateLimited(canister_id) => Self::new(
                ErrorCode::CanisterInstallCodeRateLimited,
                format!(
                    "Canister {canister_id} is rate limited because it executed too many instructions in the previous install_code messages. Please retry installation after several minutes.{additional_help}"
                ),
            ),
            SubnetOutOfCanisterIds => Self::new(
                ErrorCode::SubnetOversubscribed,
                "Could not create canister. Subnet has surpassed its canister ID allocation.{additional_help}",
            ),
            InvalidSettings { message } => Self::new(
                ErrorCode::CanisterContractViolation,
                format!("Could not validate the settings: {message} {additional_help}"),
            ),
            MaxNumberOfCanistersReached {
                subnet_id,
                max_number_of_canisters,
            } => Self::new(
                ErrorCode::MaxNumberOfCanistersReached,
                format!(
                    "Subnet {subnet_id} has reached the allowed canister limit of {max_number_of_canisters} canisters. Retry creating the canister.{additional_help}"
                ),
            ),
            CanisterNotHostedBySubnet { message } => Self::new(
                ErrorCode::CanisterNotHostedBySubnet,
                format!("Unsuccessful validation of specified ID: {message}{additional_help}"),
            ),
            InsufficientCyclesInComputeAllocation {
                compute_allocation,
                available,
                threshold,
            } => Self::new(
                ErrorCode::InsufficientCyclesInComputeAllocation,
                format!(
                    "Cannot increase compute allocation to {} due to insufficient cycles. At least {} additional cycles are required.{additional_help}",
                    compute_allocation,
                    threshold - available
                ),
            ),
            InsufficientCyclesInMemoryAllocation {
                memory_allocation,
                available,
                threshold,
            } => Self::new(
                ErrorCode::InsufficientCyclesInMemoryAllocation,
                format!(
                    "Cannot increase memory allocation to {} due to insufficient cycles. At least {} additional cycles are required.{additional_help}",
                    memory_allocation,
                    threshold - available
                ),
            ),
            InsufficientCyclesInMemoryGrow {
                bytes,
                available,
                required,
            } => Self::new(
                ErrorCode::InsufficientCyclesInMemoryGrow,
                format!(
                    "Canister cannot grow memory by {} bytes due to insufficient cycles. \
                         At least {} additional cycles are required.{additional_help}",
                    bytes,
                    required - available
                ),
            ),
            ReservedCyclesLimitExceededInMemoryAllocation {
                memory_allocation,
                requested,
                limit,
            } => Self::new(
                ErrorCode::ReservedCyclesLimitExceededInMemoryAllocation,
                format!(
                    "Cannot increase memory allocation to {} due to its reserved cycles limit. \
                         The current limit ({}) would be exceeded by {}.{additional_help}",
<<<<<<< HEAD
                        memory_allocation, limit, requested - limit,
                    ),
                )

            }
            ReservedCyclesLimitExceededInMemoryGrow { bytes, requested, limit} =>
            {
                Self::new(
                    ErrorCode::ReservedCyclesLimitExceededInMemoryGrow,
                    format!(
                        "Canister cannot grow memory by {} bytes due to its reserved cycles limit. \
                         The current limit ({}) would exceeded by {}.{additional_help}",
                        bytes, limit, requested - limit,
                    ),
                )
            }
            ReservedCyclesLimitIsTooLow { cycles, limit } => {
                Self::new(
                    ErrorCode::ReservedCyclesLimitIsTooLow,
                    format!(
                        "Cannot set the reserved cycles limit {} below the reserved cycles balance of \
                        the canister {}.{additional_help}",
                        limit, cycles,
                    ),
                )
            }
            WasmChunkStoreError { message } => {
                Self::new(
                    ErrorCode::CanisterContractViolation,
                    format!(
                        "Error from Wasm chunk store: {}.{additional_help}", message
                    )
                )
            }
            CanisterSnapshotNotFound { canister_id, snapshot_id } => {
                Self::new(
                    ErrorCode::CanisterSnapshotNotFound,
                    format!(
                        "Could not find the snapshot ID {} for canister {}.{additional_help}", snapshot_id, canister_id,
                    )
                )
            }
            CanisterHeapDeltaRateLimited { canister_id, value, limit } => {
                Self::new(
                    ErrorCode::CanisterHeapDeltaRateLimited,
                    format!("Canister {} is heap delta rate limited: current delta debit is {}, but limit is {}.{additional_help}", canister_id, value, limit)
                )
            }
            CanisterSnapshotInvalidOwnership { canister_id, snapshot_id } => {
                Self::new(
                    ErrorCode::CanisterRejectedMessage,
                    format!(
                        "The snapshot {} does not belong to canister {}.{additional_help}", snapshot_id, canister_id,
                    )
                )
            }
            CanisterSnapshotNotController { sender, canister_id, snapshot_id } => {
                Self::new(
                    ErrorCode::CanisterRejectedMessage,
                    format!(
                        "Only a controller of the canister that snapshot {} belongs to can load it on canister {}. Sender: {}.{additional_help}",
                        snapshot_id, canister_id, sender,
                    )
                )
            }
            CanisterSnapshotNotLoadable { canister_id, snapshot_id } => {
                Self::new(
                    ErrorCode::CanisterRejectedMessage,
                    format!(
                        "Snapshot {} is not currently loadable on the specified canister {}. Try again later.",
                        snapshot_id, canister_id,
                    )
                )
            }
            CanisterSnapshotExecutionStateNotFound {canister_id} => {
                Self::new(
                    ErrorCode::CanisterRejectedMessage,
                    format!(
                        "Failed to create snapshot for empty canister {}:", canister_id,
                    )
                )
            }
            CanisterSnapshotLimitExceeded { canister_id, limit } => {
                Self::new(
                    ErrorCode::CanisterRejectedMessage,
                    format!(
                        "Canister {} has reached the maximum number of snapshots allowed: {}.{additional_help}", canister_id, limit,
                    )
                )
            }
            CanisterSnapshotNotEnoughCycles(err) => {
                Self::new(
=======
                    memory_allocation,
                    limit,
                    requested - limit,
                ),
            ),
            ReservedCyclesLimitExceededInMemoryGrow {
                bytes,
                requested,
                limit,
            } => Self::new(
                ErrorCode::ReservedCyclesLimitExceededInMemoryGrow,
                format!(
                    "Canister cannot grow memory by {} bytes due to its reserved cycles limit. \
                         The current limit ({}) would be exceeded by {}.{additional_help}",
                    bytes,
                    limit,
                    requested - limit,
                ),
            ),
            ReservedCyclesLimitIsTooLow { cycles, limit } => Self::new(
                ErrorCode::ReservedCyclesLimitIsTooLow,
                format!(
                    "Cannot set the reserved cycles limit {limit} below the reserved cycles balance of \
                        the canister {cycles}.{additional_help}",
                ),
            ),
            WasmChunkStoreError { message } => Self::new(
                ErrorCode::CanisterContractViolation,
                format!("Error from Wasm chunk store: {message}.{additional_help}"),
            ),
            CanisterSnapshotNotFound {
                canister_id,
                snapshot_id,
            } => Self::new(
                ErrorCode::CanisterSnapshotNotFound,
                format!(
                    "Could not find the snapshot ID {snapshot_id} for canister {canister_id}.{additional_help}",
                ),
            ),
            CanisterHeapDeltaRateLimited {
                canister_id,
                value,
                limit,
            } => Self::new(
                ErrorCode::CanisterHeapDeltaRateLimited,
                format!(
                    "Canister {canister_id} is heap delta rate limited: current delta debit is {value}, but limit is {limit}.{additional_help}"
                ),
            ),
            CanisterSnapshotInvalidOwnership {
                canister_id,
                snapshot_id,
            } => Self::new(
                ErrorCode::CanisterRejectedMessage,
                format!(
                    "The snapshot {snapshot_id} does not belong to canister {canister_id}.{additional_help}",
                ),
            ),
            CanisterSnapshotExecutionStateNotFound { canister_id } => Self::new(
                ErrorCode::CanisterRejectedMessage,
                format!("Failed to create snapshot for empty canister {canister_id}:",),
            ),
            CanisterSnapshotLimitExceeded { canister_id, limit } => Self::new(
                ErrorCode::CanisterRejectedMessage,
                format!(
                    "Canister {canister_id} has reached the maximum number of snapshots allowed: {limit}.{additional_help}",
                ),
            ),
            CanisterSnapshotNotEnoughCycles(err) => Self::new(
>>>>>>> 7b4543e5
                ErrorCode::CanisterOutOfCycles,
                format!("Canister snapshotting failed with: `{err}`{additional_help}"),
            ),
            CanisterSnapshotImmutable => Self::new(
                ErrorCode::CanisterSnapshotImmutable,
                "Only canister snapshots created by metadata upload can be mutated.".to_string(),
            ),
            LongExecutionAlreadyInProgress { canister_id } => Self::new(
                ErrorCode::CanisterRejectedMessage,
                format!(
                    "The canister {canister_id} is currently executing a long-running message.",
                ),
            ),
            MissingUpgradeOptionError { message } => Self::new(
                ErrorCode::CanisterContractViolation,
                format!("Missing upgrade option: {message}"),
            ),
            InvalidUpgradeOptionError { message } => Self::new(
                ErrorCode::CanisterContractViolation,
                format!("Invalid upgrade option: {message}"),
            ),
            InvalidSlice { offset, size } => Self::new(
                ErrorCode::InvalidManagementPayload,
                format!(
                    "Invalid subslice into wasm module / main memory / stable memory: offset: {offset}, size: {size}"
                ),
            ),
            CanisterManagerError::SliceTooLarge { requested, allowed } => Self::new(
                ErrorCode::InvalidManagementPayload,
                format!("Requested slice too large: {requested} > {allowed}"),
            ),
            RenameCanisterNotStopped(canister_id) => Self::new(
                ErrorCode::CanisterNotStopped,
                format!(
                    "Canister {canister_id} must be stopped before it is renamed.{additional_help}",
                ),
            ),
            RenameCanisterHasSnapshot(canister_id) => Self::new(
                ErrorCode::CanisterNonEmpty,
                format!(
                    "Canister {canister_id} must not have any snapshots before it is renamed.{additional_help}",
                ),
            ),
            InvalidSpecifiedId { specified_id } => Self::new(
                ErrorCode::InvalidManagementPayload,
                format!(
                    "The `specified_id` {specified_id} is invalid because it belongs to the canister allocation ranges of the test environment.{additional_help}"
                ),
            ),
            CanisterSnapshotInconsistent { message } => {
                Self::new(ErrorCode::InvalidManagementPayload, message)
            }
            EnvironmentVariablesTooMany { max, count } => Self::new(
                ErrorCode::InvalidManagementPayload,
                format!("Too many environment variables: {count} (max: {max})"),
            ),
            EnvironmentVariablesNameTooLong {
                name,
                max_name_length,
            } => Self::new(
                ErrorCode::InvalidManagementPayload,
                format!(
                    "Environment variable name \"{name}\" exceeds the maximum allowed length of {max_name_length}."
                ),
            ),
            EnvironmentVariablesValueTooLong {
                value,
                max_value_length,
            } => Self::new(
                ErrorCode::InvalidManagementPayload,
                format!(
                    "Environment variable value \"{value}\" exceeds the maximum allowed length of {max_value_length}."
                ),
            ),
        }
    }
}

impl From<CanisterSnapshotError> for CanisterManagerError {
    fn from(err: CanisterSnapshotError) -> Self {
        match err {
            CanisterSnapshotError::EmptyExecutionState(canister_id) => {
                CanisterManagerError::CanisterSnapshotExecutionStateNotFound { canister_id }
            }
            CanisterSnapshotError::InvalidSubslice { offset, size } => {
                CanisterManagerError::InvalidSlice { offset, size }
            }
            CanisterSnapshotError::InvalidMetadata { reason } => {
                CanisterManagerError::InvalidSettings { message: reason }
            }
        }
    }
}

impl From<(CanisterId, HypervisorError)> for CanisterManagerError {
    fn from(val: (CanisterId, HypervisorError)) -> Self {
        CanisterManagerError::Hypervisor(val.0, val.1)
    }
}

impl From<CanisterManagerError> for RejectContext {
    fn from(error: CanisterManagerError) -> Self {
        let error = UserError::from(error);
        Self::from(error)
    }
}

/// Holds necessary information for the deterministic time slicing execution of
/// install code. Install code can be executed in three modes - install,
/// reinstall and upgrade.
pub(crate) trait PausedInstallCodeExecution: Send + std::fmt::Debug {
    fn resume(
        self: Box<Self>,
        canister: CanisterState,
        round: RoundContext,
        round_limits: &mut RoundLimits,
    ) -> DtsInstallCodeResult;

    /// Aborts the paused execution.
    /// Returns the original message, the cycles prepaid for execution,
    /// and a call id that exist only for inter-canister messages.
    fn abort(self: Box<Self>, log: &ReplicaLogger) -> (CanisterCall, InstallCodeCallId, Cycles);
}<|MERGE_RESOLUTION|>--- conflicted
+++ resolved
@@ -954,100 +954,6 @@
                 format!(
                     "Cannot increase memory allocation to {} due to its reserved cycles limit. \
                          The current limit ({}) would be exceeded by {}.{additional_help}",
-<<<<<<< HEAD
-                        memory_allocation, limit, requested - limit,
-                    ),
-                )
-
-            }
-            ReservedCyclesLimitExceededInMemoryGrow { bytes, requested, limit} =>
-            {
-                Self::new(
-                    ErrorCode::ReservedCyclesLimitExceededInMemoryGrow,
-                    format!(
-                        "Canister cannot grow memory by {} bytes due to its reserved cycles limit. \
-                         The current limit ({}) would exceeded by {}.{additional_help}",
-                        bytes, limit, requested - limit,
-                    ),
-                )
-            }
-            ReservedCyclesLimitIsTooLow { cycles, limit } => {
-                Self::new(
-                    ErrorCode::ReservedCyclesLimitIsTooLow,
-                    format!(
-                        "Cannot set the reserved cycles limit {} below the reserved cycles balance of \
-                        the canister {}.{additional_help}",
-                        limit, cycles,
-                    ),
-                )
-            }
-            WasmChunkStoreError { message } => {
-                Self::new(
-                    ErrorCode::CanisterContractViolation,
-                    format!(
-                        "Error from Wasm chunk store: {}.{additional_help}", message
-                    )
-                )
-            }
-            CanisterSnapshotNotFound { canister_id, snapshot_id } => {
-                Self::new(
-                    ErrorCode::CanisterSnapshotNotFound,
-                    format!(
-                        "Could not find the snapshot ID {} for canister {}.{additional_help}", snapshot_id, canister_id,
-                    )
-                )
-            }
-            CanisterHeapDeltaRateLimited { canister_id, value, limit } => {
-                Self::new(
-                    ErrorCode::CanisterHeapDeltaRateLimited,
-                    format!("Canister {} is heap delta rate limited: current delta debit is {}, but limit is {}.{additional_help}", canister_id, value, limit)
-                )
-            }
-            CanisterSnapshotInvalidOwnership { canister_id, snapshot_id } => {
-                Self::new(
-                    ErrorCode::CanisterRejectedMessage,
-                    format!(
-                        "The snapshot {} does not belong to canister {}.{additional_help}", snapshot_id, canister_id,
-                    )
-                )
-            }
-            CanisterSnapshotNotController { sender, canister_id, snapshot_id } => {
-                Self::new(
-                    ErrorCode::CanisterRejectedMessage,
-                    format!(
-                        "Only a controller of the canister that snapshot {} belongs to can load it on canister {}. Sender: {}.{additional_help}",
-                        snapshot_id, canister_id, sender,
-                    )
-                )
-            }
-            CanisterSnapshotNotLoadable { canister_id, snapshot_id } => {
-                Self::new(
-                    ErrorCode::CanisterRejectedMessage,
-                    format!(
-                        "Snapshot {} is not currently loadable on the specified canister {}. Try again later.",
-                        snapshot_id, canister_id,
-                    )
-                )
-            }
-            CanisterSnapshotExecutionStateNotFound {canister_id} => {
-                Self::new(
-                    ErrorCode::CanisterRejectedMessage,
-                    format!(
-                        "Failed to create snapshot for empty canister {}:", canister_id,
-                    )
-                )
-            }
-            CanisterSnapshotLimitExceeded { canister_id, limit } => {
-                Self::new(
-                    ErrorCode::CanisterRejectedMessage,
-                    format!(
-                        "Canister {} has reached the maximum number of snapshots allowed: {}.{additional_help}", canister_id, limit,
-                    )
-                )
-            }
-            CanisterSnapshotNotEnoughCycles(err) => {
-                Self::new(
-=======
                     memory_allocation,
                     limit,
                     requested - limit,
@@ -1117,13 +1023,33 @@
                 ),
             ),
             CanisterSnapshotNotEnoughCycles(err) => Self::new(
->>>>>>> 7b4543e5
                 ErrorCode::CanisterOutOfCycles,
                 format!("Canister snapshotting failed with: `{err}`{additional_help}"),
             ),
             CanisterSnapshotImmutable => Self::new(
                 ErrorCode::CanisterSnapshotImmutable,
                 "Only canister snapshots created by metadata upload can be mutated.".to_string(),
+            ),
+            CanisterSnapshotNotController {
+                sender,
+                canister_id,
+                snapshot_id,
+            } => Self::new(
+                ErrorCode::CanisterRejectedMessage,
+                format!(
+                    "Only a controller of the canister that snapshot {} belongs to can load it on canister {}. Sender: {}.{additional_help}",
+                    snapshot_id, canister_id, sender,
+                ),
+            ),
+            CanisterSnapshotNotLoadable {
+                canister_id,
+                snapshot_id,
+            } => Self::new(
+                ErrorCode::CanisterRejectedMessage,
+                format!(
+                    "Snapshot {} is not currently loadable on the specified canister {}. Try again later.",
+                    snapshot_id, canister_id,
+                ),
             ),
             LongExecutionAlreadyInProgress { canister_id } => Self::new(
                 ErrorCode::CanisterRejectedMessage,
