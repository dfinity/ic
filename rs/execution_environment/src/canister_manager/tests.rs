--- conflicted
+++ resolved
@@ -2849,133 +2849,6 @@
 }
 
 #[test]
-<<<<<<< HEAD
-fn lower_memory_allocation_than_usage_fails() {
-    let mut test = ExecutionTestBuilder::new().build();
-
-    let canister_id = test.create_canister(*INITIAL_CYCLES);
-
-    test.install_code_v2(InstallCodeArgsV2::new(
-        CanisterInstallModeV2::Install,
-        canister_id,
-        UNIVERSAL_CANISTER_WASM.to_vec(),
-        vec![],
-    ))
-    .unwrap();
-
-    let memory_allocation = 2;
-    let err = test
-        .canister_update_allocations_settings(canister_id, None, Some(memory_allocation))
-        .unwrap_err();
-
-    assert_eq!(err.code(), ErrorCode::InsufficientMemoryAllocation);
-    assert!(err.description().contains(&format!(
-        "Canister was given {memory_allocation} B memory allocation but at least",
-    )));
-}
-
-#[test]
-fn test_install_when_updating_memory_allocation_via_canister_settings() {
-    let mut test = ExecutionTestBuilder::new().build();
-
-    let memory_allocation = 200;
-    let canister_id = test
-        .create_canister_with_allocation(*INITIAL_CYCLES, None, Some(memory_allocation))
-        .unwrap();
-
-    // The memory allocation is too low, `install_code` should fail.
-    let err = test
-        .install_code_v2(InstallCodeArgsV2::new(
-            CanisterInstallModeV2::Install,
-            canister_id,
-            UNIVERSAL_CANISTER_WASM.to_vec(),
-            vec![],
-        ))
-        .unwrap_err();
-    assert_eq!(err.code(), ErrorCode::InsufficientMemoryAllocation);
-    assert!(err.description().contains(&format!(
-        "Canister was given {memory_allocation} B memory allocation but at least"
-    )));
-
-    // Update memory allocation to a big enough value, `install_code` should succeed.
-    let canister_id = test
-        .create_canister_with_allocation(*INITIAL_CYCLES, None, Some(MEMORY_CAPACITY.get() / 2))
-        .unwrap();
-    test.install_code_v2(InstallCodeArgsV2::new(
-        CanisterInstallModeV2::Install,
-        canister_id,
-        UNIVERSAL_CANISTER_WASM.to_vec(),
-        vec![],
-    ))
-    .unwrap();
-}
-
-#[test]
-fn test_upgrade_when_updating_memory_allocation_via_canister_settings() {
-    let mut test = ExecutionTestBuilder::new().build();
-
-    // canister history memory usage at the beginning of attempted upgrade
-    let canister_history_memory = 2 * size_of::<CanisterChange>() + size_of::<PrincipalId>();
-    let memory_allocation = WASM_PAGE_SIZE_IN_BYTES + 100 + canister_history_memory as u64;
-    let canister_id = test
-        .create_canister_with_allocation(*INITIAL_CYCLES, None, Some(memory_allocation))
-        .unwrap();
-
-    let wat = r#"
-        (module
-            (memory $memory 1)
-        )"#;
-    let wasm = wat::parse_str(wat).unwrap();
-    test.install_code_v2(InstallCodeArgsV2::new(
-        CanisterInstallModeV2::Install,
-        canister_id,
-        wasm.to_vec(),
-        vec![],
-    ))
-    .unwrap();
-
-    // Try to upgrade to a wasm module that has bigger memory requirements. It
-    // should fail...
-    let wat = r#"
-        (module
-            (memory $memory 2)
-        )"#;
-    let wasm = wat::parse_str(wat).unwrap();
-    let err = test
-        .install_code_v2(InstallCodeArgsV2::new(
-            CanisterInstallModeV2::Upgrade(None),
-            canister_id,
-            wasm.to_vec(),
-            vec![],
-        ))
-        .unwrap_err();
-
-    assert_eq!(err.code(), ErrorCode::InsufficientMemoryAllocation);
-    assert!(
-        err.description()
-            .contains("Canister was given 64.50 KiB memory allocation but at least")
-    );
-
-    // canister history memory usage at the beginning of update_settings
-    let canister_history_memory = 2 * size_of::<CanisterChange>() + size_of::<PrincipalId>();
-    // Update memory allocation to a big enough value via canister settings. The
-    // upgrade should succeed.
-    let memory_allocation = WASM_PAGE_SIZE_IN_BYTES * 2 + 100 + canister_history_memory as u64;
-    test.canister_update_allocations_settings(canister_id, None, Some(memory_allocation))
-        .unwrap();
-
-    test.install_code_v2(InstallCodeArgsV2::new(
-        CanisterInstallModeV2::Upgrade(None),
-        canister_id,
-        wasm.to_vec(),
-        vec![],
-    ))
-    .unwrap();
-}
-
-#[test]
-=======
->>>>>>> 7a8c1676
 #[cfg(not(all(target_arch = "aarch64", target_vendor = "apple")))]
 fn uninstall_code_can_be_invoked_by_governance_canister() {
     use crate::util::GOVERNANCE_CANISTER_ID;
@@ -6504,10 +6377,10 @@
     let expected_history_entry = CanisterChangeDetails::rename_canister(
         canister_id2.into(),
         old_num_changes,
-        canister_id1.into(),
         new_canister_id.into(),
         new_version,
         new_num_changes,
+        canister_id1.into(),
     );
     verify_rename_happened(
         canister_id2,
@@ -6549,10 +6422,10 @@
     let expected_history_entry = CanisterChangeDetails::rename_canister(
         new_canister_id.into(),
         old_num_changes,
-        canister_id1.into(),
         third_canister_id.into(),
         third_version,
         third_num_changes,
+        canister_id1.into(),
     );
     verify_rename_happened(
         new_canister_id,
