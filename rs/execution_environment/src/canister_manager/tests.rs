--- conflicted
+++ resolved
@@ -7893,7 +7893,63 @@
     assert_eq!(error.code(), ErrorCode::SubnetOversubscribed);
 }
 
-<<<<<<< HEAD
+/// Helper function that installs and runs an update call on a canister in
+/// Wasm32 and Wasm64 mode and returns the balance and the cost of the call(s).
+fn run_canister_in_wasm_mode(is_wasm64_mode: bool, execute_ingress: bool) -> (Cycles, Cycles) {
+    let memory_type = if is_wasm64_mode { "i64" } else { "" };
+    let canister_wat = format!(
+        r#"
+        (module 
+            (func (export "canister_update test")
+                (drop (i32.add (i32.const 1) (i32.const 2)))
+                (drop (i32.add (i32.const 1) (i32.const 2)))
+                (drop (i32.add (i32.const 1) (i32.const 2)))
+                (drop (i32.add (i32.const 1) (i32.const 2)))
+                (drop (i32.add (i32.const 1) (i32.const 2)))
+            )
+            (memory {memory_type} 1)
+        )
+    "#
+    );
+
+    let mut test = ExecutionTestBuilder::new().with_wasm64().build();
+    let canister_id = test
+        .canister_from_cycles_and_wat(DEFAULT_PROVISIONAL_BALANCE, canister_wat)
+        .unwrap();
+
+    let balance_before_ingress = test.canister_state(canister_id).system_state.balance();
+    let cost_for_install = DEFAULT_PROVISIONAL_BALANCE - balance_before_ingress;
+
+    if execute_ingress {
+        let _ = test.ingress(canister_id, "test", vec![]);
+    } else {
+        return (balance_before_ingress, cost_for_install);
+    }
+
+    let balance_after_ingress = test.canister_state(canister_id).system_state.balance();
+    let cost_for_ingress = balance_before_ingress - balance_after_ingress;
+
+    (balance_after_ingress, cost_for_ingress)
+}
+
+#[test]
+fn check_update_call_canister_in_wasm64_mode_is_charged_correctly() {
+    let (balance32, execution_cost32) = run_canister_in_wasm_mode(false, true);
+    let (balance64, execution_cost64) = run_canister_in_wasm_mode(true, true);
+
+    assert_lt!(balance64, balance32);
+    assert_lt!(execution_cost32, execution_cost64);
+}
+
+#[test]
+fn check_install_code_in_wasm64_mode_is_charged_correctly() {
+    let (balance32, execution_cost32) = run_canister_in_wasm_mode(false, false);
+    let (balance64, execution_cost64) = run_canister_in_wasm_mode(true, false);
+
+    assert_lt!(balance64, balance32);
+    assert_lt!(execution_cost32, execution_cost64);
+}
+
 #[test]
 fn subnet_metrics_canister_call_succeeds() {
     let own_subnet_id = subnet_test_id(1);
@@ -7939,61 +7995,4 @@
             ErrorCode::CanisterContractViolation,
             "cannot be called by a user",
         );
-=======
-/// Helper function that installs and runs an update call on a canister in
-/// Wasm32 and Wasm64 mode and returns the balance and the cost of the call(s).
-fn run_canister_in_wasm_mode(is_wasm64_mode: bool, execute_ingress: bool) -> (Cycles, Cycles) {
-    let memory_type = if is_wasm64_mode { "i64" } else { "" };
-    let canister_wat = format!(
-        r#"
-        (module 
-            (func (export "canister_update test")
-                (drop (i32.add (i32.const 1) (i32.const 2)))
-                (drop (i32.add (i32.const 1) (i32.const 2)))
-                (drop (i32.add (i32.const 1) (i32.const 2)))
-                (drop (i32.add (i32.const 1) (i32.const 2)))
-                (drop (i32.add (i32.const 1) (i32.const 2)))
-            )
-            (memory {memory_type} 1)
-        )
-    "#
-    );
-
-    let mut test = ExecutionTestBuilder::new().with_wasm64().build();
-    let canister_id = test
-        .canister_from_cycles_and_wat(DEFAULT_PROVISIONAL_BALANCE, canister_wat)
-        .unwrap();
-
-    let balance_before_ingress = test.canister_state(canister_id).system_state.balance();
-    let cost_for_install = DEFAULT_PROVISIONAL_BALANCE - balance_before_ingress;
-
-    if execute_ingress {
-        let _ = test.ingress(canister_id, "test", vec![]);
-    } else {
-        return (balance_before_ingress, cost_for_install);
-    }
-
-    let balance_after_ingress = test.canister_state(canister_id).system_state.balance();
-    let cost_for_ingress = balance_before_ingress - balance_after_ingress;
-
-    (balance_after_ingress, cost_for_ingress)
-}
-
-#[test]
-fn check_update_call_canister_in_wasm64_mode_is_charged_correctly() {
-    let (balance32, execution_cost32) = run_canister_in_wasm_mode(false, true);
-    let (balance64, execution_cost64) = run_canister_in_wasm_mode(true, true);
-
-    assert_lt!(balance64, balance32);
-    assert_lt!(execution_cost32, execution_cost64);
-}
-
-#[test]
-fn check_install_code_in_wasm64_mode_is_charged_correctly() {
-    let (balance32, execution_cost32) = run_canister_in_wasm_mode(false, false);
-    let (balance64, execution_cost64) = run_canister_in_wasm_mode(true, false);
-
-    assert_lt!(balance64, balance32);
-    assert_lt!(execution_cost32, execution_cost64);
->>>>>>> cfd34138
 }