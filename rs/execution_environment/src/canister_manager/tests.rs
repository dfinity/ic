use crate::{
    IngressHistoryWriterImpl, RoundLimits, as_num_instructions,
    canister_manager::{
        AddCanisterChangeToHistory, CanisterManager, CanisterManagerError, CanisterMgrConfig,
        DtsInstallCodeResult, InstallCodeContext, MAX_SLICE_SIZE_BYTES, StopCanisterResult,
        WasmSource, uninstall_canister,
    },
    canister_settings::CanisterSettings,
    execution_environment::{CompilationCostHandling, RoundCounters, as_round_instructions},
    hypervisor::Hypervisor,
    types::{IngressResponse, Response},
};
use assert_matches::assert_matches;
use candid::{CandidType, Decode, Encode};
use flate2::Compression;
use flate2::write::GzEncoder;
use ic_base_types::{EnvironmentVariables, NumSeconds, PrincipalId};
use ic_config::{
    execution_environment::{
        CANISTER_GUARANTEED_CALLBACK_QUOTA, Config, DEFAULT_WASM_MEMORY_LIMIT,
        MAX_ENVIRONMENT_VARIABLE_NAME_LENGTH, MAX_ENVIRONMENT_VARIABLE_VALUE_LENGTH,
        MAX_ENVIRONMENT_VARIABLES, MAX_NUMBER_OF_SNAPSHOTS_PER_CANISTER,
        SUBNET_CALLBACK_SOFT_LIMIT,
    },
    flag_status::FlagStatus,
    subnet_config::SchedulerConfig,
};
use ic_cycles_account_manager::{CyclesAccountManager, ResourceSaturation};
use ic_embedders::{
    wasm_utils::instrumentation::{WasmMemoryType, instruction_to_cost},
    wasmtime_embedder::system_api::sandbox_safe_system_state::CanisterStatusView,
    wasmtime_embedder::system_api::{ExecutionParameters, InstructionLimits},
};
use ic_error_types::{ErrorCode, RejectCode, UserError};
use ic_interfaces::execution_environment::{ExecutionMode, HypervisorError, SubnetAvailableMemory};
use ic_limits::SMALL_APP_SUBNET_MAX_SIZE;
use ic_logger::replica_logger::no_op_logger;
use ic_management_canister_types_private::{
    CanisterChange, CanisterChangeDetails, CanisterChangeOrigin, CanisterIdRecord,
    CanisterInstallMode, CanisterInstallModeV2, CanisterSettingsArgsBuilder,
    CanisterStatusResultV2, CanisterStatusType, CanisterUpgradeOptions, ChunkHash,
    ClearChunkStoreArgs, CreateCanisterArgs, EmptyBlob, EnvironmentVariable, IC_00,
    InstallCodeArgsV2, Method, NodeMetricsHistoryArgs, NodeMetricsHistoryResponse,
    OnLowWasmMemoryHookStatus, Payload, ProvisionalCreateCanisterWithCyclesArgs,
    RenameCanisterArgs, RenameToArgs, StoredChunksArgs, StoredChunksReply, SubnetInfoArgs,
    SubnetInfoResponse, TakeCanisterSnapshotArgs, UpdateSettingsArgs, UploadChunkArgs,
    UploadChunkReply, WasmMemoryPersistence,
};
use ic_metrics::MetricsRegistry;
use ic_registry_provisional_whitelist::ProvisionalWhitelist;
use ic_registry_routing_table::{CANISTER_IDS_PER_SUBNET, CanisterIdRange, RoutingTable};
use ic_registry_subnet_type::SubnetType;
use ic_replicated_state::{
    CallContextManager, CallOrigin, CanisterState, CanisterStatus, ReplicatedState,
    canister_state::system_state::{
        CyclesUseCase,
        wasm_chunk_store::{self, ChunkValidationResult},
    },
    metadata_state::subnet_call_context_manager::InstallCodeCallId,
    page_map::TestPageAllocatorFileDescriptorImpl,
    testing::{CanisterQueuesTesting, SystemStateTesting},
};
use ic_state_machine_tests::{
    StateMachine, StateMachineBuilder, StateMachineConfig, two_subnets_simple,
};
use ic_test_utilities::{
    cycles_account_manager::CyclesAccountManagerBuilder,
    state_manager::FakeStateManager,
    universal_canister::{UNIVERSAL_CANISTER_WASM, call_args, wasm},
};
use ic_test_utilities_execution_environment::{
    ExecutionTest, ExecutionTestBuilder, assert_delta,
    cycles_reserved_for_app_and_verified_app_subnets, get_reject, get_reply,
    get_routing_table_with_specified_ids_allocation_range, wasm_compilation_cost, wat_canister,
    wat_compilation_cost, wat_fn,
};
use ic_test_utilities_state::{
    CallContextBuilder, CanisterStateBuilder, ReplicatedStateBuilder, get_running_canister,
    get_stopped_canister, get_stopped_canister_with_controller, get_stopping_canister,
};
use ic_test_utilities_types::{
    ids::{canister_test_id, message_test_id, subnet_test_id, user_test_id},
    messages::{IngressBuilder, RequestBuilder},
};
use ic_types::{
    CanisterId, CanisterTimer, ComputeAllocation, Cycles, MemoryAllocation, NumBytes,
    NumInstructions, SubnetId, UserId,
    batch::CanisterCyclesCostSchedule,
    ingress::{IngressState, IngressStatus, WasmResult},
    messages::{CallbackId, CanisterCall, NO_DEADLINE, StopCanisterCallId, StopCanisterContext},
    nominal_cycles::NominalCycles,
    time::UNIX_EPOCH,
};
use ic_universal_canister::{CallArgs, PayloadBuilder};
use ic_wasm_types::CanisterModule;
use lazy_static::lazy_static;
use maplit::{btreemap, btreeset};
use more_asserts::{assert_ge, assert_gt, assert_le, assert_lt};
use serde::Deserialize;
use std::{
    collections::{BTreeMap, BTreeSet},
    convert::TryFrom,
    io::Write,
    mem::size_of,
    path::Path,
    sync::Arc,
};
use wirm::wasmparser;

use super::InstallCodeResult;
use prometheus::IntCounter;

const CANISTER_FREEZE_BALANCE_RESERVE: Cycles = Cycles::new(5_000_000_000_000);
const MAX_NUM_INSTRUCTIONS: NumInstructions = NumInstructions::new(5_000_000_000);
const DEFAULT_PROVISIONAL_BALANCE: Cycles = Cycles::new(100_000_000_000_000);
const MEMORY_CAPACITY: NumBytes = NumBytes::new(8 * 1024 * 1024 * 1024); // 8GiB
const MAX_CONTROLLERS: usize = 10;
const WASM_PAGE_SIZE_IN_BYTES: u64 = 64 * 1024; // 64KiB
const MAX_NUMBER_OF_CANISTERS: u64 = 0;
// The simplest valid Wasm binary: "(module)"
const MINIMAL_WASM: [u8; 8] = [
    0, 97, 115, 109, // \0ASM - magic
    1, 0, 0, 0, //  0x01 - version
];

const SUBNET_MEMORY_CAPACITY: i64 = i64::MAX / 2;

// Ensure the slice, with extra room for Candid encoding, fits within 2 MiB.
#[test]
fn test_slice() {
    let slice = vec![42; MAX_SLICE_SIZE_BYTES as usize];
    #[derive(Deserialize, CandidType)]
    struct S {
        #[serde(with = "serde_bytes")]
        x: Vec<u8>,
    }
    let x = S { x: slice };
    let encoded = Encode!(&x).unwrap();
    assert_le!(encoded.len(), 2 * 1024 * 1024);
}

lazy_static! {
    static ref MAX_SUBNET_AVAILABLE_MEMORY: SubnetAvailableMemory =
        SubnetAvailableMemory::new_for_testing(
            SUBNET_MEMORY_CAPACITY,
            SUBNET_MEMORY_CAPACITY,
            SUBNET_MEMORY_CAPACITY
        );
    static ref INITIAL_CYCLES: Cycles =
        CANISTER_FREEZE_BALANCE_RESERVE + Cycles::new(5_000_000_000_000);
    static ref EXECUTION_PARAMETERS: ExecutionParameters = ExecutionParameters {
        instruction_limits: InstructionLimits::new(
            FlagStatus::Disabled,
            MAX_NUM_INSTRUCTIONS,
            MAX_NUM_INSTRUCTIONS
        ),
        wasm_memory_limit: None,
        memory_allocation: MemoryAllocation::default(),
        canister_guaranteed_callback_quota: CANISTER_GUARANTEED_CALLBACK_QUOTA as u64,
        compute_allocation: ComputeAllocation::default(),
        subnet_type: SubnetType::Application,
        execution_mode: ExecutionMode::Replicated,
        subnet_memory_saturation: ResourceSaturation::default(),
    };
    static ref DROP_MEMORY_GROW_CONST_COST: u64 =
        instruction_to_cost(&wasmparser::Operator::Drop, WasmMemoryType::Wasm32)
            + instruction_to_cost(
                &wasmparser::Operator::MemoryGrow { mem: 0 },
                WasmMemoryType::Wasm32
            )
            + instruction_to_cost(
                &wasmparser::Operator::I32Const { value: 0 },
                WasmMemoryType::Wasm32
            );
    static ref UNREACHABLE_COST: u64 =
        instruction_to_cost(&wasmparser::Operator::Unreachable, WasmMemoryType::Wasm32);
}

fn canister_change_origin_from_canister(sender: &CanisterId) -> CanisterChangeOrigin {
    CanisterChangeOrigin::from_canister(sender.get(), None)
}

fn canister_change_origin_from_principal(sender: &PrincipalId) -> CanisterChangeOrigin {
    if sender.as_slice().last() == Some(&0x01) {
        CanisterChangeOrigin::from_canister(*sender, None)
    } else {
        CanisterChangeOrigin::from_user(*sender)
    }
}

fn no_op_counter() -> IntCounter {
    IntCounter::new("no_op", "no_op").unwrap()
}

pub struct InstallCodeContextBuilder {
    ctx: InstallCodeContext,
}

impl InstallCodeContextBuilder {
    pub fn sender(mut self, sender: PrincipalId) -> Self {
        self.ctx.origin = canister_change_origin_from_principal(&sender);
        self
    }

    pub fn canister_id(mut self, canister_id: CanisterId) -> Self {
        self.ctx.canister_id = canister_id;
        self
    }

    #[allow(dead_code)]
    pub fn arg(mut self, arg: Vec<u8>) -> Self {
        self.ctx.arg = arg;
        self
    }

    pub fn mode(mut self, mode: CanisterInstallModeV2) -> Self {
        self.ctx.mode = mode;
        self
    }

    pub fn build(&self) -> InstallCodeContext {
        self.ctx.clone()
    }
}

impl Default for InstallCodeContextBuilder {
    fn default() -> Self {
        Self {
            ctx: InstallCodeContext {
                origin: canister_change_origin_from_principal(&PrincipalId::new_user_test_id(0)),
                canister_id: canister_test_id(0),
                wasm_source: WasmSource::CanisterModule(CanisterModule::new(
                    wat::parse_str(EMPTY_WAT).unwrap(),
                )),
                arg: vec![],
                mode: CanisterInstallModeV2::Install,
            },
        }
    }
}

struct CanisterManagerBuilder {
    cycles_account_manager: CyclesAccountManager,
    subnet_id: SubnetId,
    rate_limiting_of_instructions: FlagStatus,
}

impl CanisterManagerBuilder {
    fn with_subnet_id(mut self, subnet_id: SubnetId) -> Self {
        self.subnet_id = subnet_id;
        self
    }

    fn with_cycles_account_manager(mut self, cycles_account_manager: CyclesAccountManager) -> Self {
        self.cycles_account_manager = cycles_account_manager;
        self
    }

    fn build(self) -> CanisterManager {
        let subnet_type = SubnetType::Application;
        let metrics_registry = MetricsRegistry::new();
        let state_reader = Arc::new(FakeStateManager::new());
        let (completed_execution_messages_tx, _) = tokio::sync::mpsc::channel(1);
        let ingress_history_writer = Arc::new(IngressHistoryWriterImpl::new(
            Config::default(),
            no_op_logger(),
            &metrics_registry,
            completed_execution_messages_tx,
            state_reader,
        ));
        let cycles_account_manager = Arc::new(self.cycles_account_manager);
        let hypervisor = Hypervisor::new(
            Config::default(),
            &metrics_registry,
            self.subnet_id,
            no_op_logger(),
            Arc::clone(&cycles_account_manager),
            SchedulerConfig::application_subnet().dirty_page_overhead,
            Arc::new(TestPageAllocatorFileDescriptorImpl::new()),
            Arc::new(FakeStateManager::new()),
            Path::new("/tmp"),
        );
        let hypervisor = Arc::new(hypervisor);
        CanisterManager::new(
            hypervisor,
            no_op_logger(),
            canister_manager_config(
                self.subnet_id,
                subnet_type,
                self.rate_limiting_of_instructions,
            ),
            cycles_account_manager,
            ingress_history_writer,
            Arc::new(TestPageAllocatorFileDescriptorImpl),
            FlagStatus::Disabled,
        )
    }
}

impl Default for CanisterManagerBuilder {
    fn default() -> Self {
        Self {
            cycles_account_manager: CyclesAccountManagerBuilder::new().build(),
            subnet_id: subnet_test_id(1),
            rate_limiting_of_instructions: FlagStatus::Disabled,
        }
    }
}

fn canister_manager_config(
    subnet_id: SubnetId,
    subnet_type: SubnetType,
    rate_limiting_of_instructions: FlagStatus,
) -> CanisterMgrConfig {
    CanisterMgrConfig::new(
        MEMORY_CAPACITY,
        DEFAULT_PROVISIONAL_BALANCE,
        NumSeconds::from(100_000),
        subnet_id,
        subnet_type,
        MAX_CONTROLLERS,
        // Compute capacity for 2-core scheduler is 100%
        // TODO(RUN-319): the capacity should be defined based on actual `scheduler_cores`
        100,
        rate_limiting_of_instructions,
        100,
        FlagStatus::Enabled,
        // 10 MiB should be enough for all the tests.
        NumBytes::from(10 * 1024 * 1024),
        SchedulerConfig::application_subnet().upload_wasm_chunk_instructions,
        ic_config::embedders::Config::default().wasm_max_size,
        SchedulerConfig::application_subnet().canister_snapshot_baseline_instructions,
        SchedulerConfig::application_subnet().canister_snapshot_data_baseline_instructions,
        DEFAULT_WASM_MEMORY_LIMIT,
        MAX_NUMBER_OF_SNAPSHOTS_PER_CANISTER,
        MAX_ENVIRONMENT_VARIABLES,
        MAX_ENVIRONMENT_VARIABLE_NAME_LENGTH,
        MAX_ENVIRONMENT_VARIABLE_VALUE_LENGTH,
    )
}

fn initial_state(subnet_id: SubnetId, use_specified_ids_routing_table: bool) -> ReplicatedState {
    let mut state = ReplicatedState::new(subnet_id, SubnetType::Application);

    state.metadata.network_topology.routing_table = if use_specified_ids_routing_table {
        let routing_table =
            get_routing_table_with_specified_ids_allocation_range(subnet_id).unwrap();
        Arc::new(routing_table)
    } else {
        Arc::new(
            RoutingTable::try_from(btreemap! {
                CanisterIdRange{ start: CanisterId::from(0), end: CanisterId::from(CANISTER_IDS_PER_SUBNET - 1) } => subnet_id,
            })
            .unwrap(),
        )
    };

    state.metadata.network_topology.nns_subnet_id = subnet_id;
    state.metadata.init_allocation_ranges_if_empty().unwrap();
    state
}

fn install_code(
    canister_manager: &CanisterManager,
    context: InstallCodeContext,
    state: &mut ReplicatedState,
    round_limits: &mut RoundLimits,
) -> (
    NumInstructions,
    Result<InstallCodeResult, CanisterManagerError>,
    Option<CanisterState>,
) {
    let instruction_limit = NumInstructions::new(round_limits.instructions.get() as u64);
    let mut execution_parameters = ExecutionParameters {
        instruction_limits: InstructionLimits::new(
            FlagStatus::Disabled,
            instruction_limit,
            instruction_limit,
        ),
        ..EXECUTION_PARAMETERS.clone()
    };

    let args = InstallCodeArgsV2::new(
        context.mode,
        context.canister_id,
        context.wasm_source.unwrap_as_slice_for_testing().into(),
        context.arg.clone(),
    );
    let ingress = IngressBuilder::new()
        .source(UserId::from(context.sender()))
        .receiver(CanisterId::ic_00())
        .method_name(Method::InstallCode)
        .method_payload(args.encode())
        .build();
    let no_op_counter: IntCounter = IntCounter::new("no_op", "no_op").unwrap();

    let round_counters = RoundCounters {
        execution_refund_error: &no_op_counter,
        state_changes_error: &no_op_counter,
        invalid_system_call_error: &no_op_counter,
        charging_from_balance_error: &no_op_counter,
        unexpected_response_error: &no_op_counter,
        response_cycles_refund_error: &no_op_counter,
        invalid_canister_state_error: &no_op_counter,
        ingress_with_cycles_error: &no_op_counter,
    };

    let time = state.time();
    let network_topology = state.metadata.network_topology.clone();

    let old_canister = state.take_canister_state(&context.canister_id).unwrap();
    execution_parameters.compute_allocation = old_canister.scheduler_state.compute_allocation;
    execution_parameters.memory_allocation = old_canister.memory_allocation();

    let dts_result = canister_manager.install_code_dts(
        context,
        CanisterCall::Ingress(Arc::new(ingress)),
        InstallCodeCallId::new(0),
        None,
        old_canister,
        time,
        "NOT_USED".into(),
        &network_topology,
        execution_parameters,
        round_limits,
        CompilationCostHandling::CountFullAmount,
        round_counters,
        SMALL_APP_SUBNET_MAX_SIZE,
        CanisterCyclesCostSchedule::Normal,
        Config::default().dirty_page_logging,
    );
    // Canister manager tests do not trigger DTS executions.
    let (result, instructions_used, canister) = match dts_result {
        DtsInstallCodeResult::Finished {
            mut canister,
            call_id: _,
            message: _,
            instructions_used,
            result,
        } => {
            canister.update_on_low_wasm_memory_hook_condition();
            (result, instructions_used, Some(canister))
        }
        DtsInstallCodeResult::Paused {
            canister: _,
            paused_execution,
            ingress_status: _,
        } => {
            unreachable!(
                "Unexpected paused execution in canister manager tests: {:?}",
                paused_execution
            );
        }
    };

    let instructions_left = instruction_limit - instructions_used.min(instruction_limit);
    (instructions_left, result, canister)
}

fn with_setup<F>(f: F)
where
    F: FnOnce(CanisterManager, ReplicatedState, SubnetId),
{
    let subnet_id = subnet_test_id(1);
    let canister_manager = CanisterManagerBuilder::default()
        .with_subnet_id(subnet_id)
        .build();
    f(canister_manager, initial_state(subnet_id, false), subnet_id)
}

#[test]
fn install_code_on_non_existing_canister_fails() {
    let mut test = ExecutionTestBuilder::new().build();
    let canister_id = canister_test_id(0);
    let check_err = |err: UserError| {
        assert_eq!(err.code(), ErrorCode::CanisterNotFound);
        assert!(
            err.description()
                .contains(&format!("Canister {canister_id} not found"))
        );
    };
    let err = test
        .install_canister(canister_id, UNIVERSAL_CANISTER_WASM.to_vec())
        .unwrap_err();
    check_err(err);
    let err = test
        .upgrade_canister(canister_id, UNIVERSAL_CANISTER_WASM.to_vec())
        .unwrap_err();
    check_err(err);
}

#[test]
fn upgrade_canister_with_no_wasm_fails() {
    let mut test = ExecutionTestBuilder::new().build();
    let canister_id = test.create_canister(*INITIAL_CYCLES);
    let err = test
        .upgrade_canister(canister_id, UNIVERSAL_CANISTER_WASM.to_vec())
        .unwrap_err();
    assert_eq!(err.code(), ErrorCode::CanisterWasmModuleNotFound);
    assert!(
        err.description()
            .contains("the canister contains no Wasm module")
    );
}

#[test]
fn install_canister_fails_if_memory_capacity_exceeded() {
    let initial_cycles = Cycles::new(1_000_000_000_000_000);
    let mb = 1 << 20;
    let memory_capacity = 1000 * mb;
    let canister_history_memory = 2 * size_of::<CanisterChange>() + size_of::<PrincipalId>();
    // canister1 is created with `memory_used` memory allocation;
    // => SubnetAvailableMemory decreases by `memory_used`
    // after canister1 is created and then SubnetAvailableMemory is equal to
    // `memory_capacity - memory_used`; we want this quantity to be `canister_history_memory + 10 * mb`
    // and derive the value of `memory_used` from there.
    let memory_used = memory_capacity - (canister_history_memory + 10 * mb);

    let wat = r#"
        (module
            (func (export "canister_init")
                (drop (memory.grow (i32.const 160)))
            )
            (memory 0)
        )"#;

    let mut test = ExecutionTestBuilder::new()
        .with_subnet_execution_memory(memory_capacity as i64)
        .with_subnet_memory_reservation(0)
        .build();

    let wasm = wat::parse_str(wat).unwrap();

    let _canister1 = test.create_canister_with_allocation(
        initial_cycles,
        None,
        Some(memory_used.try_into().unwrap()),
    );
    let canister2 = test.create_canister(initial_cycles);

    // Try installing canister2, should fail due to insufficient memory capacity on the subnet.
    let err = test.install_canister(canister2, wasm).unwrap_err();
    err.assert_contains(
        ErrorCode::SubnetOversubscribed,
        "Canister requested 10.00 MiB of memory but only 10.00 MiB are available in the subnet.",
    );
    assert_eq!(
        test.canister_state(canister2).system_state.balance(),
        initial_cycles - test.canister_execution_cost(canister2)
    );
}

#[test]
fn install_code_preserves_messages() {
    let mut test = ExecutionTestBuilder::new().with_manual_execution().build();
    let canister_id = test.create_canister(*INITIAL_CYCLES);

    // Induct some messages without executing them (since manual execution mode
    // is set).
    let num_messages = 10;
    for _ in 0..num_messages {
        test.ingress_raw(canister_id, "foo", vec![]);
    }

    // Install the canister.
    test.install_code_v2(InstallCodeArgsV2::new(
        CanisterInstallModeV2::Install,
        canister_id,
        UNIVERSAL_CANISTER_WASM.to_vec(),
        vec![],
    ))
    .unwrap();

    // Ingress messages should still be in the canister's input queue.
    assert_eq!(
        test.canister_state(canister_id)
            .system_state
            .queues()
            .ingress_queue_size() as u64,
        num_messages
    );
}

#[test]
fn cannot_install_non_empty_canister() {
    let mut test = ExecutionTestBuilder::new().build();

    let canister_id = test.create_canister(*INITIAL_CYCLES);
    test.install_code_v2(InstallCodeArgsV2::new(
        CanisterInstallModeV2::Install,
        canister_id,
        UNIVERSAL_CANISTER_WASM.to_vec(),
        vec![],
    ))
    .unwrap();

    let err = test
        .install_code_v2(InstallCodeArgsV2::new(
            CanisterInstallModeV2::Install,
            canister_id,
            UNIVERSAL_CANISTER_WASM.to_vec(),
            vec![],
        ))
        .unwrap_err();
    assert_eq!(err.code(), ErrorCode::CanisterNonEmpty);
    assert!(err.description().contains(&format!(
        "Canister {canister_id} cannot be installed because the canister is not empty"
    )));
}

#[test]
fn install_code_with_wrong_controller_fails() {
    let mut test = ExecutionTestBuilder::new().build();

    let canister_id = test
        .universal_canister_with_cycles(*INITIAL_CYCLES)
        .unwrap();

    // Switch user id so the request comes from a non-controller.
    test.set_user_id(user_test_id(42));

    for mode in [
        CanisterInstallModeV2::Install,
        CanisterInstallModeV2::Reinstall,
        CanisterInstallModeV2::Upgrade(None),
    ] {
        let err = test
            .install_code_v2(InstallCodeArgsV2::new(
                mode,
                canister_id,
                UNIVERSAL_CANISTER_WASM.to_vec(),
                vec![],
            ))
            .unwrap_err();
        assert_eq!(err.code(), ErrorCode::CanisterInvalidController);
        assert!(err.description().contains(&format!(
            "Only the controllers of the canister {canister_id} can control it"
        )));
    }
}

#[test]
fn provisional_create_canister_has_no_creation_fee() {
    let mut test = ExecutionTestBuilder::new().build();

    let canister_id = test.create_canister(*INITIAL_CYCLES);

    let canister = test.canister_state(canister_id);
    assert_eq!(
        canister.system_state.canister_metrics.consumed_cycles,
        NominalCycles::default(),
    );
    assert_eq!(
        canister
            .system_state
            .canister_metrics
            .get_consumed_cycles_by_use_cases()
            .get(&CyclesUseCase::CanisterCreation),
        None
    );
    assert_eq!(canister.system_state.balance(), *INITIAL_CYCLES);
}

#[test]
fn reinstall_on_empty_canister_succeeds() {
    let mut test = ExecutionTestBuilder::new().build();

    let canister_id = test.create_canister(*INITIAL_CYCLES);

    let result = test.install_code_v2(InstallCodeArgsV2::new(
        CanisterInstallModeV2::Reinstall,
        canister_id,
        UNIVERSAL_CANISTER_WASM.to_vec(),
        vec![],
    ));

    let _ = get_reply(result);

    // Canister should still be in the replicated state.
    assert!(test.state().canister_state(&canister_id).is_some());
}

const COUNTER_WAT: &str = r#"
    (module
        (import "ic0" "msg_reply" (func $msg_reply))
        (import "ic0" "msg_reply_data_append"
            (func $msg_reply_data_append (param i32 i32)))
        (func $inc
            ;; Increment a counter.
            (i32.store
                (i32.const 0)
                (i32.add (i32.load (i32.const 0)) (i32.const 1))))
        (func $read
            (call $msg_reply_data_append
                (i32.const 0) ;; the counter from heap[0]
                (i32.const 4)) ;; length
            (call $msg_reply))
        (func $canister_init
            ;; Increment the counter by 41 in canister_init.
            (i32.store
                (i32.const 0)
                (i32.add (i32.load (i32.const 0)) (i32.const 41))))
        (start $inc)    ;; Increments counter by 1 in canister_start
        (memory $memory 1)
        (export "canister_query read" (func $read))
        (export "canister_init" (func $canister_init))
    )"#;

const EMPTY_WAT: &str = r#"(module (memory $memory 1 1000))"#;

#[test]
fn reinstall_calls_canister_start_and_canister_init() {
    let mut test = ExecutionTestBuilder::new().build();

    // install wasm module with no exported functions
    let id = test.create_canister(*INITIAL_CYCLES);

    // reinstall the canister twice:
    // - once as an empty canister;
    // - and then as a non-empty canister.
    for _ in 0..2 {
        let wasm = wat::parse_str(COUNTER_WAT).unwrap();
        test.reinstall_canister(id, wasm).unwrap();
        // If canister_start and canister_init were called, then the counter
        // should be initialized to 42.
        let reply = test.ingress(id, "read", vec![]);
        assert_eq!(reply, Ok(WasmResult::Reply(vec![42, 0, 0, 0])));
    }
}

#[test]
fn install_calls_canister_start_and_canister_init() {
    let mut test = ExecutionTestBuilder::new().build();

    let id = test
        .canister_from_cycles_and_wat(*INITIAL_CYCLES, COUNTER_WAT)
        .unwrap();

    // If canister_start and canister_init were called, then the counter
    // should be initialized to 42.
    let reply = test.ingress(id, "read", vec![]);
    assert_eq!(reply, Ok(WasmResult::Reply(vec![42, 0, 0, 0])));
}

#[test]
fn certified_data_can_be_set_during_install_code() {
    let mut test = ExecutionTestBuilder::new().build();
    let canister_id = test.create_canister(Cycles::new(1_000_000_000_000));

    let certified_data = |test: &ExecutionTest| {
        test.canister_state(canister_id)
            .system_state
            .certified_data
            .clone()
    };

    // In canister init.
    test.install_canister_with_args(
        canister_id,
        UNIVERSAL_CANISTER_WASM.to_vec(),
        wasm()
            .certified_data_set(b"FOO")
            .set_pre_upgrade(wasm().certified_data_set(b"BAR").build())
            .build(),
    )
    .unwrap();
    assert_eq!(certified_data(&test), b"FOO");

    // In canister pre-upgrade.
    test.upgrade_canister(canister_id, UNIVERSAL_CANISTER_WASM.to_vec())
        .unwrap();
    assert_eq!(certified_data(&test), b"BAR");

    // In canister post-upgrade.
    test.upgrade_canister_with_args(
        canister_id,
        UNIVERSAL_CANISTER_WASM.to_vec(),
        wasm().certified_data_set(b"BAZ").build(),
    )
    .unwrap();
    assert_eq!(certified_data(&test), b"BAZ");
}

#[test]
fn install_puts_canister_back_after_invalid_wasm() {
    let mut test = ExecutionTestBuilder::new().build();

    let canister_id = test.create_canister(*INITIAL_CYCLES);

    // Use an invalid wasm code (import memory from an invalid module).
    let wasm = wat::parse_str(r#"(module (import "foo" "memory" (memory (;0;) 529)))"#).unwrap();
    let err = test
        .install_code_v2(InstallCodeArgsV2::new(
            CanisterInstallModeV2::Install,
            canister_id,
            wasm.to_vec(),
            vec![],
        ))
        .unwrap_err();

    assert_eq!(err.code(), ErrorCode::CanisterInvalidWasm);
    assert!(
        err.description()
            .contains("Canister's Wasm module is not valid")
    );
    // Canister should still be in the replicated state.
    assert!(test.state().canister_state(&canister_id).is_some());
}

#[test]
fn install_does_not_change_canister_if_init_traps() {
    let mut test = ExecutionTestBuilder::new().build();
    let canister_id = test.create_canister(Cycles::new(1_000_000_000_000));

    // Explicit trap.
    let err = test
        .install_canister_with_args(
            canister_id,
            UNIVERSAL_CANISTER_WASM.to_vec(),
            wasm().trap().build(),
        )
        .unwrap_err();
    assert_eq!(err.code(), ErrorCode::CanisterCalledTrap);

    // Trying to make a call in init traps.
    let err = test
        .install_canister_with_args(
            canister_id,
            UNIVERSAL_CANISTER_WASM.to_vec(),
            wasm()
                .call_simple(canister_id, "update", CallArgs::default())
                .build(),
        )
        .unwrap_err();
    assert_eq!(err.code(), ErrorCode::CanisterContractViolation);

    // Trying to reply in init traps.
    let err = test
        .install_canister_with_args(
            canister_id,
            UNIVERSAL_CANISTER_WASM.to_vec(),
            wasm().reply().build(),
        )
        .unwrap_err();
    assert_eq!(err.code(), ErrorCode::CanisterContractViolation);

    // Trying to reject in init traps.
    let err = test
        .install_canister_with_args(
            canister_id,
            UNIVERSAL_CANISTER_WASM.to_vec(),
            wasm().push_bytes(b"FOO").reject().build(),
        )
        .unwrap_err();
    assert_eq!(err.code(), ErrorCode::CanisterContractViolation);

    // Canister is still empty.
<<<<<<< HEAD
    let status = test.canister_status_struct(canister_id);
=======
    let status = test.canister_status(canister_id).unwrap();
>>>>>>> 9f212a23
    assert_eq!(status.module_hash(), None);
}

#[test]
fn create_and_install_via_inter_canister_call() {
    let mut test = ExecutionTestBuilder::new()
        .with_provisional_whitelist_all()
        .build();

    let proxy = test.universal_canister().unwrap();

    // Create using provisional API via proxy canister.
    let provisional_create_args = ProvisionalCreateCanisterWithCyclesArgs {
        amount: None,
        settings: None,
        specified_id: None,
        sender_canister_version: None,
    };
    let call_args = CallArgs::default().other_side(provisional_create_args.encode());
    let res = test.ingress(
        proxy,
        "update",
        wasm()
            .call_simple(
                IC_00,
                Method::ProvisionalCreateCanisterWithCycles,
                call_args,
            )
            .build(),
    );
    let bytes = get_reply(res);
    let canister_id = CanisterIdRecord::decode(&bytes).unwrap().get_canister_id();

    // Install via proxy canister.
    let install_args = InstallCodeArgsV2 {
        mode: CanisterInstallModeV2::Install,
        canister_id: canister_id.get(),
        wasm_module: UNIVERSAL_CANISTER_WASM.to_vec(),
        arg: vec![],
        sender_canister_version: None,
    };
    let call_args = CallArgs::default().other_side(install_args.encode());
    let res = test.ingress(
        proxy,
        "update",
        wasm()
            .call_simple(IC_00, Method::InstallCode, call_args)
            .build(),
    );
    let _ = get_reply(res);
}

#[test]
fn stop_a_running_canister() {
    let mut test = ExecutionTestBuilder::new().build();

    let canister_id = test.create_canister(*INITIAL_CYCLES);

    // When created, a canister is initially running.
    assert_eq!(
        test.canister_state(canister_id).status(),
        CanisterStatusType::Running
    );

    let message_id = test.stop_canister(canister_id);

    // Canister should now have the "stopping" status with empty call contexts.
    assert_eq!(
        test.canister_state(canister_id).system_state.get_status(),
        &CanisterStatus::Stopping {
            stop_contexts: vec![StopCanisterContext::Ingress {
                sender: test.user_id(),
                message_id,
                call_id: Some(StopCanisterCallId::new(0)),
            }],
            call_context_manager: CallContextManager::default(),
        }
    );

    // It should also be ready to stop.
    assert!(
        test.canister_state(canister_id)
            .system_state
            .ready_to_stop()
    );
}

#[test]
fn stop_a_stopped_canister() {
    with_setup(|canister_manager, mut state, _| {
        let sender = user_test_id(1);
        let canister_id = canister_test_id(0);
        let canister = get_stopped_canister(canister_id);
        state.put_canister_state(canister);

        // Canister should be stopped.
        assert_eq!(
            state.canister_state(&canister_id).unwrap().status(),
            CanisterStatusType::Stopped
        );

        let stop_context = StopCanisterContext::Ingress {
            sender,
            message_id: message_test_id(0),
            call_id: Some(StopCanisterCallId::new(0)),
        };
        assert_eq!(
            canister_manager.stop_canister(canister_id, stop_context, &mut state),
            StopCanisterResult::AlreadyStopped {
                cycles_to_return: Cycles::zero()
            }
        );

        // Canister should still be stopped.
        assert_eq!(
            state.canister_state(&canister_id).unwrap().status(),
            CanisterStatusType::Stopped
        );
    });
}

#[test]
fn stop_a_stopped_canister_from_another_canister() {
    with_setup(|canister_manager, mut state, _| {
        let controller = canister_test_id(1);
        let canister_id = canister_test_id(0);
        let canister = get_stopped_canister_with_controller(canister_id, controller.get());
        state.put_canister_state(canister);

        // Canister should be stopped.
        assert_eq!(
            state.canister_state(&canister_id).unwrap().status(),
            CanisterStatusType::Stopped
        );

        let cycles = 20u128;
        let stop_context = StopCanisterContext::Canister {
            sender: controller,
            reply_callback: CallbackId::from(0),
            call_id: Some(StopCanisterCallId::new(0)),
            cycles: Cycles::from(cycles),
            deadline: NO_DEADLINE,
        };
        assert_eq!(
            canister_manager.stop_canister(canister_id, stop_context, &mut state),
            StopCanisterResult::AlreadyStopped {
                cycles_to_return: Cycles::from(cycles)
            }
        );

        // Canister should still be stopped.
        assert_eq!(
            state.canister_state(&canister_id).unwrap().status(),
            CanisterStatusType::Stopped
        );
    });
}

#[test]
fn stop_a_canister_with_incorrect_controller() {
    let mut test = ExecutionTestBuilder::new().build();

    let canister_id = test.create_canister(*INITIAL_CYCLES);

    // When created, a canister is initially running.
    assert_eq!(
        test.canister_state(canister_id).status(),
        CanisterStatusType::Running
    );

    // Switch the user so the stop request comes from a non-controller.
    test.set_user_id(user_test_id(42));

    let err = test
        .subnet_message(
            Method::StopCanister,
            CanisterIdRecord::from(canister_id).encode(),
        )
        .unwrap_err();

    assert_eq!(err.code(), ErrorCode::CanisterInvalidController);
    assert!(err.description().contains(&format!(
        "Only the controllers of the canister {canister_id} can control it"
    )));
    // Canister should still be running.
    assert_eq!(
        test.canister_state(canister_id).status(),
        CanisterStatusType::Running
    );
}

#[test]
fn stop_a_non_existing_canister() {
    let mut test = ExecutionTestBuilder::new().build();

    let non_existing_canister_id = canister_test_id(1);
    let err = test
        .subnet_message(
            Method::StopCanister,
            CanisterIdRecord::from(non_existing_canister_id).encode(),
        )
        .unwrap_err();

    assert_eq!(err.code(), ErrorCode::CanisterNotFound);
    assert!(
        err.description()
            .contains(&format!("Canister {non_existing_canister_id} not found"))
    );
}

#[test]
fn start_a_canister_with_incorrect_controller() {
    let mut test = ExecutionTestBuilder::new().build();

    let canister_id = test.create_canister(*INITIAL_CYCLES);

    // Switch the user so the start request comes from a non-controller.
    test.set_user_id(user_test_id(42));

    let err = test
        .subnet_message(
            Method::StartCanister,
            CanisterIdRecord::from(canister_id).encode(),
        )
        .unwrap_err();

    assert_eq!(err.code(), ErrorCode::CanisterInvalidController);
    assert!(err.description().contains(&format!(
        "Only the controllers of the canister {canister_id} can control it"
    )));
}

#[test]
fn starting_an_already_running_canister_keeps_it_running() {
    let mut test = ExecutionTestBuilder::new().build();

    let canister_id = test.create_canister(*INITIAL_CYCLES);
    // When created, a canister is initially running.
    assert_eq!(
        test.canister_state(canister_id).status(),
        CanisterStatusType::Running
    );

    // Start the canister. Since it's already running, the canister should
    // remain running.
    test.subnet_message(
        Method::StartCanister,
        CanisterIdRecord::from(canister_id).encode(),
    )
    .unwrap();
    assert_eq!(
        test.canister_state(canister_id).status(),
        CanisterStatusType::Running
    );
}

#[test]
fn stopping_an_already_stopped_canister_keeps_it_stopped() {
    let mut test = ExecutionTestBuilder::new().build();

    let canister_id = test.create_canister(*INITIAL_CYCLES);

    // Stop the canister.
    let _ = test.stop_canister(canister_id);
    test.process_stopping_canisters();
    assert_eq!(
        test.canister_state(canister_id).status(),
        CanisterStatusType::Stopped
    );

    // Stop the canister again. Since it's already stopped, the canister should
    // remain stopped.
    test.subnet_message(
        Method::StopCanister,
        CanisterIdRecord::from(canister_id).encode(),
    )
    .unwrap();
    assert_eq!(
        test.canister_state(canister_id).status(),
        CanisterStatusType::Stopped
    );
}

#[test]
fn stopping_canister_can_be_restarted() {
    let mut test = ExecutionTestBuilder::new().build();

    let canister_id = test.create_canister(*INITIAL_CYCLES);

    // Make the canister stopping.
    let stop_id = test.stop_canister(canister_id);
    assert_eq!(
        test.canister_state(canister_id).status(),
        CanisterStatusType::Stopping
    );
    assert_eq!(test.ingress_state(&stop_id), IngressState::Processing);

    // Restart the canister
    test.subnet_message(
        Method::StartCanister,
        CanisterIdRecord::from(canister_id).encode(),
    )
    .unwrap();
    assert_eq!(
        test.canister_state(canister_id).status(),
        CanisterStatusType::Running
    );
    match test.ingress_state(&stop_id) {
        IngressState::Failed(err) => {
            assert_eq!(err.code(), ErrorCode::CanisterStoppingCancelled);
        }
        state => panic!("Unexpected ingress state: {:?}", state),
    };
}

#[test]
fn canister_can_stop_with_received_message() {
    let mut test = ExecutionTestBuilder::new().with_manual_execution().build();

    let canister_id = test.universal_canister().unwrap();
    let receiver = test.universal_canister().unwrap();

    // Push an ingress message to the canister.
    let call_args = CallArgs::default().other_side(wasm().reply().build());
    let (msg_id, _) = test.ingress_raw(
        canister_id,
        "update",
        wasm().call_simple(receiver, "update", call_args).build(),
    );
    assert_eq!(test.ingress_state(&msg_id), IngressState::Received);

    // Stop the canister.
    let stop_id = test.stop_canister(canister_id);
    test.process_stopping_canisters();
    assert_eq!(
        test.canister_state(canister_id).status(),
        CanisterStatusType::Stopped
    );
    assert!(matches!(
        test.ingress_state(&stop_id),
        IngressState::Completed(WasmResult::Reply(_))
    ));

    // Executing the ingress message fails since the canister is stopped.
    test.execute_all();
    match test.ingress_state(&msg_id) {
        IngressState::Failed(err) => {
            assert_eq!(err.code(), ErrorCode::CanisterStopped);
        }
        ingress_state => panic!("Unexpected ingress state: {:?}", ingress_state),
    };
}

#[test]
fn stop_canister_blocks_until_stopped() {
    let mut test = ExecutionTestBuilder::new().with_manual_execution().build();

    let canister_id = test.universal_canister().unwrap();
    let receiver = test.universal_canister().unwrap();

    // Push an ingress message to the canister.
    let call_args = CallArgs::default().other_side(wasm().reply().build());
    let (msg_id, _) = test.ingress_raw(
        canister_id,
        "update",
        wasm().call_simple(receiver, "update", call_args).build(),
    );
    assert_eq!(test.ingress_state(&msg_id), IngressState::Received);

    // Make the canister not stop immediately due to an open call context.
    test.execute_message(canister_id);
    assert_eq!(test.ingress_state(&msg_id), IngressState::Processing);

    // Try to stop the canister. The canister remains stopping
    // due to the open call context.
    let stop_id = test.stop_canister(canister_id);
    test.process_stopping_canisters();
    assert_eq!(
        test.canister_state(canister_id).status(),
        CanisterStatusType::Stopping
    );
    assert_eq!(test.ingress_state(&stop_id), IngressState::Processing);

    // Execute the ingress message to close its open call context.
    test.execute_all();
    assert!(matches!(
        test.ingress_state(&msg_id),
        IngressState::Completed(WasmResult::Reply(_))
    ));

    // The canister can fully stop now.
    test.process_stopping_canisters();
    assert_eq!(
        test.canister_state(canister_id).status(),
        CanisterStatusType::Stopped
    );
    assert!(matches!(
        test.ingress_state(&stop_id),
        IngressState::Completed(WasmResult::Reply(_))
    ));
}

#[test]
fn canister_only_accept_calls_if_running() {
    let mut test = ExecutionTestBuilder::new().build();

    let canister_id = test.universal_canister().unwrap();

    let check_res = |res: Result<WasmResult, UserError>, canister_status: CanisterStatusType| {
        match canister_status {
            CanisterStatusType::Running => {
                assert!(matches!(res, Ok(WasmResult::Reply(_))));
            }
            CanisterStatusType::Stopping => {
                let err = res.unwrap_err();
                assert_eq!(err.code(), ErrorCode::CanisterStopping);
            }
            CanisterStatusType::Stopped => {
                let err = res.unwrap_err();
                assert_eq!(err.code(), ErrorCode::CanisterStopped);
            }
        }
    };
    let check_accept_calls = |test: &mut ExecutionTest, canister_status: CanisterStatusType| {
        let res = test.ingress(canister_id, "update", wasm().reply().build());
        check_res(res, canister_status.clone());
        let res = test.ingress(canister_id, "query", wasm().reply().build());
        check_res(res, canister_status.clone());
        let res = test.non_replicated_query(canister_id, "query", wasm().reply().build());
        check_res(res, canister_status.clone());
    };
    check_accept_calls(&mut test, CanisterStatusType::Running);

    let _ = test.stop_canister(canister_id);
    check_accept_calls(&mut test, CanisterStatusType::Stopping);

    test.process_stopping_canisters();
    check_accept_calls(&mut test, CanisterStatusType::Stopped);

    test.start_canister(canister_id).unwrap();
    check_accept_calls(&mut test, CanisterStatusType::Running);
}

#[test]
fn start_a_stopped_canister_succeeds() {
    with_setup(|canister_manager, mut state, _| {
        let sender = user_test_id(1).get();
        let canister_id = canister_test_id(0);
        let canister = get_stopped_canister(canister_id);
        state.put_canister_state(canister);

        // Canister should be stopped.
        assert_eq!(
            state.canister_state(&canister_id).unwrap().status(),
            CanisterStatusType::Stopped
        );

        // Start the canister.
        let canister = state.canister_state_mut(&canister_id).unwrap();
        canister_manager.start_canister(sender, canister).unwrap();

        // Canister should now be running.
        assert_eq!(
            state.canister_state(&canister_id).unwrap().status(),
            CanisterStatusType::Running
        );
    });
}

#[test]
fn start_a_stopping_canister_with_no_stop_contexts() {
    with_setup(|canister_manager, mut state, _| {
        let sender = user_test_id(1).get();
        let canister_id = canister_test_id(0);
        let canister = get_stopping_canister(canister_id);

        state.put_canister_state(canister);

        let canister = state.canister_state_mut(&canister_id).unwrap();
        assert_eq!(
            canister_manager.start_canister(sender, canister),
            Ok(Vec::new())
        );
    });
}

#[test]
fn start_a_stopping_canister_with_stop_contexts() {
    with_setup(|canister_manager, mut state, _| {
        let sender = user_test_id(1).get();
        let canister_id = canister_test_id(0);
        let mut canister = get_stopping_canister(canister_id);
        let stop_context = StopCanisterContext::Ingress {
            sender: user_test_id(1),
            message_id: message_test_id(0),
            call_id: Some(StopCanisterCallId::new(0)),
        };
        canister.system_state.add_stop_context(stop_context.clone());

        state.put_canister_state(canister);

        let canister = state.canister_state_mut(&canister_id).unwrap();
        assert_eq!(
            canister_manager.start_canister(sender, canister),
            Ok(vec![stop_context])
        );
    });
}

#[test]
fn get_canister_status_with_incorrect_controller() {
    let mut test = ExecutionTestBuilder::new().build();

    let canister_id = test.create_canister(*INITIAL_CYCLES);

    // Switch the user so the canister_status request comes from a non-controller.
    test.set_user_id(user_test_id(42));

    let err = test.canister_status(canister_id).unwrap_err();

    assert_eq!(err.code(), ErrorCode::CanisterInvalidController);
    assert!(err.description().contains(&format!(
        "Only the controllers of the canister {canister_id} can control it"
    )));
}

#[test]
fn get_canister_status_of_running_canister() {
    let mut test = ExecutionTestBuilder::new().build();

    let canister_id = test.create_canister(*INITIAL_CYCLES);

<<<<<<< HEAD
    let status = test.canister_status_struct(canister_id);
=======
    let status = test.canister_status(canister_id).unwrap();
>>>>>>> 9f212a23
    assert_eq!(status.status(), CanisterStatusType::Running);
}

#[test]
fn get_canister_status_of_self() {
    let mut test = ExecutionTestBuilder::new().build();

    let canister_id = test
        .universal_canister_with_cycles(*INITIAL_CYCLES)
        .unwrap();

    let payload = wasm()
        .call_simple(
            CanisterId::ic_00(),
            Method::CanisterStatus,
            call_args()
                .other_side(CanisterIdRecord::from(canister_id).encode())
                .on_reply(wasm().message_payload().append_and_reply()),
        )
        .build();

    let result = test.ingress(canister_id, "update", payload);

    let reply = get_reply(result);
    let status = Decode!(&reply, CanisterStatusResultV2).unwrap();
    assert_eq!(status.status(), CanisterStatusType::Running);
    assert!(status.cycles() <= INITIAL_CYCLES.get());
    assert!(status.cycles() >= INITIAL_CYCLES.get() - 100_000_000_000);
    assert!(!status.ready_for_migration());
}

#[test]
fn canister_status_via_mgmt_canister_matches_system_api() {
    let mut test = ExecutionTestBuilder::new().build();

    let canister_id = test.universal_canister().unwrap();

    let status_via_mgmt_canister =
        |test: &mut ExecutionTest, expected_status: CanisterStatusType| {
            let status = test.canister_status_struct(canister_id);
            assert_eq!(status.status(), expected_status);
        };

    let status_via_post_upgrade = |test: &mut ExecutionTest, stable_memory_offset: u32| {
        test.upgrade_canister_with_args(
            canister_id,
            UNIVERSAL_CANISTER_WASM.to_vec(),
            wasm()
                .stable_grow(1)
                .push_int(stable_memory_offset)
                .canister_status()
                .int_to_blob()
                .stable_write_offset_blob()
                .build(),
        )
        .unwrap();
    };

    status_via_mgmt_canister(&mut test, CanisterStatusType::Running);
    status_via_post_upgrade(&mut test, 0);

    // now that the canister is running, we can also get `ic0.canister_status`
    // via an update call
    let result = test.ingress(
        canister_id,
        "update",
        wasm()
            .canister_status()
            .int_to_blob()
            .append_and_reply()
            .build(),
    );
    let reply = get_reply(result);
    assert_eq!(reply, (CanisterStatusView::Running as u32).to_le_bytes());

    let _ = test.stop_canister(canister_id);

    status_via_mgmt_canister(&mut test, CanisterStatusType::Stopping);
    status_via_post_upgrade(&mut test, 4);

    test.process_stopping_canisters();

    status_via_mgmt_canister(&mut test, CanisterStatusType::Stopped);
    status_via_post_upgrade(&mut test, 8);

    test.start_canister(canister_id).unwrap();

    // we check the results of `ic0.canister_status`
    // stored in stable memory
    let result = test.ingress(
        canister_id,
        "update",
        wasm().stable_read(0, 12).append_and_reply().build(),
    );
    let reply = get_reply(result);
    assert_eq!(
        reply,
        [
            (CanisterStatusView::Running as u32).to_le_bytes(),
            (CanisterStatusView::Stopping as u32).to_le_bytes(),
            (CanisterStatusView::Stopped as u32).to_le_bytes()
        ]
        .concat()
    );
}

#[test]
fn canister_status_default_controller() {
    let mut test = ExecutionTestBuilder::new().build();

    let canister_id = test.create_canister(*INITIAL_CYCLES);

    let status = test.canister_status_struct(canister_id);
    assert_eq!(status.controllers(), vec![test.user_id().get()]);
}

#[test]
fn canister_status_module_hash() {
    let mut test = ExecutionTestBuilder::new().build();

    let module_hash = |test: &mut ExecutionTest, canister_id: CanisterId| {
        let status = test.canister_status_struct(canister_id);
        status.module_hash()
    };

    let minimal_module = MINIMAL_WASM.to_vec();

    let mut encoder = GzEncoder::new(Vec::new(), Compression::default());
    encoder.write_all(&MINIMAL_WASM).unwrap();
    let gzipped_minimal_module = encoder.finish().unwrap();

    for test_module in [minimal_module, gzipped_minimal_module] {
        let test_module_hash = ic_crypto_sha2::Sha256::hash(&test_module);

        let canister_id = test.create_canister(*INITIAL_CYCLES);
        assert_eq!(module_hash(&mut test, canister_id), None);

        test.install_canister(canister_id, test_module.to_vec())
            .unwrap();
        assert_eq!(
            module_hash(&mut test, canister_id),
            Some(test_module_hash.to_vec())
        );

        test.reinstall_canister(canister_id, test_module.to_vec())
            .unwrap();
        assert_eq!(
            module_hash(&mut test, canister_id),
            Some(test_module_hash.to_vec())
        );

        test.upgrade_canister(canister_id, test_module.to_vec())
            .unwrap();
        assert_eq!(
            module_hash(&mut test, canister_id),
            Some(test_module_hash.to_vec())
        );
    }
}

#[test]
fn get_canister_status_of_stopped_canister() {
    with_setup(|canister_manager, mut state, _| {
        let sender = user_test_id(1).get();
        let canister_id = canister_test_id(0);
        let canister = get_stopped_canister(canister_id);
        state.put_canister_state(canister);

        let canister = state.canister_state_mut(&canister_id).unwrap();
        let status_res = canister_manager
            .get_canister_status(
                sender,
                canister,
                SMALL_APP_SUBNET_MAX_SIZE,
                CanisterCyclesCostSchedule::Normal,
                false,
            )
            .unwrap();
        assert_eq!(status_res.status(), CanisterStatusType::Stopped);
        assert!(!status_res.ready_for_migration());

        // pretend it's ready for migration:
        let status_res = canister_manager
            .get_canister_status(
                sender,
                canister,
                SMALL_APP_SUBNET_MAX_SIZE,
                CanisterCyclesCostSchedule::Normal,
                true,
            )
            .unwrap();
        assert!(status_res.ready_for_migration());
    });
}

#[test]
fn get_canister_status_of_stopping_canister() {
    with_setup(|canister_manager, mut state, _| {
        let sender = user_test_id(1).get();
        let canister_id = canister_test_id(0);
        let canister = get_stopping_canister(canister_id);
        state.put_canister_state(canister);

        let canister = state.canister_state_mut(&canister_id).unwrap();
        let status = canister_manager
            .get_canister_status(
                sender,
                canister,
                SMALL_APP_SUBNET_MAX_SIZE,
                CanisterCyclesCostSchedule::Normal,
                false,
            )
            .unwrap()
            .status();
        assert_eq!(status, CanisterStatusType::Stopping);
    });
}

#[test]
fn canister_status_with_environment_variables() {
    let mut test = ExecutionTestBuilder::new()
        .with_environment_variables_flag(FlagStatus::Enabled)
        .build();
    let environment_variables = btreemap![
        "TEST_VAR".to_string() => "test_value".to_string(),
        "TEST_VAR2".to_string() => "test_value2".to_string(),
    ];

    let expected_env_vars = environment_variables
        .into_iter()
        .map(|(name, value)| EnvironmentVariable { name, value })
        .collect::<Vec<_>>();
    let settings = CanisterSettingsArgsBuilder::new()
        .with_environment_variables(expected_env_vars.clone())
        .build();
    let canister_id = test
        .create_canister_with_settings(*INITIAL_CYCLES, settings)
        .unwrap();
<<<<<<< HEAD
    let status = test.canister_status_struct(canister_id);
=======
    let status = test.canister_status(canister_id).unwrap();
>>>>>>> 9f212a23
    assert_eq!(
        status.settings().environment_variables(),
        &expected_env_vars
    );
}

#[test]
fn set_controller_with_incorrect_controller() {
    let mut test = ExecutionTestBuilder::new().build();

    let controller = test.user_id();
    let canister_id = test.create_canister(*INITIAL_CYCLES);

    // Switch the user to attempt to set controllers with a non-controller.
    test.set_user_id(user_test_id(42));

    let err = test
        .set_controller(canister_id, user_test_id(1).get())
        .unwrap_err();

    assert_eq!(err.code(), ErrorCode::CanisterInvalidController);
    assert!(err.description().contains(&format!(
        "Only the controllers of the canister {canister_id} can control it"
    )));
    // List of controllers should not have changed.
    assert_eq!(
        test.canister_state(canister_id).controllers(),
        &btreeset! {controller.get()}
    );
}

#[test]
fn set_controller_with_correct_controller() {
    let mut test = ExecutionTestBuilder::new().build();

    let canister_id = test.create_canister(*INITIAL_CYCLES);

    let new_controller = user_test_id(10).get();
    test.set_controller(canister_id, new_controller).unwrap();

    // List of controllers should have been updated to the new_controller.
    assert_eq!(
        test.canister_state(canister_id).controllers(),
        &btreeset! {new_controller}
    );
}

#[test]
fn delete_non_existing_canister_fails() {
    let mut test = ExecutionTestBuilder::new().build();
    let canister_id = canister_test_id(0);

    let err = test.delete_canister(canister_id).unwrap_err();
    assert_eq!(err.code(), ErrorCode::CanisterNotFound);
    assert!(
        err.description()
            .contains(&format!("Canister {canister_id} not found"))
    );
}

#[test]
fn delete_canister_with_incorrect_controller_fails() {
    let mut test = ExecutionTestBuilder::new().build();

    let canister_id = test.create_canister(*INITIAL_CYCLES);

    // Switch the user to attempt to delete the canister with a non-controller.
    test.set_user_id(user_test_id(42));

    let err = test.delete_canister(canister_id).unwrap_err();

    assert_eq!(err.code(), ErrorCode::CanisterInvalidController);
    assert!(err.description().contains(&format!(
        "Only the controllers of the canister {canister_id} can control it"
    )));
    // Canister should still be there.
    assert!(test.state().canister_state(&canister_id).is_some());
}

#[test]
fn delete_running_canister_fails() {
    let mut test = ExecutionTestBuilder::new().build();

    let canister_id = test.create_canister(*INITIAL_CYCLES);

    let err = test.delete_canister(canister_id).unwrap_err();

    assert_eq!(err.code(), ErrorCode::CanisterNotStopped);
    assert!(err.description().contains(&format!(
        "Canister {canister_id} must be stopped before it is deleted"
    ),));
    // Canister should still be there.
    assert!(test.state().canister_state(&canister_id).is_some());
}

#[test]
fn delete_stopping_canister_fails() {
    let mut test = ExecutionTestBuilder::new().build();

    let canister_id = test.create_canister(*INITIAL_CYCLES);

    let _ = test.stop_canister(canister_id);
    assert_eq!(
        test.canister_state(canister_id).status(),
        CanisterStatusType::Stopping
    );

    let err = test.delete_canister(canister_id).unwrap_err();

    assert_eq!(err.code(), ErrorCode::CanisterNotStopped);
    assert!(err.description().contains(&format!(
        "Canister {canister_id} must be stopped before it is deleted"
    ),));
    // Canister should still be there.
    assert!(test.state().canister_state(&canister_id).is_some());
}

#[test]
fn delete_stopped_canister_succeeds_once() {
    let mut test = ExecutionTestBuilder::new().build();

    let canister_id = test.create_canister(*INITIAL_CYCLES);

    let _ = test.stop_canister(canister_id);
    test.process_stopping_canisters();
    assert_eq!(
        test.canister_state(canister_id).status(),
        CanisterStatusType::Stopped
    );

    test.delete_canister(canister_id).unwrap();
    // Canister should no longer be there.
    assert!(test.state().canister_state(&canister_id).is_none());

    // Deleting the canister again fails.
    let err = test.delete_canister(canister_id).unwrap_err();
    assert_eq!(err.code(), ErrorCode::CanisterNotFound);
    assert!(
        err.description()
            .contains(&format!("Canister {canister_id} not found"))
    );
}

#[test]
fn calling_deleted_canister_fails() {
    // We cannot use `ExecutionTestBuilder` here since calling a deleted canister
    // results in a panic.
    let env = StateMachine::new();

    let canister_id = env.create_canister(None);

    env.stop_canister(canister_id).unwrap();
    env.delete_canister(canister_id).unwrap();

    let err = env
        .execute_ingress(canister_id, "update", wasm().reply().build())
        .unwrap_err();
    assert_eq!(err.code(), ErrorCode::CanisterNotFound);

    let err = env
        .execute_ingress(canister_id, "query", wasm().reply().build())
        .unwrap_err();
    assert_eq!(err.code(), ErrorCode::CanisterNotFound);

    let err = env
        .query(canister_id, "query", wasm().reply().build())
        .unwrap_err();
    assert_eq!(err.code(), ErrorCode::CanisterNotFound);

    let proxy = env
        .install_canister(UNIVERSAL_CANISTER_WASM.to_vec(), vec![], None)
        .unwrap();
    let call_args = CallArgs::default().other_side(wasm().reply().build());
    let res = env.execute_ingress(
        proxy,
        "update",
        wasm().call_simple(canister_id, "update", call_args).build(),
    );
    let bytes = get_reject(res);
    assert_eq!(
        bytes.as_bytes(),
        (RejectCode::DestinationInvalid as u32).to_le_bytes()
    );
}

#[test]
fn canister_status_of_deleted_canister() {
    let mut test = ExecutionTestBuilder::new().build();

    let canister_id = test.create_canister(*INITIAL_CYCLES);

    let _ = test.stop_canister(canister_id);
    test.process_stopping_canisters();

    test.delete_canister(canister_id).unwrap();

    let err = test.canister_status(canister_id).unwrap_err();
    assert_eq!(err.code(), ErrorCode::CanisterNotFound);
    assert!(
        err.description()
            .contains(&format!("Canister {canister_id} not found"))
    );
}

#[test]
fn delete_canister_via_inter_canister_call() {
    let mut test = ExecutionTestBuilder::new()
        .with_initial_canister_cycles(1_u128 << 62)
        .build();

    let canister_1 = test.universal_canister().unwrap();
    let canister_2 = test.universal_canister().unwrap();

    let _ = test.stop_canister(canister_2);
    test.process_stopping_canisters();
    assert_eq!(
        test.canister_state(canister_2).status(),
        CanisterStatusType::Stopped
    );

    test.set_controller(canister_2, canister_1.get()).unwrap();
    let delete_canister_args = CanisterIdRecord::from(canister_2).encode();
    let call_args = CallArgs::default().other_side(delete_canister_args);
    test.ingress(
        canister_1,
        "update",
        wasm()
            .call_with_cycles(
                IC_00,
                Method::DeleteCanister,
                call_args,
                Cycles::from(1_u128 << 61),
            )
            .build(),
    )
    .unwrap();

    // cycles attached to mgmt canister call are refunded, but cycles from the deleted canister are not refunded
    let canister_1_balance = test.canister_state(canister_1).system_state.balance().get();
    assert!(canister_1_balance <= 1_u128 << 62);
    assert!(canister_1_balance >= (1_u128 << 62) - 100_000_000_000);
}

#[test]
fn delete_canister_consumed_cycles_observed() {
    let mut test = ExecutionTestBuilder::new().build();

    let initial_cycles = Cycles::new(5_000_000_000_000);
    let canister_id = test.create_canister(initial_cycles);

    // Stop and delete the canister.
    test.stop_canister(canister_id);
    test.process_stopping_canisters();
    assert_eq!(
        test.canister_state(canister_id).status(),
        CanisterStatusType::Stopped
    );
    test.delete_canister(canister_id).unwrap();

    // Canister should no longer be there.
    assert!(test.state().canister_state(&canister_id).is_none());
    // Check that the consumed cycles have been updated correctly.
    assert_eq!(
        *test
            .state()
            .metadata
            .subnet_metrics
            .get_consumed_cycles_by_use_case()
            .get(&CyclesUseCase::DeletedCanisters)
            .unwrap(),
        NominalCycles::from(initial_cycles)
    );
}

#[test]
fn deposit_cycles_succeeds_with_enough_cycles() {
    let mut test = ExecutionTestBuilder::new()
        .with_initial_canister_cycles(1_u128 << 62)
        .build();

    let canister_id = test.universal_canister().unwrap();
    let deposit_canister = test.universal_canister().unwrap();

    let cycles_balance_before = test.canister_state(canister_id).system_state.balance();

    let cycles_to_deposit = Cycles::new(1_u128 << 61);
    let deposit_cycles_args = CanisterIdRecord::from(canister_id).encode();
    let payload = wasm()
        .call_with_cycles(
            CanisterId::ic_00(),
            Method::DepositCycles,
            call_args()
                .other_side(deposit_cycles_args)
                .on_reply(wasm().message_payload().append_and_reply()),
            cycles_to_deposit,
        )
        .build();

    test.ingress(deposit_canister, "update", payload).unwrap();

    assert_eq!(
        test.canister_state(canister_id).system_state.balance(),
        cycles_balance_before + cycles_to_deposit
    );
    let depositer_balance = test
        .canister_state(deposit_canister)
        .system_state
        .balance()
        .get();
    assert!(depositer_balance <= 1_u128 << 61);
    assert!(depositer_balance >= (1_u128 << 61) - 100_000_000_000);
}

#[test]
fn can_get_canister_balance() {
    let mut test = ExecutionTestBuilder::new().build();

    let canister_id = test.create_canister(*INITIAL_CYCLES);

<<<<<<< HEAD
    let status = test.canister_status_struct(canister_id);
=======
    let status = test.canister_status(canister_id).unwrap();
>>>>>>> 9f212a23
    assert_eq!(status.cycles(), INITIAL_CYCLES.get());
}

#[test]
fn add_cycles_sender_in_whitelist() {
    let subnet_id = subnet_test_id(1);
    let subnet_type = SubnetType::Application;
    let cycles_account_manager = CyclesAccountManagerBuilder::new()
        .with_subnet_type(subnet_type)
        .build();

    let canister_manager = CanisterManagerBuilder::default()
        .with_subnet_id(subnet_id)
        .with_cycles_account_manager(cycles_account_manager)
        .build();

    let canister_id = canister_test_id(0);
    let canister = get_running_canister(canister_id);
    let sender = canister_test_id(1).get();

    let mut state = initial_state(subnet_id, false);
    let initial_cycles = canister.system_state.balance();
    state.put_canister_state(canister);

    let canister = state.canister_state_mut(&canister_id).unwrap();
    canister_manager
        .add_cycles(
            sender,
            Some(123),
            canister,
            &ProvisionalWhitelist::Set(btreeset! { canister_test_id(1).get() }),
        )
        .unwrap();

    // Verify cycles are set as expected.
    let canister = state.take_canister_state(&canister_id).unwrap();
    assert_eq!(
        canister.system_state.balance(),
        initial_cycles + Cycles::new(123),
    );
}

#[test]
fn add_cycles_sender_not_in_whitelist() {
    with_setup(|canister_manager, mut state, _| {
        let canister_id = canister_test_id(0);
        let canister = get_running_canister(canister_id);
        let sender = canister_test_id(1).get();

        state.put_canister_state(canister);

        // By default, the `CanisterManager`'s whitelist is set to `None`.
        // A call to `add_cycles` should fail.
        let canister = state.canister_state_mut(&canister_id).unwrap();
        assert_eq!(
            canister_manager.add_cycles(
                sender,
                Some(123),
                canister,
                &ProvisionalWhitelist::Set(BTreeSet::new()),
            ),
            Err(CanisterManagerError::SenderNotInWhitelist(sender))
        );
    });
}

#[test]
fn upgrading_canister_fails_if_memory_capacity_exceeded() {
    let initial_cycles = Cycles::new(1_000_000_000_000_000);
    let mb = 1 << 20;
    let memory_capacity = 1000 * mb;
    let memory_used = memory_capacity - 10 * mb;

    let wat = r#"
        (module
            (import "ic0" "stable64_grow" (func $stable64_grow (param i64) (result i64)))
            (func (export "canister_pre_upgrade")
                (drop (call $stable64_grow (i64.const 80)))
            )
            (func (export "canister_post_upgrade")
                (drop (call $stable64_grow (i64.const 80)))
            )
            (memory 0)
        )"#;

    let mut test = ExecutionTestBuilder::new()
        .with_subnet_execution_memory(memory_capacity as i64)
        .with_subnet_memory_reservation(0)
        .build();

    let wasm = wat::parse_str(wat).unwrap();

    let _canister1 = test.create_canister_with_allocation(initial_cycles, None, Some(memory_used));
    let canister2 = test.create_canister(initial_cycles);

    test.install_canister(canister2, wasm.clone()).unwrap();

    let cycles_before = test.canister_state(canister2).system_state.balance();
    let execution_cost_before = test.canister_execution_cost(canister2);

    // Try upgrading the canister, should fail because there is not enough memory capacity
    // on the subnet.
    test.upgrade_canister(canister2, wasm)
        .unwrap_err()
        .assert_contains(
            ErrorCode::SubnetOversubscribed,
            "Canister requested 10.00 MiB of memory but only 10.00 MiB are available \
            in the subnet.",
        );

    assert_eq!(
        test.canister_state(canister2).system_state.balance(),
        cycles_before - (test.canister_execution_cost(canister2) - execution_cost_before)
    );
}

#[test]
fn installing_a_canister_with_not_enough_cycles_fails() {
    let mut test = ExecutionTestBuilder::new().build();

    // Give the new canister a relatively small number of cycles so it doesn't have
    // enough to be installed.
    let canister_id = test.create_canister(Cycles::new(100));

    let err = test
        .install_code_v2(InstallCodeArgsV2::new(
            CanisterInstallModeV2::Install,
            canister_id,
            UNIVERSAL_CANISTER_WASM.to_vec(),
            vec![],
        ))
        .unwrap_err();

    assert_eq!(err.code(), ErrorCode::CanisterOutOfCycles);
    assert!(err.description().contains(&format!(
        "Canister installation failed with `Canister {canister_id} is out of cycles"
    )));
}

#[test]
fn uninstall_canister_doesnt_respond_to_responded_call_contexts() {
    assert_eq!(
        uninstall_canister(
            &no_op_logger(),
            &mut CanisterStateBuilder::new()
                .with_call_context(CallContextBuilder::new().with_responded(true).build())
                .build(),
            None,
            UNIX_EPOCH,
            AddCanisterChangeToHistory::No,
            Arc::new(TestPageAllocatorFileDescriptorImpl),
        ),
        Vec::new()
    );
}

#[test]
fn uninstall_canister_responds_to_unresponded_call_contexts() {
    assert_eq!(
        uninstall_canister(
            &no_op_logger(),
            &mut CanisterStateBuilder::new()
                .with_canister_id(canister_test_id(789))
                .with_call_context(
                    CallContextBuilder::new()
                        .with_call_origin(CallOrigin::Ingress(
                            user_test_id(123),
                            message_test_id(456)
                        ))
                        .with_responded(false)
                        .build()
                )
                .build(),
            None,
            UNIX_EPOCH,
            AddCanisterChangeToHistory::No,
            Arc::new(TestPageAllocatorFileDescriptorImpl),
        )[0],
        Response::Ingress(IngressResponse {
            message_id: message_test_id(456),
            status: IngressStatus::Known {
                receiver: canister_test_id(789).get(),
                user_id: user_test_id(123),
                time: UNIX_EPOCH,
                state: IngressState::Failed(UserError::new(
                    ErrorCode::CanisterRejectedMessage,
                    "Canister has been uninstalled.",
                )),
            }
        })
    );
}

#[test]
fn failed_upgrade_hooks_consume_instructions() {
    fn run(
        initial_wasm: Vec<u8>,
        upgrade_wasm: Vec<u8>,
        fails_before_compiling_upgrade_wasm: bool,
    ) {
        let subnet_id = subnet_test_id(1);
        let subnet_type = SubnetType::Application;
        let cycles_account_manager = CyclesAccountManagerBuilder::new()
            .with_subnet_type(subnet_type)
            .build();

        let canister_manager = CanisterManagerBuilder::default()
            .with_subnet_id(subnet_id)
            .with_cycles_account_manager(cycles_account_manager)
            .build();

        let mut state = initial_state(subnet_id, false);
        let mut round_limits = RoundLimits {
            instructions: as_round_instructions(EXECUTION_PARAMETERS.instruction_limits.message()),
            subnet_available_memory: (*MAX_SUBNET_AVAILABLE_MEMORY),
            subnet_available_callbacks: SUBNET_CALLBACK_SOFT_LIMIT as i64,
            compute_allocation_used: state.total_compute_allocation(),
        };
        let sender = canister_test_id(100).get();
        let canister_id = canister_manager
            .create_canister(
                canister_change_origin_from_principal(&sender),
                subnet_id,
                *INITIAL_CYCLES,
                CanisterSettings::default(),
                MAX_NUMBER_OF_CANISTERS,
                &mut state,
                SMALL_APP_SUBNET_MAX_SIZE,
                &mut round_limits,
                ResourceSaturation::default(),
                &no_op_counter(),
            )
            .0
            .unwrap();

        let res = install_code(
            &canister_manager,
            InstallCodeContext {
                origin: canister_change_origin_from_principal(&sender),
                canister_id,
                wasm_source: WasmSource::CanisterModule(CanisterModule::new(initial_wasm)),
                arg: vec![],
                mode: CanisterInstallModeV2::Install,
            },
            &mut state,
            &mut round_limits,
        );
        assert!(res.1.is_ok());
        state.put_canister_state(res.2.unwrap());

        // reset instruction limit to investigate costs of just the following install
        let mut round_limits = RoundLimits {
            instructions: as_round_instructions(EXECUTION_PARAMETERS.instruction_limits.message()),
            subnet_available_memory: (*MAX_SUBNET_AVAILABLE_MEMORY),
            subnet_available_callbacks: SUBNET_CALLBACK_SOFT_LIMIT as i64,
            compute_allocation_used: state.total_compute_allocation(),
        };
        let compilation_cost = wasm_compilation_cost(&upgrade_wasm);
        let (instructions_left, result, _) = install_code(
            &canister_manager,
            InstallCodeContext {
                origin: canister_change_origin_from_principal(&sender),
                canister_id,
                wasm_source: WasmSource::CanisterModule(CanisterModule::new(upgrade_wasm)),
                arg: vec![],
                mode: CanisterInstallModeV2::Upgrade(None),
            },
            &mut state,
            &mut round_limits,
        );
        // Function + unreachable.
        let expected = NumInstructions::from(2)
            + if fails_before_compiling_upgrade_wasm {
                NumInstructions::new(0)
            } else {
                compilation_cost
            };
        assert_eq!(
            MAX_NUM_INSTRUCTIONS - instructions_left,
            expected,
            "initial instructions {} left {} diff {} expected {}",
            MAX_NUM_INSTRUCTIONS,
            instructions_left,
            MAX_NUM_INSTRUCTIONS - instructions_left,
            expected
        );
        assert_matches!(result, Err(CanisterManagerError::Hypervisor(_, _)));
    }

    let initial_wasm = r#"
    (module
        (func $canister_pre_upgrade
          unreachable
        )
        (memory $memory 1)
        (export "canister_pre_upgrade" (func $canister_pre_upgrade))
    )"#;
    let initial_wasm = wat::parse_str(initial_wasm).unwrap();
    let upgrade_wasm = r#"
    (module
        (memory $memory 1)
    )"#;
    let upgrade_wasm = wat::parse_str(upgrade_wasm).unwrap();
    run(initial_wasm, upgrade_wasm, true);

    let initial_wasm = r#"
    (module
        (memory $memory 1)
    )"#;
    let initial_wasm = wat::parse_str(initial_wasm).unwrap();
    let upgrade_wasm = r#"
    (module
        (func $canister_post_upgrade
          unreachable
        )
        (memory $memory 1)
        (export "canister_post_upgrade" (func $canister_post_upgrade))
    )"#;
    let upgrade_wasm = wat::parse_str(upgrade_wasm).unwrap();
    run(initial_wasm, upgrade_wasm, false);

    let initial_wasm = r#"
    (module
        (memory $memory 1)
    )"#;
    let initial_wasm = wat::parse_str(initial_wasm).unwrap();
    let upgrade_wasm = r#"
    (module
        (func $start
          unreachable
        )
        (memory $memory 1)
        (start $start)
    )"#;
    let upgrade_wasm = wat::parse_str(upgrade_wasm).unwrap();
    run(initial_wasm, upgrade_wasm, false);
}

#[test]
fn failed_install_hooks_consume_instructions() {
    fn run(wasm: Vec<u8>) {
        let subnet_id = subnet_test_id(1);
        let subnet_type = SubnetType::Application;
        let cycles_account_manager = CyclesAccountManagerBuilder::new()
            .with_subnet_type(subnet_type)
            .build();

        let canister_manager = CanisterManagerBuilder::default()
            .with_subnet_id(subnet_id)
            .with_cycles_account_manager(cycles_account_manager)
            .build();

        let mut state = initial_state(subnet_id, false);
        let mut round_limits = RoundLimits {
            instructions: as_round_instructions(EXECUTION_PARAMETERS.instruction_limits.message()),
            subnet_available_memory: (*MAX_SUBNET_AVAILABLE_MEMORY),
            subnet_available_callbacks: SUBNET_CALLBACK_SOFT_LIMIT as i64,
            compute_allocation_used: state.total_compute_allocation(),
        };
        let sender = canister_test_id(100).get();
        let canister_id = canister_manager
            .create_canister(
                canister_change_origin_from_principal(&sender),
                subnet_id,
                *INITIAL_CYCLES,
                CanisterSettings::default(),
                MAX_NUMBER_OF_CANISTERS,
                &mut state,
                SMALL_APP_SUBNET_MAX_SIZE,
                &mut round_limits,
                ResourceSaturation::default(),
                &no_op_counter(),
            )
            .0
            .unwrap();

        let compilation_cost = wasm_compilation_cost(&wasm);
        let (instructions_left, result, _) = install_code(
            &canister_manager,
            InstallCodeContext {
                origin: canister_change_origin_from_principal(&sender),
                canister_id,
                wasm_source: WasmSource::CanisterModule(CanisterModule::new(wasm)),
                arg: vec![],
                mode: CanisterInstallModeV2::Install,
            },
            &mut state,
            &mut round_limits,
        );
        assert_matches!(result, Err(CanisterManagerError::Hypervisor(_, _)));
        assert_eq!(
            MAX_NUM_INSTRUCTIONS - instructions_left,
            // Func + unreachable.
            NumInstructions::from(2) + compilation_cost,
            "initial instructions {} left {} diff {} expected {}",
            MAX_NUM_INSTRUCTIONS,
            instructions_left,
            MAX_NUM_INSTRUCTIONS - instructions_left,
            NumInstructions::from(1) + compilation_cost,
        );
    }

    let wasm = r#"
    (module
        (func $start
          unreachable
        )
        (memory $memory 1)
        (start $start)
    )"#;
    let wasm = wat::parse_str(wasm).unwrap();
    run(wasm);
    let wasm = r#"
    (module
        (func $canister_init
          unreachable
        )
        (memory $memory 1)
        (export "canister_init" (func $canister_init))
    )"#;
    let wasm = wat::parse_str(wasm).unwrap();
    run(wasm);
}

#[test]
fn install_code_respects_instruction_limit() {
    let subnet_id = subnet_test_id(1);
    let subnet_type = SubnetType::Application;
    let cycles_account_manager = CyclesAccountManagerBuilder::new()
        .with_subnet_type(subnet_type)
        .build();

    let canister_manager = CanisterManagerBuilder::default()
        .with_subnet_id(subnet_id)
        .with_cycles_account_manager(cycles_account_manager)
        .build();

    let mut state = initial_state(subnet_id, false);
    let mut round_limits = RoundLimits {
        instructions: as_round_instructions(EXECUTION_PARAMETERS.instruction_limits.message()),
        subnet_available_memory: (*MAX_SUBNET_AVAILABLE_MEMORY),
        subnet_available_callbacks: SUBNET_CALLBACK_SOFT_LIMIT as i64,
        compute_allocation_used: state.total_compute_allocation(),
    };
    let sender = canister_test_id(100).get();
    let canister_id = canister_manager
        .create_canister(
            canister_change_origin_from_principal(&sender),
            subnet_id,
            *INITIAL_CYCLES,
            CanisterSettings::default(),
            MAX_NUMBER_OF_CANISTERS,
            &mut state,
            SMALL_APP_SUBNET_MAX_SIZE,
            &mut round_limits,
            ResourceSaturation::default(),
            &no_op_counter(),
        )
        .0
        .unwrap();

    let wasm = r#"
    (module
        (func $start
          (i32.const 0)
          drop
        )
        (func $canister_init
          (i32.const 0)
          drop
        )
        (func $canister_pre_upgrade
          (i32.const 0)
          drop
        )
        (func $canister_post_upgrade
          (i32.const 0)
          drop
        )
        (memory $memory 1)
        (start $start)
        (export "canister_init" (func $canister_init))
        (export "canister_pre_upgrade" (func $canister_pre_upgrade))
        (export "canister_post_upgrade" (func $canister_post_upgrade))
    )"#;
    let compilation_cost = wat_compilation_cost(wasm);
    let wasm = wat::parse_str(wasm).unwrap();

    let instructions_limit = NumInstructions::from(3) + compilation_cost;

    // Too few instructions result in failed installation.
    let mut round_limits = RoundLimits {
        instructions: as_round_instructions(instructions_limit),
        subnet_available_memory: (*MAX_SUBNET_AVAILABLE_MEMORY),
        subnet_available_callbacks: SUBNET_CALLBACK_SOFT_LIMIT as i64,
        compute_allocation_used: state.total_compute_allocation(),
    };
    let (instructions_left, result, canister) = install_code(
        &canister_manager,
        InstallCodeContext {
            origin: canister_change_origin_from_principal(&sender),
            canister_id,
            wasm_source: WasmSource::CanisterModule(CanisterModule::new(wasm.clone())),
            arg: vec![],
            mode: CanisterInstallModeV2::Install,
        },
        &mut state,
        &mut round_limits,
    );
    state.put_canister_state(canister.unwrap());
    assert_matches!(
        result,
        Err(CanisterManagerError::Hypervisor(
            _,
            HypervisorError::InstructionLimitExceeded(instructions_limit_in_error)
        ))
        if instructions_limit == instructions_limit_in_error
    );
    assert_eq!(instructions_left, NumInstructions::from(0));

    // Enough instructions result in successful installation.
    let mut round_limits = RoundLimits {
        instructions: as_round_instructions(NumInstructions::from(6) + compilation_cost),
        // Function is 1 instruction.
        subnet_available_memory: (*MAX_SUBNET_AVAILABLE_MEMORY),
        subnet_available_callbacks: SUBNET_CALLBACK_SOFT_LIMIT as i64,
        compute_allocation_used: state.total_compute_allocation(),
    };
    let (instructions_left, result, canister) = install_code(
        &canister_manager,
        InstallCodeContext {
            origin: canister_change_origin_from_principal(&sender),
            canister_id,
            wasm_source: WasmSource::CanisterModule(CanisterModule::new(wasm.clone())),
            arg: vec![],
            mode: CanisterInstallModeV2::Install,
        },
        &mut state,
        &mut round_limits,
    );
    assert!(result.is_ok());
    assert_eq!(instructions_left, NumInstructions::from(0));
    state.put_canister_state(canister.unwrap());

    let instructions_limit = NumInstructions::from(5);

    // Too few instructions result in failed upgrade.
    let mut round_limits = RoundLimits {
        instructions: as_round_instructions(instructions_limit),
        subnet_available_memory: (*MAX_SUBNET_AVAILABLE_MEMORY),
        subnet_available_callbacks: SUBNET_CALLBACK_SOFT_LIMIT as i64,
        compute_allocation_used: state.total_compute_allocation(),
    };
    let (instructions_left, result, canister) = install_code(
        &canister_manager,
        InstallCodeContext {
            origin: canister_change_origin_from_principal(&sender),
            canister_id,
            wasm_source: WasmSource::CanisterModule(CanisterModule::new(wasm.clone())),
            arg: vec![],
            mode: CanisterInstallModeV2::Upgrade(None),
        },
        &mut state,
        &mut round_limits,
    );
    state.put_canister_state(canister.unwrap());
    assert_matches!(
        result,
        Err(CanisterManagerError::Hypervisor(
            _,
            HypervisorError::InstructionLimitExceeded(instructions_limit_in_error)
        ))
        if instructions_limit == instructions_limit_in_error
    );
    assert_eq!(instructions_left, NumInstructions::from(0));

    // Enough instructions result in successful upgrade.
    let mut round_limits = RoundLimits {
        instructions: as_round_instructions(NumInstructions::from(10) + compilation_cost),
        subnet_available_memory: (*MAX_SUBNET_AVAILABLE_MEMORY),
        subnet_available_callbacks: SUBNET_CALLBACK_SOFT_LIMIT as i64,
        compute_allocation_used: state.total_compute_allocation(),
    };
    let (instructions_left, result, _) = install_code(
        &canister_manager,
        InstallCodeContext {
            origin: canister_change_origin_from_principal(&sender),
            canister_id,
            wasm_source: WasmSource::CanisterModule(CanisterModule::new(wasm)),
            arg: vec![],
            mode: CanisterInstallModeV2::Upgrade(None),
        },
        &mut state,
        &mut round_limits,
    );
    assert!(result.is_ok());
    assert_eq!(instructions_left, NumInstructions::from(1));
}

#[test]
fn install_code_preserves_system_state_and_scheduler_state() {
    let canister_manager = CanisterManagerBuilder::default()
        .with_cycles_account_manager(
            CyclesAccountManagerBuilder::new()
                // Make it free so we don't have to worry about cycles when
                // making assertions.
                .with_update_message_execution_fee(Cycles::zero())
                .with_ten_update_instructions_execution_fee(Cycles::zero())
                .with_ten_update_instructions_execution_fee_wasm64(Cycles::zero())
                .build(),
        )
        .build();

    let controller = canister_test_id(123);
    let canister_id = canister_test_id(456);

    // Create a canister with various attributes to later ensure they are preserved.
    let certified_data = vec![42];
    let mut original_canister = CanisterStateBuilder::new()
        .with_canister_id(canister_id)
        .with_status(CanisterStatusType::Running)
        .with_controller(controller)
        .with_certified_data(certified_data.clone())
        .with_call_context(CallContextBuilder::new().build())
        .with_input(
            RequestBuilder::default()
                .receiver(canister_id)
                .build()
                .into(),
        )
        .build();

    let mut state = ReplicatedStateBuilder::new()
        .with_canister(original_canister.clone())
        .build();
    let mut round_limits = RoundLimits {
        instructions: as_round_instructions(EXECUTION_PARAMETERS.instruction_limits.message()),
        subnet_available_memory: (*MAX_SUBNET_AVAILABLE_MEMORY),
        subnet_available_callbacks: SUBNET_CALLBACK_SOFT_LIMIT as i64,
        compute_allocation_used: state.total_compute_allocation(),
    };

    // 1. INSTALL
    let install_code_context = InstallCodeContextBuilder::default()
        .mode(CanisterInstallModeV2::Install)
        .sender(controller.into())
        .canister_id(canister_id)
        .build();
    let compilation_cost = wasm_compilation_cost(
        install_code_context
            .wasm_source
            .unwrap_as_slice_for_testing(),
    );

    let ctxt = InstallCodeContextBuilder::default()
        .mode(CanisterInstallModeV2::Install)
        .sender(controller.into())
        .canister_id(canister_id)
        .build();
    let module_hash = ctxt.wasm_source.module_hash();
    let (instructions_left, res, canister) =
        install_code(&canister_manager, ctxt, &mut state, &mut round_limits);
    state.put_canister_state(canister.unwrap());

    // Installation is free, since there is no `(start)` or `canister_init` to run.
    assert_eq!(instructions_left, MAX_NUM_INSTRUCTIONS - compilation_cost);

    // No heap delta.
    assert_eq!(res.unwrap().heap_delta, NumBytes::from(0));

    // Verify the system state is preserved except for certified data, global timer,
    // canister version, and canister history.
    let new_state = state
        .canister_state(&canister_id)
        .unwrap()
        .system_state
        .clone();
    original_canister.system_state.certified_data = Vec::new();
    original_canister.system_state.global_timer = CanisterTimer::Inactive;
    original_canister.system_state.canister_version += 1;
    original_canister.system_state.add_canister_change(
        state.time(),
        canister_change_origin_from_canister(&controller),
        CanisterChangeDetails::code_deployment(CanisterInstallMode::Install, module_hash),
    );
    assert_eq!(new_state, original_canister.system_state);

    // Verify the scheduler state is preserved.
    assert_eq!(
        state.canister_state(&canister_id).unwrap().scheduler_state,
        original_canister.scheduler_state
    );

    // 2. REINSTALL

    let instructions_before_reinstall = as_num_instructions(round_limits.instructions);
    let ctxt = InstallCodeContextBuilder::default()
        .mode(CanisterInstallModeV2::Reinstall)
        .sender(controller.into())
        .canister_id(canister_id)
        .build();
    let module_hash = ctxt.wasm_source.module_hash();
    let (instructions_left, res, canister) =
        install_code(&canister_manager, ctxt, &mut state, &mut round_limits);
    state.put_canister_state(canister.unwrap());

    // Installation is free, since there is no `(start)` or `canister_init` to run.
    assert_eq!(
        instructions_left,
        instructions_before_reinstall - compilation_cost
    );

    // No heap delta.
    assert_eq!(res.unwrap().heap_delta, NumBytes::from(0));

    // Verify the system state is preserved except for certified data, global timer,
    // canister version, and canister history.
    let new_state = state
        .canister_state(&canister_id)
        .unwrap()
        .system_state
        .clone();
    original_canister.system_state.certified_data = Vec::new();
    original_canister.system_state.global_timer = CanisterTimer::Inactive;
    original_canister.system_state.canister_version += 1;
    original_canister.system_state.add_canister_change(
        state.time(),
        canister_change_origin_from_canister(&controller),
        CanisterChangeDetails::code_deployment(CanisterInstallMode::Reinstall, module_hash),
    );
    assert_eq!(new_state, original_canister.system_state);

    // Verify the scheduler state is preserved.
    assert_eq!(
        state.canister_state(&canister_id).unwrap().scheduler_state,
        original_canister.scheduler_state
    );

    // 3. UPGRADE
    // reset certified_data cleared by install and reinstall in the previous steps
    original_canister
        .system_state
        .certified_data
        .clone_from(&certified_data);
    state
        .canister_state_mut(&canister_id)
        .unwrap()
        .system_state
        .certified_data = certified_data;
    let instructions_before_upgrade = as_num_instructions(round_limits.instructions);
    let ctxt = InstallCodeContextBuilder::default()
        .mode(CanisterInstallModeV2::Upgrade(None))
        .sender(controller.into())
        .canister_id(canister_id)
        .build();

    let (instructions_left, res, canister) =
        install_code(&canister_manager, ctxt, &mut state, &mut round_limits);
    state.put_canister_state(canister.unwrap());

    // Installation is free, since there is no `canister_pre/post_upgrade`
    assert_eq!(
        instructions_left,
        instructions_before_upgrade - compilation_cost
    );

    // No heap delta.
    assert_eq!(res.unwrap().heap_delta, NumBytes::from(0));

    // Verify the system state is preserved except for global timer,
    // canister version, and canister history.
    let new_state = state
        .canister_state(&canister_id)
        .unwrap()
        .system_state
        .clone();
    original_canister.system_state.global_timer = CanisterTimer::Inactive;
    original_canister.system_state.canister_version += 1;
    original_canister.system_state.add_canister_change(
        state.time(),
        canister_change_origin_from_canister(&controller),
        CanisterChangeDetails::code_deployment(CanisterInstallMode::Upgrade, module_hash),
    );
    assert_eq!(new_state, original_canister.system_state);

    // Verify the scheduler state is preserved.
    assert_eq!(
        state.canister_state(&canister_id).unwrap().scheduler_state,
        original_canister.scheduler_state
    );
}

#[test]
fn lower_memory_allocation_than_usage_fails() {
    let mut test = ExecutionTestBuilder::new().build();

    let canister_id = test.create_canister(*INITIAL_CYCLES);

    test.install_code_v2(InstallCodeArgsV2::new(
        CanisterInstallModeV2::Install,
        canister_id,
        UNIVERSAL_CANISTER_WASM.to_vec(),
        vec![],
    ))
    .unwrap();

    let memory_allocation = 2;
    let err = test
        .canister_update_allocations_settings(canister_id, None, Some(memory_allocation))
        .unwrap_err();

    assert_eq!(err.code(), ErrorCode::InsufficientMemoryAllocation);
    assert!(err.description().contains(&format!(
        "Canister was given {memory_allocation} B memory allocation but at least",
    )));
}

#[test]
fn test_install_when_updating_memory_allocation_via_canister_settings() {
    let mut test = ExecutionTestBuilder::new().build();

    let memory_allocation = 200;
    let canister_id = test
        .create_canister_with_allocation(*INITIAL_CYCLES, None, Some(memory_allocation))
        .unwrap();

    // The memory allocation is too low, `install_code` should fail.
    let err = test
        .install_code_v2(InstallCodeArgsV2::new(
            CanisterInstallModeV2::Install,
            canister_id,
            UNIVERSAL_CANISTER_WASM.to_vec(),
            vec![],
        ))
        .unwrap_err();
    assert_eq!(err.code(), ErrorCode::InsufficientMemoryAllocation);
    assert!(err.description().contains(&format!(
        "Canister was given {memory_allocation} B memory allocation but at least"
    )));

    // Update memory allocation to a big enough value, `install_code` should succeed.
    let canister_id = test
        .create_canister_with_allocation(*INITIAL_CYCLES, None, Some(MEMORY_CAPACITY.get() / 2))
        .unwrap();
    test.install_code_v2(InstallCodeArgsV2::new(
        CanisterInstallModeV2::Install,
        canister_id,
        UNIVERSAL_CANISTER_WASM.to_vec(),
        vec![],
    ))
    .unwrap();
}

#[test]
fn test_upgrade_when_updating_memory_allocation_via_canister_settings() {
    let mut test = ExecutionTestBuilder::new().build();

    // canister history memory usage at the beginning of attempted upgrade
    let canister_history_memory = 2 * size_of::<CanisterChange>() + size_of::<PrincipalId>();
    let memory_allocation = WASM_PAGE_SIZE_IN_BYTES + 100 + canister_history_memory as u64;
    let canister_id = test
        .create_canister_with_allocation(*INITIAL_CYCLES, None, Some(memory_allocation))
        .unwrap();

    let wat = r#"
        (module
            (memory $memory 1)
        )"#;
    let wasm = wat::parse_str(wat).unwrap();
    test.install_code_v2(InstallCodeArgsV2::new(
        CanisterInstallModeV2::Install,
        canister_id,
        wasm.to_vec(),
        vec![],
    ))
    .unwrap();

    // Try to upgrade to a wasm module that has bigger memory requirements. It
    // should fail...
    let wat = r#"
        (module
            (memory $memory 2)
        )"#;
    let wasm = wat::parse_str(wat).unwrap();
    let err = test
        .install_code_v2(InstallCodeArgsV2::new(
            CanisterInstallModeV2::Upgrade(None),
            canister_id,
            wasm.to_vec(),
            vec![],
        ))
        .unwrap_err();

    assert_eq!(err.code(), ErrorCode::InsufficientMemoryAllocation);
    assert!(
        err.description()
            .contains("Canister was given 64.44 KiB memory allocation but at least")
    );

    // canister history memory usage at the beginning of update_settings
    let canister_history_memory = 2 * size_of::<CanisterChange>() + size_of::<PrincipalId>();
    // Update memory allocation to a big enough value via canister settings. The
    // upgrade should succeed.
    let memory_allocation = WASM_PAGE_SIZE_IN_BYTES * 2 + 100 + canister_history_memory as u64;
    test.canister_update_allocations_settings(canister_id, None, Some(memory_allocation))
        .unwrap();

    test.install_code_v2(InstallCodeArgsV2::new(
        CanisterInstallModeV2::Upgrade(None),
        canister_id,
        wasm.to_vec(),
        vec![],
    ))
    .unwrap();
}

#[test]
#[cfg(not(all(target_arch = "aarch64", target_vendor = "apple")))]
fn uninstall_code_can_be_invoked_by_governance_canister() {
    use crate::util::GOVERNANCE_CANISTER_ID;

    let canister_manager = CanisterManagerBuilder::default().build();
    let mut state = ReplicatedStateBuilder::new()
        .with_canister(
            CanisterStateBuilder::new()
                .with_canister_id(canister_test_id(0))
                // Give the canister a random wasm so that it
                // has an execution state.
                .with_wasm(vec![1, 2, 3])
                .build(),
        )
        .build();

    // Insert data to the chunk store to verify it is cleared on uninstall.
    let store = &mut state
        .canister_state_mut(&canister_test_id(0))
        .unwrap()
        .system_state
        .wasm_chunk_store;
    let chunk = [0x41, 200].to_vec();
    let result = store.can_insert_chunk(canister_manager.config.wasm_chunk_store_max_size, chunk);
    let validated_chunk = match result {
        ChunkValidationResult::Insert(validated_chunk) => validated_chunk,
        res => panic!("Unexpected chunk validation result: {res:?}"),
    };
    store.insert_chunk(validated_chunk);

    assert!(
        state
            .canister_state(&canister_test_id(0))
            .unwrap()
            .execution_state
            .is_some()
    );

    assert_eq!(
        state
            .canister_state(&canister_test_id(0))
            .unwrap()
            .system_state
            .wasm_chunk_store
            .memory_usage(),
        NumBytes::from(1024 * 1024)
    );

    let no_op_counter: IntCounter = IntCounter::new("no_op", "no_op").unwrap();
    let mut round_limits = RoundLimits {
        instructions: as_round_instructions(EXECUTION_PARAMETERS.instruction_limits.message()),
        subnet_available_memory: (*MAX_SUBNET_AVAILABLE_MEMORY),
        subnet_available_callbacks: SUBNET_CALLBACK_SOFT_LIMIT as i64,
        compute_allocation_used: state.total_compute_allocation(),
    };
    canister_manager
        .uninstall_code(
            canister_change_origin_from_canister(&GOVERNANCE_CANISTER_ID),
            canister_test_id(0),
            &mut state,
            &mut round_limits,
            &no_op_counter,
        )
        .unwrap();

    // The execution state of the canister should be removed.
    assert_eq!(
        state
            .canister_state(&canister_test_id(0))
            .unwrap()
            .execution_state,
        None
    );

    assert_eq!(
        state
            .canister_state(&canister_test_id(0))
            .unwrap()
            .system_state
            .wasm_chunk_store
            .memory_usage(),
        NumBytes::from(0)
    )
}

#[test]
fn test_install_when_setting_memory_allocation_to_zero() {
    let mut test = ExecutionTestBuilder::new().build();

    let canister_id = test.create_canister(*INITIAL_CYCLES);

    let memory_allocation = 0;
    test.canister_update_allocations_settings(canister_id, None, Some(memory_allocation))
        .unwrap();
    test.install_code_v2(InstallCodeArgsV2::new(
        CanisterInstallModeV2::Install,
        canister_id,
        UNIVERSAL_CANISTER_WASM.to_vec(),
        vec![],
    ))
    .unwrap();
}

#[test]
fn test_upgrade_when_setting_memory_allocation_to_zero() {
    let mut test = ExecutionTestBuilder::new().build();

    let canister_id = test.create_canister(*INITIAL_CYCLES);

    test.install_code_v2(InstallCodeArgsV2::new(
        CanisterInstallModeV2::Install,
        canister_id,
        UNIVERSAL_CANISTER_WASM.to_vec(),
        vec![],
    ))
    .unwrap();

    let memory_allocation = 0;
    test.canister_update_allocations_settings(canister_id, None, Some(memory_allocation))
        .unwrap();
    test.install_code_v2(InstallCodeArgsV2::new(
        CanisterInstallModeV2::Upgrade(None),
        canister_id,
        UNIVERSAL_CANISTER_WASM.to_vec(),
        vec![],
    ))
    .unwrap();
}

#[test]
fn max_number_of_canisters_is_respected_when_creating_canisters() {
    let max_number_of_canisters = 3;
    let mut test = ExecutionTestBuilder::new()
        .with_max_number_of_canisters(max_number_of_canisters)
        .build();

    // Create 3 canisters with `max_number_of_canisters = 3`, should succeed.
    test.create_canister_with_allocation(*INITIAL_CYCLES, None, None)
        .unwrap();
    test.create_canister_with_allocation(*INITIAL_CYCLES, None, None)
        .unwrap();
    test.create_canister_with_allocation(*INITIAL_CYCLES, None, None)
        .unwrap();

    // Creating a fourth canister with 3 already created and
    // `max_number_of_canisters = 3` should fail.
    let err = test
        .create_canister_with_allocation(*INITIAL_CYCLES, None, None)
        .unwrap_err();
    assert_eq!(err.code(), ErrorCode::MaxNumberOfCanistersReached);
    assert!(err.description().contains(&format!(
        "has reached the allowed canister limit of {max_number_of_canisters} canisters",
    )));
}

/// This canister exports a query that returns its canister version.
const CANISTER_VERSION: &str = r#"
    (module
        (import "ic0" "msg_reply" (func $msg_reply))
        (import "ic0" "msg_reply_data_append"
            (func $msg_reply_data_append (param i32 i32)))
        (import "ic0" "canister_version"
            (func $canister_version (result i64)))
        (func $version
            (i64.store (i32.const 0) (call $canister_version))
            (call $msg_reply_data_append
                (i32.const 0) ;; the counter from heap[0]
                (i32.const 1)) ;; length (assume the i32 actually fits in one byte)
            (call $msg_reply))
        (func $canister_init)
        (memory $memory 1)
        (export "canister_query version" (func $version))
        (export "canister_init" (func $canister_init))
    )"#;

/// With sandboxing, we are caching some information about a canister's state
/// (including the canister version) with the sandboxed process. This test verifies
/// that the canister sees the proper change when the canister version is updated.
#[test]
fn canister_version_changes_are_visible() {
    let mut test = ExecutionTestBuilder::new().build();
    let canister_id = test.canister_from_wat(CANISTER_VERSION).unwrap();
    let result = test.ingress(canister_id, "version", vec![]);
    let reply = get_reply(result);
    assert_eq!(reply, vec![1]);

    // Change controllers to bump canister version.
    let new_controller = PrincipalId::try_from(&[1, 2, 3][..]).unwrap();
    assert_ne!(new_controller, test.user_id().get());
    test.set_controller(canister_id, new_controller).unwrap();

    let result = test.ingress(canister_id, "version", vec![]);
    let reply = get_reply(result);
    assert_eq!(reply, vec![3]);
}

// This test confirms that we can always create as many canisters as possible if
// no explicit limit is set.
#[test]
fn creating_canisters_always_works_if_limit_is_set_to_zero() {
    let own_subnet = subnet_test_id(1);
    let caller = canister_test_id(1);
    let mut test = ExecutionTestBuilder::new()
        .with_own_subnet_id(own_subnet)
        .with_caller(own_subnet, caller)
        .build();
    for _ in 0..1_000 {
        test.inject_call_to_ic00(
            Method::CreateCanister,
            EmptyBlob.encode(),
            test.canister_creation_fee(),
        );
        test.execute_all();
    }
    assert_eq!(test.state().num_canisters() as u64, 1_000);
}

#[test]
fn test_upgrade_preserves_stable_memory() {
    let mut test = ExecutionTestBuilder::new().build();
    let canister_id = test.universal_canister().unwrap();
    let data = [1, 2, 3, 5, 8, 13];
    let update = wasm()
        .stable_grow(1)
        .stable_write(42, &data)
        .reply()
        .build();
    let result = test.ingress(canister_id, "update", update);
    let reply = get_reply(result);
    assert_eq!(reply, vec![] as Vec<u8>);
    test.upgrade_canister(canister_id, UNIVERSAL_CANISTER_WASM.to_vec())
        .unwrap();
    let query = wasm()
        .stable_read(42, data.len() as u32)
        .append_and_reply()
        .build();
    let result = test.ingress(canister_id, "query", query);
    let reply = get_reply(result);
    assert_eq!(reply, data);
}

#[test]
fn test_enhanced_orthogonal_persistence_upgrade_preserves_main_memory() {
    let mut test = ExecutionTestBuilder::new().build();

    let version1_wat = r#"
        (module
            (func $start
                call $initialize
                call $check
            )
            (func $initialize
                global.get 0
                i32.const 1234
                i32.store
                global.get 1
                i32.const 5678
                i32.store
            )
            (func $check_word (param i32) (param i32)
                block
                    local.get 0
                    i32.load
                    local.get 1
                    i32.eq
                    br_if 0
                    unreachable
                end
            )
            (func $check
                global.get 0
                i32.const 1234
                call $check_word
                global.get 1
                i32.const 5678
                call $check_word
            )
            (start $start)
            (memory 160)
            (global (mut i32) (i32.const 8500000))
            (global (mut i32) (i32.const 9000000))
            (@custom "icp:private enhanced-orthogonal-persistence" "")
        )
        "#;
    let version1_wasm = wat::parse_str(version1_wat).unwrap();
    let canister_id = test.create_canister(Cycles::new(1_000_000_000_000_000));
    test.install_canister(canister_id, version1_wasm).unwrap();

    let version2_wat = r#"
        (module
            (func $check_word (param i32) (param i32)
                block
                    local.get 0
                    i32.load
                    local.get 1
                    i32.eq
                    br_if 0
                    unreachable
                end
            )
            (func $check
                global.get 0
                i32.const 1234
                call $check_word
                global.get 1
                i32.const 5678
                call $check_word
            )
            (start $check)
            (memory 160)
            (global (mut i32) (i32.const 8500000))
            (global (mut i32) (i32.const 9000000))
            (@custom "icp:private enhanced-orthogonal-persistence" "")
        )
        "#;

    let version2_wasm = wat::parse_str(version2_wat).unwrap();
    test.upgrade_canister_v2(
        canister_id,
        version2_wasm,
        CanisterUpgradeOptions {
            skip_pre_upgrade: None,
            wasm_memory_persistence: Some(WasmMemoryPersistence::Keep),
        },
    )
    .unwrap();
}

#[test]
fn fails_with_missing_main_memory_option_for_enhanced_orthogonal_persistence() {
    let mut test = ExecutionTestBuilder::new().build();

    let version1_wat = r#"
        (module
            (memory 1)
            (@custom "icp:private enhanced-orthogonal-persistence" "")
        )
        "#;
    let version1_wasm = wat::parse_str(version1_wat).unwrap();
    let canister_id = test.create_canister(Cycles::new(1_000_000_000_000_000));
    test.install_canister(canister_id, version1_wasm).unwrap();

    let version2_wat = r#"
        (module
            (memory 1)
        )
        "#;

    let version2_wasm = wat::parse_str(version2_wat).unwrap();
    let error = test
        .upgrade_canister_v2(
            canister_id,
            version2_wasm,
            CanisterUpgradeOptions {
                skip_pre_upgrade: None,
                wasm_memory_persistence: None,
            },
        )
        .unwrap_err();
    assert_eq!(error.code(), ErrorCode::CanisterContractViolation);
    assert_eq!(
        error.description(),
        "Missing upgrade option: Enhanced orthogonal persistence requires the `wasm_memory_persistence` upgrade option."
    );
}

#[test]
fn fails_with_missing_upgrade_option_for_enhanced_orthogonal_persistence() {
    let mut test = ExecutionTestBuilder::new().build();

    let version1_wat = r#"
        (module
            (memory 1)
            (@custom "icp:private enhanced-orthogonal-persistence" "")
        )
        "#;
    let version1_wasm = wat::parse_str(version1_wat).unwrap();
    let canister_id = test.create_canister(Cycles::new(1_000_000_000_000_000));
    test.install_canister(canister_id, version1_wasm).unwrap();

    let version2_wat = r#"
        (module
            (memory 1)
        )
        "#;

    let version2_wasm = wat::parse_str(version2_wat).unwrap();
    let error = test
        .upgrade_canister(canister_id, version2_wasm)
        .unwrap_err();
    assert_eq!(error.code(), ErrorCode::CanisterContractViolation);
    assert_eq!(
        error.description(),
        "Missing upgrade option: Enhanced orthogonal persistence requires the `wasm_memory_persistence` upgrade option."
    );
}

#[test]
fn fails_when_keeping_main_memory_without_enhanced_orthogonal_persistence() {
    let mut test = ExecutionTestBuilder::new().build();

    let classical_persistence = r#"
    (module
        (memory 1)
    )
    "#;
    let orthogonal_persistence = r#"
    (module
        (memory 1)
        (@custom "icp:private enhanced-orthogonal-persistence" "")
    )
    "#;

    for (version1_wat, version2_wat) in [
        (classical_persistence, classical_persistence),
        (orthogonal_persistence, classical_persistence),
    ] {
        let version1_wasm = wat::parse_str(version1_wat).unwrap();
        let canister_id = test.create_canister(Cycles::new(1_000_000_000_000_000));
        test.install_canister(canister_id, version1_wasm).unwrap();

        let version2_wasm = wat::parse_str(version2_wat).unwrap();
        let error = test
            .upgrade_canister_v2(
                canister_id,
                version2_wasm,
                CanisterUpgradeOptions {
                    skip_pre_upgrade: None,
                    wasm_memory_persistence: Some(WasmMemoryPersistence::Keep),
                },
            )
            .unwrap_err();
        assert_eq!(error.code(), ErrorCode::CanisterContractViolation);
        assert_eq!(
            error.description(),
            "Invalid upgrade option: The `wasm_memory_persistence: opt Keep` upgrade option requires that the new canister module supports enhanced orthogonal persistence."
        );
    }
}

#[test]
fn test_upgrade_to_enhanced_orthogonal_persistence() {
    let mut test = ExecutionTestBuilder::new().build();

    let version1_wat = r#"
    (module
        (memory 1)
    )
    "#;
    let version1_wasm = wat::parse_str(version1_wat).unwrap();
    let canister_id = test.create_canister(Cycles::new(1_000_000_000_000_000));
    test.install_canister(canister_id, version1_wasm).unwrap();

    let version2_wat = r#"
    (module
        (memory 1)
        (@custom "icp:private enhanced-orthogonal-persistence" "")
    )
    "#;
    let version2_wasm = wat::parse_str(version2_wat).unwrap();
    test.upgrade_canister_v2(
        canister_id,
        version2_wasm,
        CanisterUpgradeOptions {
            skip_pre_upgrade: None,
            wasm_memory_persistence: Some(WasmMemoryPersistence::Keep),
        },
    )
    .unwrap();
}

#[test]
fn test_invalid_wasm_with_enhanced_orthogonal_persistence() {
    let mut test = ExecutionTestBuilder::new().build();

    let valid_version1_wat = r#"
    (module
        (memory 1)
    )
    "#;
    let version1_wasm = wat::parse_str(valid_version1_wat).unwrap();
    let canister_id = test.create_canister(Cycles::new(1_000_000_000_000_000));
    test.install_canister(canister_id, version1_wasm).unwrap();

    let invalid_version2_wat = r#"
    (module
        (func $check
            i32.const 1
        )
        (start $check)
        (memory 1)
        (@custom "icp:private enhanced-orthogonal-persistence" "")
    )
    "#;
    let version2_wasm = wat::parse_str(invalid_version2_wat).unwrap();
    let error = test
        .upgrade_canister_v2(
            canister_id,
            version2_wasm,
            CanisterUpgradeOptions {
                skip_pre_upgrade: None,
                wasm_memory_persistence: Some(WasmMemoryPersistence::Keep),
            },
        )
        .unwrap_err();
    assert_eq!(error.code(), ErrorCode::CanisterInvalidWasm);
}

fn create_canisters(test: &mut ExecutionTest, canisters: usize) {
    for _ in 1..=canisters {
        test.canister_from_binary(MINIMAL_WASM.to_vec()).unwrap();
    }
}

#[test]
pub fn test_can_create_10_canisters() {
    let mut test = ExecutionTestBuilder::new().build();
    create_canisters(&mut test, 10);
}

// The following tests are expensive to run, so enable them explicitly:
// perf stat cargo t test_can_create_125_canisters -- --include-ignored --nocapture
// Test results: https://docs.google.com/spreadsheets/d/14tBO0vg508tW_r4t4_btH4iQdia9BMIJeV8IAuWc_sg
#[test]
#[ignore]
pub fn test_can_create_125_canisters() {
    let mut test = ExecutionTestBuilder::new().build();
    create_canisters(&mut test, 125);
}

#[test]
#[ignore]
pub fn test_can_create_250_canisters() {
    let mut test = ExecutionTestBuilder::new().build();
    create_canisters(&mut test, 250);
}

#[test]
#[ignore]
pub fn test_can_create_500_canisters() {
    let mut test = ExecutionTestBuilder::new().build();
    create_canisters(&mut test, 500);
}

#[test]
#[ignore]
pub fn test_can_create_1000_canisters() {
    let mut test = ExecutionTestBuilder::new().build();
    create_canisters(&mut test, 1000);
}

#[test]
#[ignore]
pub fn test_can_create_5000_canisters() {
    let mut test = ExecutionTestBuilder::new().build();
    create_canisters(&mut test, 5000);
}

#[test]
#[ignore]
pub fn test_can_create_10000_canisters() {
    let mut test = ExecutionTestBuilder::new()
        .with_max_number_of_canisters(10_000)
        .build();
    create_canisters(&mut test, 10_000);
}

#[test]
fn test_install_code_rate_limiting() {
    let mut test = ExecutionTestBuilder::new()
        .with_rate_limiting_of_instructions()
        .build();
    let canister_id = test.universal_canister().unwrap();
    let binary = UNIVERSAL_CANISTER_WASM.to_vec();
    let err = test
        .upgrade_canister(canister_id, binary.clone())
        .unwrap_err();
    assert_eq!(ErrorCode::CanisterInstallCodeRateLimited, err.code());
    let err = test.upgrade_canister(canister_id, binary).unwrap_err();
    assert_eq!(ErrorCode::CanisterInstallCodeRateLimited, err.code());
}

#[test]
fn test_install_code_rate_limiting_disabled() {
    let mut test = ExecutionTestBuilder::new().build();
    let canister_id = test.universal_canister().unwrap();
    let binary = UNIVERSAL_CANISTER_WASM.to_vec();
    test.upgrade_canister(canister_id, binary.clone()).unwrap();
    test.upgrade_canister(canister_id, binary).unwrap();
}

#[test]
fn unfreezing_of_frozen_canister() {
    let mut test = ExecutionTestBuilder::new().build();
    let canister_id = test
        .universal_canister_with_cycles(Cycles::new(1_000_000_000_000))
        .unwrap();

    // Set the freezing threshold high to freeze the canister.
    let payload = UpdateSettingsArgs {
        canister_id: canister_id.get(),
        settings: CanisterSettingsArgsBuilder::new()
            .with_freezing_threshold(1_000_000_000_000)
            .build(),
        sender_canister_version: None,
    }
    .encode();
    let balance_before = test.canister_state(canister_id).system_state.balance();
    let result = test.subnet_message(Method::UpdateSettings, payload);
    let balance_after = test.canister_state(canister_id).system_state.balance();
    // If the freezing threshold doesn't change, then the canister is not charged.
    assert_eq!(balance_before, balance_after);
    get_reply(result);

    // Sending an ingress message fails due to the cycles balance.
    let err = test
        .ingress(canister_id, "update", wasm().reply().build())
        .unwrap_err();
    assert_eq!(ErrorCode::CanisterOutOfCycles, err.code());

    // Unfreeze the canister.
    let payload = UpdateSettingsArgs {
        canister_id: canister_id.get(),
        settings: CanisterSettingsArgsBuilder::new()
            .with_freezing_threshold(1)
            .build(),
        sender_canister_version: None,
    }
    .encode();
    let ingress_bytes =
        NumBytes::from((Method::UpdateSettings.to_string().len() + payload.len()) as u64);
    let balance_before = test.canister_state(canister_id).system_state.balance();
    test.subnet_message(Method::UpdateSettings, payload)
        .unwrap();
    let balance_after = test.canister_state(canister_id).system_state.balance();
    assert_eq!(
        balance_before - balance_after,
        test.cycles_account_manager()
            .ingress_induction_cost_from_bytes(
                ingress_bytes,
                test.subnet_size(),
                CanisterCyclesCostSchedule::Normal,
            )
    );
    // Now the canister works again.
    let result = test.ingress(canister_id, "update", wasm().reply().build());
    get_reply(result);
}

#[test]
fn frozen_canister_reveal_top_up() {
    let mut test = ExecutionTestBuilder::new().build();
    let canister_id = test
        .universal_canister_with_cycles(Cycles::new(1_000_000_000_000))
        .unwrap();

    // Set the freezing threshold high to freeze the canister.
    let payload = UpdateSettingsArgs {
        canister_id: canister_id.get(),
        settings: CanisterSettingsArgsBuilder::new()
            .with_freezing_threshold(1_000_000_000_000)
            .build(),
        sender_canister_version: None,
    }
    .encode();
    test.subnet_message(Method::UpdateSettings, payload)
        .unwrap();

    // Sending an ingress message to a frozen canister fails with a verbose error message.
    let err = test
        .ingress(canister_id, "update", wasm().reply().build())
        .unwrap_err();
    assert_eq!(ErrorCode::CanisterOutOfCycles, err.code());
    assert!(err.description().starts_with(&format!(
        "Canister {canister_id} is out of cycles: please top up the canister with at least"
    )));

    // Blackhole the canister.
    test.canister_update_controller(canister_id, vec![])
        .unwrap();

    // Sending an ingress message to a frozen canister fails without revealing
    // top up balance to non-controllers.
    let err = test
        .ingress(canister_id, "update", wasm().reply().build())
        .unwrap_err();
    assert_eq!(ErrorCode::CanisterOutOfCycles, err.code());
    assert_eq!(
        err.description(),
        format!("Canister {canister_id} is out of cycles")
    );
}

#[test]
fn update_settings_makes_subnet_oversubscribed() {
    // By default the scheduler has 2 cores
    let mut test = ExecutionTestBuilder::new()
        .with_allocatable_compute_capacity_in_percent(100)
        .with_subnet_execution_memory(100 * 1024 * 1024) // 100 MiB
        .with_subnet_memory_reservation(0)
        .build();
    let c1 = test.create_canister(Cycles::new(1_000_000_000_000_000));
    let c2 = test.create_canister(Cycles::new(1_000_000_000_000_000));
    let c3 = test.create_canister(Cycles::new(1_000_000_000_000_000));

    // Updating the compute allocation.
    let args = UpdateSettingsArgs {
        canister_id: c1.get(),
        settings: CanisterSettingsArgsBuilder::new()
            .with_freezing_threshold(1)
            .with_compute_allocation(50)
            .build(),
        sender_canister_version: None,
    };
    test.subnet_message(Method::UpdateSettings, args.encode())
        .unwrap();

    let args = UpdateSettingsArgs {
        canister_id: c2.get(),
        settings: CanisterSettingsArgsBuilder::new()
            .with_freezing_threshold(1)
            .with_compute_allocation(25)
            .build(),
        sender_canister_version: None,
    };
    test.subnet_message(Method::UpdateSettings, args.encode())
        .unwrap();

    // Go over the compute capacity.
    let args = UpdateSettingsArgs {
        canister_id: c3.get(),
        settings: CanisterSettingsArgsBuilder::new()
            .with_freezing_threshold(1)
            .with_compute_allocation(30)
            .build(),
        sender_canister_version: None,
    };
    let err = test
        .subnet_message(Method::UpdateSettings, args.encode())
        .unwrap_err();
    assert_eq!(ErrorCode::SubnetOversubscribed, err.code());

    // Updating the memory allocation.
    let args = UpdateSettingsArgs {
        canister_id: c1.get(),
        settings: CanisterSettingsArgsBuilder::new()
            .with_freezing_threshold(1)
            .with_memory_allocation(10 * 1024 * 1024)
            .build(),
        sender_canister_version: None,
    };
    test.subnet_message(Method::UpdateSettings, args.encode())
        .unwrap();

    let args = UpdateSettingsArgs {
        canister_id: c2.get(),
        settings: CanisterSettingsArgsBuilder::new()
            .with_freezing_threshold(1)
            .with_memory_allocation(30 * 1024 * 1024)
            .build(),
        sender_canister_version: None,
    };
    test.subnet_message(Method::UpdateSettings, args.encode())
        .unwrap();

    // Go over the memory capacity.
    let args = UpdateSettingsArgs {
        canister_id: c3.get(),
        settings: CanisterSettingsArgsBuilder::new()
            .with_freezing_threshold(1)
            .with_memory_allocation(65 * 1024 * 1024)
            .build(),
        sender_canister_version: None,
    };
    let err = test
        .subnet_message(Method::UpdateSettings, args.encode())
        .unwrap_err();
    assert_eq!(ErrorCode::SubnetOversubscribed, err.code());
}

#[test]
fn update_settings_when_compute_capacity_is_oversubscribed() {
    let mut test = ExecutionTestBuilder::new()
        .with_allocatable_compute_capacity_in_percent(0)
        .build();
    let canister_id = test.create_canister(Cycles::new(1_000_000_000_000_000));

    // Manually set the compute allocation higher to emulate the state after
    // replica upgrade that decreased compute capacity.
    test.canister_state_mut(canister_id)
        .scheduler_state
        .compute_allocation = ComputeAllocation::try_from(60).unwrap();

    // Updating the compute allocation to a higher value fails.
    let args = UpdateSettingsArgs {
        canister_id: canister_id.get(),
        settings: CanisterSettingsArgsBuilder::new()
            .with_compute_allocation(61)
            .build(),
        sender_canister_version: None,
    };
    test.subnet_message(Method::UpdateSettings, args.encode())
        .unwrap_err()
        .assert_contains(
            ErrorCode::SubnetOversubscribed,
            "Canister requested a compute allocation of 61% \
        which cannot be satisfied because the Subnet's \
        remaining compute capacity is 60%.",
        );

    // Updating the compute allocation to the same value succeeds.
    let args = UpdateSettingsArgs {
        canister_id: canister_id.get(),
        settings: CanisterSettingsArgsBuilder::new()
            .with_compute_allocation(60)
            .build(),
        sender_canister_version: None,
    };
    test.subnet_message(Method::UpdateSettings, args.encode())
        .unwrap();
    assert_eq!(
        ComputeAllocation::try_from(60).unwrap(),
        test.canister_state(canister_id)
            .scheduler_state
            .compute_allocation
    );

    // Updating the compute allocation to a lower value succeeds.
    let args = UpdateSettingsArgs {
        canister_id: canister_id.get(),
        settings: CanisterSettingsArgsBuilder::new()
            .with_compute_allocation(59)
            .build(),
        sender_canister_version: None,
    };
    test.subnet_message(Method::UpdateSettings, args.encode())
        .unwrap();
    assert_eq!(
        ComputeAllocation::try_from(59).unwrap(),
        test.canister_state(canister_id)
            .scheduler_state
            .compute_allocation
    );
}

#[test]
fn cycles_correct_if_upgrade_succeeds() {
    let mut test = ExecutionTestBuilder::new().build();

    let wat = r#"
        (module
            (func $start
                (drop (memory.grow (i32.const 1)))
                (drop (memory.grow (i32.const 1)))
            )
            (func (export "canister_init")
                (drop (memory.grow (i32.const 1)))
                (drop (memory.grow (i32.const 1)))
                (drop (memory.grow (i32.const 1)))
            )
            (func (export "canister_pre_upgrade")
                (drop (memory.grow (i32.const 1)))
                (drop (memory.grow (i32.const 1)))
                (drop (memory.grow (i32.const 1)))
                (drop (memory.grow (i32.const 1)))
            )
            (func (export "canister_post_upgrade")
                (drop (memory.grow (i32.const 1)))
                (drop (memory.grow (i32.const 1)))
                (drop (memory.grow (i32.const 1)))
                (drop (memory.grow (i32.const 1)))
                (drop (memory.grow (i32.const 1)))
            )
            (start $start)
            (memory 0)
        )"#;
    let wasm = wat::parse_str(wat).unwrap();

    let initial_cycles = Cycles::new(1_000_000_000_000_000);
    let id = test.create_canister(initial_cycles);

    test.install_canister(id, wasm.clone()).unwrap();
    assert_eq!(
        test.canister_state(id).system_state.balance(),
        initial_cycles - test.canister_execution_cost(id),
    );

    assert_delta!(
        test.canister_execution_cost(id),
        test.cycles_account_manager().execution_cost(
            NumInstructions::from(5 * *DROP_MEMORY_GROW_CONST_COST) + wasm_compilation_cost(&wasm),
            test.subnet_size(),
            CanisterCyclesCostSchedule::Normal,
            test.canister_wasm_execution_mode(id),
        ),
        Cycles::new(10)
    );

    let cycles_before = test.canister_state(id).system_state.balance();
    let execution_cost_before = test.canister_execution_cost(id);
    // Clear `expected_compiled_wasms` so that the full execution cost is applied
    test.state_mut().metadata.expected_compiled_wasms.clear();
    test.upgrade_canister(id, wasm.clone()).unwrap();
    let execution_cost = test.canister_execution_cost(id) - execution_cost_before;
    assert_eq!(
        test.canister_state(id).system_state.balance(),
        cycles_before - execution_cost,
    );
    assert_delta!(
        execution_cost,
        test.cycles_account_manager().execution_cost(
            NumInstructions::from(11 * *DROP_MEMORY_GROW_CONST_COST) + wasm_compilation_cost(&wasm),
            test.subnet_size(),
            CanisterCyclesCostSchedule::Normal,
            test.canister_wasm_execution_mode(id),
        ),
        Cycles::new(10)
    );
}

#[test]
fn cycles_correct_if_upgrade_fails_at_validation() {
    let mut test = ExecutionTestBuilder::new()
        .with_rate_limiting_of_instructions()
        .build();

    let wat = r#"
        (module
            (func (export "canister_pre_upgrade")
                (drop (memory.grow (i32.const 1)))
                (drop (memory.grow (i32.const 1)))
            )
            (func (export "canister_post_upgrade")
                (drop (memory.grow (i32.const 1)))
                (drop (memory.grow (i32.const 1)))
                (drop (memory.grow (i32.const 1)))
            )
            (memory 0)
        )"#;
    let wasm = wat::parse_str(wat).unwrap();

    let initial_cycles = Cycles::new(1_000_000_000_000_000);
    let id = test.create_canister(initial_cycles);

    test.install_canister(id, wasm.clone()).unwrap();
    assert_eq!(
        test.canister_state(id).system_state.balance(),
        initial_cycles - test.canister_execution_cost(id),
    );
    assert_eq!(
        test.canister_execution_cost(id),
        test.cycles_account_manager().execution_cost(
            wasm_compilation_cost(&wasm),
            test.subnet_size(),
            CanisterCyclesCostSchedule::Normal,
            test.canister_wasm_execution_mode(id),
        )
    );

    // Set a large value for `install_code_debit` so the installation fails due
    // to rate limiting.
    test.canister_state_mut(id)
        .scheduler_state
        .install_code_debit = NumInstructions::from(u64::MAX);

    let cycles_before = test.canister_state(id).system_state.balance();
    let execution_cost_before = test.canister_execution_cost(id);
    test.upgrade_canister(id, wasm).unwrap_err();
    let execution_cost = test.canister_execution_cost(id) - execution_cost_before;
    assert_eq!(
        test.canister_state(id).system_state.balance(),
        cycles_before - execution_cost,
    );
    assert_eq!(
        execution_cost,
        test.cycles_account_manager().execution_cost(
            NumInstructions::from(0),
            test.subnet_size(),
            CanisterCyclesCostSchedule::Normal,
            test.canister_wasm_execution_mode(id),
        )
    );
}

#[test]
fn cycles_correct_if_upgrade_fails_at_start() {
    let mut test = ExecutionTestBuilder::new().build();

    let wat1 = r#"
        (module
            (func (export "canister_pre_upgrade")
                (drop (memory.grow (i32.const 1)))
            )
            (memory 0)
        )"#;
    let wat2 = r#"
        (module
            (func $start
                (drop (memory.grow (i32.const 1)))
                (drop (memory.grow (i32.const 1)))
                (unreachable)
            )
            (func (export "canister_post_upgrade")
                (drop (memory.grow (i32.const 1)))
                (drop (memory.grow (i32.const 1)))
                (drop (memory.grow (i32.const 1)))
                (drop (memory.grow (i32.const 1)))
            )
            (start $start)
            (memory 0)
        )"#;
    let wasm1 = wat::parse_str(wat1).unwrap();
    let wasm2 = wat::parse_str(wat2).unwrap();

    let initial_cycles = Cycles::new(1_000_000_000_000_000);
    let id = test.create_canister(initial_cycles);

    test.install_canister(id, wasm1).unwrap();
    assert_eq!(
        test.canister_state(id).system_state.balance(),
        initial_cycles - test.canister_execution_cost(id),
    );

    let cycles_before = test.canister_state(id).system_state.balance();
    let execution_cost_before = test.canister_execution_cost(id);
    test.upgrade_canister(id, wasm2.clone()).unwrap_err();
    let execution_cost = test.canister_execution_cost(id) - execution_cost_before;
    assert_eq!(
        test.canister_state(id).system_state.balance(),
        cycles_before - execution_cost,
    );
    assert_delta!(
        execution_cost,
        test.cycles_account_manager().execution_cost(
            NumInstructions::from(3 * *DROP_MEMORY_GROW_CONST_COST + *UNREACHABLE_COST)
                + wasm_compilation_cost(&wasm2),
            test.subnet_size(),
            CanisterCyclesCostSchedule::Normal,
            test.canister_wasm_execution_mode(id),
        ),
        Cycles::new(10)
    );
}

#[test]
fn cycles_correct_if_upgrade_fails_at_pre_upgrade() {
    let mut test = ExecutionTestBuilder::new().build();

    let wat = r#"
        (module
            (func (export "canister_pre_upgrade")
                (drop (memory.grow (i32.const 1)))
                (drop (memory.grow (i32.const 1)))
                (drop (memory.grow (i32.const 1)))
                (unreachable)
            )
            (func (export "canister_post_upgrade")
                (drop (memory.grow (i32.const 1)))
                (drop (memory.grow (i32.const 1)))
                (drop (memory.grow (i32.const 1)))
                (drop (memory.grow (i32.const 1)))
            )
            (memory 0)
        )"#;
    let wasm = wat::parse_str(wat).unwrap();

    let initial_cycles = Cycles::new(1_000_000_000_000_000);
    let id = test.create_canister(initial_cycles);

    test.install_canister(id, wasm.clone()).unwrap();
    assert_eq!(
        test.canister_state(id).system_state.balance(),
        initial_cycles - test.canister_execution_cost(id),
    );
    assert_eq!(
        test.canister_execution_cost(id),
        test.cycles_account_manager().execution_cost(
            wasm_compilation_cost(&wasm),
            test.subnet_size(),
            CanisterCyclesCostSchedule::Normal,
            test.canister_wasm_execution_mode(id),
        )
    );

    let cycles_before = test.canister_state(id).system_state.balance();
    let execution_cost_before = test.canister_execution_cost(id);
    test.upgrade_canister(id, wasm).unwrap_err();
    let execution_cost = test.canister_execution_cost(id) - execution_cost_before;
    assert_eq!(
        test.canister_state(id).system_state.balance(),
        cycles_before - execution_cost,
    );
    assert_delta!(
        execution_cost,
        test.cycles_account_manager().execution_cost(
            NumInstructions::from(3 * *DROP_MEMORY_GROW_CONST_COST + *UNREACHABLE_COST),
            test.subnet_size(),
            CanisterCyclesCostSchedule::Normal,
            test.canister_wasm_execution_mode(id),
        ),
        Cycles::new(10)
    );
}

#[test]
fn cycles_correct_if_upgrade_fails_at_post_upgrade() {
    let mut test = ExecutionTestBuilder::new().build();

    let wat1 = r#"
        (module
            (func (export "canister_pre_upgrade")
                (drop (memory.grow (i32.const 1)))
                (drop (memory.grow (i32.const 1)))
            )
            (memory 0)
        )"#;
    let wat2 = r#"
        (module
            (func $start
                (drop (memory.grow (i32.const 1)))
            )
            (func (export "canister_post_upgrade")
                (unreachable)
            )
            (start $start)
            (memory 0)
        )"#;
    let wasm1 = wat::parse_str(wat1).unwrap();
    let wasm2 = wat::parse_str(wat2).unwrap();

    let initial_cycles = Cycles::new(1_000_000_000_000_000);
    let id = test.create_canister(initial_cycles);

    test.install_canister(id, wasm1).unwrap();
    assert_eq!(
        test.canister_state(id).system_state.balance(),
        initial_cycles - test.canister_execution_cost(id),
    );

    let cycles_before = test.canister_state(id).system_state.balance();
    let execution_cost_before = test.canister_execution_cost(id);
    test.upgrade_canister(id, wasm2.clone()).unwrap_err();
    let execution_cost = test.canister_execution_cost(id) - execution_cost_before;
    assert_eq!(
        test.canister_state(id).system_state.balance(),
        cycles_before - execution_cost,
    );
    assert_delta!(
        execution_cost,
        test.cycles_account_manager().execution_cost(
            NumInstructions::from(3 * *DROP_MEMORY_GROW_CONST_COST + *UNREACHABLE_COST)
                + wasm_compilation_cost(&wasm2),
            test.subnet_size(),
            CanisterCyclesCostSchedule::Normal,
            test.canister_wasm_execution_mode(id),
        ),
        Cycles::new(10)
    );
}

#[test]
fn cycles_correct_if_install_succeeds() {
    let mut test = ExecutionTestBuilder::new().build();

    let wat = r#"
        (module
            (func $start
                (drop (memory.grow (i32.const 1)))
                (drop (memory.grow (i32.const 1)))
            )
            (func (export "canister_init")
                (drop (memory.grow (i32.const 1)))
                (drop (memory.grow (i32.const 1)))
                (drop (memory.grow (i32.const 1)))
                (drop (memory.grow (i32.const 1)))
            )
            (start $start)
            (memory 0)
        )"#;
    let wasm = wat::parse_str(wat).unwrap();

    let initial_cycles = Cycles::new(1_000_000_000_000_000);
    let id = test.create_canister(initial_cycles);

    test.install_canister(id, wasm.clone()).unwrap();
    assert_eq!(
        test.canister_state(id).system_state.balance(),
        initial_cycles - test.canister_execution_cost(id),
    );
    assert_delta!(
        test.canister_execution_cost(id),
        test.cycles_account_manager().execution_cost(
            NumInstructions::from(6 * *DROP_MEMORY_GROW_CONST_COST) + wasm_compilation_cost(&wasm),
            test.subnet_size(),
            CanisterCyclesCostSchedule::Normal,
            test.canister_wasm_execution_mode(id),
        ),
        Cycles::new(4)
    );
}

#[test]
fn cycles_correct_if_install_fails_at_validation() {
    let mut test = ExecutionTestBuilder::new()
        .with_rate_limiting_of_instructions()
        .build();

    let wat = r#"
        (module
            (func $start
                (drop (memory.grow (i32.const 1)))
                (drop (memory.grow (i32.const 1)))
            )
            (func (export "canister_init")
                (drop (memory.grow (i32.const 1)))
                (drop (memory.grow (i32.const 1)))
                (drop (memory.grow (i32.const 1)))
            )
            (start $start)
            (memory 0)
        )"#;
    let wasm = wat::parse_str(wat).unwrap();

    let initial_cycles = Cycles::new(1_000_000_000_000_000);
    let id = test.create_canister(initial_cycles);

    // Set a large value for `install_code_debit` so the installation fails due
    // to rate limiting.
    test.canister_state_mut(id)
        .scheduler_state
        .install_code_debit = NumInstructions::from(u64::MAX);

    test.install_canister(id, wasm.clone()).unwrap_err();
    assert_eq!(
        test.canister_state(id).system_state.balance(),
        initial_cycles - test.canister_execution_cost(id),
    );
    assert_eq!(
        test.canister_execution_cost(id),
        test.cycles_account_manager().execution_cost(
            NumInstructions::from(0),
            test.subnet_size(),
            CanisterCyclesCostSchedule::Normal,
            test.canister_wasm_execution_mode(id),
        )
    );
}

#[test]
fn cycles_correct_if_install_fails_at_start() {
    let mut test = ExecutionTestBuilder::new().build();

    let wat = r#"
        (module
            (func $start
                (drop (memory.grow (i32.const 1)))
                (drop (memory.grow (i32.const 1)))
                (drop (memory.grow (i32.const 1)))
                (unreachable)
            )
            (func (export "canister_post_upgrade")
                (drop (memory.grow (i32.const 1)))
                (drop (memory.grow (i32.const 1)))
                (drop (memory.grow (i32.const 1)))
                (drop (memory.grow (i32.const 1)))
            )
            (start $start)
            (memory 0)
        )"#;
    let wasm = wat::parse_str(wat).unwrap();

    let initial_cycles = Cycles::new(1_000_000_000_000_000);
    let id = test.create_canister(initial_cycles);

    test.install_canister(id, wasm.clone()).unwrap_err();
    assert_eq!(
        test.canister_state(id).system_state.balance(),
        initial_cycles - test.canister_execution_cost(id),
    );

    assert_delta!(
        test.canister_execution_cost(id),
        test.cycles_account_manager().execution_cost(
            NumInstructions::from(3 * *DROP_MEMORY_GROW_CONST_COST) + wasm_compilation_cost(&wasm),
            test.subnet_size(),
            CanisterCyclesCostSchedule::Normal,
            test.canister_wasm_execution_mode(id),
        ),
        Cycles::new(10)
    );
}

#[test]
fn cycles_correct_if_install_fails_at_init() {
    let mut test = ExecutionTestBuilder::new().build();

    let wat = r#"
        (module
            (func $start
                (drop (memory.grow (i32.const 1)))
            )
            (func (export "canister_init")
                (drop (memory.grow (i32.const 1)))
                (drop (memory.grow (i32.const 1)))
                (unreachable)
            )
            (start $start)
            (memory 0)
        )"#;
    let wasm = wat::parse_str(wat).unwrap();

    let initial_cycles = Cycles::new(1_000_000_000_000_000);
    let id = test.create_canister(initial_cycles);

    test.install_canister(id, wasm.clone()).unwrap_err();
    assert_eq!(
        test.canister_state(id).system_state.balance(),
        initial_cycles - test.canister_execution_cost(id),
    );
    assert_delta!(
        test.canister_execution_cost(id),
        test.cycles_account_manager().execution_cost(
            NumInstructions::from(3 * *DROP_MEMORY_GROW_CONST_COST + *UNREACHABLE_COST)
                + wasm_compilation_cost(&wasm),
            test.subnet_size(),
            CanisterCyclesCostSchedule::Normal,
            test.canister_wasm_execution_mode(id),
        ),
        Cycles::new(10)
    );
}

#[test]
fn delete_canister_with_non_empty_input_queue_fails() {
    let mut test = ExecutionTestBuilder::new().with_manual_execution().build();

    let canister_id = test.universal_canister().unwrap();

    // Send an ingress to the canister but do not execute it.
    let _ = test.ingress_raw(canister_id, "update", vec![]);

    // Stop the canister to avoid this condition.
    test.stop_canister(canister_id);
    test.process_stopping_canisters();

    // Attempting to delete a canister with a non-empty input queue should fail.
    let err = test.delete_canister(canister_id).unwrap_err();
    assert_eq!(err.code(), ErrorCode::CanisterQueueNotEmpty);
    assert!(err.description().contains(&format!(
        "Canister {canister_id} has messages in its queues and cannot be deleted now",
    )));
}

#[test]
fn update_settings_checks_freezing_threshold_for_memory_allocation() {
    let mut test = ExecutionTestBuilder::new().build();

    let canister_id = test.create_canister(Cycles::new(1_000_000_000_000));

    let err = test
        .canister_update_allocations_settings(canister_id, None, Some(10 * 1024 * 1024 * 1024))
        .unwrap_err();

    assert!(
        err.description()
            .contains("Cannot increase memory allocation to 10.00 GiB due to insufficient cycles."),
        "{}",
        err.description(),
    );
    assert_eq!(err.code(), ErrorCode::InsufficientCyclesInMemoryAllocation);
}

#[test]
fn update_settings_checks_freezing_threshold_for_compute_allocation() {
    let mut test = ExecutionTestBuilder::new().build();

    let canister_id = test.create_canister(Cycles::new(1_000_000_000_000));

    let err = test
        .canister_update_allocations_settings(canister_id, Some(50), None)
        .unwrap_err();

    assert!(
        err.description()
            .contains("Cannot increase compute allocation to 50% due to insufficient cycles."),
        "{}",
        err.description(),
    );
    assert_eq!(err.code(), ErrorCode::InsufficientCyclesInComputeAllocation);
}

#[test]
fn system_subnet_does_not_check_for_freezing_threshold_on_allocation_changes() {
    let mut test = ExecutionTestBuilder::new()
        .with_subnet_type(SubnetType::System)
        .build();

    let canister_id = test
        .create_canister_with_allocation(Cycles::new(1_000_000_000_000), Some(50), None)
        .unwrap();
    test.canister_update_allocations_settings(canister_id, Some(0), Some(0))
        .unwrap();

    let canister_id = test
        .create_canister_with_allocation(
            Cycles::new(1_000_000_000_000),
            None,
            Some(10 * 1024 * 1024 * 1024),
        )
        .unwrap();
    test.canister_update_allocations_settings(canister_id, Some(0), Some(0))
        .unwrap();

    let canister_id = test.create_canister(Cycles::new(1_000_000_000_000));
    test.canister_update_allocations_settings(canister_id, Some(50), None)
        .unwrap();
    test.canister_update_allocations_settings(canister_id, Some(0), Some(0))
        .unwrap();

    let canister_id = test.create_canister(Cycles::new(1_000_000_000_000));
    test.canister_update_allocations_settings(canister_id, None, Some(10 * 1024 * 1024 * 1024))
        .unwrap();
    test.canister_update_allocations_settings(canister_id, Some(0), Some(0))
        .unwrap();
}

#[test]
fn install_does_not_reserve_cycles_when_memory_allocation_is_set() {
    cycles_reserved_for_app_and_verified_app_subnets(|subnet_type| {
        const CYCLES: Cycles = Cycles::new(1_000_000_000_000_000);
        const CAPACITY: u64 = 20_000_000_000;
        const THRESHOLD: u64 = CAPACITY / 2;
        const USAGE: u64 = CAPACITY - THRESHOLD;

        let mut test = ExecutionTestBuilder::new()
            .with_subnet_type(subnet_type)
            .with_subnet_execution_memory(CAPACITY as i64)
            .with_subnet_memory_reservation(0)
            .with_subnet_memory_threshold(THRESHOLD as i64)
            .build();

        test.create_canister_with_allocation(CYCLES, None, Some(THRESHOLD))
            .unwrap();

        let subnet_memory_usage =
            CAPACITY - test.subnet_available_memory().get_execution_memory() as u64;

        let canister_id = test
            .create_canister_with_settings(
                CYCLES,
                CanisterSettingsArgsBuilder::new()
                    .with_memory_allocation(USAGE)
                    .with_reserved_cycles_limit(CYCLES.get())
                    .build(),
            )
            .unwrap();

        let memory_usage_after = NumBytes::from(USAGE);
        let reserved_cycles = test
            .canister_state(canister_id)
            .system_state
            .reserved_balance();
        assert_gt!(reserved_cycles, Cycles::zero());
        assert_eq!(
            reserved_cycles,
            test.cycles_account_manager().storage_reservation_cycles(
                memory_usage_after,
                &ResourceSaturation::new(subnet_memory_usage, THRESHOLD, CAPACITY),
                test.subnet_size(),
                CanisterCyclesCostSchedule::Normal,
            )
        );

        let wat = r#"
            (module
                (import "ic0" "stable64_grow" (func $stable64_grow (param i64) (result i64)))
                (func (export "canister_post_upgrade")
                    (if (i64.eq (call $stable64_grow (i64.const 150000)) (i64.const -1))
                      (then (unreachable))
                    )
                )
                (memory 0)
            )"#;

        let wasm_binary = wat::parse_str(wat).unwrap();

        let balance_before = test.canister_state(canister_id).system_state.balance();
        test.install_canister(canister_id, wasm_binary).unwrap();
        let balance_after = test.canister_state(canister_id).system_state.balance();

        let new_reserved_cycles = test
            .canister_state(canister_id)
            .system_state
            .reserved_balance();

        // The reserved balance shouldn't change because the canister has already
        // reserved memory allocation during its creation.
        assert_eq!(reserved_cycles, new_reserved_cycles);
        assert_eq!(
            balance_after,
            balance_before - test.canister_execution_cost(canister_id)
        );
    });
}

#[test]
fn install_reserves_cycles_on_memory_grow() {
    cycles_reserved_for_app_and_verified_app_subnets(|subnet_type| {
        const CYCLES: Cycles = Cycles::new(1_000_000_000_000_000);
        const CAPACITY: u64 = 20_000_000_000;
        const THRESHOLD: u64 = CAPACITY / 2;

        let mut test = ExecutionTestBuilder::new()
            .with_subnet_type(subnet_type)
            .with_subnet_execution_memory(CAPACITY as i64)
            .with_subnet_memory_reservation(0)
            .with_subnet_memory_threshold(THRESHOLD as i64)
            .build();

        test.create_canister_with_allocation(CYCLES, None, Some(THRESHOLD))
            .unwrap();

        let canister_id = test
            .create_canister_with_settings(
                CYCLES,
                CanisterSettingsArgsBuilder::new()
                    .with_reserved_cycles_limit(CYCLES.get())
                    .build(),
            )
            .unwrap();

        let wat = r#"
            (module
                (import "ic0" "stable64_grow" (func $stable64_grow (param i64) (result i64)))
                (func (export "canister_init")
                    (if (i64.eq (call $stable64_grow (i64.const 150000)) (i64.const -1))
                      (then (unreachable))
                    )
                )
                (memory 0)
            )"#;

        let wasm_binary = wat::parse_str(wat).unwrap();

        let subnet_memory_usage =
            CAPACITY - test.subnet_available_memory().get_execution_memory() as u64;
        let memory_usage_before = test.canister_state(canister_id).memory_usage();
        let balance_before = test.canister_state(canister_id).system_state.balance();
        test.install_canister(canister_id, wasm_binary).unwrap();
        let balance_after = test.canister_state(canister_id).system_state.balance();
        let memory_usage_after = test.canister_state(canister_id).memory_usage();

        let reserved_cycles = test
            .canister_state(canister_id)
            .system_state
            .reserved_balance();

        assert_gt!(reserved_cycles, Cycles::zero());
        assert_eq!(
            reserved_cycles,
            test.cycles_account_manager().storage_reservation_cycles(
                memory_usage_after - memory_usage_before,
                &ResourceSaturation::new(subnet_memory_usage, THRESHOLD, CAPACITY),
                test.subnet_size(),
                CanisterCyclesCostSchedule::Normal,
            )
        );

        assert_ge!(
            balance_before - balance_after,
            reserved_cycles,
            "Unexpected balance change: {} >= {}",
            balance_before - balance_after,
            reserved_cycles,
        );
    });
}

#[test]
fn upgrade_reserves_cycles_on_memory_grow() {
    cycles_reserved_for_app_and_verified_app_subnets(|subnet_type| {
        const CYCLES: Cycles = Cycles::new(1_000_000_000_000_000);
        const CAPACITY: u64 = 20_000_000_000;
        const THRESHOLD: u64 = CAPACITY / 2;

        let mut test = ExecutionTestBuilder::new()
            .with_subnet_type(subnet_type)
            .with_subnet_execution_memory(CAPACITY as i64)
            .with_subnet_memory_reservation(0)
            .with_subnet_memory_threshold(THRESHOLD as i64)
            .build();

        test.create_canister_with_allocation(CYCLES, None, Some(THRESHOLD))
            .unwrap();

        let canister_id = test
            .create_canister_with_settings(
                CYCLES,
                CanisterSettingsArgsBuilder::new()
                    .with_reserved_cycles_limit(CYCLES.get())
                    .build(),
            )
            .unwrap();

        let wat = r#"
        (module
            (import "ic0" "stable64_grow" (func $stable64_grow (param i64) (result i64)))
            (func (export "canister_post_upgrade")
                (if (i64.eq (call $stable64_grow (i64.const 150000)) (i64.const -1))
                  (then (unreachable))
                )
            )
            (memory 0)
        )"#;

        let wasm_binary = wat::parse_str(wat).unwrap();

        test.install_canister(canister_id, wasm_binary.clone())
            .unwrap();

        let subnet_memory_usage =
            CAPACITY - test.subnet_available_memory().get_execution_memory() as u64;
        let memory_usage_before = test.canister_state(canister_id).memory_usage();
        let balance_before = test.canister_state(canister_id).system_state.balance();
        let reserved_cycles_before = test
            .canister_state(canister_id)
            .system_state
            .reserved_balance();
        test.upgrade_canister(canister_id, wasm_binary).unwrap();
        let balance_after = test.canister_state(canister_id).system_state.balance();
        let memory_usage_after = test.canister_state(canister_id).memory_usage();

        let reserved_cycles = test
            .canister_state(canister_id)
            .system_state
            .reserved_balance();

        assert_gt!(reserved_cycles, Cycles::zero());
        assert_eq!(
            reserved_cycles - reserved_cycles_before,
            test.cycles_account_manager().storage_reservation_cycles(
                memory_usage_after - memory_usage_before,
                &ResourceSaturation::new(subnet_memory_usage, THRESHOLD, CAPACITY),
                test.subnet_size(),
                CanisterCyclesCostSchedule::Normal,
            )
        );

        assert_ge!(
            balance_before - balance_after,
            reserved_cycles,
            "Unexpected balance change: {} >= {}",
            balance_before - balance_after,
            reserved_cycles,
        );
    });
}

#[test]
fn install_does_not_reserve_cycles_on_system_subnet() {
    const CYCLES: Cycles = Cycles::new(1_000_000_000_000_000);
    const CAPACITY: u64 = 4_000_000_000;
    const THRESHOLD: u64 = CAPACITY / 2;
    const USAGE: u64 = CAPACITY - THRESHOLD;

    let mut test = ExecutionTestBuilder::new()
        .with_subnet_type(SubnetType::System)
        .with_subnet_execution_memory(CAPACITY as i64)
        .with_subnet_memory_reservation(0)
        .with_subnet_memory_threshold(THRESHOLD as i64)
        .build();

    // Create a canister with a memory allocation of `THRESHOLD` bytes.
    let canister_id = test
        .create_canister_with_allocation(CYCLES, None, Some(THRESHOLD))
        .unwrap();
    test.install_canister(canister_id, UNIVERSAL_CANISTER_WASM.to_vec())
        .unwrap();

    // Create a second canister that attempts to grow its memory above the threshold
    // where reservations would trigger. Because it's a system subnet we expect
    // that no cycles reservation will be made.
    let canister_id = test.create_canister(CYCLES);
    let balance_before = test.canister_state(canister_id).system_state.balance();
    test.install_canister(
        canister_id,
        wat_canister()
            .init(wat_fn().stable_grow((USAGE / WASM_PAGE_SIZE_IN_BYTES) as i32 - 1))
            .build_wasm(),
    )
    .unwrap();
    let balance_after = test.canister_state(canister_id).system_state.balance();

    // Message execution fee is an order of a few million cycles.
    assert_lt!(balance_before - balance_after, Cycles::new(1_000_000_000));

    let reserved_cycles = test
        .canister_state(canister_id)
        .system_state
        .reserved_balance();
    assert_eq!(reserved_cycles, Cycles::zero());
}

#[test]
fn update_settings_reserves_cycles_for_memory_allocation() {
    cycles_reserved_for_app_and_verified_app_subnets(|subnet_type| {
        const CYCLES: Cycles = Cycles::new(1_000_000_000_000_000);
        const CAPACITY: u64 = 20_000_000_000;
        const THRESHOLD: u64 = CAPACITY / 2;
        const USAGE: u64 = CAPACITY - THRESHOLD;

        let mut test = ExecutionTestBuilder::new()
            .with_subnet_type(subnet_type)
            .with_subnet_execution_memory(CAPACITY as i64)
            .with_subnet_memory_reservation(0)
            .with_subnet_memory_threshold(THRESHOLD as i64)
            .build();

        test.create_canister_with_allocation(CYCLES, None, Some(THRESHOLD))
            .unwrap();

        let canister_id = test
            .create_canister_with_settings(
                CYCLES,
                CanisterSettingsArgsBuilder::new()
                    .with_reserved_cycles_limit(CYCLES.get())
                    .build(),
            )
            .unwrap();

        let subnet_memory_usage =
            CAPACITY - test.subnet_available_memory().get_execution_memory() as u64;

        // TODO(RUN-745): This should be `execution_memory_usage()`.
        let memory_usage_before = test.canister_state(canister_id).memory_usage();
        let balance_before = test.canister_state(canister_id).system_state.balance();
        test.canister_update_allocations_settings(canister_id, None, Some(USAGE))
            .unwrap();
        let balance_after = test.canister_state(canister_id).system_state.balance();
        let memory_usage_after = NumBytes::new(USAGE);

        assert_eq!(
            test.canister_state(canister_id)
                .memory_allocation()
                .bytes()
                .get(),
            USAGE
        );

        let reserved_cycles = test
            .canister_state(canister_id)
            .system_state
            .reserved_balance();

        assert_gt!(reserved_cycles, Cycles::zero());
        assert_eq!(
            reserved_cycles,
            test.cycles_account_manager().storage_reservation_cycles(
                memory_usage_after - memory_usage_before,
                &ResourceSaturation::new(subnet_memory_usage, THRESHOLD, CAPACITY),
                test.subnet_size(),
                CanisterCyclesCostSchedule::Normal,
            )
        );

        assert_ge!(
            balance_before - balance_after,
            reserved_cycles,
            "Unexpected balance change: {} >= {}",
            balance_before - balance_after,
            reserved_cycles,
        );
    });
}

#[test]
fn test_upgrade_with_skip_pre_upgrade_preserves_stable_memory() {
    let mut test = ExecutionTestBuilder::new().build();
    let canister_id = test.universal_canister().unwrap();

    test.ingress(
        canister_id,
        "update",
        wasm().set_pre_upgrade(wasm().trap()).reply().build(),
    )
    .unwrap();

    let data = [1, 2, 3, 5, 8, 13];
    let update = wasm()
        .stable_grow(1)
        .stable_write(42, &data)
        .reply()
        .build();
    let result = test.ingress(canister_id, "update", update);
    let reply = get_reply(result);
    assert_eq!(reply, vec![] as Vec<u8>);

    // Check that the upgrade of the canister succeeds if the pre_upgrade is skipped.
    test.upgrade_canister_v2(
        canister_id,
        UNIVERSAL_CANISTER_WASM.to_vec(),
        CanisterUpgradeOptions {
            skip_pre_upgrade: Some(true),
            wasm_memory_persistence: None,
        },
    )
    .unwrap();

    // Set pre_upgrade again after the previous upgrade.
    test.ingress(
        canister_id,
        "update",
        wasm().set_pre_upgrade(wasm().trap()).reply().build(),
    )
    .unwrap();

    // Check that the canister traps if pre_upgrade is executed.
    let err = test
        .upgrade_canister_v2(
            canister_id,
            UNIVERSAL_CANISTER_WASM.to_vec(),
            CanisterUpgradeOptions {
                skip_pre_upgrade: None,
                wasm_memory_persistence: None,
            },
        )
        .unwrap_err();
    assert_eq!(ErrorCode::CanisterCalledTrap, err.code());

    let query = wasm()
        .stable_read(42, data.len() as u32)
        .append_and_reply()
        .build();
    let result = test.ingress(canister_id, "query", query);
    let reply = get_reply(result);
    assert_eq!(reply, data);
}

#[test]
fn resource_saturation_scaling_works_in_create_canister() {
    const CYCLES: Cycles = Cycles::new(1_000_000_000_000_000);
    const CAPACITY: u64 = 20_000_000_000;
    const THRESHOLD: u64 = CAPACITY / 2;
    const USAGE: u64 = CAPACITY - THRESHOLD;
    const SCALING: u64 = 4;

    let mut test = ExecutionTestBuilder::new()
        .with_subnet_execution_memory(CAPACITY as i64)
        .with_subnet_memory_reservation(0)
        .with_subnet_memory_threshold(THRESHOLD as i64)
        .with_resource_saturation_scaling(SCALING as usize)
        .build();

    test.create_canister_with_allocation(CYCLES, None, Some(THRESHOLD / SCALING))
        .unwrap();

    let subnet_memory_usage =
        CAPACITY - test.subnet_available_memory().get_execution_memory() as u64;

    let balance_before = CYCLES;
    let canister_id = test
        .create_canister_with_settings(
            balance_before,
            CanisterSettingsArgsBuilder::new()
                .with_memory_allocation(USAGE)
                .with_reserved_cycles_limit(CYCLES.get())
                .build(),
        )
        .unwrap();

    let balance_after = test.canister_state(canister_id).system_state.balance();

    assert_eq!(
        test.canister_state(canister_id)
            .memory_allocation()
            .bytes()
            .get(),
        USAGE,
    );

    let reserved_cycles = test
        .canister_state(canister_id)
        .system_state
        .reserved_balance();

    assert_gt!(reserved_cycles, Cycles::zero());
    assert_eq!(
        reserved_cycles,
        test.cycles_account_manager().storage_reservation_cycles(
            NumBytes::new(USAGE),
            &ResourceSaturation::new(
                subnet_memory_usage / SCALING,
                THRESHOLD / SCALING,
                CAPACITY / SCALING
            ),
            test.subnet_size(),
            CanisterCyclesCostSchedule::Normal,
        )
    );

    assert_ge!(
        balance_before - balance_after,
        reserved_cycles,
        "Unexpected balance change: {} >= {}",
        balance_before - balance_after,
        reserved_cycles,
    );
}

#[test]
fn resource_saturation_scaling_works_in_install_code() {
    const CYCLES: Cycles = Cycles::new(1_000_000_000_000_000);
    const CAPACITY: u64 = 20_000_000_000;
    const THRESHOLD: u64 = CAPACITY / 2;
    const SCALING: u64 = 4;

    let mut test = ExecutionTestBuilder::new()
        .with_subnet_execution_memory(CAPACITY as i64)
        .with_subnet_memory_reservation(0)
        .with_subnet_memory_threshold(THRESHOLD as i64)
        .with_resource_saturation_scaling(SCALING as usize)
        .build();

    test.create_canister_with_allocation(CYCLES, None, Some(THRESHOLD / SCALING))
        .unwrap();

    let canister_id = test
        .create_canister_with_settings(
            CYCLES,
            CanisterSettingsArgsBuilder::new()
                .with_reserved_cycles_limit(CYCLES.get())
                .build(),
        )
        .unwrap();

    let wat = r#"
        (module
            (import "ic0" "stable64_grow" (func $stable64_grow (param i64) (result i64)))
            (func (export "canister_init")
                (if (i64.eq (call $stable64_grow (i64.const 150000)) (i64.const -1))
                  (then (unreachable))
                )
            )
            (memory 0)
        )"#;

    let wasm_binary = wat::parse_str(wat).unwrap();

    let subnet_memory_usage =
        CAPACITY - test.subnet_available_memory().get_execution_memory() as u64;
    let memory_usage_before = test.canister_state(canister_id).execution_memory_usage();
    let balance_before = test.canister_state(canister_id).system_state.balance();
    test.install_canister(canister_id, wasm_binary).unwrap();
    let balance_after = test.canister_state(canister_id).system_state.balance();
    let memory_usage_after = test.canister_state(canister_id).execution_memory_usage();

    let reserved_cycles = test
        .canister_state(canister_id)
        .system_state
        .reserved_balance();

    assert_gt!(reserved_cycles, Cycles::zero());
    assert_eq!(
        reserved_cycles,
        test.cycles_account_manager().storage_reservation_cycles(
            memory_usage_after - memory_usage_before,
            &ResourceSaturation::new(
                subnet_memory_usage / SCALING,
                THRESHOLD / SCALING,
                CAPACITY / SCALING
            ),
            test.subnet_size(),
            CanisterCyclesCostSchedule::Normal,
        )
    );

    assert_ge!(
        balance_before - balance_after,
        reserved_cycles,
        "Unexpected balance change: {} >= {}",
        balance_before - balance_after,
        reserved_cycles,
    );
}

#[test]
fn update_settings_respects_reserved_cycles_limit_on_memory_allocation() {
    const CYCLES: Cycles = Cycles::new(1_000_000_000_000_000);
    const CAPACITY: u64 = 20_000_000_000;
    const USAGE: u64 = 10_000_000_000;

    let mut test = ExecutionTestBuilder::new()
        .with_subnet_execution_memory(CAPACITY as i64)
        .with_subnet_memory_reservation(0)
        .with_subnet_memory_threshold(0)
        .build();

    let canister_id = test.create_canister(CYCLES);

    test.canister_state_mut(canister_id)
        .system_state
        .set_reserved_balance_limit(Cycles::new(1));

    let err = test
        .canister_update_allocations_settings(canister_id, None, Some(USAGE))
        .unwrap_err();

    assert_eq!(
        err.code(),
        ErrorCode::ReservedCyclesLimitExceededInMemoryAllocation
    );
    assert!(
        err.description()
            .contains("Cannot increase memory allocation")
    );
    assert!(
        err.description()
            .contains("due to its reserved cycles limit")
    );
}

#[test]
fn install_respects_reserved_cycles_limit_on_memory_grow() {
    const CYCLES: Cycles = Cycles::new(1_000_000_000_000_000);
    const CAPACITY: u64 = 20_000_000_000;

    let mut test = ExecutionTestBuilder::new()
        .with_subnet_execution_memory(CAPACITY as i64)
        .with_subnet_memory_reservation(0)
        .with_subnet_memory_threshold(0)
        .build();

    let canister_id = test.create_canister(CYCLES);

    let wat = r#"
        (module
            (import "ic0" "stable64_grow" (func $stable64_grow (param i64) (result i64)))
            (func (export "canister_init")
                (if (i64.eq (call $stable64_grow (i64.const 150000)) (i64.const -1))
                  (then (unreachable))
                )
            )
            (memory 0)
        )"#;

    let wasm_binary = wat::parse_str(wat).unwrap();

    test.canister_state_mut(canister_id)
        .system_state
        .set_reserved_balance_limit(Cycles::new(1));

    let err = test.install_canister(canister_id, wasm_binary).unwrap_err();

    assert_eq!(
        err.code(),
        ErrorCode::ReservedCyclesLimitExceededInMemoryGrow
    );
    assert!(err.description().contains("Canister cannot grow memory by"));
    assert!(
        err.description()
            .contains("due to its reserved cycles limit")
    );
}

#[test]
fn update_settings_can_set_reserved_cycles_limit() {
    const CYCLES: Cycles = Cycles::new(1_000_000_000_000_000);
    const CAPACITY: u64 = 20_000_000_000;

    let mut test = ExecutionTestBuilder::new()
        .with_subnet_execution_memory(CAPACITY as i64)
        .with_subnet_memory_reservation(0)
        .with_subnet_memory_threshold(0)
        .build();

    let canister_id = test
        .create_canister_with_settings(
            CYCLES,
            CanisterSettingsArgsBuilder::new()
                .with_reserved_cycles_limit(1)
                .build(),
        )
        .unwrap();

    assert_eq!(
        test.canister_state(canister_id)
            .system_state
            .reserved_balance_limit(),
        Some(Cycles::new(1))
    );
}

#[test]
fn canister_status_contains_reserved_cycles() {
    const CYCLES: Cycles = Cycles::new(1_000_000_000_000_000);
    const CAPACITY: u64 = 20_000_000_000;

    let mut test = ExecutionTestBuilder::new()
        .with_subnet_execution_memory(CAPACITY as i64)
        .with_subnet_memory_reservation(0)
        .with_subnet_memory_threshold(0)
        .build();

    let canister_id = test
        .create_canister_with_allocation(CYCLES, None, Some(1_000_000))
        .unwrap();
<<<<<<< HEAD
    let status = test.canister_status_struct(canister_id);
=======
    let status = test.canister_status(canister_id).unwrap();
>>>>>>> 9f212a23
    assert_eq!(
        status.reserved_cycles(),
        test.cycles_account_manager()
            .storage_reservation_cycles(
                NumBytes::new(1_000_000),
                &ResourceSaturation::new(0, 0, CAPACITY),
                test.subnet_size(),
                CanisterCyclesCostSchedule::Normal,
            )
            .get()
    );
    assert_eq!(
        status.reserved_cycles(),
        test.canister_state(canister_id)
            .system_state
            .reserved_balance()
            .get()
    );
    assert_lt!(0, status.reserved_cycles());
}

#[test]
fn canister_status_contains_reserved_cycles_limit() {
    const CYCLES: Cycles = Cycles::new(1_000_000_000_000_000);

    let mut test = ExecutionTestBuilder::new().build();

    let canister_id = test.create_canister(CYCLES);
<<<<<<< HEAD
    let status = test.canister_status_struct(canister_id);
=======
    let status = test.canister_status(canister_id).unwrap();
>>>>>>> 9f212a23
    assert_eq!(
        status.settings().reserved_cycles_limit(),
        candid::Nat::from(
            test.cycles_account_manager()
                .default_reserved_balance_limit()
                .get()
        ),
    );

    test.canister_update_reserved_cycles_limit(canister_id, Cycles::new(42))
        .unwrap();

<<<<<<< HEAD
    let status = test.canister_status_struct(canister_id);
=======
    let status = test.canister_status(canister_id).unwrap();
>>>>>>> 9f212a23
    assert_eq!(
        status.settings().reserved_cycles_limit(),
        candid::Nat::from(42_u32),
    );
}

#[test]
fn upload_chunk_works_from_white_list() {
    const CYCLES: Cycles = Cycles::new(1_000_000_000_000_000);

    let mut test = ExecutionTestBuilder::new().build();

    let canister_id = test.create_canister(CYCLES);

    let chunk = vec![1, 2, 3, 4, 5];
    let reply = UploadChunkReply {
        hash: ic_crypto_sha2::Sha256::hash(&chunk).to_vec(),
    }
    .encode();

    let upload_args = UploadChunkArgs {
        canister_id: canister_id.into(),
        chunk,
    };

    let result = test.subnet_message("upload_chunk", upload_args.encode());

    assert_eq!(result, Ok(WasmResult::Reply(reply)));
}

#[test]
fn upload_chunk_works_from_controller() {
    const CYCLES: Cycles = Cycles::new(1_000_000_000_000_000);

    let mut test = ExecutionTestBuilder::new().build();

    let canister_id = test.create_canister(CYCLES);
    let uc = test
        .canister_from_cycles_and_binary(CYCLES, UNIVERSAL_CANISTER_WASM.to_vec())
        .unwrap();
    test.set_controller(canister_id, uc.into()).unwrap();

    let chunk = vec![1, 2, 3, 4, 5];
    let reply = UploadChunkReply {
        hash: ic_crypto_sha2::Sha256::hash(&chunk).to_vec(),
    }
    .encode();

    let args = UploadChunkArgs {
        canister_id: canister_id.into(),
        chunk,
    };

    let upload_chunk = wasm()
        .call_with_cycles(
            CanisterId::ic_00(),
            Method::UploadChunk,
            call_args()
                .other_side(args.encode())
                .on_reject(wasm().reject_message().reject()),
            Cycles::new(CYCLES.get() / 2),
        )
        .build();

    let result = test.ingress(uc, "update", upload_chunk);
    assert_eq!(result, Ok(WasmResult::Reply(reply)));
}

#[test]
fn chunk_store_methods_fail_from_non_controller() {
    const CYCLES: Cycles = Cycles::new(1_000_000_000_000_000);

    let mut test = ExecutionTestBuilder::new().build();

    let canister_id = test.create_canister(CYCLES);
    let uc = test
        .canister_from_cycles_and_binary(CYCLES, UNIVERSAL_CANISTER_WASM.to_vec())
        .unwrap();

    let methods = [
        (
            Method::UploadChunk,
            UploadChunkArgs {
                canister_id: canister_id.into(),
                chunk: vec![1, 2, 3, 4, 5],
            }
            .encode(),
        ),
        (
            Method::ClearChunkStore,
            ClearChunkStoreArgs {
                canister_id: canister_id.into(),
            }
            .encode(),
        ),
        (
            Method::StoredChunks,
            StoredChunksArgs {
                canister_id: canister_id.into(),
            }
            .encode(),
        ),
    ];

    for (method, args) in methods {
        let wasm = wasm()
            .call_with_cycles(
                CanisterId::ic_00(),
                method,
                call_args()
                    .other_side(args)
                    .on_reject(wasm().reject_message().reject()),
                Cycles::new(CYCLES.get() / 2),
            )
            .build();

        let result = test.ingress(uc, "update", wasm);
        let expected_err =
            format!("Only the controllers of the canister {canister_id} can control it.");
        match result {
            Ok(WasmResult::Reject(reject)) => {
                assert!(
                    reject.contains(&expected_err),
                    "Reject \"{reject}\" does not contain expected error \"{expected_err}\""
                );
            }
            other => panic!("Expected reject, but got {other:?}"),
        }
    }
}

#[test]
fn upload_chunk_fails_when_allocation_exceeded() {
    /// Return the number of bytes of canister memory used from updating the
    /// canister allocation settings.
    fn history_memory_usage_from_one_settings_update() -> NumBytes {
        const CYCLES: Cycles = Cycles::new(1_000_000_000_000_000);

        let mut test = ExecutionTestBuilder::new().build();

        let canister_id = test.create_canister(CYCLES);
        // Reserve enough memory for just one chunk. Include an extra 40 KiB for canister history.
        let chunk_size = wasm_chunk_store::chunk_size();
        test.canister_update_allocations_settings(
            canister_id,
            None,
            Some(chunk_size.get() + 40 * 1024),
        )
        .unwrap();

        test.canister_state(canister_id).memory_usage()
    }

    const CYCLES: Cycles = Cycles::new(1_000_000_000_000_000);

    let mut test = ExecutionTestBuilder::new().build();

    let canister_id = test.create_canister(CYCLES);
    let memory_needed_for_history = history_memory_usage_from_one_settings_update();
    // Reserve enough memory for just one chunk. Include an extra 40 KiB for canister history.
    let chunk_size = wasm_chunk_store::chunk_size();
    test.canister_update_allocations_settings(
        canister_id,
        None,
        Some(chunk_size.get() + memory_needed_for_history.get()),
    )
    .unwrap();

    // First chunk upload succeeds
    let chunk = vec![1, 2, 3, 4, 5];
    let upload_args = UploadChunkArgs {
        canister_id: canister_id.into(),
        chunk,
    };
    let result = test.subnet_message("upload_chunk", upload_args.encode());
    assert!(result.is_ok());
    let initial_subnet_available_memory = test.subnet_available_memory();

    // Uploading the same chunk again succeeds.
    let result = test.subnet_message("upload_chunk", upload_args.encode());
    assert!(result.is_ok());
    assert_eq!(
        test.subnet_available_memory(),
        initial_subnet_available_memory
    );

    // Second chunk upload fails
    let chunk = vec![4, 4];
    let upload_args = UploadChunkArgs {
        canister_id: canister_id.into(),
        chunk,
    };
    let result = test.subnet_message("upload_chunk", upload_args.encode());
    let error_code = result.unwrap_err().code();
    assert_eq!(error_code, ErrorCode::InsufficientMemoryAllocation);

    assert_eq!(
        test.subnet_available_memory(),
        initial_subnet_available_memory
    );
}

#[test]
fn upload_chunk_fails_when_subnet_memory_exceeded() {
    const CYCLES: Cycles = Cycles::new(1_000_000_000_000_000);

    // Create subnet with only enough memory for one chunk.
    let chunk_size = wasm_chunk_store::chunk_size();
    let canister_history_memory = 2 * size_of::<CanisterChange>() + size_of::<PrincipalId>();
    let default_subnet_memory_reservation = Config::default().subnet_memory_reservation;
    let mut test = ExecutionTestBuilder::new()
        .with_subnet_execution_memory(
            (default_subnet_memory_reservation.get() + chunk_size.get()) as i64
                + canister_history_memory as i64,
        )
        .build();

    let canister_id = test.create_canister(CYCLES);

    // First chunk upload succeeds
    let chunk = vec![1, 2, 3, 4, 5];
    let upload_args = UploadChunkArgs {
        canister_id: canister_id.into(),
        chunk,
    };
    let result = test.subnet_message("upload_chunk", upload_args.encode());
    assert!(result.is_ok());
    let initial_subnet_available_memory = test.subnet_available_memory();

    // Uploading the same chunk again succeeds.
    let result = test.subnet_message("upload_chunk", upload_args.encode());
    assert!(result.is_ok());
    assert_eq!(
        test.subnet_available_memory(),
        initial_subnet_available_memory
    );

    // Second chunk upload fails
    let chunk = vec![4, 4];
    let upload_args = UploadChunkArgs {
        canister_id: canister_id.into(),
        chunk,
    };
    let result = test.subnet_message("upload_chunk", upload_args.encode());
    let error_code = result.unwrap_err().code();
    assert_eq!(error_code, ErrorCode::SubnetOversubscribed);

    assert_eq!(
        test.subnet_available_memory(),
        initial_subnet_available_memory
    );
}

#[test]
fn upload_chunk_counts_to_memory_usage() {
    const CYCLES: Cycles = Cycles::new(1_000_000_000_000_000);
    let chunk_size = wasm_chunk_store::chunk_size();

    let mut test = ExecutionTestBuilder::new().build();

    let canister_id = test.create_canister(CYCLES);

    let initial_memory_usage = test.canister_state(canister_id).memory_usage();
    let initial_subnet_available_memory = test.subnet_available_memory().get_execution_memory();

    // Check memory usage after one chunk uploaded.
    let chunk = vec![1, 2, 3, 4, 5];
    let upload_args = UploadChunkArgs {
        canister_id: canister_id.into(),
        chunk,
    };
    let result = test.subnet_message("upload_chunk", upload_args.encode());
    assert!(result.is_ok());
    assert_eq!(
        test.canister_state(canister_id).memory_usage(),
        chunk_size + initial_memory_usage
    );
    assert_eq!(
        test.subnet_available_memory().get_execution_memory(),
        initial_subnet_available_memory - chunk_size.get() as i64
    );

    // Check memory usage after uploading the same chunk again.
    let result = test.subnet_message("upload_chunk", upload_args.encode());
    assert!(result.is_ok());
    assert_eq!(
        test.canister_state(canister_id).memory_usage(),
        chunk_size + initial_memory_usage
    );
    assert_eq!(
        test.subnet_available_memory().get_execution_memory(),
        initial_subnet_available_memory - chunk_size.get() as i64
    );

    // Check memory usage after two chunks uploaded.
    let chunk = vec![4; 1000];
    let upload_args = UploadChunkArgs {
        canister_id: canister_id.into(),
        chunk,
    };
    let result = test.subnet_message("upload_chunk", upload_args.encode());
    assert!(result.is_ok());
    assert_eq!(
        test.canister_state(canister_id).memory_usage(),
        NumBytes::from(2 * chunk_size.get()) + initial_memory_usage
    );
    assert_eq!(
        test.subnet_available_memory().get_execution_memory(),
        initial_subnet_available_memory - 2 * chunk_size.get() as i64
    );

    // Check memory usage after three chunks uploaded.
    let chunk = vec![6; 1024 * 1024];
    let upload_args = UploadChunkArgs {
        canister_id: canister_id.into(),
        chunk,
    };
    let result = test.subnet_message("upload_chunk", upload_args.encode());
    assert!(result.is_ok());
    assert_eq!(
        test.canister_state(canister_id).memory_usage(),
        NumBytes::from(3 * chunk_size.get()) + initial_memory_usage
    );
    assert_eq!(
        test.subnet_available_memory().get_execution_memory(),
        initial_subnet_available_memory - 3 * chunk_size.get() as i64
    );
}

#[test]
fn uninstall_code_on_empty_canister() {
    const CYCLES: Cycles = Cycles::new(1_000_000_000_000_000);

    let mut test = ExecutionTestBuilder::new().build();
    let canister_id = test.create_canister(CYCLES);

<<<<<<< HEAD
    let empty_canister_status = test.canister_status_struct(canister_id);
=======
    let empty_canister_status = test.canister_status(canister_id).unwrap();
>>>>>>> 9f212a23
    assert_eq!(empty_canister_status.status(), CanisterStatusType::Running);
    assert!(empty_canister_status.module_hash().is_none());

    test.uninstall_code(canister_id).unwrap();

<<<<<<< HEAD
    let uninstalled_canister_status = test.canister_status_struct(canister_id);
=======
    let uninstalled_canister_status = test.canister_status(canister_id).unwrap();
>>>>>>> 9f212a23
    assert_eq!(
        uninstalled_canister_status.status(),
        CanisterStatusType::Running
    );
    assert_eq!(
        uninstalled_canister_status.controllers(),
        empty_canister_status.controllers()
    );
    assert!(uninstalled_canister_status.module_hash().is_none());
}

#[test]
fn uninstall_code_with_wrong_controller_fails() {
    const CYCLES: Cycles = Cycles::new(1_000_000_000_000_000);

    let mut test = ExecutionTestBuilder::new().build();
    let canister_id = test.create_canister(CYCLES);

    // Switch user id so the request comes from a non-controller.
    test.set_user_id(user_test_id(42));

    let err = test.uninstall_code(canister_id).unwrap_err();
    assert_eq!(err.code(), ErrorCode::CanisterInvalidController);
}

/* Test that a given operation on a canister clears
 * - heap memory;
 * - stable memory;
 * - certified data;
 * - wasm chunk store (if `clears_chunk_store` is `true`).
 */
fn operation_clears_canister_state<F>(op: F, clears_chunk_store: bool)
where
    F: FnOnce(&mut ExecutionTest, CanisterId),
{
    const CYCLES: Cycles = Cycles::new(1_000_000_000_000_000);

    let mut test = ExecutionTestBuilder::new().build();
    let canister_id = test
        .canister_from_cycles_and_binary(CYCLES, UNIVERSAL_CANISTER_WASM.to_vec())
        .unwrap();

    let certified_data_are_empty = |test: &ExecutionTest| {
        test.canister_state(canister_id)
            .system_state
            .certified_data
            .is_empty()
    };
    let chunk_store_is_empty = |test: &ExecutionTest| {
        test.canister_state(canister_id)
            .system_state
            .wasm_chunk_store
            .keys()
            .collect::<Vec<_>>()
            .is_empty()
    };

    // Set heap memory.
    test.ingress(
        canister_id,
        "update",
        wasm().set_global_data(b"BAR").reply().build(),
    )
    .unwrap();

    // Set stable memory.
    test.ingress(
        canister_id,
        "update",
        wasm()
            .stable_grow(1)
            .stable_write(0, b"FOO")
            .reply()
            .build(),
    )
    .unwrap();

    // Set certified data.
    test.ingress(
        canister_id,
        "update",
        wasm().certified_data_set(b"CERT").reply().build(),
    )
    .unwrap();
    assert!(!certified_data_are_empty(&test));

    // Upload a chunk.
    let chunk = vec![1, 2, 3, 4, 5];
    let reply = UploadChunkReply {
        hash: ic_crypto_sha2::Sha256::hash(&chunk).to_vec(),
    }
    .encode();
    let upload_args = UploadChunkArgs {
        canister_id: canister_id.into(),
        chunk,
    };
    let result = test.subnet_message("upload_chunk", upload_args.encode());
    assert_eq!(result, Ok(WasmResult::Reply(reply)));
    assert!(!chunk_store_is_empty(&test));

    // Run operation.
    op(&mut test, canister_id);

    // Check that heap memory is cleared.
    let res = test.ingress(
        canister_id,
        "query",
        wasm().get_global_data().append_and_reply().build(),
    );
    assert!(get_reply(res).is_empty());

    // Check that stable memory is cleared.
    let res = test.ingress(
        canister_id,
        "query",
        wasm().stable64_size().reply_int64().build(),
    );
    assert_eq!(get_reply(res), 0_u64.to_le_bytes());

    // Check that certified data are cleared.
    assert!(certified_data_are_empty(&test));

    // Check that wasm chunk store is cleared.
    if clears_chunk_store {
        assert!(chunk_store_is_empty(&test));
    } else {
        assert!(!chunk_store_is_empty(&test));
    }
}

#[test]
fn uninstall_code_clears_canister_state() {
    let uninstall_code = |test: &mut ExecutionTest, canister_id: CanisterId| {
        test.uninstall_code(canister_id).unwrap();
        test.install_canister(canister_id, UNIVERSAL_CANISTER_WASM.to_vec())
            .unwrap();
    };

    operation_clears_canister_state(uninstall_code, true);
}

#[test]
fn reinstall_clears_canister_state() {
    let reinstall_canister = |test: &mut ExecutionTest, canister_id: CanisterId| {
        test.reinstall_canister(canister_id, UNIVERSAL_CANISTER_WASM.to_vec())
            .unwrap();
    };

    operation_clears_canister_state(reinstall_canister, false);
}

#[test]
fn upload_chunk_fails_when_freeze_threshold_triggered() {
    const CYCLES: Cycles = Cycles::new(1_000_000_000_000_000);
    let instructions = SchedulerConfig::application_subnet().upload_wasm_chunk_instructions;

    let mut test = ExecutionTestBuilder::new().build();
    let canister_id = test.create_canister(CYCLES);
    let initial_subnet_available_memory = test.subnet_available_memory();

    // Make balance just a bit higher than freezing threshold plus the charge
    // for one upload so upload_chunk fails.
    let threshold = test.freezing_threshold(canister_id);
    let new_balance = threshold
        + test.cycles_account_manager().execution_cost(
            instructions,
            test.subnet_size(),
            CanisterCyclesCostSchedule::Normal,
            test.canister_wasm_execution_mode(canister_id),
        )
        + Cycles::from(1_000_u128);
    let to_remove = test.canister_state(canister_id).system_state.balance() - new_balance;
    test.canister_state_mut(canister_id)
        .system_state
        .remove_cycles(to_remove, CyclesUseCase::BurnedCycles);

    // Upload a chunk
    let upload_args = UploadChunkArgs {
        canister_id: canister_id.into(),
        chunk: vec![42; 10],
    };
    let error = test
        .subnet_message("upload_chunk", upload_args.encode())
        .unwrap_err();

    assert_eq!(error.code(), ErrorCode::InsufficientCyclesInMemoryGrow);
    assert!(
        error
            .description()
            .contains("additional cycles are required"),
        "Unexpected error: {}",
        error.description()
    );

    assert_eq!(
        test.subnet_available_memory(),
        initial_subnet_available_memory
    );
}

#[test]
#[cfg(not(all(target_arch = "aarch64", target_vendor = "apple")))]
fn upload_chunk_fails_when_it_exceeds_chunk_size() {
    const CYCLES: Cycles = Cycles::new(1_000_000_000_000_000);

    let mut test = ExecutionTestBuilder::new().build();
    let canister_id = test.create_canister(CYCLES);
    let initial_subnet_available_memory = test.subnet_available_memory();

    let max_chunk_size = wasm_chunk_store::chunk_size().get() as usize;

    // Upload a chunk that is too large
    let upload_args = UploadChunkArgs {
        canister_id: canister_id.into(),
        chunk: vec![42; max_chunk_size + 1],
    };
    test.subnet_message("upload_chunk", upload_args.encode())
        .unwrap_err()
        .assert_contains(
            ErrorCode::CanisterContractViolation,
            "Error from Wasm chunk store: Wasm chunk size 1048577 exceeds the maximum \
        chunk size of 1048576.",
        );

    assert_eq!(
        test.subnet_available_memory(),
        initial_subnet_available_memory
    );
}

#[test]
fn upload_chunk_reserves_cycles() {
    cycles_reserved_for_app_and_verified_app_subnets(|subnet_type| {
        const CYCLES: Cycles = Cycles::new(1_000_000_000_000_000);

        let memory_usage_after_uploading_one_chunk = {
            const CAPACITY: i64 = 1_000_000_000;

            let mut test = ExecutionTestBuilder::new()
                .with_subnet_type(subnet_type)
                .with_subnet_execution_memory(CAPACITY)
                .with_subnet_memory_reservation(0)
                .with_subnet_memory_threshold(0)
                .build();
            let canister_id = test.create_canister(CYCLES);

            let upload_args = UploadChunkArgs {
                canister_id: canister_id.into(),
                chunk: vec![42; 10],
            };

            let _hash = test
                .subnet_message("upload_chunk", upload_args.encode())
                .unwrap();

            CAPACITY - test.subnet_available_memory().get_execution_memory()
        };

        let mut test = ExecutionTestBuilder::new()
            .with_subnet_memory_reservation(0)
            .with_subnet_memory_threshold(memory_usage_after_uploading_one_chunk + 1)
            .build();
        let canister_id = test.create_canister(CYCLES);
        assert_eq!(
            test.canister_state(canister_id)
                .system_state
                .reserved_balance(),
            Cycles::from(0_u128)
        );

        // Upload a chunk
        let upload_args = UploadChunkArgs {
            canister_id: canister_id.into(),
            chunk: vec![42; 10],
        };
        let _hash = test
            .subnet_message("upload_chunk", upload_args.encode())
            .unwrap();
        assert_eq!(
            test.canister_state(canister_id)
                .system_state
                .reserved_balance(),
            Cycles::from(0_u128)
        );

        // Upload a second chunk which should reserve some cycles.
        let upload_args = UploadChunkArgs {
            canister_id: canister_id.into(),
            chunk: vec![43; 10],
        };
        let _hash = test
            .subnet_message("upload_chunk", upload_args.encode())
            .unwrap();
        let reserved_balance = test
            .canister_state(canister_id)
            .system_state
            .reserved_balance()
            .get();
        assert_lt!(
            0,
            reserved_balance,
            "Reserved balance {} should be positive",
            reserved_balance
        );

        // Uploading the same chunk again should not reserve any further cycles.
        let _hash = test
            .subnet_message("upload_chunk", upload_args.encode())
            .unwrap();
        let new_reserved_balance = test
            .canister_state(canister_id)
            .system_state
            .reserved_balance()
            .get();
        assert_eq!(
            new_reserved_balance, reserved_balance,
            "The current reserved balance {new_reserved_balance} should match the previous reserved balance {reserved_balance}"
        );
    });
}

#[test]
fn clear_chunk_store_works() {
    const CYCLES: Cycles = Cycles::new(1_000_000_000_000_000);

    let mut test = ExecutionTestBuilder::new().build();

    let canister_id = test.create_canister(CYCLES);

    let chunk = vec![1, 2, 3, 4, 5];
    let hash = ic_crypto_sha2::Sha256::hash(&chunk);
    let initial_memory_usage = test.canister_state(canister_id).memory_usage();

    // After uploading the chunk, it is present in the store and the memory
    // usage is positive.
    let upload_args = UploadChunkArgs {
        canister_id: canister_id.into(),
        chunk,
    };
    test.subnet_message("upload_chunk", upload_args.encode())
        .unwrap();
    assert_lt!(
        initial_memory_usage,
        test.canister_state(canister_id).memory_usage()
    );
    assert!(
        test.canister_state(canister_id)
            .system_state
            .wasm_chunk_store
            .get_chunk_data(&hash)
            .is_some()
    );

    // After clearing, the chunk should be absent and memory usage should be
    // zero.
    let clear_args = ClearChunkStoreArgs {
        canister_id: canister_id.into(),
    };
    test.subnet_message("clear_chunk_store", clear_args.encode())
        .unwrap();
    assert_eq!(
        test.canister_state(canister_id).memory_usage(),
        initial_memory_usage
    );
    assert!(
        test.canister_state(canister_id)
            .system_state
            .wasm_chunk_store
            .get_chunk_data(&hash)
            .is_none()
    );
}

#[test]
fn stored_chunks_works() {
    const CYCLES: Cycles = Cycles::new(1_000_000_000_000_000);

    let mut test = ExecutionTestBuilder::new().build();

    let canister_id = test.create_canister(CYCLES);

    let chunk1 = vec![1, 2, 3, 4, 5];
    let hash1 = ic_crypto_sha2::Sha256::hash(&chunk1);
    let chunk2 = vec![0x42; 1000];
    let hash2 = ic_crypto_sha2::Sha256::hash(&chunk2);

    // Initial store has no chunks
    let reply = Decode!(
        &get_reply(
            test.subnet_message(
                "stored_chunks",
                StoredChunksArgs {
                    canister_id: canister_id.into(),
                }
                .encode(),
            ),
        ),
        StoredChunksReply
    )
    .unwrap();
    assert_eq!(reply, StoredChunksReply(vec![]));

    // Then one chunk
    test.subnet_message(
        "upload_chunk",
        UploadChunkArgs {
            canister_id: canister_id.into(),
            chunk: chunk1,
        }
        .encode(),
    )
    .unwrap();

    let reply = Decode!(
        &get_reply(
            test.subnet_message(
                "stored_chunks",
                StoredChunksArgs {
                    canister_id: canister_id.into(),
                }
                .encode(),
            ),
        ),
        StoredChunksReply
    )
    .unwrap();
    assert_eq!(
        reply,
        StoredChunksReply(vec![ChunkHash {
            hash: hash1.to_vec()
        }])
    );

    // Then two chunks
    test.subnet_message(
        "upload_chunk",
        UploadChunkArgs {
            canister_id: canister_id.into(),
            chunk: chunk2,
        }
        .encode(),
    )
    .unwrap();

    let reply = Decode!(
        &get_reply(
            test.subnet_message(
                "stored_chunks",
                StoredChunksArgs {
                    canister_id: canister_id.into(),
                }
                .encode(),
            ),
        ),
        StoredChunksReply
    )
    .unwrap();
    let mut expected = vec![
        ChunkHash {
            hash: hash1.to_vec(),
        },
        ChunkHash {
            hash: hash2.to_vec(),
        },
    ];
    expected.sort();
    assert_eq!(reply, StoredChunksReply(expected));
}

#[test]
#[cfg(not(all(target_arch = "aarch64", target_vendor = "apple")))]
fn upload_chunk_fails_when_heap_delta_rate_limited() {
    const CYCLES: Cycles = Cycles::new(1_000_000_000_000_000);

    let mut test = ExecutionTestBuilder::new()
        .with_heap_delta_rate_limit(wasm_chunk_store::chunk_size())
        .build();
    let canister_id = test.create_canister(CYCLES);
    assert_eq!(
        test.canister_state(canister_id)
            .system_state
            .reserved_balance(),
        Cycles::from(0_u128)
    );

    // Uploading one chunk will succeed
    let upload_args = UploadChunkArgs {
        canister_id: canister_id.into(),
        chunk: vec![42; 10],
    };
    let _hash = test
        .subnet_message("upload_chunk", upload_args.encode())
        .unwrap();

    // Uploading the same chunk again will succeed
    let _hash = test
        .subnet_message("upload_chunk", upload_args.encode())
        .unwrap();

    // Uploading the second chunk will fail because of rate limiting.
    let initial_subnet_available_memory = test.subnet_available_memory();
    let upload_args = UploadChunkArgs {
        canister_id: canister_id.into(),
        chunk: vec![43; 10],
    };
    test.subnet_message("upload_chunk", upload_args.encode())
        .unwrap_err()
        .assert_contains(
            ErrorCode::CanisterContractViolation,
            "Error from Wasm chunk store: Canister is heap delta rate limited. \
        Current delta debit: 1048576, limit: 1048576.",
        );

    assert_eq!(
        test.subnet_available_memory(),
        initial_subnet_available_memory
    );
}

#[test]
fn upload_chunk_increases_subnet_heap_delta() {
    const CYCLES: Cycles = Cycles::new(1_000_000_000_000_000);

    let mut test = ExecutionTestBuilder::new().build();
    let canister_id = test.create_canister(CYCLES);
    assert_eq!(test.state().metadata.heap_delta_estimate, NumBytes::from(0));

    // Uploading one chunk will increase the delta.
    let upload_args = UploadChunkArgs {
        canister_id: canister_id.into(),
        chunk: vec![42; 10],
    };
    let _hash = test
        .subnet_message("upload_chunk", upload_args.encode())
        .unwrap();

    assert_eq!(
        test.state().metadata.heap_delta_estimate,
        wasm_chunk_store::chunk_size()
    );

    // Uploading the same chunk again will not increase the delta.
    let _hash = test
        .subnet_message("upload_chunk", upload_args.encode())
        .unwrap();

    assert_eq!(
        test.state().metadata.heap_delta_estimate,
        wasm_chunk_store::chunk_size()
    );
}

#[test]
fn upload_chunk_charges_canister_cycles() {
    const CYCLES: Cycles = Cycles::new(1_000_000_000_000_000);
    let instructions = SchedulerConfig::application_subnet().upload_wasm_chunk_instructions;

    let mut test = ExecutionTestBuilder::new().build();
    let canister_id = test.create_canister(CYCLES);
    let initial_balance = test.canister_state(canister_id).system_state.balance();

    // Uploading one chunk will decrease balance by the cycles corresponding to
    // the instructions for uploading.
    let payload = UploadChunkArgs {
        canister_id: canister_id.into(),
        chunk: vec![42; 10],
    }
    .encode();
    let expected_charge = test.cycles_account_manager().execution_cost(
        instructions,
        test.subnet_size(),
        CanisterCyclesCostSchedule::Normal,
        test.canister_wasm_execution_mode(canister_id),
    );
    let _hash = test
        .subnet_message("upload_chunk", payload.clone())
        .unwrap();

    assert_eq!(
        test.canister_state(canister_id).system_state.balance(),
        initial_balance - expected_charge,
    );

    // Uploading the same chunk again will decrease balance by the cycles corresponding to
    // the instructions for uploading.
    let _hash = test.subnet_message("upload_chunk", payload).unwrap();

    assert_eq!(
        test.canister_state(canister_id).system_state.balance(),
        initial_balance - expected_charge - expected_charge,
    );
}

#[test]
fn upload_chunk_charges_if_failing() {
    const CYCLES: Cycles = Cycles::new(1_000_000_000_000_000);
    let instructions = SchedulerConfig::application_subnet().upload_wasm_chunk_instructions;

    let mut test = ExecutionTestBuilder::new()
        .with_subnet_memory_reservation(0)
        .with_subnet_execution_memory(10)
        .build();
    let canister_id = test.create_canister(CYCLES);
    let initial_balance = test.canister_state(canister_id).system_state.balance();
    // Expected charge is the same as if the upload succeeds.
    let expected_charge = test.cycles_account_manager().execution_cost(
        instructions,
        test.subnet_size(),
        CanisterCyclesCostSchedule::Normal,
        test.canister_wasm_execution_mode(canister_id),
    );

    let payload = UploadChunkArgs {
        canister_id: canister_id.into(),
        chunk: vec![42; 10],
    }
    .encode();
    // Upload will fail because subnet does not have space.
    let _err = test.subnet_message("upload_chunk", payload).unwrap_err();

    assert_eq!(
        test.canister_state(canister_id).system_state.balance(),
        initial_balance - expected_charge,
    );
}

/// Check that a canister can call the chunk store methods on itself even if it
/// isn't a controller of itself.
#[test]
fn chunk_store_methods_succeed_from_canister_itself() {
    const CYCLES: Cycles = Cycles::new(1_000_000_000_000_000);

    let mut test = ExecutionTestBuilder::new().build();

    let uc = test
        .canister_from_cycles_and_binary(CYCLES, UNIVERSAL_CANISTER_WASM.to_vec())
        .unwrap();

    assert!(
        !test
            .canister_state(uc)
            .system_state
            .controllers
            .contains(&uc.into())
    );

    let methods = [
        (
            Method::UploadChunk,
            UploadChunkArgs {
                canister_id: uc.into(),
                chunk: vec![1, 2, 3, 4, 5],
            }
            .encode(),
        ),
        (
            Method::ClearChunkStore,
            ClearChunkStoreArgs {
                canister_id: uc.into(),
            }
            .encode(),
        ),
        (
            Method::StoredChunks,
            StoredChunksArgs {
                canister_id: uc.into(),
            }
            .encode(),
        ),
    ];

    for (method, args) in methods {
        let wasm = wasm()
            .call_with_cycles(
                CanisterId::ic_00(),
                method,
                call_args()
                    .other_side(args)
                    .on_reject(wasm().reject_message().reject()),
                Cycles::new(CYCLES.get() / 2),
            )
            .build();

        let _result = get_reply(test.ingress(uc, "update", wasm));
    }
}

const EMPTY_CANISTER_MEMORY_USAGE: NumBytes = NumBytes::new(190);

#[test]
fn empty_canister_memory_usage() {
    let env = StateMachine::new();
    let canister_id = env.create_canister_with_cycles(None, Cycles::new(1 << 64), None);

    let status = env.canister_status(canister_id).unwrap().unwrap();
    assert_eq!(EMPTY_CANISTER_MEMORY_USAGE, status.memory_size());
}

/// Subnet available memory is recalculated at the beginning of each round.
/// This test checks that the wasm chunk store is accounted for then.
#[test]
fn chunk_store_counts_against_subnet_memory_in_initial_round_computation() {
    let subnet_config = ic_config::subnet_config::SubnetConfig::new(SubnetType::Application);
    // Initialize subnet with enough memory for one chunk but not two.
    assert!(EMPTY_CANISTER_MEMORY_USAGE < wasm_chunk_store::chunk_size());
    let hypervisor_config = Config {
        subnet_memory_capacity: (wasm_chunk_store::chunk_size() + EMPTY_CANISTER_MEMORY_USAGE)
            * subnet_config.scheduler_config.scheduler_cores as u64,
        subnet_memory_threshold: NumBytes::from(0),
        subnet_memory_reservation: NumBytes::from(0),
        ..Config::default()
    };
    let env = StateMachineBuilder::new()
        .with_config(Some(StateMachineConfig::new(
            subnet_config,
            hypervisor_config,
        )))
        .build();
    let canister_id = env.create_canister_with_cycles(None, Cycles::new(1 << 64), None);

    // Uploading one chunk is ok.
    let payload = UploadChunkArgs {
        canister_id: canister_id.into(),
        chunk: vec![0x42; 1024 * 1024],
    }
    .encode();
    env.execute_ingress(CanisterId::ic_00(), "upload_chunk", payload)
        .unwrap();

    // Start a new round.
    env.tick();

    // The previous chunk should take up subnet memory so there isn't space for
    // a second.
    let payload = UploadChunkArgs {
        canister_id: canister_id.into(),
        chunk: vec![0x43; 1024 * 1024],
    }
    .encode();
    let error = env
        .execute_ingress(CanisterId::ic_00(), "upload_chunk", payload)
        .unwrap_err();
    assert_eq!(error.code(), ErrorCode::SubnetOversubscribed);
}

/// Helper function that installs and runs an update call on a canister in
/// Wasm32 and Wasm64 mode and returns the balance and the cost of the call(s).
fn run_canister_in_wasm_mode(is_wasm64_mode: bool, execute_ingress: bool) -> (Cycles, Cycles) {
    let memory_type = if is_wasm64_mode { "i64" } else { "" };
    let canister_wat = format!(
        r#"
        (module
            (func (export "canister_update test")
                (drop (i32.add (i32.const 1) (i32.const 2)))
                (drop (i32.add (i32.const 1) (i32.const 2)))
                (drop (i32.add (i32.const 1) (i32.const 2)))
                (drop (i32.add (i32.const 1) (i32.const 2)))
                (drop (i32.add (i32.const 1) (i32.const 2)))
            )
            (memory {memory_type} 1)
        )
    "#
    );

    let mut test = ExecutionTestBuilder::new().build();
    let canister_id = test
        .canister_from_cycles_and_wat(DEFAULT_PROVISIONAL_BALANCE, canister_wat)
        .unwrap();

    let balance_before_ingress = test.canister_state(canister_id).system_state.balance();
    let cost_for_install = DEFAULT_PROVISIONAL_BALANCE - balance_before_ingress;

    if execute_ingress {
        let _ = test.ingress(canister_id, "test", vec![]);
    } else {
        return (balance_before_ingress, cost_for_install);
    }

    let balance_after_ingress = test.canister_state(canister_id).system_state.balance();
    let cost_for_ingress = balance_before_ingress - balance_after_ingress;

    (balance_after_ingress, cost_for_ingress)
}

#[test]
fn check_update_call_canister_in_wasm64_mode_is_charged_correctly() {
    let (balance32, execution_cost32) = run_canister_in_wasm_mode(false, true);
    let (balance64, execution_cost64) = run_canister_in_wasm_mode(true, true);

    assert_lt!(balance64, balance32);
    assert_lt!(execution_cost32, execution_cost64);
}

#[test]
fn check_install_code_in_wasm64_mode_is_charged_correctly() {
    let (balance32, execution_cost32) = run_canister_in_wasm_mode(false, false);
    let (balance64, execution_cost64) = run_canister_in_wasm_mode(true, false);

    assert_lt!(balance64, balance32);
    assert_lt!(execution_cost32, execution_cost64);
}

#[test]
fn subnet_info_canister_call_succeeds() {
    let own_subnet_id = subnet_test_id(1);
    let mut test = ExecutionTestBuilder::new()
        .with_own_subnet_id(own_subnet_id)
        .build();
    let uni_canister = test
        .universal_canister_with_cycles(Cycles::new(1_000_000_000_000))
        .unwrap();
    let payload = SubnetInfoArgs {
        subnet_id: own_subnet_id.get(),
    }
    .encode();
    let uc_call = wasm()
        .call_simple(
            CanisterId::ic_00(),
            Method::SubnetInfo,
            call_args().other_side(payload),
        )
        .build();
    let result = test.ingress(uni_canister, "update", uc_call).unwrap();
    let bytes = match result {
        WasmResult::Reply(bytes) => bytes,
        WasmResult::Reject(err_msg) => panic!("Unexpected reject, expected reply: {err_msg}"),
    };
    let SubnetInfoResponse {
        replica_version,
        registry_version,
    } = Decode!(&bytes, SubnetInfoResponse).unwrap();
    assert_eq!(
        replica_version,
        ic_types::ReplicaVersion::default().to_string()
    );
    assert_eq!(registry_version, ic_types::RegistryVersion::default().get());
}

#[test]
fn subnet_info_ingress_fails() {
    let own_subnet_id = subnet_test_id(1);
    let mut test = ExecutionTestBuilder::new()
        .with_own_subnet_id(own_subnet_id)
        .build();
    let payload = SubnetInfoArgs {
        subnet_id: own_subnet_id.get(),
    }
    .encode();
    test.subnet_message(Method::SubnetInfo, payload)
        .unwrap_err()
        .assert_contains(
            ErrorCode::CanisterContractViolation,
            "cannot be called by a user",
        );
}

#[test]
fn node_metrics_history_update_succeeds() {
    let own_subnet_id = subnet_test_id(1);
    let mut test = ExecutionTestBuilder::new()
        .with_own_subnet_id(own_subnet_id)
        .build();
    let uni_canister = test
        .universal_canister_with_cycles(Cycles::new(1_000_000_000_000))
        .unwrap();
    let payload = wasm()
        .call_simple(
            CanisterId::ic_00(),
            Method::NodeMetricsHistory,
            call_args().other_side(
                NodeMetricsHistoryArgs {
                    subnet_id: own_subnet_id.get(),
                    start_at_timestamp_nanos: 0,
                }
                .encode(),
            ),
        )
        .build();
    let result = test.ingress(uni_canister, "update", payload);
    let bytes = get_reply(result);
    let _ = Decode!(&bytes, Vec<NodeMetricsHistoryResponse>).unwrap();
}

#[test]
fn node_metrics_history_ingress_update_fails() {
    let own_subnet_id = subnet_test_id(1);
    let mut test = ExecutionTestBuilder::new()
        .with_own_subnet_id(own_subnet_id)
        .build();
    let payload = NodeMetricsHistoryArgs {
        subnet_id: own_subnet_id.get(),
        start_at_timestamp_nanos: 0,
    }
    .encode();
    test.subnet_message(Method::NodeMetricsHistory, payload)
        .unwrap_err()
        .assert_contains(
            ErrorCode::CanisterContractViolation,
            "cannot be called by a user",
        );
}

#[test]
fn node_metrics_history_ingress_query_fails() {
    let own_subnet_id = subnet_test_id(1);
    let mut test = ExecutionTestBuilder::new()
        .with_own_subnet_id(own_subnet_id)
        .build();
    let payload = NodeMetricsHistoryArgs {
        subnet_id: own_subnet_id.get(),
        start_at_timestamp_nanos: 0,
    }
    .encode();
    test.non_replicated_query(CanisterId::ic_00(), "node_metrics_history", payload)
        .unwrap_err()
        .assert_contains(
            ErrorCode::CanisterMethodNotFound,
            "Query method node_metrics_history not found.",
        );
}

struct MemoryState {
    wasm_memory_limit: Option<NumBytes>,
    wasm_memory_threshold: Option<NumBytes>,
    memory_allocation: Option<MemoryAllocation>,
    hook_status: OnLowWasmMemoryHookStatus,
}

fn helper_update_settings_updates_hook_status(
    used_wasm_memory_pages: u64,
    initial_memory_state: MemoryState,
    updated_memory_state: MemoryState,
    execute_hook_after_install: bool,
) {
    let mut test = ExecutionTestBuilder::new().build();

    let mut initial_settings = CanisterSettingsArgsBuilder::new();

    if let Some(MemoryAllocation::Reserved(memory_allocation)) =
        initial_memory_state.memory_allocation
    {
        initial_settings = initial_settings.with_memory_allocation(memory_allocation.get());
    }

    if let Some(wasm_memory_limit) = initial_memory_state.wasm_memory_limit {
        initial_settings = initial_settings.with_wasm_memory_limit(wasm_memory_limit.get());
    }

    if let Some(wasm_memory_threshold) = initial_memory_state.wasm_memory_threshold {
        initial_settings = initial_settings.with_wasm_memory_threshold(wasm_memory_threshold.get());
    }

    let canister_id = test
        .create_canister_with_settings(*INITIAL_CYCLES, initial_settings.build())
        .unwrap();

    let wat = format!("(module (memory {used_wasm_memory_pages}))");

    let wasm = wat::parse_str(wat).unwrap();

    test.install_canister(canister_id, wasm).unwrap();

    if execute_hook_after_install {
        test.canister_state_mut(canister_id)
            .system_state
            .task_queue
            .pop_front();
    }

    assert_eq!(
        test.canister_state_mut(canister_id)
            .system_state
            .task_queue
            .peek_hook_status(),
        initial_memory_state.hook_status
    );

    let mut settings = CanisterSettingsArgsBuilder::new();

    if updated_memory_state.wasm_memory_threshold != initial_memory_state.wasm_memory_threshold
        && let Some(updated_wasm_memory_threshold) = updated_memory_state.wasm_memory_threshold
    {
        settings = settings.with_wasm_memory_threshold(updated_wasm_memory_threshold.get());
    }

    if updated_memory_state.wasm_memory_limit != initial_memory_state.wasm_memory_limit
        && let Some(updated_wasm_memory_limit) = updated_memory_state.wasm_memory_limit
    {
        settings = settings.with_wasm_memory_limit(updated_wasm_memory_limit.get());
    }

    if updated_memory_state.memory_allocation != initial_memory_state.memory_allocation
        && let Some(MemoryAllocation::Reserved(updated_memory_allocation)) =
            updated_memory_state.memory_allocation
    {
        settings = settings.with_memory_allocation(updated_memory_allocation.get());
    }

    let payload = UpdateSettingsArgs {
        canister_id: canister_id.get(),
        settings: settings.build(),
        sender_canister_version: None,
    }
    .encode();

    test.subnet_message(Method::UpdateSettings, payload)
        .unwrap();

    assert_eq!(
        test.canister_state_mut(canister_id)
            .system_state
            .task_queue
            .peek_hook_status(),
        updated_memory_state.hook_status
    );
}

#[test]
fn update_wasm_memory_threshold_updates_hook_status_ready_to_not_satisfied() {
    let used_wasm_memory_pages = 1;
    let used_wasm_memory = used_wasm_memory_pages * WASM_PAGE_SIZE_IN_BYTES;
    let wasm_memory_limit = used_wasm_memory + 100;

    let initial_wasm_memory_threshold = 150;
    // wasm_memory_limit - used_wasm_memory < wasm_memory_threshold
    let initial_hook_status = OnLowWasmMemoryHookStatus::Ready;

    let initial_memory_state = MemoryState {
        wasm_memory_limit: Some(NumBytes::new(wasm_memory_limit)),
        wasm_memory_threshold: Some(NumBytes::new(initial_wasm_memory_threshold)),
        memory_allocation: None,
        hook_status: initial_hook_status,
    };

    let updated_wasm_memory_threshold = 50;
    // wasm_memory_limit - used_wasm_memory > wasm_memory_threshold
    let updated_hook_status = OnLowWasmMemoryHookStatus::ConditionNotSatisfied;

    let updated_memory_state = MemoryState {
        wasm_memory_threshold: Some(NumBytes::from(updated_wasm_memory_threshold)),
        hook_status: updated_hook_status,
        ..initial_memory_state
    };

    helper_update_settings_updates_hook_status(
        used_wasm_memory_pages,
        initial_memory_state,
        updated_memory_state,
        false,
    );
}

#[test]
fn update_wasm_memory_threshold_updates_hook_status_not_satisfied_to_ready() {
    let used_wasm_memory_pages = 1;
    let used_wasm_memory = used_wasm_memory_pages * WASM_PAGE_SIZE_IN_BYTES;
    let wasm_memory_limit = used_wasm_memory + 100;

    let initial_wasm_memory_threshold = 50;
    // wasm_memory_limit - used_wasm_memory > wasm_memory_threshold
    let initial_hook_status = OnLowWasmMemoryHookStatus::ConditionNotSatisfied;

    let initial_memory_state = MemoryState {
        wasm_memory_limit: Some(NumBytes::new(wasm_memory_limit)),
        wasm_memory_threshold: Some(NumBytes::new(initial_wasm_memory_threshold)),
        memory_allocation: None,
        hook_status: initial_hook_status,
    };

    let updated_wasm_memory_threshold = 150;
    // wasm_memory_limit - used_wasm_memory < wasm_memory_threshold
    let updated_hook_status = OnLowWasmMemoryHookStatus::Ready;

    let updated_memory_state = MemoryState {
        wasm_memory_threshold: Some(NumBytes::from(updated_wasm_memory_threshold)),
        hook_status: updated_hook_status,
        ..initial_memory_state
    };

    helper_update_settings_updates_hook_status(
        used_wasm_memory_pages,
        initial_memory_state,
        updated_memory_state,
        false,
    );
}

#[test]
fn update_wasm_memory_threshold_updates_hook_status_executed_to_not_satisfied() {
    let used_wasm_memory_pages = 1;
    let used_wasm_memory = used_wasm_memory_pages * WASM_PAGE_SIZE_IN_BYTES;
    let wasm_memory_limit = used_wasm_memory + 100;

    let initial_wasm_memory_threshold = 150;
    // wasm_memory_limit - used_wasm_memory < wasm_memory_threshold

    // This will simulate execution of the task.
    let pop_from_task_queue = true;

    let initial_hook_status = OnLowWasmMemoryHookStatus::Executed;

    let initial_memory_state = MemoryState {
        wasm_memory_limit: Some(NumBytes::new(wasm_memory_limit)),
        wasm_memory_threshold: Some(NumBytes::new(initial_wasm_memory_threshold)),
        memory_allocation: None,
        hook_status: initial_hook_status,
    };

    let updated_wasm_memory_threshold = 50;
    // wasm_memory_limit - used_wasm_memory > wasm_memory_threshold
    let updated_hook_status = OnLowWasmMemoryHookStatus::ConditionNotSatisfied;

    let updated_memory_state = MemoryState {
        wasm_memory_threshold: Some(NumBytes::from(updated_wasm_memory_threshold)),
        hook_status: updated_hook_status,
        ..initial_memory_state
    };

    helper_update_settings_updates_hook_status(
        used_wasm_memory_pages,
        initial_memory_state,
        updated_memory_state,
        pop_from_task_queue,
    );
}

#[test]
fn update_wasm_memory_threshold_updates_hook_status_executed_is_remembered() {
    let used_wasm_memory_pages = 1;
    let used_wasm_memory = used_wasm_memory_pages * WASM_PAGE_SIZE_IN_BYTES;
    let wasm_memory_limit = used_wasm_memory + 100;

    let initial_wasm_memory_threshold = 150;
    // wasm_memory_limit - used_wasm_memory < wasm_memory_threshold

    // This will simulate execution of the task.
    let pop_from_task_queue = true;

    let initial_hook_status = OnLowWasmMemoryHookStatus::Executed;

    let initial_memory_state = MemoryState {
        wasm_memory_limit: Some(NumBytes::new(wasm_memory_limit)),
        wasm_memory_threshold: Some(NumBytes::new(initial_wasm_memory_threshold)),
        memory_allocation: None,
        hook_status: initial_hook_status,
    };

    let updated_wasm_memory_threshold = 149;
    // wasm_memory_limit - used_wasm_memory < wasm_memory_threshold
    // Because the hook condition is still satisfied, hook status
    // should remain `Executed`.
    let updated_hook_status = OnLowWasmMemoryHookStatus::Executed;

    let updated_memory_state = MemoryState {
        wasm_memory_threshold: Some(NumBytes::from(updated_wasm_memory_threshold)),
        hook_status: updated_hook_status,
        ..initial_memory_state
    };

    helper_update_settings_updates_hook_status(
        used_wasm_memory_pages,
        initial_memory_state,
        updated_memory_state,
        pop_from_task_queue,
    );
}

#[test]
fn update_wasm_memory_limit_updates_hook_status_not_satisfied_to_ready() {
    let used_wasm_memory_pages = 1;
    let used_wasm_memory = used_wasm_memory_pages * WASM_PAGE_SIZE_IN_BYTES;
    let wasm_memory_threshold = 100;

    let initial_wasm_memory_limit = used_wasm_memory + 150;
    // wasm_memory_limit - used_wasm_memory > wasm_memory_threshold
    let initial_hook_status = OnLowWasmMemoryHookStatus::ConditionNotSatisfied;

    let initial_memory_state = MemoryState {
        wasm_memory_limit: Some(NumBytes::new(initial_wasm_memory_limit)),
        wasm_memory_threshold: Some(NumBytes::new(wasm_memory_threshold)),
        memory_allocation: None,
        hook_status: initial_hook_status,
    };

    let updated_wasm_memory_limit = used_wasm_memory + 50;
    // wasm_memory_limit - used_wasm_memory < wasm_memory_threshold
    let updated_hook_status = OnLowWasmMemoryHookStatus::Ready;

    let updated_memory_state = MemoryState {
        wasm_memory_limit: Some(NumBytes::from(updated_wasm_memory_limit)),
        hook_status: updated_hook_status,
        ..initial_memory_state
    };

    helper_update_settings_updates_hook_status(
        used_wasm_memory_pages,
        initial_memory_state,
        updated_memory_state,
        false,
    );
}

#[test]
fn update_wasm_memory_limit_updates_hook_status_ready_to_not_satisfied() {
    let used_wasm_memory_pages = 1;
    let used_wasm_memory = used_wasm_memory_pages * WASM_PAGE_SIZE_IN_BYTES;
    let wasm_memory_threshold = 100;

    let initial_wasm_memory_limit = used_wasm_memory + 50;
    // wasm_memory_limit - used_wasm_memory < wasm_memory_threshold
    let initial_hook_status = OnLowWasmMemoryHookStatus::Ready;

    let initial_memory_state = MemoryState {
        wasm_memory_limit: Some(NumBytes::new(initial_wasm_memory_limit)),
        wasm_memory_threshold: Some(NumBytes::new(wasm_memory_threshold)),
        memory_allocation: None,
        hook_status: initial_hook_status,
    };

    let updated_wasm_memory_limit = used_wasm_memory + 150;
    // wasm_memory_limit - used_wasm_memory > wasm_memory_threshold
    let updated_hook_status = OnLowWasmMemoryHookStatus::ConditionNotSatisfied;

    let updated_memory_state = MemoryState {
        wasm_memory_limit: Some(NumBytes::from(updated_wasm_memory_limit)),
        hook_status: updated_hook_status,
        ..initial_memory_state
    };

    helper_update_settings_updates_hook_status(
        used_wasm_memory_pages,
        initial_memory_state,
        updated_memory_state,
        false,
    );
}

#[test]
fn update_memory_allocation_updates_hook_status_not_satisfied_to_ready() {
    let used_wasm_memory_pages = 1;
    let used_wasm_memory = used_wasm_memory_pages * WASM_PAGE_SIZE_IN_BYTES;
    let wasm_memory_threshold = 1_000;
    let wasm_memory_limit = 100_000;

    let initial_memory_allocation = used_wasm_memory + 1_500;

    // wasm_memory_capacity = min(wasm_memory_limit, memory_allocation - used_non_wasm_memory)
    // wasm_memory_capacity - used_wasm_memory > wasm_memory_threshold
    let initial_hook_status = OnLowWasmMemoryHookStatus::ConditionNotSatisfied;

    let initial_memory_state = MemoryState {
        wasm_memory_limit: Some(NumBytes::new(wasm_memory_limit)),
        wasm_memory_threshold: Some(NumBytes::new(wasm_memory_threshold)),
        memory_allocation: Some(MemoryAllocation::Reserved(NumBytes::from(
            initial_memory_allocation,
        ))),
        hook_status: initial_hook_status,
    };

    let updated_memory_allocation = used_wasm_memory + 500;
    // wasm_memory_capacity - used_wasm_memory < wasm_memory_threshold
    let updated_hook_status = OnLowWasmMemoryHookStatus::Ready;

    let updated_memory_state = MemoryState {
        memory_allocation: Some(MemoryAllocation::Reserved(NumBytes::from(
            updated_memory_allocation,
        ))),
        hook_status: updated_hook_status,
        ..initial_memory_state
    };

    helper_update_settings_updates_hook_status(
        used_wasm_memory_pages,
        initial_memory_state,
        updated_memory_state,
        false,
    );
}

#[test]
fn update_memory_allocation_updates_hook_status_ready_to_not_satisfied() {
    let used_wasm_memory_pages = 1;
    let used_wasm_memory = used_wasm_memory_pages * WASM_PAGE_SIZE_IN_BYTES;
    let wasm_memory_threshold = 1_000;
    let wasm_memory_limit = 100_000;

    // wasm_memory_capacity = min(wasm_memory_limit, memory_allocation - used_non_wasm_memory)

    let initial_memory_allocation = used_wasm_memory + 500;
    // wasm_memory_capacity - used_wasm_memory < wasm_memory_threshold
    let initial_hook_status = OnLowWasmMemoryHookStatus::Ready;

    let initial_memory_state = MemoryState {
        wasm_memory_limit: Some(NumBytes::new(wasm_memory_limit)),
        wasm_memory_threshold: Some(NumBytes::new(wasm_memory_threshold)),
        memory_allocation: Some(MemoryAllocation::Reserved(NumBytes::from(
            initial_memory_allocation,
        ))),
        hook_status: initial_hook_status,
    };

    let updated_memory_allocation = used_wasm_memory + 1_500;
    // wasm_memory_capacity - used_wasm_memory > wasm_memory_threshold
    let updated_hook_status = OnLowWasmMemoryHookStatus::ConditionNotSatisfied;

    let updated_memory_state = MemoryState {
        memory_allocation: Some(MemoryAllocation::Reserved(NumBytes::from(
            updated_memory_allocation,
        ))),
        hook_status: updated_hook_status,
        ..initial_memory_state
    };

    helper_update_settings_updates_hook_status(
        used_wasm_memory_pages,
        initial_memory_state,
        updated_memory_state,
        false,
    );
}

#[test]
fn test_environment_variables_are_changed_via_create_canister() {
    let mut test = ExecutionTestBuilder::new()
        .with_execution_config(Config {
            environment_variables: FlagStatus::Enabled,
            ..Default::default()
        })
        .build();

    let env_vars = BTreeMap::from([
        ("KEY1".to_string(), "VALUE1".to_string()),
        ("KEY2".to_string(), "VALUE2".to_string()),
    ]);

    // Create canister with environment variables.
    let canister_id = test
        .create_canister_with_settings(
            Cycles::new(1_000_000_000_000_000),
            CanisterSettingsArgsBuilder::new()
                .with_environment_variables(
                    env_vars
                        .clone()
                        .into_iter()
                        .map(|(k, v)| EnvironmentVariable { name: k, value: v })
                        .collect::<Vec<_>>(),
                )
                .build(),
        )
        .unwrap();

    // Verify environment variables are set.
    let canister = test.canister_state(canister_id);
    assert_eq!(
        canister.system_state.environment_variables,
        EnvironmentVariables::new(env_vars)
    );
}

#[test]
fn test_environment_variables_are_updated_on_update_settings() {
    let mut test = ExecutionTestBuilder::new()
        .with_execution_config(Config {
            environment_variables: FlagStatus::Enabled,
            ..Default::default()
        })
        .build();
    let canister_id = test.create_canister(Cycles::new(1_000_000_000_000_000));

    let env_vars = EnvironmentVariables::new(BTreeMap::from([
        ("KEY1".to_string(), "VALUE1".to_string()),
        ("KEY2".to_string(), "VALUE2".to_string()),
    ]));

    // Set environment variables via `update_settings`.
    let args = UpdateSettingsArgs {
        canister_id: canister_id.get(),
        settings: CanisterSettingsArgsBuilder::new()
            .with_environment_variables(
                env_vars
                    .iter()
                    .map(|(name, value)| EnvironmentVariable {
                        name: name.clone(),
                        value: value.clone(),
                    })
                    .collect::<Vec<_>>(),
            )
            .build(),
        sender_canister_version: None,
    };
    test.subnet_message(Method::UpdateSettings, args.encode())
        .unwrap();

    // Verify environment variables are set.
    let canister = test.canister_state(canister_id);
    assert_eq!(canister.system_state.environment_variables, env_vars);

    // Environment variables are unchanged when not specified.
    let args = UpdateSettingsArgs {
        canister_id: canister_id.get(),
        settings: CanisterSettingsArgsBuilder::new().build(),
        sender_canister_version: None,
    };
    test.subnet_message(Method::UpdateSettings, args.encode())
        .unwrap();

    // Verify environment variables are unchanged.
    let canister = test.canister_state(canister_id);
    assert_eq!(canister.system_state.environment_variables, env_vars);
}

#[test]
fn test_environment_variables_are_not_set_when_disabled() {
    let mut test = ExecutionTestBuilder::new()
        .with_execution_config(Config {
            environment_variables: FlagStatus::Disabled,
            ..Default::default()
        })
        .build();

    // Create environment variables.
    let env_vars = BTreeMap::from([
        ("KEY1".to_string(), "VALUE1".to_string()),
        ("KEY2".to_string(), "VALUE2".to_string()),
    ]);
    let env_vars_args = env_vars
        .iter()
        .map(|(name, value)| EnvironmentVariable {
            name: name.clone(),
            value: value.clone(),
        })
        .collect::<Vec<_>>();
    // Create canister with environment variables.
    let canister_id = test
        .create_canister_with_settings(
            Cycles::new(1_000_000_000_000_000),
            CanisterSettingsArgsBuilder::new()
                .with_environment_variables(env_vars_args.clone())
                .build(),
        )
        .unwrap();

    // Verify environment variables are not set.
    let canister = test.canister_state(canister_id);
    assert_eq!(
        canister.system_state.environment_variables,
        EnvironmentVariables::new(BTreeMap::new())
    );

    // Set environment variables via `update_settings`.
    let args = UpdateSettingsArgs {
        canister_id: canister_id.get(),
        settings: CanisterSettingsArgsBuilder::new()
            .with_environment_variables(env_vars_args)
            .build(),
        sender_canister_version: None,
    };
    test.subnet_message(Method::UpdateSettings, args.encode())
        .unwrap();

    // Verify environment variables are not set.
    let canister = test.canister_state(canister_id);
    assert_eq!(
        canister.system_state.environment_variables,
        EnvironmentVariables::new(BTreeMap::new())
    );
}

#[test]
fn test_environment_variables_are_not_set_when_too_many_keys() {
    let mut test = ExecutionTestBuilder::new()
        .with_execution_config(Config {
            environment_variables: FlagStatus::Enabled,
            ..Default::default()
        })
        .build();

    let env_vars = (0..MAX_ENVIRONMENT_VARIABLES + 1)
        .map(|i| (format!("KEY{i}"), "VAL".to_string()))
        .map(|(k, v)| EnvironmentVariable { name: k, value: v })
        .collect::<Vec<_>>();

    // Create canister with environment variables.
    let err = test
        .create_canister_with_settings(
            Cycles::new(1_000_000_000_000_000),
            CanisterSettingsArgsBuilder::new()
                .with_environment_variables(env_vars.clone())
                .build(),
        )
        .unwrap_err();

    assert_eq!(
        err,
        UserError::new(
            ErrorCode::InvalidManagementPayload,
            format!(
                "Too many environment variables: {} (max: {})",
                env_vars.len(),
                MAX_ENVIRONMENT_VARIABLES
            )
        )
    );
}

#[test]
fn test_environment_variables_are_not_set_when_key_is_too_long() {
    let mut test = ExecutionTestBuilder::new()
        .with_execution_config(Config {
            environment_variables: FlagStatus::Enabled,
            ..Default::default()
        })
        .build();

    let long_key = "K".repeat(MAX_ENVIRONMENT_VARIABLE_NAME_LENGTH + 1);
    let env_vars = [
        ("KEY1".to_string(), "VALUE1".to_string()),
        ("KEY2".to_string(), "VALUE2".to_string()),
        (long_key.clone(), "VALUE3".to_string()),
    ];
    let env_vars = env_vars
        .into_iter()
        .map(|(k, v)| EnvironmentVariable { name: k, value: v })
        .collect::<Vec<_>>();

    // Create canister with environment variables.
    let err = test
        .create_canister_with_settings(
            Cycles::new(1_000_000_000_000_000),
            CanisterSettingsArgsBuilder::new()
                .with_environment_variables(env_vars.clone())
                .build(),
        )
        .unwrap_err();

    assert_eq!(
        err,
        UserError::new(
            ErrorCode::InvalidManagementPayload,
            format!(
                "Environment variable name \"{long_key}\" exceeds the maximum allowed length of {MAX_ENVIRONMENT_VARIABLE_NAME_LENGTH}."
            )
        )
    );
}

#[test]
fn test_environment_variables_are_not_set_when_value_is_too_long() {
    let mut test = ExecutionTestBuilder::new()
        .with_execution_config(Config {
            environment_variables: FlagStatus::Enabled,
            ..Default::default()
        })
        .build();

    let long_value = "V".repeat(MAX_ENVIRONMENT_VARIABLE_VALUE_LENGTH + 1);
    let env_vars = [
        ("KEY1".to_string(), "VALUE1".to_string()),
        ("KEY2".to_string(), "VALUE2".to_string()),
        ("KEY3".to_string(), long_value.clone()),
    ];
    let env_vars = env_vars
        .into_iter()
        .map(|(k, v)| EnvironmentVariable { name: k, value: v })
        .collect::<Vec<_>>();

    // Create canister with environment variables.
    let err = test
        .create_canister_with_settings(
            Cycles::new(1_000_000_000_000_000),
            CanisterSettingsArgsBuilder::new()
                .with_environment_variables(env_vars.clone())
                .build(),
        )
        .unwrap_err();

    assert_eq!(
        err,
        UserError::new(
            ErrorCode::InvalidManagementPayload,
            format!(
                "Environment variable value \"{long_value}\" exceeds the maximum allowed length of {MAX_ENVIRONMENT_VARIABLE_VALUE_LENGTH}."
            )
        )
    );
}

#[test]
fn test_environment_variables_are_not_set_duplicate_keys() {
    let mut test = ExecutionTestBuilder::new()
        .with_execution_config(Config {
            environment_variables: FlagStatus::Enabled,
            ..Default::default()
        })
        .build();

    let env_vars = [
        ("KEY1".to_string(), "VALUE1".to_string()),
        ("KEY2".to_string(), "VALUE2".to_string()),
        ("KEY2".to_string(), "VALUE3".to_string()),
    ];
    let env_vars = env_vars
        .into_iter()
        .map(|(k, v)| EnvironmentVariable { name: k, value: v })
        .collect::<Vec<_>>();

    // Create canister with environment variables.
    let err = test
        .create_canister_with_settings(
            Cycles::new(1_000_000_000_000_000),
            CanisterSettingsArgsBuilder::new()
                .with_environment_variables(env_vars.clone())
                .build(),
        )
        .unwrap_err();

    assert_eq!(
        err,
        UserError::new(
            ErrorCode::InvalidManagementPayload,
            "Duplicate environment variables are not allowed".to_string(),
        )
    );
}

// Helper function that updates the environment variables of a canister.
fn update_settings_with_environment_variables(
    test: &mut ExecutionTest,
    canister_id: CanisterId,
    env_vars: Vec<EnvironmentVariable>,
) {
    let args = UpdateSettingsArgs {
        canister_id: canister_id.get(),
        settings: CanisterSettingsArgsBuilder::new()
            .with_environment_variables(env_vars)
            .build(),
        sender_canister_version: None,
    };
    test.subnet_message(Method::UpdateSettings, args.encode())
        .unwrap();
}

// Helper function that fetches environment variables from the canister status API
// and directly from the canister state, and verifies they both match the expected value.
fn check_environment_variables_via_canister_status(
    test: &mut ExecutionTest,
    canister_id: CanisterId,
    expected_env_vars: Vec<EnvironmentVariable>,
) {
<<<<<<< HEAD
    let status = test.canister_status_struct(canister_id);
=======
    let status = test.canister_status(canister_id).unwrap();
>>>>>>> 9f212a23
    assert_eq!(
        status.settings().environment_variables(),
        &expected_env_vars
    );
    let canister = test.canister_state(canister_id);
    assert_eq!(
        canister
            .system_state
            .environment_variables
            .iter()
            .map(|(name, value)| EnvironmentVariable {
                name: name.clone(),
                value: value.clone()
            })
            .collect::<Vec<_>>(),
        expected_env_vars
    );
}

#[test]
fn test_environment_variables() {
    let mut test = ExecutionTestBuilder::new()
        .with_execution_config(Config {
            environment_variables: FlagStatus::Enabled,
            ..Default::default()
        })
        .build();

    let env_vars = [
        ("KEY1".to_string(), "VALUE1".to_string()),
        ("KEY2".to_string(), "VALUE2".to_string()),
        ("KEY3".to_string(), "VALUE3".to_string()),
    ];
    let mut env_vars = env_vars
        .into_iter()
        .map(|(k, v)| EnvironmentVariable { name: k, value: v })
        .collect::<Vec<_>>();

    // Create canister without environment variables.
    let canister_id = test
        .create_canister_with_settings(
            Cycles::new(1_000_000_000_000_000),
            CanisterSettingsArgsBuilder::new().build(),
        )
        .unwrap();

    // Set environment variables.
    update_settings_with_environment_variables(&mut test, canister_id, env_vars.clone());
    check_environment_variables_via_canister_status(&mut test, canister_id, env_vars.clone());

    // Delete a variable.
    env_vars.remove(0);
    update_settings_with_environment_variables(&mut test, canister_id, env_vars.clone());
    check_environment_variables_via_canister_status(&mut test, canister_id, env_vars.clone());

    // Add new variable.
    env_vars.push(EnvironmentVariable {
        name: "KEY4".to_string(),
        value: "VALUE4".to_string(),
    });
    update_settings_with_environment_variables(&mut test, canister_id, env_vars.clone());
    check_environment_variables_via_canister_status(&mut test, canister_id, env_vars.clone());

    // Update a variable value.
    env_vars[0].value = "VALUE2_UPDATED".to_string();
    update_settings_with_environment_variables(&mut test, canister_id, env_vars.clone());
    check_environment_variables_via_canister_status(&mut test, canister_id, env_vars.clone());

    // Update a variable name.
    env_vars[0].name = "KEY2_UPDATED".to_string();
    update_settings_with_environment_variables(&mut test, canister_id, env_vars.clone());
    check_environment_variables_via_canister_status(&mut test, canister_id, env_vars.clone());

    // Delete all the environment variables.
    env_vars.clear();
    update_settings_with_environment_variables(&mut test, canister_id, env_vars.clone());
    check_environment_variables_via_canister_status(&mut test, canister_id, env_vars.clone());
}

/// Creates and deploys a pair of universal canisters with the second canister being controlled by the first one
/// in addition to both canisters being controlled by the anonymous principal.
/// If the first state machine has the NNS canister range, then the first canister has the id of
/// the migration canister such that it can call `rename_canister`.
fn install_two_universal_canisters(
    env1: &StateMachine,
    env2: &StateMachine,
) -> (CanisterId, CanisterId) {
    const INITIAL_CYCLES_BALANCE: Cycles = Cycles::new(100_000_000_000_000);
    // Create a canister on each of the two subnets.

    // Skip 16 canister IDs so that if env1 is the NNS, canister_id1 will have the migration canister ID.
    let mut canister_id1 = CanisterId::from_u64(0);
    for _ in 0..18 {
        canister_id1 = env1
            .install_canister_with_cycles(
                UNIVERSAL_CANISTER_WASM.to_vec(),
                vec![],
                None,
                INITIAL_CYCLES_BALANCE,
            )
            .unwrap();
    }
    let canister_id2 = env2
        .install_canister_with_cycles(
            UNIVERSAL_CANISTER_WASM.to_vec(),
            vec![],
            Some(
                CanisterSettingsArgsBuilder::new()
                    .with_controllers(vec![PrincipalId::new_anonymous(), canister_id1.into()])
                    .build(),
            ),
            INITIAL_CYCLES_BALANCE,
        )
        .unwrap();

    (canister_id1, canister_id2)
}

/// Trigger a rename for a setup according to `install_two_universal_canisters`.
fn rename_canister(
    env1: &StateMachine,
    env2: &StateMachine,
    sender_canister: CanisterId,
    old_canister_id: CanisterId,
    new_canister_id: CanisterId,
    new_version: u64,
    new_num_changes: u64,
    send_to_subnet: bool,
) -> WasmResult {
    const MAX_TICKS: usize = 100;

    env1.tick();
    let sender_canister_version = env1
        .get_latest_state()
        .canister_state(&sender_canister)
        .unwrap()
        .system_state
        .canister_version;

    let arguments = RenameCanisterArgs {
        canister_id: old_canister_id.into(),
        rename_to: RenameToArgs {
            canister_id: new_canister_id.into(),
            version: new_version,
            total_num_changes: new_num_changes,
        },
        sender_canister_version,
    };

    // Sending the request to the subnet should always work, sending to IC_00 works only if the
    // routing table maps the (old) canister id to the subnet that we want to address.
    let management_canister = if send_to_subnet {
        CanisterId::from(env2.get_subnet_id())
    } else {
        IC_00
    };

    let msg_id = env1.send_ingress(
        PrincipalId::new_anonymous(),
        sender_canister,
        "update",
        wasm()
            .call_simple(
                management_canister,
                Method::RenameCanister,
                call_args()
                    .other_side(arguments.encode())
                    .on_reject(PayloadBuilder::default().reject_message().reject().build()),
            )
            .build(),
    );

    env1.execute_xnet();
    env2.execute_xnet();
    env1.execute_xnet();
    env2.execute_xnet();
    env1.execute_xnet();

    env1.await_ingress(msg_id, MAX_TICKS).unwrap()
}

#[test]
fn can_rename_canister() {
    let (env1, env2) = two_subnets_simple();

    // Create a canister on each of the two subnets.
    let (canister_id1, canister_id2) = install_two_universal_canisters(&env1, &env2);

    let test_blob: Vec<u8> = vec![42, 41];

    // Modify the memory of the canister
    env2.execute_ingress_as(
        PrincipalId::new_anonymous(),
        canister_id2,
        "update",
        wasm()
            .stable64_grow(1)
            .stable64_write(0, &test_blob)
            .reply()
            .build(),
    )
    .unwrap();

    let verify_stable_memory = |canister_id| {
        env2.start_canister(canister_id).unwrap();

        let wasm_result = env2
            .execute_ingress_as(
                PrincipalId::new_anonymous(),
                canister_id,
                "update",
                wasm()
                    .stable64_read(0, test_blob.len() as u64)
                    .reply_data_append()
                    .reply()
                    .build(),
            )
            .unwrap();

        assert_matches!(wasm_result, WasmResult::Reply(r) if r == test_blob);
    };
    verify_stable_memory(canister_id2);

    env2.stop_canister(canister_id2).unwrap();

    let get_num_changes = |canister_id| {
        env2.get_latest_state()
            .canister_state(&canister_id)
            .unwrap()
            .system_state
            .get_canister_history()
            .get_total_num_changes()
    };

    let new_canister_id = CanisterId::from_u64(3 * CANISTER_IDS_PER_SUBNET - 1);
    let new_version = 42;
    let new_num_changes = 50;
    let old_num_changes = get_num_changes(canister_id2);

    let wasm_result = rename_canister(
        &env1,
        &env2,
        canister_id1,
        canister_id2,
        new_canister_id,
        new_version,
        new_num_changes,
        false,
    );
    assert_matches!(wasm_result, WasmResult::Reply(r) if r == EmptyBlob.encode());

    // Verify that the right canisters are present and can be run, and that version/canister history etc are as expected.
    let verify_rename_happened = |old_canister_id,
                                  new_canister_id,
                                  rename_at_version,
                                  current_version,
                                  expected_num_changes,
                                  expected_history_entry| {
        let new_canister_exists = env2
            .get_latest_state()
            .canister_state(&new_canister_id)
            .is_some();
        let old_canister_exists = env2
            .get_latest_state()
            .canister_state(&old_canister_id)
            .is_some();
        assert!(new_canister_exists);
        assert!(!old_canister_exists);

        // The version should have been updated
        assert_eq!(
            current_version,
            env2.get_latest_state()
                .canister_state(&new_canister_id)
                .unwrap()
                .system_state
                .canister_version
        );
        assert_eq!(
            expected_num_changes,
            env2.get_latest_state()
                .canister_state(&new_canister_id)
                .unwrap()
                .system_state
                .get_canister_history()
                .get_total_num_changes()
        );
        let history_entry = env2
            .get_latest_state()
            .canister_state(&new_canister_id)
            .unwrap()
            .system_state
            .get_canister_history()
            .get_changes(1)
            .next()
            .unwrap()
            .clone();

        assert_eq!(history_entry.canister_version(), rename_at_version);
        assert_eq!(history_entry.details(), &expected_history_entry);

        verify_stable_memory(new_canister_id);
    };

    let expected_history_entry = CanisterChangeDetails::rename_canister(
        canister_id2.into(),
        old_num_changes,
        new_canister_id.into(),
        new_version,
        new_num_changes,
    );
    verify_rename_happened(
        canister_id2,
        new_canister_id,
        new_version + 1,
        new_version + 1,
        new_num_changes + 1,
        expected_history_entry,
    );

    // Check that we can rename it a second time.
    env2.stop_canister(new_canister_id).unwrap();
    let third_canister_id = CanisterId::from_u64(4 * CANISTER_IDS_PER_SUBNET - 1);
    let old_num_changes = get_num_changes(new_canister_id);
    // Version and num_changes are lower than before. Version should just increment, but num_changes will go down.
    let version_before_rename = env2
        .get_latest_state()
        .canister_state(&new_canister_id)
        .unwrap()
        .system_state
        .canister_version;
    let third_version = version_before_rename - 10;
    let third_num_changes = 10;
    assert_lt!(third_version, version_before_rename);
    assert_lt!(third_num_changes, new_num_changes);

    let wasm_result = rename_canister(
        &env1,
        &env2,
        canister_id1,
        new_canister_id,
        third_canister_id,
        third_version,
        third_num_changes,
        true,
    );
    assert_matches!(wasm_result, WasmResult::Reply(r) if r == EmptyBlob.encode());

    let expected_history_entry = CanisterChangeDetails::rename_canister(
        new_canister_id.into(),
        old_num_changes,
        third_canister_id.into(),
        third_version,
        third_num_changes,
    );
    verify_rename_happened(
        new_canister_id,
        third_canister_id,
        version_before_rename + 1,
        version_before_rename + 1,
        third_num_changes + 1,
        expected_history_entry.clone(),
    );

    // Check that everything is the same after a checkpoint.
    env2.checkpointed_tick();
    // Version advanced due messages inside previous call to `verify_rename_happened`.
    verify_rename_happened(
        new_canister_id,
        third_canister_id,
        version_before_rename + 1,
        version_before_rename + 5,
        third_num_changes + 1,
        expected_history_entry,
    );
}

#[test]
fn cannot_rename_from_ingress() {
    let env = StateMachineBuilder::new().build();

    let canister_id = env.install_canister_wat(EMPTY_WAT, vec![], None);

    let new_canister_id = CanisterId::from_u64(3 * CANISTER_IDS_PER_SUBNET - 1);
    let arguments = RenameCanisterArgs {
        canister_id: canister_id.into(),
        rename_to: RenameToArgs {
            canister_id: new_canister_id.into(),
            version: 0,
            total_num_changes: 0,
        },
        sender_canister_version: 0,
    };

    let result = env.execute_ingress(IC_00, Method::RenameCanister, arguments.encode());

    assert_eq!(
        result.unwrap_err().description(),
        "Only canisters can call ic00 method rename_canister"
    );
}

#[test]
fn cannot_rename_from_non_nns() {
    let (env1, env2) = two_subnets_simple();

    // Reversed arguments so that the NNS canister is controlled by the other canister
    let (canister_id2, canister_id1) = install_two_universal_canisters(&env2, &env1);

    env1.stop_canister(canister_id1).unwrap();

    let new_canister_id = CanisterId::from_u64(3 * CANISTER_IDS_PER_SUBNET - 1);

    let wasm_result = rename_canister(
        &env2,
        &env1,
        canister_id2,
        canister_id1,
        new_canister_id,
        0,
        0,
        false,
    );

    assert_matches!(wasm_result, WasmResult::Reject(r) if r.contains("It can only be called by NNS."));
}

#[test]
fn cannot_rename_if_target_exists() {
    const INITIAL_CYCLES_BALANCE: Cycles = Cycles::new(100_000_000_000_000);

    let (env1, env2) = two_subnets_simple();
    let (canister_id1, canister_id2) = install_two_universal_canisters(&env1, &env2);

    // Install target canister id.
    let new_canister_id = env2
        .install_canister_with_cycles(
            UNIVERSAL_CANISTER_WASM.to_vec(),
            vec![],
            None,
            INITIAL_CYCLES_BALANCE,
        )
        .unwrap();

    env2.stop_canister(canister_id2).unwrap();

    let wasm_result = rename_canister(
        &env1,
        &env2,
        canister_id1,
        canister_id2,
        new_canister_id,
        0,
        0,
        false,
    );
    assert_matches!(wasm_result, WasmResult::Reject(r) if r.contains("is already installed"));
}

#[test]
fn cannot_rename_running_canister() {
    let (env1, env2) = two_subnets_simple();
    let (canister_id1, canister_id2) = install_two_universal_canisters(&env1, &env2);

    let new_canister_id = CanisterId::from_u64(3 * CANISTER_IDS_PER_SUBNET - 1);

    let wasm_result = rename_canister(
        &env1,
        &env2,
        canister_id1,
        canister_id2,
        new_canister_id,
        0,
        0,
        false,
    );
    assert_matches!(wasm_result, WasmResult::Reject(r) if r.contains("must be stopped"));
}

#[test]
fn cannot_rename_with_snapshots() {
    let (env1, env2) = two_subnets_simple();
    let (canister_id1, canister_id2) = install_two_universal_canisters(&env1, &env2);

    env2.stop_canister(canister_id2).unwrap();

    env2.take_canister_snapshot(TakeCanisterSnapshotArgs {
        canister_id: canister_id2.into(),
        replace_snapshot: None,
    })
    .unwrap();

    let new_canister_id = CanisterId::from_u64(3 * CANISTER_IDS_PER_SUBNET - 1);

    let wasm_result = rename_canister(
        &env1,
        &env2,
        canister_id1,
        canister_id2,
        new_canister_id,
        0,
        0,
        false,
    );
    assert_matches!(wasm_result, WasmResult::Reject(r) if r.contains("must not have any snapshots"));
}

#[test]
fn only_controllers_can_rename() {
    let (env1, env2) = two_subnets_simple();
    let (canister_id1, canister_id2) = install_two_universal_canisters(&env1, &env2);

    env2.stop_canister(canister_id2).unwrap();

    // Remove `canister_id1` from the list of controllers.
    env2.update_settings(
        &canister_id2,
        CanisterSettingsArgsBuilder::new()
            .with_controllers(vec![PrincipalId::new_anonymous()])
            .build(),
    )
    .unwrap();

    let new_canister_id = CanisterId::from_u64(3 * CANISTER_IDS_PER_SUBNET - 1);

    let wasm_result = rename_canister(
        &env1,
        &env2,
        canister_id1,
        canister_id2,
        new_canister_id,
        0,
        0,
        false,
    );
    assert_matches!(wasm_result, WasmResult::Reject(r) if r.contains("Only the controllers of the canister"));
}

#[test]
fn can_create_canister() {
    let mut test = ExecutionTestBuilder::new().build();

    let expected_generated_id1 = CanisterId::from(0);
    let expected_generated_id2 = CanisterId::from(1);

    let canister_id1 = test.create_canister(*INITIAL_CYCLES);
    assert_eq!(canister_id1, expected_generated_id1);

    let canister_id2 = test.create_canister(*INITIAL_CYCLES);
    assert_eq!(canister_id2, expected_generated_id2);

    assert_eq!(test.state().canister_states.len(), 2);
}

#[test]
fn create_canister_fails_if_not_enough_cycles_are_sent_with_the_request() {
    let mut test = ExecutionTestBuilder::new().build();

    let canister_id = test
        .universal_canister_with_cycles(*INITIAL_CYCLES)
        .unwrap();

    let create_canister_args = CreateCanisterArgs {
        settings: None,
        sender_canister_version: None,
    }
    .encode();
    let payload = wasm()
        .call_simple(
            CanisterId::ic_00(),
            Method::CreateCanister,
            call_args()
                .other_side(create_canister_args)
                .on_reject(wasm().reject_message().reject()),
        )
        .build();
    let result = test.ingress(canister_id, "update", payload).unwrap();

    match result {
        WasmResult::Reply(_) => panic!("expected reject"),
        WasmResult::Reject(msg) => {
            assert!(msg.contains("Creating a canister requires a fee"));
            assert!(
                msg.contains("but only 0 cycles were received with the create_canister request")
            );
        }
    }
    assert_eq!(test.state().canister_states.len(), 1);
}

#[test]
fn can_create_canister_with_extra_cycles() {
    let mut test = ExecutionTestBuilder::new().build();

    let canister_id = test
        .universal_canister_with_cycles(*INITIAL_CYCLES)
        .unwrap();

    let create_canister_args = CreateCanisterArgs {
        settings: None,
        sender_canister_version: None,
    }
    .encode();
    let cycles = Cycles::from(1_000_000_000_200u64);
    let payload = wasm()
        .call_with_cycles(
            CanisterId::ic_00(),
            Method::CreateCanister,
            call_args()
                .other_side(create_canister_args)
                .on_reply(wasm().message_payload().append_and_reply()),
            cycles,
        )
        .build();
    let result = test.ingress(canister_id, "update", payload);
    let _ = get_reply(result);
    assert_eq!(test.state().canister_states.len(), 2);
}

#[test]
fn create_canister_sets_correct_allocations() {
    let mut test = ExecutionTestBuilder::new().build();

    let compute_allocation = 50;
    let memory_allocation = 1024 * 1024 * 1024;
    let canister_id = test
        .create_canister_with_settings(
            Cycles::from(u64::MAX),
            CanisterSettingsArgsBuilder::new()
                .with_compute_allocation(compute_allocation)
                .with_memory_allocation(memory_allocation)
                .build(),
        )
        .unwrap();

    let canister_state = test.canister_state(canister_id);
    assert_eq!(
        canister_state.compute_allocation().as_percent(),
        compute_allocation
    );
    assert_eq!(
        canister_state.memory_allocation().bytes().get(),
        memory_allocation
    );
}

#[test]
fn create_canister_updates_consumed_cycles_metric_correctly() {
    let mut test = ExecutionTestBuilder::new().build();

    let canister_id = test
        .universal_canister_with_cycles(*INITIAL_CYCLES * 2u64)
        .unwrap();

    let create_canister_args = CreateCanisterArgs {
        settings: None,
        sender_canister_version: None,
    }
    .encode();
    let payload = wasm()
        .call_with_cycles(
            CanisterId::ic_00(),
            Method::CreateCanister,
            call_args()
                .other_side(create_canister_args)
                .on_reply(wasm().message_payload().append_and_reply()),
            *INITIAL_CYCLES,
        )
        .build();

    test.ingress(canister_id, "update", payload).unwrap();

    let cycles_account_manager = Arc::new(CyclesAccountManagerBuilder::new().build());
    let creation_fee = cycles_account_manager.canister_creation_fee(
        SMALL_APP_SUBNET_MAX_SIZE,
        CanisterCyclesCostSchedule::Normal,
    );
    // There's only 2 canisters on the subnet, so the one created from the first one
    // with have the test id corresponding to `1`.
    let canister = test.canister_state(canister_test_id(1));
    assert_eq!(
        canister.system_state.canister_metrics.consumed_cycles.get(),
        creation_fee.get()
    );
    assert_eq!(
        canister
            .system_state
            .canister_metrics
            .get_consumed_cycles_by_use_cases()
            .get(&CyclesUseCase::CanisterCreation)
            .unwrap()
            .get(),
        creation_fee.get()
    );
    assert_eq!(
        canister.system_state.balance(),
        *INITIAL_CYCLES - creation_fee
    );
}

#[test]
fn create_canister_free() {
    let cost_schedule = CanisterCyclesCostSchedule::Free;
    let mut test = ExecutionTestBuilder::new()
        .with_cost_schedule(cost_schedule)
        .build();

    let canister_id = test
        .universal_canister_with_cycles(*INITIAL_CYCLES * 2u64)
        .unwrap();

    let create_canister_args = CreateCanisterArgs {
        settings: None,
        sender_canister_version: None,
    }
    .encode();
    let payload = wasm()
        .call_with_cycles(
            CanisterId::ic_00(),
            Method::CreateCanister,
            call_args()
                .other_side(create_canister_args)
                .on_reply(wasm().message_payload().append_and_reply()),
            *INITIAL_CYCLES,
        )
        .build();

    test.ingress(canister_id, "update", payload).unwrap();

    let cycles_account_manager = Arc::new(CyclesAccountManagerBuilder::new().build());
    let creation_fee =
        cycles_account_manager.canister_creation_fee(SMALL_APP_SUBNET_MAX_SIZE, cost_schedule);
    assert_eq!(creation_fee, Cycles::new(0));
    // There's only 2 canisters on the subnet, so the one created from the first one
    // with have the test id corresponding to `1`.
    let canister = test.canister_state(canister_test_id(1));
    assert_eq!(
        canister.system_state.canister_metrics.consumed_cycles.get(),
        0
    );
    assert_eq!(canister.system_state.balance(), *INITIAL_CYCLES);
}

#[test]
fn create_canister_with_cycles_sender_in_whitelist() {
    let subnet_id = subnet_test_id(1);
    let subnet_type = SubnetType::Application;
    let cycles_account_manager = CyclesAccountManagerBuilder::new()
        .with_subnet_type(subnet_type)
        .build();

    let canister_manager = CanisterManagerBuilder::default()
        .with_subnet_id(subnet_id)
        .with_cycles_account_manager(cycles_account_manager)
        .build();

    let mut state = initial_state(subnet_id, false);
    let mut round_limits = RoundLimits {
        instructions: as_round_instructions(EXECUTION_PARAMETERS.instruction_limits.message()),
        subnet_available_memory: (*MAX_SUBNET_AVAILABLE_MEMORY),
        subnet_available_callbacks: SUBNET_CALLBACK_SOFT_LIMIT as i64,
        compute_allocation_used: state.total_compute_allocation(),
    };
    let sender = canister_test_id(1).get();
    let canister_id = canister_manager
        .create_canister_with_cycles(
            canister_change_origin_from_principal(&sender),
            Some(123),
            CanisterSettings::default(),
            None,
            &mut state,
            &ProvisionalWhitelist::Set(btreeset! { canister_test_id(1).get() }),
            MAX_NUMBER_OF_CANISTERS,
            &mut round_limits,
            ResourceSaturation::default(),
            SMALL_APP_SUBNET_MAX_SIZE,
            &no_op_counter(),
        )
        .unwrap();

    let canister = state.take_canister_state(&canister_id).unwrap();

    // Verify cycles are set as expected.
    assert_eq!(canister.system_state.balance(), Cycles::new(123));
}

fn create_canister_with_specified_id(
    specified_id: PrincipalId,
) -> (Result<CanisterId, CanisterManagerError>, ReplicatedState) {
    let subnet_id = subnet_test_id(1);
    let canister_manager = CanisterManagerBuilder::default()
        .with_subnet_id(subnet_id)
        .build();

    let mut state = initial_state(subnet_id, true);
    let mut round_limits = RoundLimits {
        instructions: as_round_instructions(EXECUTION_PARAMETERS.instruction_limits.message()),
        subnet_available_memory: (*MAX_SUBNET_AVAILABLE_MEMORY),
        subnet_available_callbacks: SUBNET_CALLBACK_SOFT_LIMIT as i64,
        compute_allocation_used: state.total_compute_allocation(),
    };

    let creator = canister_test_id(1).get();

    let creation_result = canister_manager.create_canister_with_cycles(
        canister_change_origin_from_principal(&creator),
        Some(123),
        CanisterSettings::default(),
        Some(specified_id),
        &mut state,
        &ProvisionalWhitelist::Set(btreeset! { canister_test_id(1).get() }),
        MAX_NUMBER_OF_CANISTERS,
        &mut round_limits,
        ResourceSaturation::default(),
        SMALL_APP_SUBNET_MAX_SIZE,
        &no_op_counter(),
    );

    (creation_result, state)
}

#[test]
fn create_canister_with_valid_specified_id_creator_in_whitelist() {
    let specified_id = CanisterId::from(u64::MAX / 4).get();

    let (creation_result, mut state) = create_canister_with_specified_id(specified_id);

    let canister_id = creation_result.unwrap();

    let canister = state.take_canister_state(&canister_id).unwrap();

    // Verify canister ID is set as expected.
    assert_eq!(canister.canister_id().get(), specified_id);
}

#[test]
fn create_canister_with_invalid_specified_id_creator_in_whitelist() {
    let specified_id = CanisterId::from(u64::MAX / 4 * 3).get();

    let creation_result = create_canister_with_specified_id(specified_id).0;

    assert_matches!(
        creation_result,
        Err(CanisterManagerError::CanisterNotHostedBySubnet { .. })
    );
}

#[test]
fn create_canister_memory_allocation_capacity_makes_subnet_oversubscribed() {
    let mut test = ExecutionTestBuilder::new()
        .with_subnet_execution_memory(MEMORY_CAPACITY.get() as i64)
        .with_subnet_memory_reservation(0)
        .build();
    let uc = test.universal_canister().unwrap();

    test.canister_state_mut(uc)
        .system_state
        .set_balance(Cycles::new(1_000_000_000_000_000_000));

    let settings = CanisterSettingsArgsBuilder::new()
        .with_freezing_threshold(1)
        .with_memory_allocation(MEMORY_CAPACITY.get() / 2)
        .build();
    let args = CreateCanisterArgs {
        settings: Some(settings),
        sender_canister_version: None,
    };
    let create_canister = wasm()
        .call_with_cycles(
            CanisterId::ic_00(),
            Method::CreateCanister,
            call_args()
                .other_side(args.encode())
                .on_reject(wasm().reject_message().reject()),
            test.canister_creation_fee() + Cycles::new(1_000_000_000),
        )
        .build();
    let result = test.ingress(uc, "update", create_canister);
    let reply = get_reply(result);
    Decode!(reply.as_slice(), CanisterIdRecord).unwrap();

    // There should be not enough memory for CAPACITY/2 because universal
    // canister already consumed some
    let settings = CanisterSettingsArgsBuilder::new()
        .with_freezing_threshold(1)
        .with_memory_allocation(MEMORY_CAPACITY.get() / 2)
        .build();
    let args = CreateCanisterArgs {
        settings: Some(settings),
        sender_canister_version: None,
    };
    let create_canister = wasm()
        .call_with_cycles(
            CanisterId::ic_00(),
            Method::CreateCanister,
            call_args()
                .other_side(args.encode())
                .on_reject(wasm().reject_message().reject()),
            test.canister_creation_fee() + Cycles::new(1_000_000_000),
        )
        .build();

    let result = test.ingress(uc, "update", create_canister).unwrap();

    result.assert_contains_reject("Canister requested 4.00 GiB of memory");
    result.assert_contains_reject("are available in the subnet");
}

#[test]
fn create_canister_computes_allocation_makes_subnet_oversubscribed() {
    let mut test = ExecutionTestBuilder::new()
        .with_allocatable_compute_capacity_in_percent(100)
        .build();
    let uc = test.universal_canister().unwrap();

    test.canister_state_mut(uc)
        .system_state
        .set_balance(Cycles::new(u128::MAX));

    let settings = CanisterSettingsArgsBuilder::new()
        .with_freezing_threshold(1)
        .with_compute_allocation(50)
        .build();
    let args = CreateCanisterArgs {
        settings: Some(settings),
        sender_canister_version: None,
    };
    let create_canister = wasm()
        .call_with_cycles(
            CanisterId::ic_00(),
            Method::CreateCanister,
            call_args()
                .other_side(args.encode())
                .on_reject(wasm().reject_message().reject()),
            test.canister_creation_fee() + Cycles::new(1_000_000_000),
        )
        .build();
    let result = test.ingress(uc, "update", create_canister);
    let reply = get_reply(result);
    Decode!(reply.as_slice(), CanisterIdRecord).unwrap();

    let settings = CanisterSettingsArgsBuilder::new()
        .with_freezing_threshold(1)
        .with_compute_allocation(25)
        .build();
    let args = CreateCanisterArgs {
        settings: Some(settings),
        sender_canister_version: None,
    };
    let create_canister = wasm()
        .call_with_cycles(
            CanisterId::ic_00(),
            Method::CreateCanister,
            call_args()
                .other_side(args.encode())
                .on_reject(wasm().reject_message().reject()),
            test.canister_creation_fee() + Cycles::new(1_000_000_000),
        )
        .build();
    let result = test.ingress(uc, "update", create_canister);
    let reply = get_reply(result);
    Decode!(reply.as_slice(), CanisterIdRecord).unwrap();

    // Create a canister with compute allocation.
    let settings = CanisterSettingsArgsBuilder::new()
        .with_freezing_threshold(1)
        .with_compute_allocation(30)
        .build();
    let args = CreateCanisterArgs {
        settings: Some(settings),
        sender_canister_version: None,
    };
    let create_canister = wasm()
        .call_with_cycles(
            CanisterId::ic_00(),
            Method::CreateCanister,
            call_args()
                .other_side(args.encode())
                .on_reject(wasm().reject_message().reject()),
            test.canister_creation_fee() + Cycles::new(1_000_000_000),
        )
        .build();

    test.ingress(uc, "update", create_canister)
        .unwrap()
        .assert_contains_reject(
            "Canister requested a compute allocation of 30% which \
        cannot be satisfied because the Subnet's remaining \
        compute capacity is 24%.",
        );
}

#[test]
fn create_canister_when_compute_capacity_is_oversubscribed() {
    let mut test = ExecutionTestBuilder::new()
        .with_allocatable_compute_capacity_in_percent(0)
        .build();
    let uc = test.universal_canister().unwrap();

    // Manually set the compute allocation higher to emulate the state after
    // replica upgrade that decreased compute capacity.
    test.canister_state_mut(uc)
        .scheduler_state
        .compute_allocation = ComputeAllocation::try_from(60).unwrap();
    test.canister_state_mut(uc)
        .system_state
        .set_balance(Cycles::new(2_000_000_000_000_000));

    // Create a canister with default settings.
    let args = CreateCanisterArgs::default();
    let create_canister = wasm()
        .call_with_cycles(
            CanisterId::ic_00(),
            Method::CreateCanister,
            call_args().other_side(args.encode()),
            test.canister_creation_fee(),
        )
        .build();

    let result = test.ingress(uc, "update", create_canister);
    let reply = get_reply(result);
    Decode!(reply.as_slice(), CanisterIdRecord).unwrap();

    // Create a canister with zero compute allocation.
    let settings = CanisterSettingsArgsBuilder::new()
        .with_compute_allocation(0)
        .build();
    let args = CreateCanisterArgs {
        settings: Some(settings),
        sender_canister_version: None,
    };
    let create_canister = wasm()
        .call_with_cycles(
            CanisterId::ic_00(),
            Method::CreateCanister,
            call_args()
                .other_side(args.encode())
                .on_reject(wasm().reject_message().reject()),
            test.canister_creation_fee(),
        )
        .build();
    let result = test.ingress(uc, "update", create_canister);
    let reply = get_reply(result);
    Decode!(reply.as_slice(), CanisterIdRecord).unwrap();

    // Create a canister with compute allocation.
    let settings = CanisterSettingsArgsBuilder::new()
        .with_compute_allocation(10)
        .build();
    let args = CreateCanisterArgs {
        settings: Some(settings),
        sender_canister_version: None,
    };
    let create_canister = wasm()
        .call_with_cycles(
            CanisterId::ic_00(),
            Method::CreateCanister,
            call_args()
                .other_side(args.encode())
                .on_reject(wasm().reject_message().reject()),
            test.canister_creation_fee(),
        )
        .build();
    test.ingress(uc, "update", create_canister)
        .unwrap()
        .assert_contains_reject(
            "Canister requested a compute allocation of 10% which \
            cannot be satisfied because the Subnet's remaining \
            compute capacity is 0%.",
        );
}

#[test]
fn create_canister_checks_freezing_threshold_for_memory_allocation() {
    let mut test = ExecutionTestBuilder::new().build();

    let err = test
        .create_canister_with_allocation(
            Cycles::new(1_000_000_000_000),
            None,
            Some(10 * 1024 * 1024 * 1024),
        )
        .unwrap_err();

    assert!(
        err.description()
            .contains("Cannot increase memory allocation to 10.00 GiB due to insufficient cycles."),
        "{}",
        err.description(),
    );
    assert_eq!(err.code(), ErrorCode::InsufficientCyclesInMemoryAllocation);
}

#[test]
fn create_canister_checks_freezing_threshold_for_compute_allocation() {
    let mut test = ExecutionTestBuilder::new().build();

    let err = test
        .create_canister_with_allocation(Cycles::new(1_000_000_000_000), Some(50), None)
        .unwrap_err();

    assert!(
        err.description()
            .contains("Cannot increase compute allocation to 50% due to insufficient cycles."),
        "{}",
        err.description(),
    );
    assert_eq!(err.code(), ErrorCode::InsufficientCyclesInComputeAllocation);
}

#[test]
fn create_canister_insufficient_cycles_for_memory_allocation() {
    let mut test = ExecutionTestBuilder::new()
        .with_subnet_memory_threshold(0)
        .build();
    const CYCLES: Cycles = Cycles::new(1_000_000_000_000_000);
    let excessive_memory = 1024 * 1024 * 1024; // 1 GiB

    let uc = test
        .canister_from_cycles_and_binary(CYCLES, UNIVERSAL_CANISTER_WASM.to_vec())
        .unwrap();

    let settings = CanisterSettingsArgsBuilder::new()
        .with_freezing_threshold(0) // No freezing threshold.
        .with_memory_allocation(excessive_memory)
        .build();
    let args = CreateCanisterArgs {
        settings: Some(settings),
        sender_canister_version: None,
    };
    let create_canister = wasm()
        .call_with_cycles(
            CanisterId::ic_00(),
            Method::CreateCanister,
            call_args()
                .other_side(args.encode())
                .on_reject(wasm().reject_message().reject()),
            test.canister_creation_fee(),
        )
        .build();

    let result = test.ingress(uc, "update", create_canister);

    result.unwrap().assert_contains_reject(
        "Cannot increase memory allocation to 1024.00 MiB due to insufficient cycles.",
    );
}

#[test]
fn create_canister_reserves_cycles_for_memory_allocation() {
    cycles_reserved_for_app_and_verified_app_subnets(|subnet_type| {
        const CYCLES: Cycles = Cycles::new(1_000_000_000_000_000);
        const CAPACITY: u64 = 20_000_000_000;
        const THRESHOLD: u64 = CAPACITY / 2;
        const USAGE: u64 = CAPACITY - THRESHOLD;

        let mut test = ExecutionTestBuilder::new()
            .with_subnet_type(subnet_type)
            .with_subnet_execution_memory(CAPACITY as i64)
            .with_subnet_memory_reservation(0)
            .with_subnet_memory_threshold(THRESHOLD as i64)
            .build();

        test.create_canister_with_allocation(CYCLES, None, Some(USAGE))
            .unwrap();

        let subnet_memory_usage =
            CAPACITY - test.subnet_available_memory().get_execution_memory() as u64;

        let balance_before = CYCLES;
        let canister_id = test
            .create_canister_with_settings(
                balance_before,
                CanisterSettingsArgsBuilder::new()
                    .with_memory_allocation(USAGE)
                    .with_reserved_cycles_limit(CYCLES.get())
                    .build(),
            )
            .unwrap();
        let balance_after = test.canister_state(canister_id).system_state.balance();

        assert_eq!(
            test.canister_state(canister_id)
                .memory_allocation()
                .bytes()
                .get(),
            USAGE,
        );

        let reserved_cycles = test
            .canister_state(canister_id)
            .system_state
            .reserved_balance();

        assert_gt!(reserved_cycles, Cycles::zero());
        assert_eq!(
            reserved_cycles,
            test.cycles_account_manager().storage_reservation_cycles(
                NumBytes::new(USAGE),
                &ResourceSaturation::new(subnet_memory_usage, THRESHOLD, CAPACITY),
                test.subnet_size(),
                CanisterCyclesCostSchedule::Normal,
            )
        );

        assert_ge!(
            balance_before - balance_after,
            reserved_cycles,
            "Unexpected balance change: {} >= {}",
            balance_before - balance_after,
            reserved_cycles,
        );
    });
}

#[test]
fn create_canister_fails_with_reserved_cycles_limit_exceeded() {
    const CYCLES: Cycles = Cycles::new(1_000_000_000_000_000);
    const CAPACITY: u64 = 20_000_000_000;

    let mut test = ExecutionTestBuilder::new()
        .with_subnet_execution_memory(CAPACITY as i64)
        .with_subnet_memory_reservation(0)
        .with_subnet_memory_threshold(0)
        .build();

    let uc = test
        .canister_from_cycles_and_binary(CYCLES, UNIVERSAL_CANISTER_WASM.to_vec())
        .unwrap();

    // Set the memory allocation to exceed the reserved cycles limit.
    let settings = CanisterSettingsArgsBuilder::new()
        .with_memory_allocation(1_000_000)
        .with_reserved_cycles_limit(1)
        .build();
    let args = CreateCanisterArgs {
        settings: Some(settings),
        sender_canister_version: None,
    };

    let create_canister = wasm()
        .call_with_cycles(
            CanisterId::ic_00(),
            Method::CreateCanister,
            call_args()
                .other_side(args.encode())
                .on_reject(wasm().reject_message().reject()),
            Cycles::new(CYCLES.get() / 2),
        )
        .build();

    let result = test.ingress(uc, "update", create_canister).unwrap();

    let err_msg = match result {
        WasmResult::Reply(_) => unreachable!("Unexpected reply, expected reject"),
        WasmResult::Reject(err_msg) => err_msg,
    };

    assert!(err_msg.contains("Cannot increase memory allocation"));
    assert!(err_msg.contains("due to its reserved cycles limit"));
}

#[test]
fn create_canister_can_set_reserved_cycles_limit() {
    const CYCLES: Cycles = Cycles::new(1_000_000_000_000_000);
    const CAPACITY: u64 = 20_000_000_000;

    let mut test = ExecutionTestBuilder::new()
        .with_subnet_execution_memory(CAPACITY as i64)
        .with_subnet_memory_reservation(0)
        .with_subnet_memory_threshold(0)
        .build();

    let uc = test
        .canister_from_cycles_and_binary(CYCLES, UNIVERSAL_CANISTER_WASM.to_vec())
        .unwrap();

    // Since we are not setting the memory allocation and the memory usage of an
    // empty canister is zero, setting the reserved cycles limit should succeed.
    let settings = CanisterSettingsArgsBuilder::new()
        .with_reserved_cycles_limit(1)
        .build();
    let args = CreateCanisterArgs {
        settings: Some(settings),
        sender_canister_version: None,
    };

    let create_canister = wasm()
        .call_with_cycles(
            CanisterId::ic_00(),
            Method::CreateCanister,
            call_args()
                .other_side(args.encode())
                .on_reject(wasm().reject_message().reject()),
            Cycles::new(CYCLES.get() / 2),
        )
        .build();

    let result = test.ingress(uc, "update", create_canister);
    let reply = get_reply(result);
    let canister_id = Decode!(reply.as_slice(), CanisterIdRecord)
        .unwrap()
        .get_canister_id();

    assert_eq!(
        test.canister_state(canister_id)
            .system_state
            .reserved_balance_limit(),
        Some(Cycles::new(1))
    );
}

#[test]
fn create_canister_sets_default_reserved_cycles_limit() {
    const CYCLES: Cycles = Cycles::new(1_000_000_000_000_000);

    let mut test = ExecutionTestBuilder::new().build();

    let uc = test
        .canister_from_cycles_and_binary(CYCLES, UNIVERSAL_CANISTER_WASM.to_vec())
        .unwrap();

    let args = CreateCanisterArgs {
        settings: None,
        sender_canister_version: None,
    };

    let create_canister = wasm()
        .call_with_cycles(
            CanisterId::ic_00(),
            Method::CreateCanister,
            call_args()
                .other_side(args.encode())
                .on_reject(wasm().reject_message().reject()),
            Cycles::new(CYCLES.get() / 2),
        )
        .build();

    let result = test.ingress(uc, "update", create_canister);
    let reply = get_reply(result);
    let canister_id = CanisterIdRecord::decode(&reply).unwrap().get_canister_id();

    assert_eq!(
        test.canister_state(canister_id)
            .system_state
            .reserved_balance_limit(),
        Some(
            test.cycles_account_manager()
                .default_reserved_balance_limit()
        )
    );
}

#[test]
fn persist_state_to_stable_memory_during_upgrade() {
    let mut test = ExecutionTestBuilder::new().build();
    let canister_id = test.universal_canister().unwrap();

    let data = [42, 43, 44, 45];

    let check_data = |test: &mut ExecutionTest| {
        let res = test.ingress(
            canister_id,
            "update",
            wasm().get_global_data().append_and_reply().build(),
        );
        assert_eq!(get_reply(res), data);
    };

    let pre_upgrade = wasm()
        .stable_grow(1)
        .push_int(0)
        .get_global_data()
        .stable_write_offset_blob()
        .build();
    test.ingress(
        canister_id,
        "update",
        wasm()
            .set_global_data(&data)
            .set_pre_upgrade(pre_upgrade)
            .reply()
            .build(),
    )
    .unwrap();

    check_data(&mut test);

    let post_upgrade = wasm()
        .stable_read(0, 4)
        .set_global_data_from_stack()
        .build();
    test.upgrade_canister_with_args(canister_id, UNIVERSAL_CANISTER_WASM.to_vec(), post_upgrade)
        .unwrap();

    check_data(&mut test);
}

const HEAP_DATA: &[u8] = &[1, 2, 3, 4];
const STABLE_DATA: &[u8] = &[42, 43, 44, 45];

fn check_data(test: &mut ExecutionTest, canister_id: CanisterId) {
    let res = test.ingress(
        canister_id,
        "update",
        wasm().get_global_data().append_and_reply().build(),
    );
    assert_eq!(get_reply(res), HEAP_DATA);
    let res = test.ingress(
        canister_id,
        "update",
        wasm().stable_read(0, 4).append_and_reply().build(),
    );
    assert_eq!(get_reply(res), STABLE_DATA);
}

#[test]
fn trap_during_pre_upgrade() {
    let mut test = ExecutionTestBuilder::new().build();
    let canister_id = test.universal_canister().unwrap();

    let zeros = [0, 0, 0, 0];
    let pre_upgrade = wasm()
        .set_global_data(&zeros)
        .stable_write(0, &zeros)
        .trap()
        .build();
    test.ingress(
        canister_id,
        "update",
        wasm()
            .set_global_data(HEAP_DATA)
            .stable_grow(1)
            .stable_write(0, STABLE_DATA)
            .set_pre_upgrade(pre_upgrade)
            .reply()
            .build(),
    )
    .unwrap();

    check_data(&mut test, canister_id);

    let err = test
        .upgrade_canister(canister_id, UNIVERSAL_CANISTER_WASM.to_vec())
        .unwrap_err();
    assert_eq!(err.code(), ErrorCode::CanisterCalledTrap);

    check_data(&mut test, canister_id);
}

#[test]
fn trap_during_post_upgrade() {
    let mut test = ExecutionTestBuilder::new().build();
    let canister_id = test.universal_canister().unwrap();

    let zeros = [0, 0, 0, 0];
    let pre_upgrade = wasm()
        .set_global_data(&zeros)
        .stable_write(0, &zeros)
        .build();
    test.ingress(
        canister_id,
        "update",
        wasm()
            .set_global_data(HEAP_DATA)
            .stable_grow(1)
            .stable_write(0, STABLE_DATA)
            .set_pre_upgrade(pre_upgrade)
            .reply()
            .build(),
    )
    .unwrap();

    check_data(&mut test, canister_id);

    let err = test
        .upgrade_canister_with_args(
            canister_id,
            UNIVERSAL_CANISTER_WASM.to_vec(),
            wasm()
                .set_global_data(&zeros)
                .stable_write(0, &zeros)
                .trap()
                .build(),
        )
        .unwrap_err();
    assert_eq!(err.code(), ErrorCode::CanisterCalledTrap);

    check_data(&mut test, canister_id);
}

#[test]
fn trap_during_reinstall() {
    let mut test = ExecutionTestBuilder::new().build();
    let canister_id = test.universal_canister().unwrap();

    test.ingress(
        canister_id,
        "update",
        wasm()
            .set_global_data(HEAP_DATA)
            .stable_grow(1)
            .stable_write(0, STABLE_DATA)
            .reply()
            .build(),
    )
    .unwrap();

    check_data(&mut test, canister_id);

    let err = test
        .reinstall_canister_with_args(
            canister_id,
            UNIVERSAL_CANISTER_WASM.to_vec(),
            wasm().trap().build(),
        )
        .unwrap_err();
    assert_eq!(err.code(), ErrorCode::CanisterCalledTrap);

    check_data(&mut test, canister_id);
}

#[test]
fn set_heap_and_stable_memory_during_reinstall() {
    let mut test = ExecutionTestBuilder::new().build();
    let canister_id = test.universal_canister().unwrap();

    test.reinstall_canister_with_args(
        canister_id,
        UNIVERSAL_CANISTER_WASM.to_vec(),
        wasm()
            .set_global_data(HEAP_DATA)
            .stable_grow(1)
            .stable_write(0, STABLE_DATA)
            .build(),
    )
    .unwrap();

    check_data(&mut test, canister_id);
}<|MERGE_RESOLUTION|>--- conflicted
+++ resolved
@@ -855,11 +855,7 @@
     assert_eq!(err.code(), ErrorCode::CanisterContractViolation);
 
     // Canister is still empty.
-<<<<<<< HEAD
-    let status = test.canister_status_struct(canister_id);
-=======
     let status = test.canister_status(canister_id).unwrap();
->>>>>>> 9f212a23
     assert_eq!(status.module_hash(), None);
 }
 
@@ -1392,11 +1388,7 @@
 
     let canister_id = test.create_canister(*INITIAL_CYCLES);
 
-<<<<<<< HEAD
-    let status = test.canister_status_struct(canister_id);
-=======
     let status = test.canister_status(canister_id).unwrap();
->>>>>>> 9f212a23
     assert_eq!(status.status(), CanisterStatusType::Running);
 }
 
@@ -1436,7 +1428,7 @@
 
     let status_via_mgmt_canister =
         |test: &mut ExecutionTest, expected_status: CanisterStatusType| {
-            let status = test.canister_status_struct(canister_id);
+            let status = test.canister_status(canister_id).unwrap();
             assert_eq!(status.status(), expected_status);
         };
 
@@ -1509,7 +1501,7 @@
 
     let canister_id = test.create_canister(*INITIAL_CYCLES);
 
-    let status = test.canister_status_struct(canister_id);
+    let status = test.canister_status(canister_id).unwrap();
     assert_eq!(status.controllers(), vec![test.user_id().get()]);
 }
 
@@ -1518,7 +1510,7 @@
     let mut test = ExecutionTestBuilder::new().build();
 
     let module_hash = |test: &mut ExecutionTest, canister_id: CanisterId| {
-        let status = test.canister_status_struct(canister_id);
+        let status = test.canister_status(canister_id).unwrap();
         status.module_hash()
     };
 
@@ -1635,11 +1627,7 @@
     let canister_id = test
         .create_canister_with_settings(*INITIAL_CYCLES, settings)
         .unwrap();
-<<<<<<< HEAD
-    let status = test.canister_status_struct(canister_id);
-=======
     let status = test.canister_status(canister_id).unwrap();
->>>>>>> 9f212a23
     assert_eq!(
         status.settings().environment_variables(),
         &expected_env_vars
@@ -1959,11 +1947,7 @@
 
     let canister_id = test.create_canister(*INITIAL_CYCLES);
 
-<<<<<<< HEAD
-    let status = test.canister_status_struct(canister_id);
-=======
     let status = test.canister_status(canister_id).unwrap();
->>>>>>> 9f212a23
     assert_eq!(status.cycles(), INITIAL_CYCLES.get());
 }
 
@@ -4987,11 +4971,7 @@
     let canister_id = test
         .create_canister_with_allocation(CYCLES, None, Some(1_000_000))
         .unwrap();
-<<<<<<< HEAD
-    let status = test.canister_status_struct(canister_id);
-=======
     let status = test.canister_status(canister_id).unwrap();
->>>>>>> 9f212a23
     assert_eq!(
         status.reserved_cycles(),
         test.cycles_account_manager()
@@ -5020,11 +5000,7 @@
     let mut test = ExecutionTestBuilder::new().build();
 
     let canister_id = test.create_canister(CYCLES);
-<<<<<<< HEAD
-    let status = test.canister_status_struct(canister_id);
-=======
     let status = test.canister_status(canister_id).unwrap();
->>>>>>> 9f212a23
     assert_eq!(
         status.settings().reserved_cycles_limit(),
         candid::Nat::from(
@@ -5037,11 +5013,7 @@
     test.canister_update_reserved_cycles_limit(canister_id, Cycles::new(42))
         .unwrap();
 
-<<<<<<< HEAD
-    let status = test.canister_status_struct(canister_id);
-=======
     let status = test.canister_status(canister_id).unwrap();
->>>>>>> 9f212a23
     assert_eq!(
         status.settings().reserved_cycles_limit(),
         candid::Nat::from(42_u32),
@@ -5378,21 +5350,13 @@
     let mut test = ExecutionTestBuilder::new().build();
     let canister_id = test.create_canister(CYCLES);
 
-<<<<<<< HEAD
-    let empty_canister_status = test.canister_status_struct(canister_id);
-=======
     let empty_canister_status = test.canister_status(canister_id).unwrap();
->>>>>>> 9f212a23
     assert_eq!(empty_canister_status.status(), CanisterStatusType::Running);
     assert!(empty_canister_status.module_hash().is_none());
 
     test.uninstall_code(canister_id).unwrap();
 
-<<<<<<< HEAD
-    let uninstalled_canister_status = test.canister_status_struct(canister_id);
-=======
     let uninstalled_canister_status = test.canister_status(canister_id).unwrap();
->>>>>>> 9f212a23
     assert_eq!(
         uninstalled_canister_status.status(),
         CanisterStatusType::Running
@@ -7042,11 +7006,7 @@
     canister_id: CanisterId,
     expected_env_vars: Vec<EnvironmentVariable>,
 ) {
-<<<<<<< HEAD
-    let status = test.canister_status_struct(canister_id);
-=======
     let status = test.canister_status(canister_id).unwrap();
->>>>>>> 9f212a23
     assert_eq!(
         status.settings().environment_variables(),
         &expected_env_vars
