--- conflicted
+++ resolved
@@ -6658,7 +6658,121 @@
     assert_eq!(initial_subnet_available_memory, subnet_available_memory);
 }
 
-<<<<<<< HEAD
+#[test]
+fn test_environment_variables_are_changed_via_create_canister() {
+    let mut test = ExecutionTestBuilder::new()
+        .with_execution_config(Config {
+            environment_variables: FlagStatus::Enabled,
+            ..Default::default()
+        })
+        .build();
+
+    let mut env_vars = BTreeMap::new();
+    env_vars.insert("KEY1".to_string(), "VALUE1".to_string());
+    env_vars.insert("KEY2".to_string(), "VALUE2".to_string());
+
+    // Create canister with environment variables.
+    let canister_id = test
+        .create_canister_with_settings(
+            Cycles::new(1_000_000_000_000_000),
+            CanisterSettingsArgsBuilder::new()
+                .with_environment_variables(env_vars.clone())
+                .build(),
+        )
+        .unwrap();
+
+    // Verify environment variables are set.
+    let canister = test.canister_state(canister_id);
+    assert_eq!(canister.system_state.environment_variables, env_vars);
+}
+
+#[test]
+fn test_environment_variables_are_updated_on_update_settings() {
+    let mut test = ExecutionTestBuilder::new()
+        .with_execution_config(Config {
+            environment_variables: FlagStatus::Enabled,
+            ..Default::default()
+        })
+        .build();
+    let canister_id = test.create_canister(Cycles::new(1_000_000_000_000_000));
+
+    let mut env_vars = BTreeMap::new();
+    env_vars.insert("KEY1".to_string(), "VALUE1".to_string());
+    env_vars.insert("KEY2".to_string(), "VALUE2".to_string());
+
+    // Set environment variables via `update_settings`.
+    let args = UpdateSettingsArgs {
+        canister_id: canister_id.get(),
+        settings: CanisterSettingsArgsBuilder::new()
+            .with_environment_variables(env_vars.clone())
+            .build(),
+        sender_canister_version: None,
+    };
+    test.subnet_message(Method::UpdateSettings, args.encode())
+        .unwrap();
+
+    // Verify environment variables are set.
+    let canister = test.canister_state(canister_id);
+    assert_eq!(canister.system_state.environment_variables, env_vars);
+
+    // Environment variables are unchanged when not specified.
+    let args = UpdateSettingsArgs {
+        canister_id: canister_id.get(),
+        settings: CanisterSettingsArgsBuilder::new().build(),
+        sender_canister_version: None,
+    };
+    test.subnet_message(Method::UpdateSettings, args.encode())
+        .unwrap();
+
+    // Verify environment variables are unchanged.
+    let canister = test.canister_state(canister_id);
+    assert_eq!(canister.system_state.environment_variables, env_vars);
+}
+
+#[test]
+fn test_environment_variables_are_not_set_when_disabled() {
+    let mut test = ExecutionTestBuilder::new()
+        .with_execution_config(Config {
+            environment_variables: FlagStatus::Disabled,
+            ..Default::default()
+        })
+        .build();
+
+    // Create environment variables.
+    let mut env_vars = BTreeMap::new();
+    env_vars.insert("KEY1".to_string(), "VALUE1".to_string());
+    env_vars.insert("KEY2".to_string(), "VALUE2".to_string());
+
+    // Create canister with environment variables.
+    let canister_id = test
+        .create_canister_with_settings(
+            Cycles::new(1_000_000_000_000_000),
+            CanisterSettingsArgsBuilder::new()
+                .with_environment_variables(env_vars.clone())
+                .build(),
+        )
+        .unwrap();
+
+    // Verify environment variables are not set.
+    let canister = test.canister_state(canister_id);
+    assert_eq!(canister.system_state.environment_variables, BTreeMap::new());
+
+    // Set environment variables via `update_settings`.
+    let args = UpdateSettingsArgs {
+        canister_id: canister_id.get(),
+        settings: CanisterSettingsArgsBuilder::new()
+            .with_environment_variables(env_vars.clone())
+            .build(),
+        sender_canister_version: None,
+    };
+    test.subnet_message(Method::UpdateSettings, args.encode())
+        .unwrap();
+
+    // Verify environment variables are not set.
+    let canister = test.canister_state(canister_id);
+    assert_eq!(canister.system_state.environment_variables, BTreeMap::new());
+}
+
 /// Creates and deploys a pair of universal canisters with the second canister being controlled by the first one
 /// in addition to both canisters being controlled by the anonymous principal.
 fn install_two_universal_canisters(
@@ -7110,119 +7224,4 @@
         false,
     );
     assert_matches!(wasm_result, WasmResult::Reject(r) if r.contains("Only the controllers of the canister"));
-=======
-#[test]
-fn test_environment_variables_are_changed_via_create_canister() {
-    let mut test = ExecutionTestBuilder::new()
-        .with_execution_config(Config {
-            environment_variables: FlagStatus::Enabled,
-            ..Default::default()
-        })
-        .build();
-
-    let mut env_vars = BTreeMap::new();
-    env_vars.insert("KEY1".to_string(), "VALUE1".to_string());
-    env_vars.insert("KEY2".to_string(), "VALUE2".to_string());
-
-    // Create canister with environment variables.
-    let canister_id = test
-        .create_canister_with_settings(
-            Cycles::new(1_000_000_000_000_000),
-            CanisterSettingsArgsBuilder::new()
-                .with_environment_variables(env_vars.clone())
-                .build(),
-        )
-        .unwrap();
-
-    // Verify environment variables are set.
-    let canister = test.canister_state(canister_id);
-    assert_eq!(canister.system_state.environment_variables, env_vars);
-}
-
-#[test]
-fn test_environment_variables_are_updated_on_update_settings() {
-    let mut test = ExecutionTestBuilder::new()
-        .with_execution_config(Config {
-            environment_variables: FlagStatus::Enabled,
-            ..Default::default()
-        })
-        .build();
-    let canister_id = test.create_canister(Cycles::new(1_000_000_000_000_000));
-
-    let mut env_vars = BTreeMap::new();
-    env_vars.insert("KEY1".to_string(), "VALUE1".to_string());
-    env_vars.insert("KEY2".to_string(), "VALUE2".to_string());
-
-    // Set environment variables via `update_settings`.
-    let args = UpdateSettingsArgs {
-        canister_id: canister_id.get(),
-        settings: CanisterSettingsArgsBuilder::new()
-            .with_environment_variables(env_vars.clone())
-            .build(),
-        sender_canister_version: None,
-    };
-    test.subnet_message(Method::UpdateSettings, args.encode())
-        .unwrap();
-
-    // Verify environment variables are set.
-    let canister = test.canister_state(canister_id);
-    assert_eq!(canister.system_state.environment_variables, env_vars);
-
-    // Environment variables are unchanged when not specified.
-    let args = UpdateSettingsArgs {
-        canister_id: canister_id.get(),
-        settings: CanisterSettingsArgsBuilder::new().build(),
-        sender_canister_version: None,
-    };
-    test.subnet_message(Method::UpdateSettings, args.encode())
-        .unwrap();
-
-    // Verify environment variables are unchanged.
-    let canister = test.canister_state(canister_id);
-    assert_eq!(canister.system_state.environment_variables, env_vars);
-}
-
-#[test]
-fn test_environment_variables_are_not_set_when_disabled() {
-    let mut test = ExecutionTestBuilder::new()
-        .with_execution_config(Config {
-            environment_variables: FlagStatus::Disabled,
-            ..Default::default()
-        })
-        .build();
-
-    // Create environment variables.
-    let mut env_vars = BTreeMap::new();
-    env_vars.insert("KEY1".to_string(), "VALUE1".to_string());
-    env_vars.insert("KEY2".to_string(), "VALUE2".to_string());
-
-    // Create canister with environment variables.
-    let canister_id = test
-        .create_canister_with_settings(
-            Cycles::new(1_000_000_000_000_000),
-            CanisterSettingsArgsBuilder::new()
-                .with_environment_variables(env_vars.clone())
-                .build(),
-        )
-        .unwrap();
-
-    // Verify environment variables are not set.
-    let canister = test.canister_state(canister_id);
-    assert_eq!(canister.system_state.environment_variables, BTreeMap::new());
-
-    // Set environment variables via `update_settings`.
-    let args = UpdateSettingsArgs {
-        canister_id: canister_id.get(),
-        settings: CanisterSettingsArgsBuilder::new()
-            .with_environment_variables(env_vars.clone())
-            .build(),
-        sender_canister_version: None,
-    };
-    test.subnet_message(Method::UpdateSettings, args.encode())
-        .unwrap();
-
-    // Verify environment variables are not set.
-    let canister = test.canister_state(canister_id);
-    assert_eq!(canister.system_state.environment_variables, BTreeMap::new());
->>>>>>> 016e8ed6
 }