--- conflicted
+++ resolved
@@ -100,11 +100,8 @@
 use std::{
     collections::{BTreeMap, BTreeSet},
     convert::TryFrom,
-<<<<<<< HEAD
-=======
     io::Write,
     mem::size_of,
->>>>>>> 2d3ba239
     path::Path,
     sync::Arc,
 };
