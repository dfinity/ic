use ic_config::execution_environment::Config;
use ic_error_types::{ErrorCode, RejectCode};
use ic_interfaces::{
    execution_environment::{IngressHistoryError, IngressHistoryReader, IngressHistoryWriter},
    time_source::system_time_now,
};
use ic_interfaces_state_manager::StateReader;
use ic_logger::{ReplicaLogger, fatal};
use ic_metrics::{
    MetricsRegistry,
    buckets::{decimal_buckets, linear_buckets},
};
use ic_replicated_state::ReplicatedState;
use ic_types::{
    Height, Time,
    ingress::{IngressState, IngressStatus},
    messages::MessageId,
    state_manager::StateManagerError,
};
use prometheus::{Histogram, HistogramVec};
use std::{
    collections::HashMap,
    sync::{Arc, RwLock},
    time::Instant,
};
use tokio::sync::mpsc::Sender;

/// Struct that implements the ingress history reader trait. Consumers of this
/// trait can use this to inspect the ingress history.
pub struct IngressHistoryReaderImpl {
    state_reader: Arc<dyn StateReader<State = ReplicatedState>>,
}

impl IngressHistoryReaderImpl {
    pub fn new(state_reader: Arc<dyn StateReader<State = ReplicatedState>>) -> Self {
        Self { state_reader }
    }
}

impl IngressHistoryReader for IngressHistoryReaderImpl {
    fn get_latest_status(&self) -> Box<dyn Fn(&MessageId) -> IngressStatus> {
        let history = self
            .state_reader
            .get_latest_state()
            .take()
            .get_ingress_history()
            .clone();
        Box::new(move |message_id| {
            history
                .get(message_id)
                .cloned()
                .unwrap_or(IngressStatus::Unknown)
        })
    }

    fn get_status_at_height(
        &self,
        height: Height,
    ) -> Result<Box<dyn Fn(&MessageId) -> IngressStatus>, IngressHistoryError> {
        let labeled_state = self
            .state_reader
            .get_state_at(height)
            .map_err(|e| match e {
                StateManagerError::StateRemoved(h) => IngressHistoryError::StateRemoved(h),
                StateManagerError::StateNotCommittedYet(h) => {
                    IngressHistoryError::StateNotAvailableYet(h)
                }
            })?;
        let history = labeled_state.take().get_ingress_history().clone();
        Ok(Box::new(move |message_id| {
            history
                .get(message_id)
                .cloned()
                .unwrap_or(IngressStatus::Unknown)
        }))
    }
}

/// Records the Internet Computer time and system time of an event.
/// This allows us to see what the difference is between the IC's view of how
/// long something took to complete, and the replica's view (based on "realtime
/// clock" or "absolute time").
struct TransitionStartTime {
    ic_time: Time,
    system_time: Instant,
}

/// Struct that implements the ingress history writer trait. Consumers of this
/// trait can use this to update the ingress history.
pub struct IngressHistoryWriterImpl {
    config: Config,
    log: ReplicaLogger,
    metrics: IngressHistoryMetrics,
    completed_execution_messages_tx: Sender<(MessageId, Height)>,
    state_reader: Arc<dyn StateReader<State = ReplicatedState>>,
}

struct IngressHistoryMetrics {
    // Wrapped in a RwLock for interior mutability, otherwise &self in methods
    // has to be &mut self.
    pub received_time: RwLock<HashMap<MessageId, TransitionStartTime>>,
    pub message_state_transition_received_duration_seconds: Histogram,
    pub message_state_transition_processing_duration_seconds: Histogram,
    pub message_state_transition_received_to_processing_duration_seconds: Histogram,
    pub message_state_transition_completed_ic_duration_seconds: Histogram,
    pub message_state_transition_completed_wall_clock_duration_seconds: Histogram,
    pub message_state_transition_failed_ic_duration_seconds: HistogramVec,
    pub message_state_transition_failed_wall_clock_duration_seconds: HistogramVec,
    pub message_state_time_in_terminal_state_seconds: Histogram,
}

impl IngressHistoryWriterImpl {
    pub fn new(
        config: Config,
        log: ReplicaLogger,
        metrics_registry: &MetricsRegistry,
        completed_execution_messages_tx: Sender<(MessageId, Height)>,
        state_reader: Arc<dyn StateReader<State = ReplicatedState>>,
    ) -> Self {
        Self {
            config,
            log,
            metrics: IngressHistoryMetrics {
                received_time: RwLock::new(HashMap::new()),
                message_state_transition_received_duration_seconds: metrics_registry.histogram(
                    "message_state_transition_received_duration_seconds",
                    "Per-ingress-message wall-clock duration between block maker and ingress queue",
                    // 10ms, 20ms, 50ms, ..., 100s, 200s, 500s
                    decimal_buckets(-2,2),
                ),
                message_state_transition_processing_duration_seconds: metrics_registry.histogram(
                    "message_state_transition_processing_duration_seconds",
                    "Per-ingress-message wall-clock duration between block maker and completed (message, not call) execution",
                    // 10ms, 20ms, 50ms, ..., 100s, 200s, 500s
                    decimal_buckets(-2,2),
                ),
                message_state_transition_received_to_processing_duration_seconds: metrics_registry.histogram(
                    "message_state_transition_received_to_processing_duration_seconds",
                    "Per-ingress-message wall-clock duration between induction and completed (message, not call) execution",
                    // 10ms, 20ms, 50ms, ..., 100s, 200s, 500s
                    decimal_buckets(-2,2),
                ),
                message_state_transition_completed_ic_duration_seconds: metrics_registry.histogram(
                    "message_state_transition_completed_ic_duration_seconds",
                    "The IC time taken for a message to transition from the Received state to Completed state",
                    // 100μs, 200μs, 500μs, ..., 10s, 20s, 50s
                    decimal_buckets(-4, 1),
                ),
                message_state_transition_completed_wall_clock_duration_seconds: metrics_registry.histogram(
                    "message_state_transition_completed_wallclock_duration_seconds",
                    "The wall-clock time taken for a message to transition from the Received state to Completed state",
                    // 100μs, 200μs, 500μs, ..., 10s, 20s, 50s
                    decimal_buckets(-4, 1),
                ),
                message_state_transition_failed_ic_duration_seconds: metrics_registry.histogram_vec(
                    "message_state_transition_failed_ic_duration_seconds",
                    "The IC time taken for a message to transition from the Received state to Failed state",
                    // 100μs, 200μs, 500μs, ..., 10s, 20s, 50s
                    decimal_buckets(-4, 1),
                    // The `reject_code` label corresponds to the rejection codes described in
                    // the public spec.
                    // The `user_error_code` label is internal information that provides more
                    // detail about the reason for rejection.
                    &["reject_code", "user_error_code"],
                ),
                message_state_transition_failed_wall_clock_duration_seconds: metrics_registry.histogram_vec(
                    "message_state_transition_failed_wall_clock_duration_seconds",
                    "The wall-clock time taken for a message to transition from the Received state to Failed state",
                    // 100μs, 200μs, 500μs, ..., 10s, 20s, 50s
                    decimal_buckets(-4, 1),
                    // The `reject_code` label corresponds to the rejection codes described in
                    // the public spec.
                    // The `user_error_code` label is internal information that provides more
                    // detail about the reason for rejection.
                    &["reject_code", "user_error_code"],
                ),
                message_state_time_in_terminal_state_seconds: metrics_registry.histogram(
                    "message_state_time_in_terminal_state_seconds",
<<<<<<< HEAD
                    "The time a message spent in a terminal state before being forced to transition to `Done` due to memory pressure.",
=======
                    "The time a message spent in a terminal state before being forced to transition to `Done` due to memory pressure. Excludes messages that never transition to `Done`.",
>>>>>>> c46f1b37
                    linear_buckets(0.0, 10.0, 30),
                )
            },
            completed_execution_messages_tx,
            state_reader
        }
    }
}

impl IngressHistoryWriter for IngressHistoryWriterImpl {
    type State = ReplicatedState;

    fn set_status(
        &self,
        state: &mut Self::State,
        message_id: MessageId,
        status: IngressStatus,
    ) -> Arc<IngressStatus> {
        let time = state.time();
        let current_status = state.get_ingress_status(&message_id);

        // Guard against an invalid state transition
        if !current_status.is_valid_state_transition(&status) {
            fatal!(
                self.log,
                "message (id='{}', current_status='{:?}') cannot be transitioned to '{:?}'",
                message_id,
                current_status,
                status
            );
        }

        use IngressState::*;
        use IngressStatus::*;

        // Latency instrumentation.
        match (&current_status, &status) {
            // Newly received message: observe its induction latency.
            (
                Unknown,
                Known {
                    state: Received, ..
                },
            ) => {
                // Wall clock duration since the message was included into a block.
                let duration_since_block_made = system_time_now().saturating_duration_since(time);
                self.metrics
                    .message_state_transition_received_duration_seconds
                    .observe(duration_since_block_made.as_secs_f64());
            }

            // Message popped from ingress queue: observe its processing latencies.
            (
                Known {
                    state: Received, ..
                },
                Known { state, .. },
            ) if state != &Received => {
                if let Some(timer) = self.metrics.received_time.read().unwrap().get(&message_id) {
                    // Wall clock duration since the message was included into a block.
                    let duration_since_block_made =
                        system_time_now().saturating_duration_since(timer.ic_time);
                    // Wall clock duration since the message was inducted.
                    let duration_since_induction =
                        Instant::now().saturating_duration_since(timer.system_time);
                    self.metrics
                        .message_state_transition_processing_duration_seconds
                        .observe(duration_since_block_made.as_secs_f64());
                    self.metrics
                        .message_state_transition_received_to_processing_duration_seconds
                        .observe(duration_since_induction.as_secs_f64());
                }
            }
            _ => {}
        }

        match &status {
            Known {
                state: Received, ..
            } => {
                let mut map = self.metrics.received_time.write().unwrap();
                map.insert(
                    message_id.clone(),
                    TransitionStartTime {
                        ic_time: time,
                        system_time: Instant::now(),
                    },
                );
            }
            Known {
                state: Completed(_),
                ..
            } => {
                if let Some((ic_duration, wall_duration)) =
                    self.calculate_durations(&message_id, time)
                {
                    self.metrics
                        .message_state_transition_completed_ic_duration_seconds
                        .observe(ic_duration);
                    self.metrics
                        .message_state_transition_completed_wall_clock_duration_seconds
                        .observe(wall_duration);
                }
            }
            Known {
                state: Failed(user_error),
                ..
            } => {
                if let Some((ic_duration, wall_duration)) =
                    self.calculate_durations(&message_id, time)
                {
                    let user_error_code = user_error.code();
                    let reject_code = RejectCode::from(user_error_code).to_string();
                    let user_error_code_string = dashboard_label_value_from(user_error_code);

                    self.metrics
                        .message_state_transition_failed_ic_duration_seconds
                        .with_label_values(&[&reject_code, user_error_code_string])
                        .observe(ic_duration);

                    self.metrics
                        .message_state_transition_failed_wall_clock_duration_seconds
                        .with_label_values(&[&reject_code, user_error_code_string])
                        .observe(wall_duration);
                }
            }
            _ => {}
        };

        if let IngressStatus::Known { state, .. } = &status
            && state.is_terminal()
        {
            // We want to send the height of the replicated state where
            // ingress message went into a terminal state.
            //
            // latest_state_height() will return the height of the last committed state, `H`.
            // The ingress message will have completed execution AND be updated to a terminal state from the next state, `H+1`.
            let last_committed_height = self.state_reader.latest_state_height();
            let completed_execution_and_updated_to_terminal_state: Height =
                last_committed_height + Height::from(1);

            let _ = self.completed_execution_messages_tx.try_send((
                message_id.clone(),
                completed_execution_and_updated_to_terminal_state,
            ));
        };
        let observe_time_in_terminal_state = |time: u64| {
            self.metrics
                .message_state_time_in_terminal_state_seconds
                .observe(time as f64);
        };
        state.set_ingress_status(
            message_id,
            status,
            self.config.ingress_history_memory_capacity,
            observe_time_in_terminal_state,
        )
    }
}

impl IngressHistoryWriterImpl {
    /// Return an Option<(ic_time_duration, wall_clock_duration)>.
    fn calculate_durations(&self, message_id: &MessageId, time: Time) -> Option<(f64, f64)> {
        let mut map = self.metrics.received_time.write().unwrap();
        map.remove(message_id).map(|timer| {
            (
                (time.saturating_duration_since(timer.ic_time)).as_secs_f64(),
                timer.system_time.elapsed().as_secs_f64(),
            )
        })
    }
}

fn dashboard_label_value_from(code: ErrorCode) -> &'static str {
    use ErrorCode::*;
    // Caution! These values are inserted in to monitoring labels and are used
    // to aggregate data on monitoring dashboards. If you plan to change one
    // of these values you will need to plan to change dashboards as well.
    match code {
        // 1xx -- `RejectCode::SysFatal`
        SubnetOversubscribed => "Subnet Oversubscribed",
        MaxNumberOfCanistersReached => "Max Number of Canisters Reached",
        // 2xx -- `RejectCode::SysTransient`
        CanisterQueueFull => "Canister Queue Full",
        IngressMessageTimeout => "Ingress Message Timeout",
        CanisterQueueNotEmpty => "Canister Queues Not Empty",
        IngressHistoryFull => "Ingress History Full",
        CanisterIdAlreadyExists => "Canister ID already exists",
        StopCanisterRequestTimeout => "Stop canister request timed out",
        CanisterOutOfCycles => "Canister Out Of Cycles",
        CertifiedStateUnavailable => "Certified State Unavailable",
        CanisterInstallCodeRateLimited => {
            "Canister is rate limited because it executed too many instructions \
                in the previous install_code messages"
        }
        CanisterHeapDeltaRateLimited => "Canister Heap Delta Rate Limited",
        // 3xx -- `RejectCode::DestinationInvalid`
        CanisterNotFound => "Canister Not Found",
        CanisterSnapshotNotFound => "Canister Snapshot Not Found",
        CanisterSnapshotImmutable => "Immutable Canister Snapshot",
        // 4xx -- `RejectCode::CanisterReject`
        InsufficientMemoryAllocation => "Insufficient memory allocation given to canister",
        InsufficientCyclesForCreateCanister => "Insufficient Cycles for Create Canister Request",
        SubnetNotFound => "Subnet not found",
        CanisterNotHostedBySubnet => "Canister is not hosted by subnet",
        CanisterRejectedMessage => "Canister rejected the message",
        UnknownManagementMessage => "Unknown management method",
        InvalidManagementPayload => "Invalid management message payload",
        // 5xx -- `RejectCode::CanisterError`
        CanisterTrapped => "Canister Trapped",
        CanisterCalledTrap => "Canister Called Trap",
        CanisterContractViolation => "Canister Contract Violation",
        CanisterInvalidWasm => "Canister Invalid Wasm",
        CanisterDidNotReply => "Canister Did Not Reply",
        CanisterOutOfMemory => "Canister Out Of Memory",
        CanisterStopped => "Canister Stopped",
        CanisterStopping => "Canister Stopping",
        CanisterNotStopped => "Canister Not Stopped",
        CanisterStoppingCancelled => "Canister Stopping Cancelled",
        CanisterInvalidController => "Canister Invalid Controller",
        CanisterFunctionNotFound => "Canister Function Not Found",
        CanisterNonEmpty => "Canister Non-Empty",
        QueryCallGraphLoopDetected => "Loop in inter-canister query call graph",
        InsufficientCyclesInCall => "Canister tried to keep more cycles than available in the call",
        CanisterWasmEngineError => "Wasm engine error",
        CanisterInstructionLimitExceeded => {
            "Canister exceeded the instruction limit for single message execution"
        }

        CanisterMemoryAccessLimitExceeded => {
            "Canister exceeded the limit for the number of modified stable memory pages \
                for a single message execution"
        }
        QueryCallGraphTooDeep => "Query call graph contains too many nested calls",
        QueryCallGraphTotalInstructionLimitExceeded => {
            "Total instructions limit exceeded for query call graph"
        }
        CompositeQueryCalledInReplicatedMode => {
            "Composite query cannot be called in replicated mode"
        }
        QueryTimeLimitExceeded => "Canister exceeded the time limit for composite query execution",
        QueryCallGraphInternal => "System error while executing a composite query",
        InsufficientCyclesInComputeAllocation => {
            "Canister does not have enough cycles to increase its compute allocation"
        }
        InsufficientCyclesInMemoryAllocation => {
            "Canister does not have enough cycles to increase its memory allocation"
        }
        InsufficientCyclesInMemoryGrow => "Canister does not have enough cycles to grow memory",
        ReservedCyclesLimitExceededInMemoryAllocation => {
            "Canister cannot increase memory allocation due to its reserved cycles limit"
        }
        ReservedCyclesLimitExceededInMemoryGrow => {
            "Canister cannot grow memory due to its reserved cycles limit"
        }
        ReservedCyclesLimitIsTooLow => {
            "Canister cannot set the reserved cycles limit below the reserved cycles balance"
        }
        InsufficientCyclesInMessageMemoryGrow => {
            "Canister does not have enough cycles to grow message memory"
        }
        CanisterMethodNotFound => "Canister Method Not Found",
        CanisterWasmModuleNotFound => "Canister Wasm Module Not Found",
        CanisterAlreadyInstalled => "Canister Already Installed",
        CanisterWasmMemoryLimitExceeded => "Canister exceeded its Wasm memory limit",
        DeadlineExpired => "Best-effort call deadline has expired",
        ResponseDropped => "Best-effort response was dropped",
    }
}<|MERGE_RESOLUTION|>--- conflicted
+++ resolved
@@ -176,11 +176,7 @@
                 ),
                 message_state_time_in_terminal_state_seconds: metrics_registry.histogram(
                     "message_state_time_in_terminal_state_seconds",
-<<<<<<< HEAD
-                    "The time a message spent in a terminal state before being forced to transition to `Done` due to memory pressure.",
-=======
                     "The time a message spent in a terminal state before being forced to transition to `Done` due to memory pressure. Excludes messages that never transition to `Done`.",
->>>>>>> c46f1b37
                     linear_buckets(0.0, 10.0, 30),
                 )
             },
