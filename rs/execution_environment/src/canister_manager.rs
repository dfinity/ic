use crate::as_round_instructions;
use crate::canister_settings::{validate_canister_settings, ValidatedCanisterSettings};
use crate::execution::install_code::{validate_controller, OriginalContext};
use crate::execution::{install::execute_install, upgrade::execute_upgrade};
use crate::execution_environment::{
    CompilationCostHandling, RoundContext, RoundCounters, RoundLimits,
};
use crate::{
    canister_settings::CanisterSettings,
    hypervisor::Hypervisor,
    types::{IngressResponse, Response},
    util::GOVERNANCE_CANISTER_ID,
};
use ic_config::embedders::Config as EmbeddersConfig;
use ic_config::flag_status::FlagStatus;
use ic_cycles_account_manager::{CyclesAccountManager, ResourceSaturation};
use ic_embedders::{
    wasm_utils::decoding::decode_wasm, wasmtime_embedder::system_api::ExecutionParameters,
};
use ic_error_types::{ErrorCode, RejectCode, UserError};
use ic_interfaces::execution_environment::{IngressHistoryWriter, SubnetAvailableMemory};
use ic_logger::{error, fatal, info, ReplicaLogger};
use ic_management_canister_types_private::{
    CanisterChangeDetails, CanisterChangeOrigin, CanisterInstallModeV2, CanisterSnapshotDataKind,
    CanisterSnapshotDataOffset, CanisterSnapshotResponse, CanisterStatusResultV2,
    CanisterStatusType, ChunkHash, Global, GlobalTimer, Method as Ic00Method,
    ReadCanisterSnapshotDataResponse, ReadCanisterSnapshotMetadataResponse, SnapshotSource,
    StoredChunksReply, UploadCanisterSnapshotDataArgs, UploadCanisterSnapshotMetadataArgs,
    UploadChunkReply,
};
use ic_registry_provisional_whitelist::ProvisionalWhitelist;
use ic_replicated_state::canister_snapshots::ValidatedSnapshotMetadata;
use ic_replicated_state::canister_state::system_state::wasm_chunk_store::{
    ChunkValidationResult, WasmChunkHash, CHUNK_SIZE,
};
use ic_replicated_state::canister_state::WASM_PAGE_SIZE_IN_BYTES;
use ic_replicated_state::page_map::Buffer;
use ic_replicated_state::{
    canister_snapshots::CanisterSnapshot,
    canister_state::{
        execution_state::Memory,
        execution_state::WasmExecutionMode,
        system_state::{
            wasm_chunk_store::{self, WasmChunkStore},
            CyclesUseCase, ReservationError,
        },
        NextExecution,
    },
    metadata_state::subnet_call_context_manager::InstallCodeCallId,
    page_map::PageAllocatorFileDescriptor,
    CallOrigin, CanisterState, MessageMemoryUsage, NetworkTopology, ReplicatedState,
    SchedulerState, SystemState,
};
use ic_types::{
    ingress::{IngressState, IngressStatus},
    messages::{
        CanisterCall, Payload, RejectContext, Response as CanisterResponse, SignedIngressContent,
        StopCanisterContext,
    },
    nominal_cycles::NominalCycles,
    CanisterId, CanisterTimer, ComputeAllocation, Cycles, MemoryAllocation, NumBytes,
    NumInstructions, PrincipalId, SnapshotId, SubnetId, Time,
};
use ic_wasm_types::WasmHash;
use num_traits::{SaturatingAdd, SaturatingSub};
use prometheus::IntCounter;
use std::iter::zip;
use std::path::PathBuf;
use std::{convert::TryFrom, str::FromStr, sync::Arc};

use types::*;
pub(crate) mod types;

/// Maximum binary slice size allowed per single message download.
const MAX_SLICE_SIZE_BYTES: u64 = 2_000_000;

/// Contains validated changes of the canister memory usage:
/// - execution memory usage increase that can be safely deducted from the subnet available memory;
/// - newly reserved cycles (for canister memory usage) that can be safely moved from the canister's main balance
///   to its reserved balance.
struct ValidatedMemoryUsage {
    allocated_bytes: NumBytes,
    deallocated_bytes: NumBytes,
    storage_reservation_cycles: Cycles,
}

/// The entity responsible for managing canisters (creation, installing, etc.)
pub(crate) struct CanisterManager {
    hypervisor: Arc<Hypervisor>,
    log: ReplicaLogger,
    config: CanisterMgrConfig,
    cycles_account_manager: Arc<CyclesAccountManager>,
    ingress_history_writer: Arc<dyn IngressHistoryWriter<State = ReplicatedState>>,
    fd_factory: Arc<dyn PageAllocatorFileDescriptor>,
    environment_variables_flag: FlagStatus,
}

impl CanisterManager {
    pub(crate) fn new(
        hypervisor: Arc<Hypervisor>,
        log: ReplicaLogger,
        config: CanisterMgrConfig,
        cycles_account_manager: Arc<CyclesAccountManager>,
        ingress_history_writer: Arc<dyn IngressHistoryWriter<State = ReplicatedState>>,
        fd_factory: Arc<dyn PageAllocatorFileDescriptor>,
        environment_variables_flag: FlagStatus,
    ) -> Self {
        CanisterManager {
            hypervisor,
            log,
            config,
            cycles_account_manager,
            ingress_history_writer,
            fd_factory,
            environment_variables_flag,
        }
    }

    /// Checks if a given ingress message directed to the management canister
    /// should be accepted or not.
    pub(crate) fn should_accept_ingress_message(
        &self,
        state: Arc<ReplicatedState>,
        provisional_whitelist: &ProvisionalWhitelist,
        ingress: &SignedIngressContent,
        effective_canister_id: Option<CanisterId>,
    ) -> Result<(), UserError> {
        let method_name = ingress.method_name();
        let sender = ingress.sender();
        let method = Ic00Method::from_str(ingress.method_name());
        // The message is targeted towards the management canister. The
        // actual type of the method will determine if the message should be
        // accepted or not.
        match method {
            // The method is either invalid or it is of a type that users
            // are not allowed to send.
            Err(_)
            | Ok(Ic00Method::CreateCanister)
            | Ok(Ic00Method::CanisterInfo)
            | Ok(Ic00Method::ECDSAPublicKey)
            | Ok(Ic00Method::SetupInitialDKG)
            | Ok(Ic00Method::SignWithECDSA)
            | Ok(Ic00Method::ComputeInitialIDkgDealings)
            | Ok(Ic00Method::ReshareChainKey)
            | Ok(Ic00Method::SchnorrPublicKey)
            | Ok(Ic00Method::SignWithSchnorr)
            | Ok(Ic00Method::VetKdPublicKey)
            | Ok(Ic00Method::VetKdDeriveKey)
            // "DepositCycles" can be called by anyone however as ingress message
            // cannot carry cycles, it does not make sense to allow them from users.
            | Ok(Ic00Method::DepositCycles)
            | Ok(Ic00Method::HttpRequest)
            // Nobody pays for `raw_rand`, so this cannot be used via ingress messages
            | Ok(Ic00Method::RawRand)
            // Bitcoin messages require cycles, so we reject all ingress messages.
            | Ok(Ic00Method::BitcoinGetBalance)
            | Ok(Ic00Method::BitcoinGetUtxos)
            | Ok(Ic00Method::BitcoinGetBlockHeaders)
            | Ok(Ic00Method::BitcoinSendTransaction)
            | Ok(Ic00Method::BitcoinSendTransactionInternal)
            | Ok(Ic00Method::BitcoinGetCurrentFeePercentiles)
            | Ok(Ic00Method::NodeMetricsHistory)
            | Ok(Ic00Method::SubnetInfo) => Err(UserError::new(
                ErrorCode::CanisterRejectedMessage,
                format!("Only canisters can call ic00 method {}", method_name),
            )),

            // These methods are only valid if they are sent by the controller
            // of the canister. We assume that the canister always wants to
            // accept messages from its controller.
            Ok(Ic00Method::CanisterStatus)
            | Ok(Ic00Method::StartCanister)
            | Ok(Ic00Method::UninstallCode)
            | Ok(Ic00Method::StopCanister)
            | Ok(Ic00Method::DeleteCanister)
            | Ok(Ic00Method::UpdateSettings)
            | Ok(Ic00Method::InstallCode)
            | Ok(Ic00Method::InstallChunkedCode)
            | Ok(Ic00Method::UploadChunk)
            | Ok(Ic00Method::StoredChunks)
            | Ok(Ic00Method::ClearChunkStore)
            | Ok(Ic00Method::TakeCanisterSnapshot)
            | Ok(Ic00Method::LoadCanisterSnapshot)
            | Ok(Ic00Method::ListCanisterSnapshots)
            | Ok(Ic00Method::DeleteCanisterSnapshot)
            | Ok(Ic00Method::ReadCanisterSnapshotMetadata)
            | Ok(Ic00Method::ReadCanisterSnapshotData)
            | Ok(Ic00Method::UploadCanisterSnapshotMetadata)
            | Ok(Ic00Method::UploadCanisterSnapshotData) => {
                match effective_canister_id {
                    Some(canister_id) => {
                        let canister = state.canister_state(&canister_id).ok_or_else(|| UserError::new(
                            ErrorCode::CanisterNotFound,
                            format!("Canister {} not found", canister_id),
                        ))?;
                        match canister.controllers().contains(&sender.get()) {
                            true => Ok(()),
                            false => Err(UserError::new(
                                ErrorCode::CanisterInvalidController,
                                format!(
                                    "Only controllers of canister {} can call ic00 method {}",
                                    canister_id, method_name,
                                ),
                            )),
                        }
                    },
                    None => Err(UserError::new(
                        ErrorCode::InvalidManagementPayload,
                        format!("Failed to decode payload for ic00 method: {}", method_name),
                    )),
                }
            },

            Ok(Ic00Method::FetchCanisterLogs) => Err(UserError::new(
                ErrorCode::CanisterRejectedMessage,
                format!(
                    "{} API is only accessible in non-replicated mode",
                    Ic00Method::FetchCanisterLogs
                ),
            )),

            Ok(Ic00Method::ProvisionalCreateCanisterWithCycles)
            | Ok(Ic00Method::BitcoinGetSuccessors)
            | Ok(Ic00Method::ProvisionalTopUpCanister) => {
                if provisional_whitelist.contains(sender.get_ref()) {
                    Ok(())
                } else {
                    Err(UserError::new(
                        ErrorCode::CanisterRejectedMessage,
                        format!("Caller {} is not allowed to call ic00 method {}", sender, method_name)
                    ))
                }
            },
        }
    }

    fn validate_settings_for_canister_creation(
        &self,
        settings: CanisterSettings,
        subnet_compute_allocation_usage: u64,
        subnet_available_memory: &SubnetAvailableMemory,
        subnet_memory_saturation: &ResourceSaturation,
        canister_cycles_balance: Cycles,
        subnet_size: usize,
    ) -> Result<ValidatedCanisterSettings, CanisterManagerError> {
        validate_canister_settings(
            settings,
            NumBytes::new(0),
            MessageMemoryUsage::ZERO,
            MemoryAllocation::BestEffort,
            subnet_available_memory,
            subnet_memory_saturation,
            ComputeAllocation::zero(),
            subnet_compute_allocation_usage,
            self.config.compute_capacity,
            self.config.max_controllers,
            self.config.default_freeze_threshold,
            canister_cycles_balance,
            &self.cycles_account_manager,
            subnet_size,
            Cycles::zero(),
            None,
        )
    }

    /// Applies the requested settings on the canister.
    /// Note: Called only after validating the settings.
    /// Keep this function in sync with `validate_canister_settings()`.
    fn do_update_settings(
        &self,
        settings: &ValidatedCanisterSettings,
        canister: &mut CanisterState,
    ) {
        // Note: At this point, the settings are validated.
        if let Some(controllers) = settings.controllers() {
            canister.system_state.controllers.clear();
            for principal in controllers {
                canister.system_state.controllers.insert(principal);
            }
        }
        if let Some(compute_allocation) = settings.compute_allocation() {
            canister.scheduler_state.compute_allocation = compute_allocation;
        }
        if let Some(memory_allocation) = settings.memory_allocation() {
            if let MemoryAllocation::Reserved(new_bytes) = memory_allocation {
                let memory_usage = canister.memory_usage();
                if new_bytes < memory_usage {
                    // This case is unreachable because the canister settings should have been validated.
                    error!(
                        self.log,
                        "[EXC-BUG]: Canister {}: unreachable code in update settings: \
                        memory allocation {} is lower than memory usage {}.",
                        canister.canister_id(),
                        new_bytes,
                        memory_usage,
                    );
                }
            }
            canister.system_state.memory_allocation = memory_allocation;
        }
        if let Some(wasm_memory_threshold) = settings.wasm_memory_threshold() {
            canister.system_state.wasm_memory_threshold = wasm_memory_threshold;
        }
        if let Some(limit) = settings.reserved_cycles_limit() {
            canister.system_state.set_reserved_balance_limit(limit);
        }
        canister
            .system_state
            .reserve_cycles(settings.reservation_cycles())
            .expect(
                "Reserving cycles should succeed because \
                    the canister settings have been validated.",
            );
        if let Some(freezing_threshold) = settings.freezing_threshold() {
            canister.system_state.freeze_threshold = freezing_threshold;
        }
        if let Some(log_visibility) = settings.log_visibility() {
            canister.system_state.log_visibility = log_visibility.clone();
        }
        if let Some(wasm_memory_limit) = settings.wasm_memory_limit() {
            canister.system_state.wasm_memory_limit = Some(wasm_memory_limit);
        }
        if let Some(environment_variables) = settings.environment_variables() {
            if self.environment_variables_flag == FlagStatus::Enabled {
                canister.system_state.environment_variables =
                    environment_variables.get_environment_variables().clone();
            }
        }
    }

    /// Tries to apply the requested settings on the canister identified by
    /// `canister_id`.
    pub(crate) fn update_settings(
        &self,
        timestamp_nanos: Time,
        origin: CanisterChangeOrigin,
        settings: CanisterSettings,
        canister: &mut CanisterState,
        round_limits: &mut RoundLimits,
        subnet_memory_saturation: ResourceSaturation,
        subnet_size: usize,
    ) -> Result<(), CanisterManagerError> {
        let sender = origin.origin();

        validate_controller(canister, &sender)?;

        let validated_settings = validate_canister_settings(
            settings,
            canister.memory_usage(),
            canister.message_memory_usage(),
            canister.memory_allocation(),
            &round_limits.subnet_available_memory,
            &subnet_memory_saturation,
            canister.compute_allocation(),
            round_limits.compute_allocation_used,
            self.config.compute_capacity,
            self.config.max_controllers,
            canister.system_state.freeze_threshold,
            canister.system_state.balance(),
            &self.cycles_account_manager,
            subnet_size,
            canister.system_state.reserved_balance(),
            canister.system_state.reserved_balance_limit(),
        )?;

        let is_controllers_change = validated_settings.controllers().is_some();

        let old_usage = canister.memory_usage();
        let old_mem = canister.memory_allocation().allocated_bytes(old_usage);
        let old_compute_allocation = canister.scheduler_state.compute_allocation.as_percent();

        self.do_update_settings(&validated_settings, canister);

        let new_compute_allocation = canister.scheduler_state.compute_allocation.as_percent();
        if old_compute_allocation < new_compute_allocation {
            round_limits.compute_allocation_used = round_limits
                .compute_allocation_used
                .saturating_add(new_compute_allocation - old_compute_allocation);
        } else {
            round_limits.compute_allocation_used = round_limits
                .compute_allocation_used
                .saturating_sub(old_compute_allocation - new_compute_allocation);
        }

        let new_usage = old_usage;
        let new_mem = canister.memory_allocation().allocated_bytes(new_usage);
        if new_mem >= old_mem {
            // Settings were validated before so this should always succeed.
            round_limits
                .subnet_available_memory
                .try_decrement(new_mem - old_mem, NumBytes::from(0), NumBytes::from(0))
                .expect("Error: Cannot fail to decrement SubnetAvailableMemory after validating the canister's settings");
        } else {
            round_limits.subnet_available_memory.increment(
                old_mem - new_mem,
                NumBytes::from(0),
                NumBytes::from(0),
            );
        }

        canister.system_state.canister_version += 1;
        if is_controllers_change {
            let new_controllers = canister.system_state.controllers.iter().copied().collect();
            canister.system_state.add_canister_change(
                timestamp_nanos,
                origin,
                CanisterChangeDetails::controllers_change(new_controllers),
            );
        }

        Ok(())
    }

    /// Creates a new canister and inserts it into `ReplicatedState`.
    ///
    /// Returns the auto-generated id the new canister that has been created.
    pub(crate) fn create_canister(
        &self,
        origin: CanisterChangeOrigin,
        sender_subnet_id: SubnetId,
        cycles: Cycles,
        mut settings: CanisterSettings,
        max_number_of_canisters: u64,
        state: &mut ReplicatedState,
        subnet_size: usize,
        round_limits: &mut RoundLimits,
        subnet_memory_saturation: ResourceSaturation,
        canister_creation_error: &IntCounter,
    ) -> (Result<CanisterId, CanisterManagerError>, Cycles) {
        // Creating a canister is possible only in the following cases:
        // 1. sender is on NNS => it can create canister on any subnet
        // 2. sender is not NNS => can create canister only if sender is on
        // same subnet.
        if sender_subnet_id != state.metadata.network_topology.nns_subnet_id
            && sender_subnet_id != self.config.own_subnet_id
        {
            return (
                Err(CanisterManagerError::InvalidSenderSubnet(sender_subnet_id)),
                cycles,
            );
        }

        let fee = self
            .cycles_account_manager
            .canister_creation_fee(subnet_size);
        if cycles < fee {
            return (
                Err(CanisterManagerError::CreateCanisterNotEnoughCycles {
                    sent: cycles,
                    required: fee,
                }),
                cycles,
            );
        }

        // Set the field to the default value if it is empty.
        settings
            .reserved_cycles_limit
            .get_or_insert_with(|| self.cycles_account_manager.default_reserved_balance_limit());

        settings
            .wasm_memory_limit
            .get_or_insert(self.config.default_wasm_memory_limit);

        // Validate settings before `create_canister_helper` applies them
        match self.validate_settings_for_canister_creation(
            settings,
            round_limits.compute_allocation_used,
            &round_limits.subnet_available_memory,
            &subnet_memory_saturation,
            cycles - fee,
            subnet_size,
        ) {
            Err(err) => (Err(err), cycles),
            Ok(validate_settings) => {
                let canister_id = match self.create_canister_helper(
                    origin,
                    cycles,
                    fee,
                    validate_settings,
                    max_number_of_canisters,
                    state,
                    round_limits,
                    None,
                    canister_creation_error,
                ) {
                    Ok(canister_id) => canister_id,
                    Err(err) => return (Err(err), cycles),
                };
                (Ok(canister_id), Cycles::zero())
            }
        }
    }

    /// Checks if the given wasm module is a Wasm64 module.
    /// This is solely for the purpose of install code, when at the replica level
    /// we don't know yet if the module is Wasm32/64 and we need to prepay accordingly.
    /// In case of errors, we simply return false, assuming Wasm32.
    /// The errors will be caught and handled by the sandbox later.
    fn check_if_wasm64_module(&self, wasm_module_source: WasmSource) -> bool {
        let wasm_module = match wasm_module_source.into_canister_module() {
            Ok(wasm_module) => wasm_module,
            Err(_err) => {
                return false;
            }
        };

        let decoded_wasm_module = match decode_wasm(
            EmbeddersConfig::new().wasm_max_size,
            Arc::new(wasm_module.as_slice().to_vec()),
        ) {
            Ok(decoded_wasm_module) => decoded_wasm_module,
            Err(_err) => {
                return false;
            }
        };

        let parser = wasmparser::Parser::new(0);
        for section in parser.parse_all(decoded_wasm_module.as_slice()).flatten() {
            if let wasmparser::Payload::MemorySection(reader) = section {
                if let Some(memory) = reader.into_iter().flatten().next() {
                    return memory.memory64;
                }
            }
        }
        false
    }

    /// Installs code to a canister.
    ///
    /// Only the controller of the canister can install code.
    ///
    /// There are three modes of installation that are supported:
    ///
    /// 1. `CanisterInstallModeV2::Install`
    ///    Used for installing code on an empty canister.
    ///
    /// 2. `CanisterInstallModeV2::Reinstall`
    ///    Used for installing code on a _non-empty_ canister. All existing
    ///    state in the canister is cleared.
    ///
    /// 3. `CanisterInstallModeV2::Upgrade`
    ///    Used for upgrading a canister while providing a mechanism to
    ///    preserve its state.
    ///
    /// This function is atomic. Either all of its subroutines succeed,
    /// or the changes made to old_canister are reverted to the state
    /// from before execution of the first one.
    #[allow(clippy::too_many_arguments)]
    pub(crate) fn install_code_dts(
        &self,
        context: InstallCodeContext,
        message: CanisterCall,
        call_id: InstallCodeCallId,
        prepaid_execution_cycles: Option<Cycles>,
        mut canister: CanisterState,
        time: Time,
        canister_layout_path: PathBuf,
        network_topology: &NetworkTopology,
        execution_parameters: ExecutionParameters,
        round_limits: &mut RoundLimits,
        compilation_cost_handling: CompilationCostHandling,
        round_counters: RoundCounters,
        subnet_size: usize,
        log_dirty_pages: FlagStatus,
    ) -> DtsInstallCodeResult {
        if let Err(err) = validate_controller(&canister, &context.sender()) {
            return DtsInstallCodeResult::Finished {
                canister,
                message,
                call_id,
                instructions_used: NumInstructions::from(0),
                result: Err(err),
            };
        }

        let wasm_execution_mode = WasmExecutionMode::from_is_wasm64(
            self.check_if_wasm64_module(context.wasm_source.clone()),
        );

        let prepaid_execution_cycles = match prepaid_execution_cycles {
            Some(prepaid_execution_cycles) => prepaid_execution_cycles,
            None => {
                let memory_usage = canister.memory_usage();
                let message_memory_usage = canister.message_memory_usage();
                let reveal_top_up = canister.controllers().contains(message.sender());

                match self.cycles_account_manager.prepay_execution_cycles(
                    &mut canister.system_state,
                    memory_usage,
                    message_memory_usage,
                    execution_parameters.compute_allocation,
                    execution_parameters.instruction_limits.message(),
                    subnet_size,
                    reveal_top_up,
                    wasm_execution_mode,
                ) {
                    Ok(cycles) => cycles,
                    Err(err) => {
                        return DtsInstallCodeResult::Finished {
                            canister,
                            message,
                            call_id,
                            instructions_used: NumInstructions::from(0),
                            result: Err(CanisterManagerError::InstallCodeNotEnoughCycles(err)),
                        };
                    }
                }
            }
        };

        let original: OriginalContext = OriginalContext {
            execution_parameters,
            mode: context.mode,
            canister_layout_path,
            config: self.config.clone(),
            message,
            call_id,
            prepaid_execution_cycles,
            time,
            compilation_cost_handling,
            subnet_size,
            sender: context.sender(),
            canister_id: canister.canister_id(),
            log_dirty_pages,
            wasm_execution_mode,
        };

        let round = RoundContext {
            network_topology,
            hypervisor: &self.hypervisor,
            cycles_account_manager: &self.cycles_account_manager,
            counters: round_counters,
            log: &self.log,
            time,
        };

        match context.mode {
            CanisterInstallModeV2::Install | CanisterInstallModeV2::Reinstall => {
                execute_install(context, canister, original, round.clone(), round_limits)
            }
            CanisterInstallModeV2::Upgrade(..) => {
                execute_upgrade(context, canister, original, round.clone(), round_limits)
            }
        }
    }

    /// Uninstalls code from a canister.
    ///
    /// See https://internetcomputer.org/docs/current/references/ic-interface-spec#ic-uninstall_code
    pub(crate) fn uninstall_code(
        &self,
        origin: CanisterChangeOrigin,
        canister_id: CanisterId,
        state: &mut ReplicatedState,
        canister_not_found_error: &IntCounter,
    ) -> Result<(), CanisterManagerError> {
        let sender = origin.origin();
        let time = state.time();
        let canister = match state.canister_state_mut(&canister_id) {
            Some(canister) => canister,
            None => return Err(CanisterManagerError::CanisterNotFound(canister_id)),
        };

        // Skip the controller validation if the sender is the governance
        // canister. The governance canister can forcefully
        // uninstall the code of any canister.
        if sender != GOVERNANCE_CANISTER_ID.get() {
            validate_controller(canister, &sender)?
        }

        let rejects = uninstall_canister(
            &self.log,
            canister,
            time,
            AddCanisterChangeToHistory::Yes(origin),
            Arc::clone(&self.fd_factory),
        );
        crate::util::process_responses(
            rejects,
            state,
            Arc::clone(&self.ingress_history_writer),
            self.log.clone(),
            canister_not_found_error,
        );
        Ok(())
    }

    /// Signals a canister to stop.
    ///
    /// If the canister is running, then the canister is marked as "stopping".
    /// Stopping is meant to be an ephemeral state where the canister has the
    /// opportunity to close its call contexts before fully stopping. The stop
    /// message is saved in the canister's status so that, at a later point, the
    /// scheduler can respond to that message when the canister is fully
    /// stopped.
    ///
    /// If the canister is in the stopping state, then the stop message is
    /// appended to the canister's status. At a later point when the canister is
    /// ready to be fully stopped, the scheduler will respond to this message.
    ///
    /// If the canister is already stopped, then this function is a no-op.
    pub(crate) fn stop_canister(
        &self,
        canister_id: CanisterId,
        mut stop_context: StopCanisterContext,
        state: &mut ReplicatedState,
    ) -> StopCanisterResult {
        let canister = match state.canister_state_mut(&canister_id) {
            None => {
                return StopCanisterResult::Failure {
                    error: CanisterManagerError::CanisterNotFound(canister_id),
                    cycles_to_return: stop_context.take_cycles(),
                }
            }
            Some(canister) => canister,
        };

        let result = match validate_controller(canister, stop_context.sender()) {
            Err(err) => StopCanisterResult::Failure {
                error: err,
                cycles_to_return: stop_context.take_cycles(),
            },

            Ok(()) => match canister.system_state.begin_stopping(stop_context) {
                Some(mut stop_context) => StopCanisterResult::AlreadyStopped {
                    cycles_to_return: stop_context.take_cycles(),
                },
                None => StopCanisterResult::RequestAccepted,
            },
        };
        canister.system_state.canister_version += 1;
        result
    }

    /// Signals a canister to start.
    ///
    /// If the canister is stopped, then the canister is immediately
    /// transitioned into the "running" state.
    ///
    /// If the canister is already running, this operation is a no-op.
    ///
    /// If the canister is in the process of being stopped (i.e stopping), then
    /// the canister is transitioned back into a running state and the
    /// `stop_contexts` that were used for stopping the canister are
    /// returned.
    pub(crate) fn start_canister(
        &self,
        sender: PrincipalId,
        canister: &mut CanisterState,
    ) -> Result<Vec<StopCanisterContext>, CanisterManagerError> {
        validate_controller(canister, &sender)?;

        let stop_contexts = canister.system_state.start_canister();
        canister.system_state.canister_version += 1;

        Ok(stop_contexts)
    }

    /// Fetches the current status of the canister.
    pub(crate) fn get_canister_status(
        &self,
        sender: PrincipalId,
        canister: &mut CanisterState,
        subnet_size: usize,
    ) -> Result<CanisterStatusResultV2, CanisterManagerError> {
        // Skip the controller check if the canister itself is requesting its
        // own status, as the canister is considered in the same trust domain.
        if sender != canister.canister_id().get() {
            validate_controller(canister, &sender)?
        }

        let controller = canister.system_state.controller();
        let controllers = canister
            .controllers()
            .iter()
            .copied()
            .collect::<Vec<PrincipalId>>();

        let canister_memory_usage = canister.memory_usage();
        let canister_wasm_memory_usage = canister.wasm_memory_usage();
        let canister_stable_memory_usage = canister.stable_memory_usage();
        let canister_global_memory_usage = canister.global_memory_usage();
        let canister_wasm_binary_memory_usage = canister.wasm_binary_memory_usage();
        let canister_custom_sections_memory_usage = canister.wasm_custom_sections_memory_usage();
        let canister_history_memory_usage = canister.canister_history_memory_usage();
        let canister_wasm_chunk_store_memory_usage = canister.wasm_chunk_store_memory_usage();
        let canister_snapshots_memory_usage = canister.snapshots_memory_usage();
        let canister_message_memory_usage = canister.message_memory_usage();
        let compute_allocation = canister.scheduler_state.compute_allocation;
        let memory_allocation = canister.memory_allocation();
        let freeze_threshold = canister.system_state.freeze_threshold;
        let reserved_cycles_limit = canister.system_state.reserved_balance_limit();
        let log_visibility = canister.system_state.log_visibility.clone();
        let wasm_memory_limit = canister.system_state.wasm_memory_limit;
        let wasm_memory_threshold = canister.system_state.wasm_memory_threshold;

        Ok(CanisterStatusResultV2::new(
            canister.status(),
            canister
                .execution_state
                .as_ref()
                .map(|es| es.wasm_binary.binary.module_hash().to_vec()),
            *controller,
            controllers,
            canister_memory_usage,
            canister_wasm_memory_usage,
            canister_stable_memory_usage,
            canister_global_memory_usage,
            canister_wasm_binary_memory_usage,
            canister_custom_sections_memory_usage,
            canister_history_memory_usage,
            canister_wasm_chunk_store_memory_usage,
            canister_snapshots_memory_usage,
            canister.system_state.balance().get(),
            compute_allocation.as_percent(),
            Some(memory_allocation.bytes().get()),
            freeze_threshold.get(),
            reserved_cycles_limit.map(|x| x.get()),
            log_visibility,
            self.cycles_account_manager
                .idle_cycles_burned_rate(
                    memory_allocation,
                    canister_memory_usage,
                    canister_message_memory_usage,
                    compute_allocation,
                    subnet_size,
                )
                .get(),
            canister.system_state.reserved_balance().get(),
            canister.scheduler_state.total_query_stats.num_calls,
            canister.scheduler_state.total_query_stats.num_instructions,
            canister
                .scheduler_state
                .total_query_stats
                .ingress_payload_size,
            canister
                .scheduler_state
                .total_query_stats
                .egress_payload_size,
            wasm_memory_limit.map(|x| x.get()),
            wasm_memory_threshold.get(),
        ))
    }

    /// Permanently deletes a canister from `ReplicatedState`.
    ///
    /// The canister must be `Stopped` and only the controller of the canister
    /// can delete it. The controller must be a canister and the canister
    /// cannot be its own controller.
    ///
    /// Any remaining cycles in the canister are discarded.
    ///
    /// #Errors
    /// CanisterManagerError::DeleteCanisterSelf is the canister attempts to
    /// delete itself.
    pub(crate) fn delete_canister(
        &self,
        sender: PrincipalId,
        canister_id_to_delete: CanisterId,
        state: &mut ReplicatedState,
    ) -> Result<(), CanisterManagerError> {
        if let Ok(canister_id) = CanisterId::try_from(sender) {
            if canister_id == canister_id_to_delete {
                // A canister cannot delete itself.
                return Err(CanisterManagerError::DeleteCanisterSelf(canister_id));
            }
        }

        let canister_to_delete = self.validate_canister_exists(state, canister_id_to_delete)?;

        // Validate the request is from the controller.
        validate_controller(canister_to_delete, &sender)?;

        self.validate_canister_is_stopped(canister_to_delete)?;

        if canister_to_delete.has_input() || canister_to_delete.has_output() {
            return Err(CanisterManagerError::DeleteCanisterQueueNotEmpty(
                canister_id_to_delete,
            ));
        }

        // When a canister is deleted:
        // - its state is permanently deleted, and
        // - its cycles are discarded.

        // Take out the canister from `ReplicatedState`.
        let canister_to_delete = state.take_canister_state(&canister_id_to_delete).unwrap();
        state.delete_snapshots(canister_to_delete.canister_id());

        // Leftover cycles in the balance are considered `consumed`.
        let leftover_cycles = NominalCycles::from(canister_to_delete.system_state.balance());
        let consumed_cycles_by_canister_to_delete = leftover_cycles
            + canister_to_delete
                .system_state
                .canister_metrics
                .consumed_cycles;

        state
            .metadata
            .subnet_metrics
            .observe_consumed_cycles_with_use_case(
                CyclesUseCase::DeletedCanisters,
                leftover_cycles,
            );

        state
            .metadata
            .subnet_metrics
            .consumed_cycles_by_deleted_canisters += consumed_cycles_by_canister_to_delete;

        for (use_case, cycles) in canister_to_delete
            .system_state
            .canister_metrics
            .get_consumed_cycles_by_use_cases()
            .iter()
        {
            state
                .metadata
                .subnet_metrics
                .observe_consumed_cycles_with_use_case(*use_case, *cycles);
        }

        // The canister has now been removed from `ReplicatedState` and is dropped
        // once the function is out of scope.
        Ok(())
    }

    /// Creates a new canister with the cycles amount specified and inserts it
    /// into `ReplicatedState`.
    ///
    /// Note that this method is meant to only be invoked in local development
    /// by a list of whitelisted principals.
    ///
    /// Returns the auto-generated id the new canister that has been created.
    pub(crate) fn create_canister_with_cycles(
        &self,
        origin: CanisterChangeOrigin,
        cycles_amount: Option<u128>,
        mut settings: CanisterSettings,
        specified_id: Option<PrincipalId>,
        state: &mut ReplicatedState,
        provisional_whitelist: &ProvisionalWhitelist,
        max_number_of_canisters: u64,
        round_limits: &mut RoundLimits,
        subnet_memory_saturation: ResourceSaturation,
        subnet_size: usize,
        canister_creation_error: &IntCounter,
    ) -> Result<CanisterId, CanisterManagerError> {
        let sender = origin.origin();

        if !provisional_whitelist.contains(&sender) {
            return Err(CanisterManagerError::SenderNotInWhitelist(sender));
        }

        let cycles = match cycles_amount {
            Some(cycles_amount) => Cycles::from(cycles_amount),
            None => self.config.default_provisional_cycles_balance,
        };

        // Set the field to the default value if it is empty.
        settings
            .reserved_cycles_limit
            .get_or_insert_with(|| self.cycles_account_manager.default_reserved_balance_limit());

        // Validate settings before `create_canister_helper` applies them
        // No creation fee applied.
        match self.validate_settings_for_canister_creation(
            settings,
            round_limits.compute_allocation_used,
            &round_limits.subnet_available_memory,
            &subnet_memory_saturation,
            cycles,
            subnet_size,
        ) {
            Err(err) => Err(err),
            Ok(validated_settings) => self.create_canister_helper(
                origin,
                cycles,
                Cycles::new(0),
                validated_settings,
                max_number_of_canisters,
                state,
                round_limits,
                specified_id,
                canister_creation_error,
            ),
        }
    }

    /// Validates specified ID is available for use.
    ///
    /// It must be used in in the context of provisional create canister flow when a specified ID is provided.
    ///
    /// Returns `Err` iff the `specified_id` is not valid.
    fn validate_specified_id(
        &self,
        state: &mut ReplicatedState,
        specified_id: PrincipalId,
    ) -> Result<CanisterId, CanisterManagerError> {
        let new_canister_id = CanisterId::unchecked_from_principal(specified_id);

        if !state.metadata.validate_specified_id(&new_canister_id) {
            return Err(CanisterManagerError::InvalidSpecifiedId {
                specified_id: new_canister_id,
            });
        }

        if state.canister_states.contains_key(&new_canister_id) {
            return Err(CanisterManagerError::CanisterAlreadyExists(new_canister_id));
        }

        if state
            .metadata
            .network_topology
            .routing_table
            .route(specified_id)
            == Some(state.metadata.own_subnet_id)
        {
            Ok(new_canister_id)
        } else {
            Err(CanisterManagerError::CanisterNotHostedBySubnet {
                message: format!(
                    "Specified CanisterId {} is not hosted by subnet {}.",
                    specified_id, state.metadata.own_subnet_id
                ),
            })
        }
    }

    fn create_canister_helper(
        &self,
        origin: CanisterChangeOrigin,
        cycles: Cycles,
        creation_fee: Cycles,
        settings: ValidatedCanisterSettings,
        max_number_of_canisters: u64,
        state: &mut ReplicatedState,
        round_limits: &mut RoundLimits,
        specified_id: Option<PrincipalId>,
        canister_creation_error: &IntCounter,
    ) -> Result<CanisterId, CanisterManagerError> {
        let sender = origin.origin();

        // A value of 0 is equivalent to setting no limit.
        // See documentation of `SubnetRecord` for the semantics of `max_number_of_canisters`.
        if max_number_of_canisters > 0 && state.num_canisters() as u64 >= max_number_of_canisters {
            return Err(CanisterManagerError::MaxNumberOfCanistersReached {
                subnet_id: self.config.own_subnet_id,
                max_number_of_canisters,
            });
        }

        let new_canister_id = match specified_id {
            Some(spec_id) => self.validate_specified_id(state, spec_id)?,

            None => self.generate_new_canister_id(state, canister_creation_error)?,
        };

        // Canister id available. Create the new canister.
        let mut system_state = SystemState::new_running(
            new_canister_id,
            sender,
            cycles,
            self.config.default_freeze_threshold,
            Arc::clone(&self.fd_factory),
        );

        system_state.remove_cycles(creation_fee, CyclesUseCase::CanisterCreation);
        let scheduler_state = SchedulerState::new(state.metadata.batch_time);
        let mut new_canister = CanisterState::new(system_state, None, scheduler_state);

        self.do_update_settings(&settings, &mut new_canister);
        let new_usage = new_canister.memory_usage();
        let new_mem = new_canister
            .system_state
            .memory_allocation
            .bytes()
            .max(new_usage);

        // settings were validated before so this should always succeed
        round_limits
            .subnet_available_memory
            .try_decrement(new_mem, NumBytes::from(0), NumBytes::from(0))
            .expect("Error: Cannot fail to decrement SubnetAvailableMemory after validating canister's settings");

        round_limits.compute_allocation_used = round_limits
            .compute_allocation_used
            .saturating_add(new_canister.scheduler_state.compute_allocation.as_percent());

        let controllers = new_canister
            .system_state
            .controllers
            .iter()
            .copied()
            .collect();
<<<<<<< HEAD

        match self.environment_variables_flag {
            FlagStatus::Enabled => {
                let environment_variables_hash = settings
                    .environment_variables()
                    .map(|env_vars| env_vars.hash());
                new_canister.system_state.add_canister_change(
                    state.time(),
                    origin,
                    CanisterChangeDetails::canister_creation(
                        controllers,
                        environment_variables_hash,
                    ),
                );
            }
            FlagStatus::Disabled => {
                new_canister.system_state.add_canister_change(
                    state.time(),
                    origin,
                    CanisterChangeDetails::canister_creation(controllers, None),
                );
            }
        }
=======
        new_canister.system_state.add_canister_change(
            state.time(),
            origin,
            CanisterChangeDetails::canister_creation(controllers, None),
        );
>>>>>>> 9bdaa01a

        // Add new canister to the replicated state.
        state.put_canister_state(new_canister);

        info!(
            self.log,
            "Canister {} created canister {} with {} initial balance on subnet {}.",
            sender,
            new_canister_id.get(),
            cycles,
            self.config.own_subnet_id.get()
        );

        Ok(new_canister_id)
    }

    /// Adds cycles to the canister.
    pub(crate) fn add_cycles(
        &self,
        sender: PrincipalId,
        cycles_amount: Option<u128>,
        canister: &mut CanisterState,
        provisional_whitelist: &ProvisionalWhitelist,
    ) -> Result<(), CanisterManagerError> {
        if !provisional_whitelist.contains(&sender) {
            return Err(CanisterManagerError::SenderNotInWhitelist(sender));
        }

        let cycles_amount = match cycles_amount {
            Some(cycles_amount) => Cycles::from(cycles_amount),
            None => self.config.default_provisional_cycles_balance,
        };

        canister
            .system_state
            .add_cycles(cycles_amount, CyclesUseCase::NonConsumed);

        Ok(())
    }

    fn validate_canister_is_stopped(
        &self,
        canister: &CanisterState,
    ) -> Result<(), CanisterManagerError> {
        if canister.status() != CanisterStatusType::Stopped {
            return Err(CanisterManagerError::DeleteCanisterNotStopped(
                canister.canister_id(),
            ));
        }
        Ok(())
    }

    /// Generates a new canister ID.
    ///
    /// Returns `Err` if the subnet can generate no more canister IDs; or a canister
    /// with the newly generated ID already exists.
    //
    // WARNING!!! If you change the logic here, please ensure that the sequence
    // of NNS canister ids as defined in nns/constants/src/lib.rs are also
    // updated.
    fn generate_new_canister_id(
        &self,
        state: &mut ReplicatedState,
        canister_creation_error: &IntCounter,
    ) -> Result<CanisterId, CanisterManagerError> {
        let canister_id = state.metadata.generate_new_canister_id().map_err(|err| {
            error!(self.log, "Unable to generate new canister IDs: {}", err);
            CanisterManagerError::SubnetOutOfCanisterIds
        })?;

        // Sanity check: ensure that no canister with this ID exists already.
        debug_assert!(state.canister_state(&canister_id).is_none());
        if state.canister_state(&canister_id).is_some() {
            canister_creation_error.inc();
            error!(
                self.log,
                "[EXC-BUG] New canister id {} already exists.", canister_id
            );
            return Err(CanisterManagerError::CanisterIdAlreadyExists(canister_id));
        }

        Ok(canister_id)
    }

    fn validate_canister_exists<'a>(
        &self,
        state: &'a ReplicatedState,
        canister_id: CanisterId,
    ) -> Result<&'a CanisterState, CanisterManagerError> {
        state
            .canister_state(&canister_id)
            .ok_or(CanisterManagerError::CanisterNotFound(canister_id))
    }

    pub(crate) fn upload_chunk(
        &self,
        sender: PrincipalId,
        canister: &mut CanisterState,
        chunk: Vec<u8>,
        round_limits: &mut RoundLimits,
        subnet_size: usize,
        resource_saturation: &ResourceSaturation,
    ) -> Result<UploadChunkResult, CanisterManagerError> {
        // Allow the canister itself to perform this operation.
        if sender != canister.system_state.canister_id.into() {
            validate_controller(canister, &sender)?
        }

        // Charge for the upload. We charge before checking if the chunk has already been uploaded
        // since that check involves hash computation that we also want to charge for.
        let instructions = self.config.upload_wasm_chunk_instructions;
        self.cycles_account_manager
            .consume_cycles_for_instructions(
                &sender,
                canister,
                instructions,
                subnet_size,
                // For the `upload_chunk` operation, it does not matter if this is a Wasm64 or Wasm32 module
                // since the number of instructions charged depends on a constant fee
                // and Wasm64 does not bring any additional overhead for this operation.
                // The only overhead is during execution time.
                WasmExecutionMode::Wasm32,
            )
            .map_err(|err| CanisterManagerError::WasmChunkStoreError {
                message: format!("Error charging for 'upload_chunk': {}", err),
            })?;

        let validated_chunk = match canister
            .system_state
            .wasm_chunk_store
            .can_insert_chunk(self.config.wasm_chunk_store_max_size, chunk)
        {
            ChunkValidationResult::Insert(validated_chunk) => validated_chunk,
            ChunkValidationResult::AlreadyExists(hash) => {
                return Ok(UploadChunkResult {
                    reply: UploadChunkReply {
                        hash: hash.to_vec(),
                    },
                    heap_delta_increase: NumBytes::new(0),
                });
            }
            ChunkValidationResult::ValidationError(err) => {
                return Err(CanisterManagerError::WasmChunkStoreError { message: err });
            }
        };

        let chunk_bytes = wasm_chunk_store::chunk_size();
        let new_memory_usage = canister.memory_usage() + chunk_bytes;

        if self.config.rate_limiting_of_heap_delta == FlagStatus::Enabled
            && canister.scheduler_state.heap_delta_debit >= self.config.heap_delta_rate_limit
        {
            return Err(CanisterManagerError::WasmChunkStoreError {
                message: format!(
                    "Canister is heap delta rate limited. Current delta debit: {}, limit: {}",
                    canister.scheduler_state.heap_delta_debit, self.config.heap_delta_rate_limit
                ),
            });
        }

        let memory_usage = canister.memory_usage();
        let validated_memory_usage = self.memory_usage_checks(
            subnet_size,
            canister,
            round_limits,
            new_memory_usage,
            memory_usage,
            resource_saturation,
        )?;
        self.memory_usage_updates(canister, round_limits, validated_memory_usage);

        if self.config.rate_limiting_of_heap_delta == FlagStatus::Enabled {
            canister.scheduler_state.heap_delta_debit += chunk_bytes;
        }

        round_limits.instructions -= as_round_instructions(instructions);

        let hash = validated_chunk.hash().to_vec();
        canister
            .system_state
            .wasm_chunk_store
            .insert_chunk(validated_chunk);
        Ok(UploadChunkResult {
            reply: UploadChunkReply { hash },
            heap_delta_increase: chunk_bytes,
        })
    }

    pub(crate) fn clear_chunk_store(
        &self,
        sender: PrincipalId,
        canister: &mut CanisterState,
    ) -> Result<(), CanisterManagerError> {
        // Allow the canister itself to perform this operation.
        if sender != canister.system_state.canister_id.into() {
            validate_controller(canister, &sender)?
        }
        canister.system_state.wasm_chunk_store = WasmChunkStore::new(Arc::clone(&self.fd_factory));
        Ok(())
    }

    pub(crate) fn stored_chunks(
        &self,
        sender: PrincipalId,
        canister: &CanisterState,
    ) -> Result<StoredChunksReply, CanisterManagerError> {
        // Allow the canister itself to perform this operation.
        if sender != canister.system_state.canister_id.into() {
            validate_controller(canister, &sender)?
        }

        let keys = canister
            .system_state
            .wasm_chunk_store
            .keys()
            .map(|k| ChunkHash { hash: k.to_vec() })
            .collect();
        Ok(StoredChunksReply(keys))
    }

    // Runs the following checks on memory usage and returns an error
    // if any fails:
    // 1. Check new usage will not freeze canister
    // 2. Check subnet has available memory
    // 3. Check that cycles can be reserved (if applicable)
    fn memory_usage_checks(
        &self,
        subnet_size: usize,
        canister: &CanisterState,
        round_limits: &RoundLimits,
        new_memory_usage: NumBytes,
        old_memory_usage: NumBytes,
        resource_saturation: &ResourceSaturation,
    ) -> Result<ValidatedMemoryUsage, CanisterManagerError> {
        match canister.memory_allocation() {
            MemoryAllocation::Reserved(bytes) => {
                if bytes < new_memory_usage {
                    return Err(CanisterManagerError::NotEnoughMemoryAllocationGiven {
                        memory_allocation_given: canister.memory_allocation(),
                        memory_usage_needed: new_memory_usage,
                    });
                }
                Ok(ValidatedMemoryUsage {
                    allocated_bytes: NumBytes::from(0),
                    deallocated_bytes: NumBytes::from(0),
                    storage_reservation_cycles: Cycles::zero(),
                })
            }
            MemoryAllocation::BestEffort => {
                let allocated_bytes = new_memory_usage.saturating_sub(&old_memory_usage);
                let deallocated_bytes = old_memory_usage.saturating_sub(&new_memory_usage);

                let reservation_cycles = self.cycles_account_manager.storage_reservation_cycles(
                    allocated_bytes,
                    resource_saturation,
                    subnet_size,
                );

                // Check that the canister does not exceed its freezing threshold based
                // on the new memory usage.
                let threshold = self.cycles_account_manager.freeze_threshold_cycles(
                    canister.system_state.freeze_threshold,
                    canister.memory_allocation(),
                    new_memory_usage,
                    canister.message_memory_usage(),
                    canister.compute_allocation(),
                    subnet_size,
                    canister.system_state.reserved_balance() + reservation_cycles,
                );

                if canister.system_state.balance() < threshold + reservation_cycles {
                    return Err(CanisterManagerError::InsufficientCyclesInMemoryGrow {
                        bytes: allocated_bytes,
                        available: canister.system_state.balance(),
                        required: threshold + reservation_cycles,
                    });
                }

                // Verify that the subnet has enough memory available to satisfy the
                // requested change by the canister.
                round_limits
                    .subnet_available_memory
                    .check_available_memory(allocated_bytes, NumBytes::from(0), NumBytes::from(0))
                    .map_err(
                        |_| CanisterManagerError::SubnetMemoryCapacityOverSubscribed {
                            requested: allocated_bytes,
                            available: NumBytes::from(
                                round_limits
                                    .subnet_available_memory
                                    .get_execution_memory()
                                    .max(0) as u64,
                            ),
                        },
                    )?;

                // Verify that cycles can be reserved if the subnet is becoming saturated.
                canister
                    .system_state
                    .can_reserve_cycles(reservation_cycles)
                    .map_err(|err| match err {
                        ReservationError::InsufficientCycles {
                            requested,
                            available,
                        } => CanisterManagerError::InsufficientCyclesInMemoryGrow {
                            bytes: allocated_bytes,
                            available,
                            required: requested,
                        },
                        ReservationError::ReservedLimitExceed { requested, limit } => {
                            CanisterManagerError::ReservedCyclesLimitExceededInMemoryGrow {
                                bytes: allocated_bytes,
                                requested,
                                limit,
                            }
                        }
                    })?;

                Ok(ValidatedMemoryUsage {
                    allocated_bytes,
                    deallocated_bytes,
                    storage_reservation_cycles: reservation_cycles,
                })
            }
        }
    }

    // IMPORTANT! This function should only be called after a successful call to `self.memory_usage_checks`.
    //
    // Performs the following updates:
    // 1. Reserve cycles on canister
    // 2. Update subnet available memory
    fn memory_usage_updates(
        &self,
        canister: &mut CanisterState,
        round_limits: &mut RoundLimits,
        validated_memory_usage: ValidatedMemoryUsage,
    ) {
        // Reserve needed cycles if the subnet is becoming saturated.
        // It's safe to unwrap here because we already checked that cycles can be reserved
        // in `self.memory_usage_checks`.
        canister
            .system_state
            .reserve_cycles(validated_memory_usage.storage_reservation_cycles)
            .unwrap();

        // Return deallocated bytes back to subnet available memory.
        round_limits.subnet_available_memory.increment(
            validated_memory_usage.deallocated_bytes,
            NumBytes::from(0),
            NumBytes::from(0),
        );

        // Deduct allocated memory from the subnet available memory.
        // It's safe to unwrap here because we already checked the available memory before
        // in `self.memory_usage_checks`.
        round_limits.subnet_available_memory
                            .try_decrement(validated_memory_usage.allocated_bytes, NumBytes::from(0), NumBytes::from(0))
                            .expect("Error: Cannot fail to decrement SubnetAvailableMemory after checking for availability");
    }

    /// Creates a new canister snapshot.
    ///
    /// A canister snapshot can only be initiated by the controllers.
    /// In addition, if the `replace_snapshot` parameter is `Some`,
    /// the system will attempt to identify the snapshot based on the provided ID,
    /// and delete it before creating a new one.
    /// Failure to do so will result in the creation of a new snapshot being unsuccessful.
    ///
    /// If the new snapshot cannot be created, an appropriate error will be returned.
    pub(crate) fn take_canister_snapshot(
        &self,
        subnet_size: usize,
        sender: PrincipalId,
        canister: &mut CanisterState,
        replace_snapshot: Option<SnapshotId>,
        state: &mut ReplicatedState,
        round_limits: &mut RoundLimits,
        resource_saturation: &ResourceSaturation,
    ) -> Result<(CanisterSnapshotResponse, NumInstructions), CanisterManagerError> {
        // Check sender is a controller.
        validate_controller(canister, &sender)?;
        let canister_id = canister.canister_id();

        let replace_snapshot_size = match replace_snapshot {
            Some(replace_snapshot_id) => self
                .get_snapshot(canister_id, replace_snapshot_id, state)?
                .size(),
            None => {
                // No replace snapshot ID provided, check whether the maximum number of snapshots
                // has been reached.
                if state
                    .canister_snapshots
                    .count_by_canister(&canister.canister_id())
                    >= self.config.max_number_of_snapshots_per_canister
                {
                    return Err(CanisterManagerError::CanisterSnapshotLimitExceeded {
                        canister_id: canister.canister_id(),
                        limit: self.config.max_number_of_snapshots_per_canister,
                    });
                }
                NumBytes::new(0)
            }
        };

        if self.config.rate_limiting_of_heap_delta == FlagStatus::Enabled
            && canister.scheduler_state.heap_delta_debit >= self.config.heap_delta_rate_limit
        {
            return Err(CanisterManagerError::CanisterHeapDeltaRateLimited {
                canister_id: canister.canister_id(),
                value: canister.scheduler_state.heap_delta_debit,
                limit: self.config.heap_delta_rate_limit,
            });
        }

        let new_snapshot_size = canister.snapshot_size_bytes();

        let old_memory_usage = canister.memory_usage();
        let new_memory_usage = canister
            .memory_usage()
            .saturating_add(&new_snapshot_size)
            .saturating_sub(&replace_snapshot_size);
        let validated_memory_usage = self.memory_usage_checks(
            subnet_size,
            canister,
            round_limits,
            new_memory_usage,
            old_memory_usage,
            resource_saturation,
        )?;

        // Charge for taking a snapshot of the canister.
        let instructions = self
            .config
            .canister_snapshot_baseline_instructions
            .saturating_add(&new_snapshot_size.get().into());

        // TODO [EXC-2046]: Split into 'check' and 'perform'
        self.cycles_account_manager
            .consume_cycles_for_instructions(
                &sender,
                canister,
                instructions,
                subnet_size,
                // For the `take_canister_snapshot` operation, it does not matter if this is a Wasm64 or Wasm32 module
                // since the number of instructions charged depends on constant set fee and snapshot size
                // and Wasm64 does not bring any additional overhead for this operation.
                // The only overhead is during execution time.
                WasmExecutionMode::Wasm32,
            )
            .map_err(CanisterManagerError::CanisterSnapshotNotEnoughCycles)?;

        // Create new snapshot.
        let new_snapshot = CanisterSnapshot::from_canister(canister, state.time())
            .map_err(CanisterManagerError::from)?;

        // Delete old snapshot identified by `replace_snapshot`.
        if let Some(replace_snapshot) = replace_snapshot {
            self.remove_snapshot(canister, replace_snapshot, state, replace_snapshot_size);
        }

        self.memory_usage_updates(canister, round_limits, validated_memory_usage);

        if self.config.rate_limiting_of_heap_delta == FlagStatus::Enabled {
            canister.scheduler_state.heap_delta_debit = canister
                .scheduler_state
                .heap_delta_debit
                .saturating_add(&new_snapshot.heap_delta());
        }
        state.metadata.heap_delta_estimate = state
            .metadata
            .heap_delta_estimate
            .saturating_add(&new_snapshot.heap_delta());

        let snapshot_id =
            SnapshotId::from((canister.canister_id(), canister.new_local_snapshot_id()));
        state.take_snapshot(snapshot_id, Arc::new(new_snapshot));
        canister.system_state.snapshots_memory_usage = canister
            .system_state
            .snapshots_memory_usage
            .saturating_add(&new_snapshot_size);

        Ok((
            CanisterSnapshotResponse::new(
                &snapshot_id,
                state.time().as_nanos_since_unix_epoch(),
                new_snapshot_size,
            ),
            instructions,
        ))
    }

    /// Returns an Arc to the snapshot, if it exists.
    /// Returns an error if the snapshot given by the snapshot ID does not
    /// belong to this canister.
    fn get_snapshot(
        &self,
        canister_id: CanisterId,
        snapshot_id: SnapshotId,
        state: &ReplicatedState,
    ) -> Result<Arc<CanisterSnapshot>, CanisterManagerError> {
        // If not found, the operation fails due to invalid parameters.
        let Some(snapshot) = state.canister_snapshots.get(snapshot_id) else {
            return Err(CanisterManagerError::CanisterSnapshotNotFound {
                canister_id,
                snapshot_id,
            });
        };
        // Verify the provided `snapshot_id` belongs to this canister.
        if snapshot.canister_id() != canister_id {
            return Err(CanisterManagerError::CanisterSnapshotInvalidOwnership {
                canister_id,
                snapshot_id,
            });
        }
        Ok(Arc::clone(snapshot))
    }

    /// Returns a mutable Arc to the snapshot, if it exists.
    /// Returns an error if the snapshot given by the snapshot ID does not
    /// belong to this canister.
    pub fn get_snapshot_mut<'a>(
        &self,
        canister_id: CanisterId,
        snapshot_id: SnapshotId,
        state: &'a mut ReplicatedState,
    ) -> Result<&'a mut Arc<CanisterSnapshot>, CanisterManagerError> {
        // If not found, the operation fails due to invalid parameters.
        let Some(snapshot) = state.canister_snapshots.get_mut(snapshot_id) else {
            return Err(CanisterManagerError::CanisterSnapshotNotFound {
                canister_id,
                snapshot_id,
            });
        };
        // Verify the provided `snapshot_id` belongs to this canister.
        if snapshot.canister_id() != canister_id {
            return Err(CanisterManagerError::CanisterSnapshotInvalidOwnership {
                canister_id,
                snapshot_id,
            });
        }
        Ok(snapshot)
    }

    pub(crate) fn load_canister_snapshot(
        &self,
        subnet_size: usize,
        sender: PrincipalId,
        canister: &mut CanisterState,
        snapshot_id: SnapshotId,
        state: &mut ReplicatedState,
        round_limits: &mut RoundLimits,
        origin: CanisterChangeOrigin,
        resource_saturation: &ResourceSaturation,
        long_execution_already_in_progress: &IntCounter,
    ) -> (Result<CanisterState, CanisterManagerError>, NumInstructions) {
        let canister_id = canister.canister_id();
        // Check sender is a controller.
        if let Err(err) = validate_controller(canister, &sender) {
            return (Err(err), NumInstructions::new(0));
        }

        if self.config.rate_limiting_of_heap_delta == FlagStatus::Enabled
            && canister.scheduler_state.heap_delta_debit >= self.config.heap_delta_rate_limit
        {
            return (
                Err(CanisterManagerError::CanisterHeapDeltaRateLimited {
                    canister_id,
                    value: canister.scheduler_state.heap_delta_debit,
                    limit: self.config.heap_delta_rate_limit,
                }),
                NumInstructions::new(0),
            );
        }

        // Check that snapshot ID exists.
        let snapshot: &Arc<CanisterSnapshot> = match state.canister_snapshots.get(snapshot_id) {
            None => {
                // If not found, the operation fails due to invalid parameters.
                return (
                    Err(CanisterManagerError::CanisterSnapshotNotFound {
                        canister_id,
                        snapshot_id,
                    }),
                    NumInstructions::new(0),
                );
            }
            Some(snapshot) => {
                // Verify the provided snapshot id belongs to this canister.
                if snapshot.canister_id() != canister_id {
                    return (
                        Err(CanisterManagerError::CanisterSnapshotInvalidOwnership {
                            canister_id,
                            snapshot_id,
                        }),
                        NumInstructions::new(0),
                    );
                }
                snapshot
            }
        };

        // Check the precondition:
        // Unable to start executing a `load_canister_snapshot`
        // if there is already a long-running message in progress for the specified canister.
        match canister.next_execution() {
            NextExecution::None | NextExecution::StartNew => {}
            NextExecution::ContinueLong | NextExecution::ContinueInstallCode => {
                long_execution_already_in_progress.inc();
                error!(
                    self.log,
                    "[EXC-BUG] Attempted to start a new `load_canister_snapshot` execution while the previous execution is still in progress for {}.", canister_id
                );
                return (
                    Err(CanisterManagerError::LongExecutionAlreadyInProgress { canister_id }),
                    NumInstructions::new(0),
                );
            }
        }

        // All basic checks have passed, charge baseline instructions.
        let old_memory_usage = canister.memory_usage();
        let mut canister_clone = canister.clone();

        if let Err(err) = self.cycles_account_manager.consume_cycles_for_instructions(
            &sender,
            &mut canister_clone,
            self.config.canister_snapshot_baseline_instructions,
            subnet_size,
            // For the `load_canister_snapshot` operation, it does not matter if this is a Wasm64 or Wasm32 module
            // since the number of instructions charged depends on constant set fee
            // and Wasm64 does not bring any additional overhead for this operation.
            // The only overhead is during execution time.
            WasmExecutionMode::Wasm32,
        ) {
            return (
                Err(CanisterManagerError::CanisterSnapshotNotEnoughCycles(err)),
                0.into(),
            );
        };

        let (_old_execution_state, mut system_state, scheduler_state) = canister_clone.into_parts();

        let (instructions_used, new_execution_state) = {
            let execution_snapshot = snapshot.execution_snapshot();
            let new_wasm_hash = WasmHash::from(&execution_snapshot.wasm_binary);
            let compilation_cost_handling = if state
                .metadata
                .expected_compiled_wasms
                .contains(&new_wasm_hash)
            {
                CompilationCostHandling::CountReducedAmount
            } else {
                CompilationCostHandling::CountFullAmount
            };

            let (instructions_used, new_execution_state) = self.hypervisor.create_execution_state(
                execution_snapshot.wasm_binary.clone(),
                "NOT_USED".into(),
                canister_id,
                round_limits,
                compilation_cost_handling,
            );

            let mut new_execution_state = match new_execution_state {
                Ok(execution_state) => execution_state,
                Err(err) => {
                    let err = CanisterManagerError::from((canister_id, err));
                    return (Err(err), instructions_used);
                }
            };

            // If the snapshot was uploaded, make sure the snapshot's exported globals match the wasm module's.
            if snapshot.source() == SnapshotSource::MetadataUpload
                && !globals_match(
                    &new_execution_state.exported_globals,
                    &execution_snapshot.exported_globals,
                )
            {
                return (
                        Err(CanisterManagerError::CanisterSnapshotInconsistent {
                            message: "Wasm exported globals of canister module and snapshot metadata do not match.".to_string(),
                        }),
                        instructions_used,
                    );
            }

            new_execution_state.exported_globals = execution_snapshot.exported_globals.clone();
            new_execution_state.stable_memory = Memory::from(&execution_snapshot.stable_memory);
            new_execution_state.wasm_memory = Memory::from(&execution_snapshot.wasm_memory);
            (instructions_used, Some(new_execution_state))
        };

        system_state.wasm_chunk_store = snapshot.chunk_store().clone();
        system_state
            .certified_data
            .clone_from(snapshot.certified_data());
        let wasm_execution_mode = new_execution_state
            .as_ref()
            .map_or(WasmExecutionMode::Wasm32, |exec_state| {
                exec_state.wasm_execution_mode
            });

        let mut new_canister =
            CanisterState::new(system_state, new_execution_state, scheduler_state);
        let new_memory_usage = new_canister.memory_usage();

        // If the snapshot was uploaded, make sure the snapshot's memory hook status matches the actual status.
        // Otherwise, the snapshot is invalid.
        if snapshot.source() == SnapshotSource::MetadataUpload {
            let hook_condition = new_canister.is_low_wasm_memory_hook_condition_satisfied();
            let snapshot_hook_status = snapshot.execution_snapshot().on_low_wasm_memory_hook_status;
            if !snapshot_hook_status
                .map(|h| h.is_consistent_with(hook_condition))
                .unwrap_or(true)
            {
                return (
                        Err(CanisterManagerError::CanisterSnapshotInconsistent {
                            message: format!("Hook status ({:?}) of uploaded snapshot is inconsistent with the canister's state (hook condition satisfied: {}).", snapshot_hook_status, hook_condition),
                        }),
                        instructions_used,
                    );
            }
        }

        let validated_memory_usage = match self.memory_usage_checks(
            subnet_size,
            canister,
            round_limits,
            new_memory_usage,
            old_memory_usage,
            resource_saturation,
        ) {
            Ok(validated_memory_usage) => validated_memory_usage,
            Err(err) => {
                return (Err(err), instructions_used);
            }
        };

        // Charge for loading the snapshot of the canister.
        if let Err(err) = self.cycles_account_manager.consume_cycles_for_instructions(
            &sender,
            &mut new_canister,
            instructions_used.saturating_add(&snapshot.size().get().into()),
            subnet_size,
            // In this case, when the canister is actually created from the snapshot, we need to check
            // if the canister is in wasm64 mode to account for its instruction usage.
            wasm_execution_mode,
        ) {
            return (
                Err(CanisterManagerError::CanisterSnapshotNotEnoughCycles(err)),
                instructions_used,
            );
        };

        self.memory_usage_updates(canister, round_limits, validated_memory_usage);

        // Increment canister version.
        new_canister.system_state.canister_version += 1;
        new_canister.system_state.add_canister_change(
            state.time(),
            origin,
            CanisterChangeDetails::load_snapshot(
                snapshot.canister_version(),
                snapshot_id,
                snapshot.taken_at_timestamp().as_nanos_since_unix_epoch(),
            ),
        );
        state
            .metadata
            .unflushed_checkpoint_ops
            .load_snapshot(canister_id, snapshot_id);

        if self.config.rate_limiting_of_heap_delta == FlagStatus::Enabled {
            new_canister.scheduler_state.heap_delta_debit = new_canister
                .scheduler_state
                .heap_delta_debit
                .saturating_add(&new_canister.heap_delta());
        }
        state.metadata.heap_delta_estimate = state
            .metadata
            .heap_delta_estimate
            .saturating_add(&new_canister.heap_delta());

        (Ok(new_canister), instructions_used)
    }

    /// Returns the canister snapshots list, or
    /// an error if it failed to retrieve the information.
    ///
    /// Retrieving the canister snapshots list can only be initiated by the controllers.
    pub(crate) fn list_canister_snapshot(
        &self,
        sender: PrincipalId,
        canister: &CanisterState,
        state: &ReplicatedState,
    ) -> Result<Vec<CanisterSnapshotResponse>, CanisterManagerError> {
        // Check sender is a controller.
        validate_controller(canister, &sender)?;

        let mut responses = vec![];
        for (snapshot_id, snapshot) in state
            .canister_snapshots
            .list_snapshots(canister.canister_id())
        {
            let snapshot_response = CanisterSnapshotResponse::new(
                &snapshot_id,
                snapshot.taken_at_timestamp().as_nanos_since_unix_epoch(),
                snapshot.size(),
            );
            responses.push(snapshot_response);
        }

        Ok(responses)
    }

    /// Deletes the specified canister snapshot if it exists,
    /// or returns an error if it failed.
    ///
    /// Deleting a canister snapshot can only be initiated by the controllers.
    pub(crate) fn delete_canister_snapshot(
        &self,
        sender: PrincipalId,
        canister: &mut CanisterState,
        delete_snapshot_id: SnapshotId,
        state: &mut ReplicatedState,
        round_limits: &mut RoundLimits,
    ) -> Result<(), CanisterManagerError> {
        // Check sender is a controller.
        validate_controller(canister, &sender)?;

        // perform access validation, but don't use the result
        let _ = self.get_snapshot(canister.canister_id(), delete_snapshot_id, state)?;

        let old_snapshot = state.delete_snapshot(delete_snapshot_id);
        // Already confirmed that `old_snapshot` exists.
        let old_snapshot_size = old_snapshot.unwrap().size();
        canister.system_state.snapshots_memory_usage = canister
            .system_state
            .snapshots_memory_usage
            .get()
            .saturating_sub(old_snapshot_size.get())
            .into();
        // Confirm that `snapshots_memory_usage` is updated correctly.
        debug_assert_eq!(
            canister.system_state.snapshots_memory_usage,
            state
                .canister_snapshots
                .compute_memory_usage_by_canister(canister.canister_id()),
        );
        round_limits.subnet_available_memory.increment(
            old_snapshot_size,
            NumBytes::from(0),
            NumBytes::from(0),
        );
        Ok(())
    }

    pub(crate) fn read_snapshot_metadata(
        &self,
        sender: PrincipalId,
        snapshot_id: SnapshotId,
        canister: &CanisterState,
        state: &ReplicatedState,
    ) -> Result<ReadCanisterSnapshotMetadataResponse, CanisterManagerError> {
        // Check sender is a controller.
        validate_controller(canister, &sender)?;
        let snapshot = self.get_snapshot(canister.canister_id(), snapshot_id, state)?;

        Ok(ReadCanisterSnapshotMetadataResponse {
            source: snapshot.source(),
            taken_at_timestamp: snapshot.taken_at_timestamp().as_nanos_since_unix_epoch(),
            wasm_module_size: snapshot.execution_snapshot().wasm_binary.len() as u64,
            exported_globals: snapshot.exported_globals().clone(),
            wasm_memory_size: snapshot.execution_snapshot().wasm_memory.size.get() as u64
                * WASM_PAGE_SIZE_IN_BYTES as u64,
            stable_memory_size: snapshot.execution_snapshot().stable_memory.size.get() as u64
                * WASM_PAGE_SIZE_IN_BYTES as u64,
            wasm_chunk_store: snapshot
                .chunk_store()
                .keys()
                .cloned()
                .map(|x| ChunkHash { hash: x.to_vec() })
                .collect(),
            canister_version: snapshot.canister_version(),
            certified_data: snapshot.certified_data().clone(),
            global_timer: snapshot
                .execution_snapshot()
                .global_timer
                .map(GlobalTimer::from),
            on_low_wasm_memory_hook_status: snapshot
                .execution_snapshot()
                .on_low_wasm_memory_hook_status,
        })
    }

    pub(crate) fn read_snapshot_data(
        &self,
        sender: PrincipalId,
        canister: &mut CanisterState,
        snapshot_id: SnapshotId,
        kind: CanisterSnapshotDataKind,
        state: &ReplicatedState,
        subnet_size: usize,
    ) -> Result<ReadCanisterSnapshotDataResponse, CanisterManagerError> {
        // Check sender is a controller.
        validate_controller(canister, &sender)?;
        let snapshot = self.get_snapshot(canister.canister_id(), snapshot_id, state)?;

        // Charge upfront for the baseline plus the maximum possible size of the returned slice or fail.
        let num_response_bytes = get_response_size(&kind)?;
        if let Err(err) = self.cycles_account_manager.consume_cycles_for_instructions(
            &sender,
            canister,
            self.config
                .canister_snapshot_data_baseline_instructions
                .saturating_add(&NumInstructions::new(num_response_bytes)),
            subnet_size,
            // For the `read_snapshot_data` operation, it does not matter if this is a Wasm64 or Wasm32 module.
            WasmExecutionMode::Wasm32,
        ) {
            return Err(CanisterManagerError::CanisterSnapshotNotEnoughCycles(err));
        };

        let res = match kind {
            CanisterSnapshotDataKind::StableMemory { offset, size } => {
                let stable_memory = snapshot.execution_snapshot().stable_memory.clone();
                match CanisterSnapshot::get_memory_chunk(stable_memory, offset, size) {
                    Ok(chunk) => Ok(chunk),
                    Err(e) => Err(e.into()),
                }
            }
            CanisterSnapshotDataKind::MainMemory { offset, size } => {
                let main_memory = snapshot.execution_snapshot().wasm_memory.clone();
                match CanisterSnapshot::get_memory_chunk(main_memory, offset, size) {
                    Ok(chunk) => Ok(chunk),
                    Err(e) => Err(e.into()),
                }
            }
            CanisterSnapshotDataKind::WasmModule { offset, size } => {
                match snapshot.get_wasm_module_chunk(offset, size) {
                    Ok(chunk) => Ok(chunk),
                    Err(e) => Err(e.into()),
                }
            }
            CanisterSnapshotDataKind::WasmChunk { hash } => {
                let Ok(hash) = <WasmChunkHash>::try_from(hash.clone()) else {
                    return Err(CanisterManagerError::WasmChunkStoreError {
                        message: format!("Bytes {:02x?} are not a valid WasmChunkHash.", hash),
                    });
                };
                let Some(chunk) = snapshot.chunk_store().get_chunk_complete(&hash) else {
                    return Err(CanisterManagerError::WasmChunkStoreError {
                        message: format!("WasmChunkHash {:02x?} not found.", hash),
                    });
                };
                Ok(chunk)
            }
        };
        res.map(ReadCanisterSnapshotDataResponse::new)
    }

    /// Creates a new snapshot based on the provided metadata and returns the new snapshot ID.
    /// The main/stable memory and wasm module are initialized as all-zero blobs of given sizes,
    /// and the wasm chunk store is initialized empty.
    ///
    /// The content of the all-zero blobs has to be uploaded in slices via `write_snapshot_data`.
    ///
    /// The new snapshot's memory size is determined by the metadata, and the canister is charged
    /// for the full snapshot memory usage from the beginning, as if it had the wasm module and
    /// main/stable memories as described in the metadata.
    ///
    /// Note that the new snapshot's memory size can increase later by uploading chunks to the wasm chunk store.
    pub(crate) fn create_snapshot_from_metadata(
        &self,
        sender: PrincipalId,
        canister: &mut CanisterState,
        args: UploadCanisterSnapshotMetadataArgs,
        state: &mut ReplicatedState,
        subnet_size: usize,
        round_limits: &mut RoundLimits,
        resource_saturation: &ResourceSaturation,
    ) -> Result<(SnapshotId, NumInstructions), UserError> {
        // Check sender is a controller.
        validate_controller(canister, &sender)?;
        let canister_id = canister.canister_id();

        // validate args:
        let wasm_mode = canister
            .execution_state
            .as_ref()
            .map(|x| x.wasm_execution_mode)
            .unwrap_or_else(|| WasmExecutionMode::Wasm32);
        let valid_args =
            ValidatedSnapshotMetadata::validate(args.clone(), wasm_mode).map_err(|e| {
                UserError::new(
                    ErrorCode::InvalidManagementPayload,
                    format!("Snapshot Metadata contains invalid data: {:?}", e),
                )
            })?;

        let replace_snapshot_size = match args.replace_snapshot() {
            Some(replace_snapshot_id) => self
                .get_snapshot(canister_id, replace_snapshot_id, state)?
                .size(),
            None => {
                // No replace snapshot ID provided, check whether the maximum number of snapshots
                // has been reached.
                if state
                    .canister_snapshots
                    .count_by_canister(&canister.canister_id())
                    >= self.config.max_number_of_snapshots_per_canister
                {
                    return Err(CanisterManagerError::CanisterSnapshotLimitExceeded {
                        canister_id: canister.canister_id(),
                        limit: self.config.max_number_of_snapshots_per_canister,
                    }
                    .into());
                }
                NumBytes::new(0)
            }
        };

        if self.config.rate_limiting_of_heap_delta == FlagStatus::Enabled
            && canister.scheduler_state.heap_delta_debit >= self.config.heap_delta_rate_limit
        {
            return Err(CanisterManagerError::CanisterHeapDeltaRateLimited {
                canister_id: canister.canister_id(),
                value: canister.scheduler_state.heap_delta_debit,
                limit: self.config.heap_delta_rate_limit,
            }
            .into());
        }

        let new_snapshot_size = args.snapshot_size_bytes();
        let old_memory_usage = canister.memory_usage();
        let new_memory_usage = canister
            .memory_usage()
            .saturating_add(&new_snapshot_size)
            .saturating_sub(&replace_snapshot_size);
        let validated_memory_usage = self.memory_usage_checks(
            subnet_size,
            canister,
            round_limits,
            new_memory_usage,
            old_memory_usage,
            resource_saturation,
        )?;

        // Charge for creating a snapshot of the given size.
        let instructions = self
            .config
            .canister_snapshot_baseline_instructions
            .saturating_add(&new_snapshot_size.get().into());

        self.cycles_account_manager
            .consume_cycles_for_instructions(
                &sender,
                canister,
                instructions,
                subnet_size,
                // For the `create_snapshot_from_metadata` operation, it does not matter if this is a Wasm64 or Wasm32 module
                // since the number of instructions charged depends on constant set fee and snapshot size
                // and Wasm64 does not bring any additional overhead for this operation.
                // The only overhead is during execution time.
                WasmExecutionMode::Wasm32,
            )
            .map_err(CanisterManagerError::CanisterSnapshotNotEnoughCycles)?;

        // Delete old snapshot identified by `replace_snapshot`.
        if let Some(replace_snapshot) = args.replace_snapshot() {
            self.remove_snapshot(canister, replace_snapshot, state, replace_snapshot_size);
        }

        // Create new snapshot.
        let new_snapshot = CanisterSnapshot::from_metadata(
            &valid_args,
            state.time(),
            canister.system_state.canister_version,
            Arc::clone(&self.fd_factory),
        );

        self.memory_usage_updates(canister, round_limits, validated_memory_usage);

        if self.config.rate_limiting_of_heap_delta == FlagStatus::Enabled {
            canister.scheduler_state.heap_delta_debit = canister
                .scheduler_state
                .heap_delta_debit
                .saturating_add(&new_snapshot.heap_delta());
        }
        state.metadata.heap_delta_estimate = state
            .metadata
            .heap_delta_estimate
            .saturating_add(&new_snapshot.heap_delta());

        let snapshot_id =
            SnapshotId::from((canister.canister_id(), canister.new_local_snapshot_id()));
        state.take_snapshot(snapshot_id, Arc::new(new_snapshot));
        canister.system_state.snapshots_memory_usage = canister
            .system_state
            .snapshots_memory_usage
            .saturating_add(&new_snapshot_size);
        Ok((snapshot_id, instructions))
    }

    /// Writes `args.chunk` to the wasm module, main/stable memory or inserts `args.chunk` to the wasm chunk store.
    /// Fails if the arguments are incompatible with the memory sizes given in the metadata or if the wasm chunk store is already full.
    /// The memory used is already accounted for during `create_snapshot_from_metadata` (except
    /// for the wasm chunk store), but the instructions used to write the data must be taken
    /// into account here in any case.  
    pub(crate) fn write_snapshot_data(
        &self,
        sender: PrincipalId,
        canister: &mut CanisterState,
        args: &UploadCanisterSnapshotDataArgs,
        state: &mut ReplicatedState,
        round_limits: &mut RoundLimits,
        subnet_size: usize,
        resource_saturation: &ResourceSaturation,
    ) -> Result<NumInstructions, CanisterManagerError> {
        // Check sender is a controller.
        validate_controller(canister, &sender)?;
        let snapshot_id = args.get_snapshot_id();

        let snapshot: &mut Arc<CanisterSnapshot> =
            self.get_snapshot_mut(canister.canister_id(), snapshot_id, state)?;

        // Ensure the snapshot was created via metadata upload, not from the canister.
        if snapshot.source() != SnapshotSource::MetadataUpload {
            return Err(CanisterManagerError::CanisterSnapshotImmutable);
        }

        if self.config.rate_limiting_of_heap_delta == FlagStatus::Enabled
            && canister.scheduler_state.heap_delta_debit >= self.config.heap_delta_rate_limit
        {
            return Err(CanisterManagerError::WasmChunkStoreError {
                message: format!(
                    "Canister is heap delta rate limited. Current delta debit: {}, limit: {}",
                    canister.scheduler_state.heap_delta_debit, self.config.heap_delta_rate_limit
                ),
            });
        }

        // Write data to the appropriate location, as specified by the `CanisterSnapshotDataOffset` variant.
        // Memory has already been reserved by `create_snapshot_from_metadata`,
        // but the instructions used to copy the data still need to be accounted for.
        // Cycles should be charged in any case, because memory is being written.
        let (bytes_written, instructions) = self.get_bytes_and_instructions(args);
        self.cycles_account_manager
            .consume_cycles_for_instructions(
                &sender,
                canister,
                NumInstructions::new(bytes_written),
                subnet_size,
                // It does not matter if this is a Wasm64 or Wasm32 module.
                WasmExecutionMode::Wasm32,
            )
            .map_err(CanisterManagerError::CanisterSnapshotNotEnoughCycles)?;

        let snapshot_inner = Arc::make_mut(snapshot);
        match args.kind {
            CanisterSnapshotDataOffset::WasmModule { offset } => {
                let res = snapshot_inner
                    .execution_snapshot_mut()
                    .wasm_binary
                    .write(&args.chunk, offset as usize);
                if res.is_err() {
                    return Err(CanisterManagerError::InvalidSlice {
                        offset,
                        size: args.chunk.len() as u64,
                    });
                }
            }
            CanisterSnapshotDataOffset::MainMemory { offset } => {
                let max_size_bytes =
                    snapshot_inner.wasm_memory().size.get() * WASM_PAGE_SIZE_IN_BYTES;
                if max_size_bytes < args.chunk.len().saturating_add(offset as usize) {
                    return Err(CanisterManagerError::InvalidSlice {
                        offset,
                        size: args.chunk.len() as u64,
                    });
                }
                let mut buffer = Buffer::new(snapshot_inner.wasm_memory().page_map.clone());
                buffer.write(&args.chunk, offset as usize);
                let delta = buffer.dirty_pages().collect::<Vec<_>>();
                snapshot_inner.wasm_memory_mut().page_map.update(&delta);
            }
            CanisterSnapshotDataOffset::StableMemory { offset } => {
                let max_size_bytes =
                    snapshot_inner.stable_memory().size.get() * WASM_PAGE_SIZE_IN_BYTES;
                if max_size_bytes < args.chunk.len().saturating_add(offset as usize) {
                    return Err(CanisterManagerError::InvalidSlice {
                        offset,
                        size: args.chunk.len() as u64,
                    });
                }
                let mut buffer = Buffer::new(snapshot_inner.stable_memory().page_map.clone());
                buffer.write(&args.chunk, offset as usize);
                let delta = buffer.dirty_pages().collect::<Vec<_>>();
                snapshot_inner.stable_memory_mut().page_map.update(&delta);
            }
            CanisterSnapshotDataOffset::WasmChunk => {
                // The chunk store is initialized as empty, and no memory for it has been reserved yet.
                // So we check and charge for the extra memory here.
                let validated_chunk = match snapshot_inner
                    .chunk_store_mut()
                    .can_insert_chunk(self.config.wasm_chunk_store_max_size, args.chunk.clone())
                {
                    ChunkValidationResult::Insert(validated_chunk) => validated_chunk,
                    ChunkValidationResult::AlreadyExists(_hash) => {
                        return Ok(NumInstructions::new(0))
                    }
                    ChunkValidationResult::ValidationError(err) => {
                        return Err(CanisterManagerError::WasmChunkStoreError { message: err })
                    }
                };

                let memory_usage = canister.memory_usage();
                let chunk_bytes = wasm_chunk_store::chunk_size();
                let new_memory_usage = canister.memory_usage() + chunk_bytes;
                let validated_memory_usage = self.memory_usage_checks(
                    subnet_size,
                    canister,
                    round_limits,
                    new_memory_usage,
                    memory_usage,
                    resource_saturation,
                )?;
                self.memory_usage_updates(canister, round_limits, validated_memory_usage);

                if let Err(()) = state
                    .canister_snapshots
                    .insert_chunk(snapshot_id, validated_chunk)
                {
                    error!(
                        self.log,
                        "Snapshot {} not found after validation. This is a bug@write_snapshot_data",
                        snapshot_id
                    )
                }

                canister.system_state.snapshots_memory_usage = canister
                    .system_state
                    .snapshots_memory_usage
                    .saturating_add(&chunk_bytes);
            }
        };
        if self.config.rate_limiting_of_heap_delta == FlagStatus::Enabled {
            canister.scheduler_state.heap_delta_debit += NumBytes::new(bytes_written);
        }
        round_limits.instructions -= as_round_instructions(instructions);
        // Return the instructions needed to write the chunk to the destination.
        Ok(instructions)
    }

    /// Remove the specified snapshot and increase the subnet's available memory.
    fn remove_snapshot(
        &self,
        canister: &mut CanisterState,
        snapshot_id: SnapshotId,
        state: &mut ReplicatedState,
        snapshot_size: NumBytes,
    ) {
        // Delete old snapshot identified by `snapshot_id`.
        state.delete_snapshot(snapshot_id);
        canister.system_state.snapshots_memory_usage = canister
            .system_state
            .snapshots_memory_usage
            .get()
            .saturating_sub(snapshot_size.get())
            .into();
        // Confirm that `snapshots_memory_usage` is updated correctly.
        debug_assert_eq!(
            canister.system_state.snapshots_memory_usage,
            state
                .canister_snapshots
                .compute_memory_usage_by_canister(canister.canister_id()),
        );
    }

    /// Returns the cycles and instructions that should be charged for this data upload operation.
    fn get_bytes_and_instructions(
        &self,
        args: &UploadCanisterSnapshotDataArgs,
    ) -> (u64, NumInstructions) {
        match args.kind {
            CanisterSnapshotDataOffset::WasmModule { .. } => (
                args.chunk.len() as u64,
                NumInstructions::new(args.chunk.len() as u64),
            ),
            CanisterSnapshotDataOffset::MainMemory { .. } => (
                args.chunk.len() as u64,
                NumInstructions::new(args.chunk.len() as u64),
            ),
            CanisterSnapshotDataOffset::StableMemory { .. } => (
                args.chunk.len() as u64,
                NumInstructions::new(args.chunk.len() as u64),
            ),
            CanisterSnapshotDataOffset::WasmChunk => (
                wasm_chunk_store::chunk_size().get(),
                self.config.upload_wasm_chunk_instructions,
            ),
        }
    }
}

fn get_response_size(kind: &CanisterSnapshotDataKind) -> Result<u64, CanisterManagerError> {
    let size = match kind {
        CanisterSnapshotDataKind::WasmModule { size, .. } => *size,
        CanisterSnapshotDataKind::MainMemory { size, .. } => *size,
        CanisterSnapshotDataKind::StableMemory { size, .. } => *size,
        CanisterSnapshotDataKind::WasmChunk { .. } => return Ok(CHUNK_SIZE),
    };
    if size > MAX_SLICE_SIZE_BYTES {
        return Err(CanisterManagerError::SliceTooLarge {
            requested: size,
            allowed: MAX_SLICE_SIZE_BYTES,
        });
    }
    Ok(size)
}

/// Uninstalls a canister.
///
/// See https://internetcomputer.org/docs/current/references/ic-interface-spec#ic-uninstall_code
///
/// Returns a list of rejects that need to be sent out to their callers.
#[doc(hidden)]
pub fn uninstall_canister(
    log: &ReplicaLogger,
    canister: &mut CanisterState,
    time: Time,
    add_canister_change: AddCanisterChangeToHistory,
    fd_factory: Arc<dyn PageAllocatorFileDescriptor>,
) -> Vec<Response> {
    // Drop the canister's execution state.
    canister.execution_state = None;

    // Clear log.
    canister.clear_log();

    // Clear the Wasm chunk store.
    canister.system_state.wasm_chunk_store = WasmChunkStore::new(fd_factory);

    // Drop its certified data.
    canister.system_state.certified_data = Vec::new();

    // Deactivate global timer.
    canister.system_state.global_timer = CanisterTimer::Inactive;
    // Increment canister version.
    canister.system_state.canister_version += 1;
    match add_canister_change {
        AddCanisterChangeToHistory::Yes(origin) => {
            canister.system_state.add_canister_change(
                time,
                origin,
                CanisterChangeDetails::CanisterCodeUninstall,
            );
        }
        AddCanisterChangeToHistory::No => {}
    };

    let canister_id = canister.canister_id();
    let reject_responses = canister
        .system_state
        .delete_all_call_contexts(|call_context| {
            // Generate reject responses for ingress and canister messages.
            match call_context.call_origin() {
                CallOrigin::Ingress(user_id, message_id) => {
                    Some(Response::Ingress(IngressResponse {
                        message_id: message_id.clone(),
                        status: IngressStatus::Known {
                            receiver: canister_id.get(),
                            user_id: *user_id,
                            time,
                            state: IngressState::Failed(UserError::new(
                                ErrorCode::CanisterRejectedMessage,
                                "Canister has been uninstalled.",
                            )),
                        },
                    }))
                }
                CallOrigin::CanisterUpdate(caller_canister_id, callback_id, deadline) => {
                    Some(Response::Canister(CanisterResponse {
                        originator: *caller_canister_id,
                        respondent: canister_id,
                        originator_reply_callback: *callback_id,
                        refund: call_context.available_cycles(),
                        response_payload: Payload::Reject(RejectContext::new(
                            RejectCode::CanisterReject,
                            "Canister has been uninstalled.",
                        )),
                        deadline: *deadline,
                    }))
                }
                CallOrigin::CanisterQuery(_, _) | CallOrigin::Query(_) => fatal!(
                    log,
                    "No callbacks with a query origin should be found when uninstalling"
                ),
                CallOrigin::SystemTask => {
                    // Cannot respond to system tasks. Nothing to do.
                    None
                }
            }
        });

    reject_responses
}

fn globals_match(g1: &[Global], g2: &[Global]) -> bool {
    use std::mem::discriminant;
    if g1.len() != g2.len() {
        return false;
    }
    zip(g1.iter(), g2.iter()).all(|(a, b)| discriminant(a) == discriminant(b))
}

#[cfg(test)]
pub(crate) mod tests;<|MERGE_RESOLUTION|>--- conflicted
+++ resolved
@@ -1094,7 +1094,6 @@
             .iter()
             .copied()
             .collect();
-<<<<<<< HEAD
 
         match self.environment_variables_flag {
             FlagStatus::Enabled => {
@@ -1118,13 +1117,6 @@
                 );
             }
         }
-=======
-        new_canister.system_state.add_canister_change(
-            state.time(),
-            origin,
-            CanisterChangeDetails::canister_creation(controllers, None),
-        );
->>>>>>> 9bdaa01a
 
         // Add new canister to the replicated state.
         state.put_canister_state(new_canister);
