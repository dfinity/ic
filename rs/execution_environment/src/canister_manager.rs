use crate::as_round_instructions;
use crate::canister_settings::{validate_canister_settings, ValidatedCanisterSettings};
use crate::execution::install_code::{validate_controller, OriginalContext};
use crate::execution::{install::execute_install, upgrade::execute_upgrade};
use crate::execution_environment::{
    CompilationCostHandling, RoundContext, RoundCounters, RoundLimits,
};
use crate::{
    canister_settings::CanisterSettings,
    hypervisor::Hypervisor,
    types::{IngressResponse, Response},
    util::GOVERNANCE_CANISTER_ID,
};
use ic_config::embedders::Config as EmbeddersConfig;
use ic_config::flag_status::FlagStatus;
use ic_cycles_account_manager::{CyclesAccountManager, ResourceSaturation};
use ic_embedders::wasm_utils::decoding::decode_wasm;
use ic_error_types::{ErrorCode, RejectCode, UserError};
use ic_interfaces::execution_environment::{IngressHistoryWriter, SubnetAvailableMemory};
use ic_logger::{error, fatal, info, ReplicaLogger};
use ic_management_canister_types_private::{
<<<<<<< HEAD
    CanisterChangeDetails, CanisterChangeOrigin, CanisterInstallModeV2, CanisterSnapshotDataKind,
    CanisterSnapshotResponse, CanisterStatusResultV2, CanisterStatusType, ChunkHash,
    Method as Ic00Method, StoredChunksReply, UploadChunkReply,
};
use ic_registry_provisional_whitelist::ProvisionalWhitelist;
use ic_replicated_state::canister_state::system_state::wasm_chunk_store::WasmChunkHash;
=======
    CanisterChangeDetails, CanisterChangeOrigin, CanisterInstallModeV2, CanisterSnapshotResponse,
    CanisterStatusResultV2, CanisterStatusType, ChunkHash, Method as Ic00Method,
    ReadCanisterSnapshotMetadataResponse, StoredChunksReply, UploadChunkReply,
};
use ic_registry_provisional_whitelist::ProvisionalWhitelist;
use ic_replicated_state::canister_state::WASM_PAGE_SIZE_IN_BYTES;
>>>>>>> 12cd290a
use ic_replicated_state::{
    canister_snapshots::CanisterSnapshot,
    canister_state::{
        execution_state::Memory,
        execution_state::WasmExecutionMode,
        system_state::{
            wasm_chunk_store::{self, WasmChunkStore},
            CyclesUseCase, ReservationError,
        },
        NextExecution,
    },
    metadata_state::subnet_call_context_manager::InstallCodeCallId,
    page_map::PageAllocatorFileDescriptor,
    CallOrigin, CanisterState, MessageMemoryUsage, NetworkTopology, ReplicatedState,
    SchedulerState, SystemState,
};
use ic_system_api::ExecutionParameters;
use ic_types::{
    ingress::{IngressState, IngressStatus},
    messages::{
        CanisterCall, Payload, RejectContext, Response as CanisterResponse, SignedIngressContent,
        StopCanisterContext,
    },
    nominal_cycles::NominalCycles,
    CanisterId, CanisterTimer, ComputeAllocation, Cycles, MemoryAllocation, NumBytes,
    NumInstructions, PrincipalId, SnapshotId, SubnetId, Time,
};
use ic_wasm_transform::Module;
use ic_wasm_types::WasmHash;
use num_traits::{SaturatingAdd, SaturatingSub};
use prometheus::IntCounter;
use std::path::PathBuf;
use std::{convert::TryFrom, str::FromStr, sync::Arc};

use types::*;
pub(crate) mod types;

/// The entity responsible for managing canisters (creation, installing, etc.)
pub(crate) struct CanisterManager {
    hypervisor: Arc<Hypervisor>,
    log: ReplicaLogger,
    config: CanisterMgrConfig,
    cycles_account_manager: Arc<CyclesAccountManager>,
    ingress_history_writer: Arc<dyn IngressHistoryWriter<State = ReplicatedState>>,
    fd_factory: Arc<dyn PageAllocatorFileDescriptor>,
}

impl CanisterManager {
    pub(crate) fn new(
        hypervisor: Arc<Hypervisor>,
        log: ReplicaLogger,
        config: CanisterMgrConfig,
        cycles_account_manager: Arc<CyclesAccountManager>,
        ingress_history_writer: Arc<dyn IngressHistoryWriter<State = ReplicatedState>>,
        fd_factory: Arc<dyn PageAllocatorFileDescriptor>,
    ) -> Self {
        CanisterManager {
            hypervisor,
            log,
            config,
            cycles_account_manager,
            ingress_history_writer,
            fd_factory,
        }
    }

    /// Checks if a given ingress message directed to the management canister
    /// should be accepted or not.
    pub(crate) fn should_accept_ingress_message(
        &self,
        state: Arc<ReplicatedState>,
        provisional_whitelist: &ProvisionalWhitelist,
        ingress: &SignedIngressContent,
        effective_canister_id: Option<CanisterId>,
    ) -> Result<(), UserError> {
        let method_name = ingress.method_name();
        let sender = ingress.sender();
        let method = Ic00Method::from_str(ingress.method_name());
        // The message is targeted towards the management canister. The
        // actual type of the method will determine if the message should be
        // accepted or not.
        match method {
            // The method is either invalid or it is of a type that users
            // are not allowed to send.
            Err(_)
            | Ok(Ic00Method::CreateCanister)
            | Ok(Ic00Method::CanisterInfo)
            | Ok(Ic00Method::ECDSAPublicKey)
            | Ok(Ic00Method::SetupInitialDKG)
            | Ok(Ic00Method::SignWithECDSA)
            | Ok(Ic00Method::ComputeInitialIDkgDealings)
            | Ok(Ic00Method::ReshareChainKey)
            | Ok(Ic00Method::SchnorrPublicKey)
            | Ok(Ic00Method::SignWithSchnorr)
            | Ok(Ic00Method::VetKdPublicKey)
            | Ok(Ic00Method::VetKdDeriveKey)
            // "DepositCycles" can be called by anyone however as ingress message
            // cannot carry cycles, it does not make sense to allow them from users.
            | Ok(Ic00Method::DepositCycles)
            | Ok(Ic00Method::HttpRequest)
            // Nobody pays for `raw_rand`, so this cannot be used via ingress messages
            | Ok(Ic00Method::RawRand)
            // Bitcoin messages require cycles, so we reject all ingress messages.
            | Ok(Ic00Method::BitcoinGetBalance)
            | Ok(Ic00Method::BitcoinGetUtxos)
            | Ok(Ic00Method::BitcoinGetBlockHeaders)
            | Ok(Ic00Method::BitcoinSendTransaction)
            | Ok(Ic00Method::BitcoinSendTransactionInternal)
            | Ok(Ic00Method::BitcoinGetCurrentFeePercentiles)
            | Ok(Ic00Method::NodeMetricsHistory)
            | Ok(Ic00Method::SubnetInfo) => Err(UserError::new(
                ErrorCode::CanisterRejectedMessage,
                format!("Only canisters can call ic00 method {}", method_name),
            )),

            // These methods are only valid if they are sent by the controller
            // of the canister. We assume that the canister always wants to
            // accept messages from its controller.
            Ok(Ic00Method::CanisterStatus)
            | Ok(Ic00Method::StartCanister)
            | Ok(Ic00Method::UninstallCode)
            | Ok(Ic00Method::StopCanister)
            | Ok(Ic00Method::DeleteCanister)
            | Ok(Ic00Method::UpdateSettings)
            | Ok(Ic00Method::InstallCode)
            | Ok(Ic00Method::InstallChunkedCode)
            | Ok(Ic00Method::UploadChunk)
            | Ok(Ic00Method::StoredChunks)
            | Ok(Ic00Method::ClearChunkStore)
            | Ok(Ic00Method::TakeCanisterSnapshot)
            | Ok(Ic00Method::LoadCanisterSnapshot)
            | Ok(Ic00Method::ListCanisterSnapshots)
            | Ok(Ic00Method::DeleteCanisterSnapshot)
            | Ok(Ic00Method::ReadCanisterSnapshotMetadata)
            | Ok(Ic00Method::ReadCanisterSnapshotData)
            | Ok(Ic00Method::UploadCanisterSnapshotMetadata)
            | Ok(Ic00Method::UploadCanisterSnapshotData) => {
                match effective_canister_id {
                    Some(canister_id) => {
                        let canister = state.canister_state(&canister_id).ok_or_else(|| UserError::new(
                            ErrorCode::CanisterNotFound,
                            format!("Canister {} not found", canister_id),
                        ))?;
                        match canister.controllers().contains(&sender.get()) {
                            true => Ok(()),
                            false => Err(UserError::new(
                                ErrorCode::CanisterInvalidController,
                                format!(
                                    "Only controllers of canister {} can call ic00 method {}",
                                    canister_id, method_name,
                                ),
                            )),
                        }
                    },
                    None => Err(UserError::new(
                        ErrorCode::InvalidManagementPayload,
                        format!("Failed to decode payload for ic00 method: {}", method_name),
                    )),
                }
            },

            Ok(Ic00Method::FetchCanisterLogs) => Err(UserError::new(
                ErrorCode::CanisterRejectedMessage,
                format!(
                    "{} API is only accessible in non-replicated mode",
                    Ic00Method::FetchCanisterLogs
                ),
            )),

            Ok(Ic00Method::ProvisionalCreateCanisterWithCycles)
            | Ok(Ic00Method::BitcoinGetSuccessors)
            | Ok(Ic00Method::ProvisionalTopUpCanister) => {
                if provisional_whitelist.contains(sender.get_ref()) {
                    Ok(())
                } else {
                    Err(UserError::new(
                        ErrorCode::CanisterRejectedMessage,
                        format!("Caller {} is not allowed to call ic00 method {}", sender, method_name)
                    ))
                }
            },
        }
    }

    fn validate_settings_for_canister_creation(
        &self,
        settings: CanisterSettings,
        subnet_compute_allocation_usage: u64,
        subnet_available_memory: &SubnetAvailableMemory,
        subnet_memory_saturation: &ResourceSaturation,
        canister_cycles_balance: Cycles,
        subnet_size: usize,
    ) -> Result<ValidatedCanisterSettings, CanisterManagerError> {
        validate_canister_settings(
            settings,
            NumBytes::new(0),
            MessageMemoryUsage::ZERO,
            MemoryAllocation::BestEffort,
            subnet_available_memory,
            subnet_memory_saturation,
            ComputeAllocation::zero(),
            subnet_compute_allocation_usage,
            self.config.compute_capacity,
            self.config.max_controllers,
            self.config.default_freeze_threshold,
            canister_cycles_balance,
            &self.cycles_account_manager,
            subnet_size,
            Cycles::zero(),
            None,
        )
    }

    /// Applies the requested settings on the canister.
    /// Note: Called only after validating the settings.
    /// Keep this function in sync with `validate_canister_settings()`.
    fn do_update_settings(
        &self,
        settings: ValidatedCanisterSettings,
        canister: &mut CanisterState,
    ) {
        // Note: At this point, the settings are validated.
        if let Some(controllers) = settings.controllers() {
            canister.system_state.controllers.clear();
            for principal in controllers {
                canister.system_state.controllers.insert(principal);
            }
        }
        if let Some(compute_allocation) = settings.compute_allocation() {
            canister.scheduler_state.compute_allocation = compute_allocation;
        }
        if let Some(memory_allocation) = settings.memory_allocation() {
            if let MemoryAllocation::Reserved(new_bytes) = memory_allocation {
                let memory_usage = canister.memory_usage();
                if new_bytes < memory_usage {
                    // This case is unreachable because the canister settings should have been validated.
                    error!(
                        self.log,
                        "[EXC-BUG]: Canister {}: unreachable code in update settings: \
                        memory allocation {} is lower than memory usage {}.",
                        canister.canister_id(),
                        new_bytes,
                        memory_usage,
                    );
                }
            }
            canister.system_state.memory_allocation = memory_allocation;
        }
        if let Some(wasm_memory_threshold) = settings.wasm_memory_threshold() {
            canister.system_state.wasm_memory_threshold = wasm_memory_threshold;
        }
        if let Some(limit) = settings.reserved_cycles_limit() {
            canister.system_state.set_reserved_balance_limit(limit);
        }
        canister
            .system_state
            .reserve_cycles(settings.reservation_cycles())
            .expect(
                "Reserving cycles should succeed because \
                    the canister settings have been validated.",
            );
        if let Some(freezing_threshold) = settings.freezing_threshold() {
            canister.system_state.freeze_threshold = freezing_threshold;
        }
        if let Some(log_visibility) = settings.log_visibility() {
            canister.system_state.log_visibility = log_visibility.clone();
        }
        if let Some(wasm_memory_limit) = settings.wasm_memory_limit() {
            canister.system_state.wasm_memory_limit = Some(wasm_memory_limit);
        }
    }

    /// Tries to apply the requested settings on the canister identified by
    /// `canister_id`.
    pub(crate) fn update_settings(
        &self,
        timestamp_nanos: Time,
        origin: CanisterChangeOrigin,
        settings: CanisterSettings,
        canister: &mut CanisterState,
        round_limits: &mut RoundLimits,
        subnet_memory_saturation: ResourceSaturation,
        subnet_size: usize,
    ) -> Result<(), CanisterManagerError> {
        let sender = origin.origin();

        validate_controller(canister, &sender)?;

        let validated_settings = validate_canister_settings(
            settings,
            canister.memory_usage(),
            canister.message_memory_usage(),
            canister.memory_allocation(),
            &round_limits.subnet_available_memory,
            &subnet_memory_saturation,
            canister.compute_allocation(),
            round_limits.compute_allocation_used,
            self.config.compute_capacity,
            self.config.max_controllers,
            canister.system_state.freeze_threshold,
            canister.system_state.balance(),
            &self.cycles_account_manager,
            subnet_size,
            canister.system_state.reserved_balance(),
            canister.system_state.reserved_balance_limit(),
        )?;

        let is_controllers_change = validated_settings.controllers().is_some();

        let old_usage = canister.memory_usage();
        let old_mem = canister.memory_allocation().allocated_bytes(old_usage);
        let old_compute_allocation = canister.scheduler_state.compute_allocation.as_percent();

        self.do_update_settings(validated_settings, canister);

        let new_compute_allocation = canister.scheduler_state.compute_allocation.as_percent();
        if old_compute_allocation < new_compute_allocation {
            round_limits.compute_allocation_used = round_limits
                .compute_allocation_used
                .saturating_add(new_compute_allocation - old_compute_allocation);
        } else {
            round_limits.compute_allocation_used = round_limits
                .compute_allocation_used
                .saturating_sub(old_compute_allocation - new_compute_allocation);
        }

        let new_usage = old_usage;
        let new_mem = canister.memory_allocation().allocated_bytes(new_usage);
        if new_mem >= old_mem {
            // Settings were validated before so this should always succeed.
            round_limits
                .subnet_available_memory
                .try_decrement(new_mem - old_mem, NumBytes::from(0), NumBytes::from(0))
                .expect("Error: Cannot fail to decrement SubnetAvailableMemory after validating the canister's settings");
        } else {
            round_limits.subnet_available_memory.increment(
                old_mem - new_mem,
                NumBytes::from(0),
                NumBytes::from(0),
            );
        }

        canister.system_state.canister_version += 1;
        if is_controllers_change {
            let new_controllers = canister.system_state.controllers.iter().copied().collect();
            canister.system_state.add_canister_change(
                timestamp_nanos,
                origin,
                CanisterChangeDetails::controllers_change(new_controllers),
            );
        }

        Ok(())
    }

    /// Creates a new canister and inserts it into `ReplicatedState`.
    ///
    /// Returns the auto-generated id the new canister that has been created.
    pub(crate) fn create_canister(
        &self,
        origin: CanisterChangeOrigin,
        sender_subnet_id: SubnetId,
        cycles: Cycles,
        mut settings: CanisterSettings,
        max_number_of_canisters: u64,
        state: &mut ReplicatedState,
        subnet_size: usize,
        round_limits: &mut RoundLimits,
        subnet_memory_saturation: ResourceSaturation,
        canister_creation_error: &IntCounter,
    ) -> (Result<CanisterId, CanisterManagerError>, Cycles) {
        // Creating a canister is possible only in the following cases:
        // 1. sender is on NNS => it can create canister on any subnet
        // 2. sender is not NNS => can create canister only if sender is on
        // same subnet.
        if sender_subnet_id != state.metadata.network_topology.nns_subnet_id
            && sender_subnet_id != self.config.own_subnet_id
        {
            return (
                Err(CanisterManagerError::InvalidSenderSubnet(sender_subnet_id)),
                cycles,
            );
        }

        let fee = self
            .cycles_account_manager
            .canister_creation_fee(subnet_size);
        if cycles < fee {
            return (
                Err(CanisterManagerError::CreateCanisterNotEnoughCycles {
                    sent: cycles,
                    required: fee,
                }),
                cycles,
            );
        }

        // Set the field to the default value if it is empty.
        settings
            .reserved_cycles_limit
            .get_or_insert_with(|| self.cycles_account_manager.default_reserved_balance_limit());

        settings
            .wasm_memory_limit
            .get_or_insert(self.config.default_wasm_memory_limit);

        // Validate settings before `create_canister_helper` applies them
        match self.validate_settings_for_canister_creation(
            settings,
            round_limits.compute_allocation_used,
            &round_limits.subnet_available_memory,
            &subnet_memory_saturation,
            cycles - fee,
            subnet_size,
        ) {
            Err(err) => (Err(err), cycles),
            Ok(validate_settings) => {
                let canister_id = match self.create_canister_helper(
                    origin,
                    cycles,
                    fee,
                    validate_settings,
                    max_number_of_canisters,
                    state,
                    round_limits,
                    None,
                    canister_creation_error,
                ) {
                    Ok(canister_id) => canister_id,
                    Err(err) => return (Err(err), cycles),
                };
                (Ok(canister_id), Cycles::zero())
            }
        }
    }

    /// Checks if the given wasm module is a Wasm64 module.
    /// This is solely for the purpose of install code, when at the replica level
    /// we don't know yet if the module is Wasm32/64 and we need to prepay accordingly.
    /// In case of errors, we simply return false, assuming Wasm32.
    /// The errors will be caught and handled by the sandbox later.
    fn check_if_wasm64_module(&self, wasm_module_source: WasmSource) -> bool {
        let wasm_module = match wasm_module_source.into_canister_module() {
            Ok(wasm_module) => wasm_module,
            Err(_err) => {
                return false;
            }
        };

        let decoded_wasm_module = match decode_wasm(
            EmbeddersConfig::new().wasm_max_size,
            Arc::new(wasm_module.as_slice().to_vec()),
        ) {
            Ok(decoded_wasm_module) => decoded_wasm_module,
            Err(_err) => {
                return false;
            }
        };

        let module = match Module::parse(decoded_wasm_module.as_slice(), false) {
            Ok(module) => module,
            Err(_err) => {
                return false;
            }
        };
        module.memories.first().is_some_and(|m| m.memory64)
    }

    /// Installs code to a canister.
    ///
    /// Only the controller of the canister can install code.
    ///
    /// There are three modes of installation that are supported:
    ///
    /// 1. `CanisterInstallModeV2::Install`
    ///    Used for installing code on an empty canister.
    ///
    /// 2. `CanisterInstallModeV2::Reinstall`
    ///    Used for installing code on a _non-empty_ canister. All existing
    ///    state in the canister is cleared.
    ///
    /// 3. `CanisterInstallModeV2::Upgrade`
    ///    Used for upgrading a canister while providing a mechanism to
    ///    preserve its state.
    ///
    /// This function is atomic. Either all of its subroutines succeed,
    /// or the changes made to old_canister are reverted to the state
    /// from before execution of the first one.
    #[allow(clippy::too_many_arguments)]
    pub(crate) fn install_code_dts(
        &self,
        context: InstallCodeContext,
        message: CanisterCall,
        call_id: InstallCodeCallId,
        prepaid_execution_cycles: Option<Cycles>,
        mut canister: CanisterState,
        time: Time,
        canister_layout_path: PathBuf,
        network_topology: &NetworkTopology,
        execution_parameters: ExecutionParameters,
        round_limits: &mut RoundLimits,
        compilation_cost_handling: CompilationCostHandling,
        round_counters: RoundCounters,
        subnet_size: usize,
        log_dirty_pages: FlagStatus,
    ) -> DtsInstallCodeResult {
        if let Err(err) = validate_controller(&canister, &context.sender()) {
            return DtsInstallCodeResult::Finished {
                canister,
                message,
                call_id,
                instructions_used: NumInstructions::from(0),
                result: Err(err),
            };
        }

        let wasm_execution_mode = WasmExecutionMode::from_is_wasm64(
            self.check_if_wasm64_module(context.wasm_source.clone()),
        );

        let prepaid_execution_cycles = match prepaid_execution_cycles {
            Some(prepaid_execution_cycles) => prepaid_execution_cycles,
            None => {
                let memory_usage = canister.memory_usage();
                let message_memory_usage = canister.message_memory_usage();
                let reveal_top_up = canister.controllers().contains(message.sender());

                match self.cycles_account_manager.prepay_execution_cycles(
                    &mut canister.system_state,
                    memory_usage,
                    message_memory_usage,
                    execution_parameters.compute_allocation,
                    execution_parameters.instruction_limits.message(),
                    subnet_size,
                    reveal_top_up,
                    wasm_execution_mode,
                ) {
                    Ok(cycles) => cycles,
                    Err(err) => {
                        return DtsInstallCodeResult::Finished {
                            canister,
                            message,
                            call_id,
                            instructions_used: NumInstructions::from(0),
                            result: Err(CanisterManagerError::InstallCodeNotEnoughCycles(err)),
                        };
                    }
                }
            }
        };

        let original: OriginalContext = OriginalContext {
            execution_parameters,
            mode: context.mode,
            canister_layout_path,
            config: self.config.clone(),
            message,
            call_id,
            prepaid_execution_cycles,
            time,
            compilation_cost_handling,
            subnet_size,
            requested_compute_allocation: context.compute_allocation,
            requested_memory_allocation: context.memory_allocation,
            sender: context.sender(),
            canister_id: canister.canister_id(),
            log_dirty_pages,
            wasm_execution_mode,
        };

        let round = RoundContext {
            network_topology,
            hypervisor: &self.hypervisor,
            cycles_account_manager: &self.cycles_account_manager,
            counters: round_counters,
            log: &self.log,
            time,
        };

        match context.mode {
            CanisterInstallModeV2::Install | CanisterInstallModeV2::Reinstall => {
                execute_install(context, canister, original, round.clone(), round_limits)
            }
            CanisterInstallModeV2::Upgrade(..) => {
                execute_upgrade(context, canister, original, round.clone(), round_limits)
            }
        }
    }

    /// Uninstalls code from a canister.
    ///
    /// See https://internetcomputer.org/docs/current/references/ic-interface-spec#ic-uninstall_code
    pub(crate) fn uninstall_code(
        &self,
        origin: CanisterChangeOrigin,
        canister_id: CanisterId,
        state: &mut ReplicatedState,
        canister_not_found_error: &IntCounter,
    ) -> Result<(), CanisterManagerError> {
        let sender = origin.origin();
        let time = state.time();
        let canister = match state.canister_state_mut(&canister_id) {
            Some(canister) => canister,
            None => return Err(CanisterManagerError::CanisterNotFound(canister_id)),
        };

        // Skip the controller validation if the sender is the governance
        // canister. The governance canister can forcefully
        // uninstall the code of any canister.
        if sender != GOVERNANCE_CANISTER_ID.get() {
            validate_controller(canister, &sender)?
        }

        let rejects = uninstall_canister(
            &self.log,
            canister,
            time,
            AddCanisterChangeToHistory::Yes(origin),
            Arc::clone(&self.fd_factory),
        );
        crate::util::process_responses(
            rejects,
            state,
            Arc::clone(&self.ingress_history_writer),
            self.log.clone(),
            canister_not_found_error,
        );
        Ok(())
    }

    /// Signals a canister to stop.
    ///
    /// If the canister is running, then the canister is marked as "stopping".
    /// Stopping is meant to be an ephemeral state where the canister has the
    /// opportunity to close its call contexts before fully stopping. The stop
    /// message is saved in the canister's status so that, at a later point, the
    /// scheduler can respond to that message when the canister is fully
    /// stopped.
    ///
    /// If the canister is in the stopping state, then the stop message is
    /// appended to the canister's status. At a later point when the canister is
    /// ready to be fully stopped, the scheduler will respond to this message.
    ///
    /// If the canister is already stopped, then this function is a no-op.
    pub(crate) fn stop_canister(
        &self,
        canister_id: CanisterId,
        mut stop_context: StopCanisterContext,
        state: &mut ReplicatedState,
    ) -> StopCanisterResult {
        let canister = match state.canister_state_mut(&canister_id) {
            None => {
                return StopCanisterResult::Failure {
                    error: CanisterManagerError::CanisterNotFound(canister_id),
                    cycles_to_return: stop_context.take_cycles(),
                }
            }
            Some(canister) => canister,
        };

        let result = match validate_controller(canister, stop_context.sender()) {
            Err(err) => StopCanisterResult::Failure {
                error: err,
                cycles_to_return: stop_context.take_cycles(),
            },

            Ok(()) => match canister.system_state.begin_stopping(stop_context) {
                Some(mut stop_context) => StopCanisterResult::AlreadyStopped {
                    cycles_to_return: stop_context.take_cycles(),
                },
                None => StopCanisterResult::RequestAccepted,
            },
        };
        canister.system_state.canister_version += 1;
        result
    }

    /// Signals a canister to start.
    ///
    /// If the canister is stopped, then the canister is immediately
    /// transitioned into the "running" state.
    ///
    /// If the canister is already running, this operation is a no-op.
    ///
    /// If the canister is in the process of being stopped (i.e stopping), then
    /// the canister is transitioned back into a running state and the
    /// `stop_contexts` that were used for stopping the canister are
    /// returned.
    pub(crate) fn start_canister(
        &self,
        sender: PrincipalId,
        canister: &mut CanisterState,
    ) -> Result<Vec<StopCanisterContext>, CanisterManagerError> {
        validate_controller(canister, &sender)?;

        let stop_contexts = canister.system_state.start_canister();
        canister.system_state.canister_version += 1;

        Ok(stop_contexts)
    }

    /// Fetches the current status of the canister.
    pub(crate) fn get_canister_status(
        &self,
        sender: PrincipalId,
        canister: &mut CanisterState,
        subnet_size: usize,
    ) -> Result<CanisterStatusResultV2, CanisterManagerError> {
        // Skip the controller check if the canister itself is requesting its
        // own status, as the canister is considered in the same trust domain.
        if sender != canister.canister_id().get() {
            validate_controller(canister, &sender)?
        }

        let controller = canister.system_state.controller();
        let controllers = canister
            .controllers()
            .iter()
            .copied()
            .collect::<Vec<PrincipalId>>();

        let canister_memory_usage = canister.memory_usage();
        let canister_wasm_memory_usage = canister.wasm_memory_usage();
        let canister_stable_memory_usage = canister.stable_memory_usage();
        let canister_global_memory_usage = canister.global_memory_usage();
        let canister_wasm_binary_memory_usage = canister.wasm_binary_memory_usage();
        let canister_custom_sections_memory_usage = canister.wasm_custom_sections_memory_usage();
        let canister_history_memory_usage = canister.canister_history_memory_usage();
        let canister_wasm_chunk_store_memory_usage = canister.wasm_chunk_store_memory_usage();
        let canister_snapshots_memory_usage = canister.snapshots_memory_usage();
        let canister_message_memory_usage = canister.message_memory_usage();
        let compute_allocation = canister.scheduler_state.compute_allocation;
        let memory_allocation = canister.memory_allocation();
        let freeze_threshold = canister.system_state.freeze_threshold;
        let reserved_cycles_limit = canister.system_state.reserved_balance_limit();
        let log_visibility = canister.system_state.log_visibility.clone();
        let wasm_memory_limit = canister.system_state.wasm_memory_limit;
        let wasm_memory_threshold = canister.system_state.wasm_memory_threshold;

        Ok(CanisterStatusResultV2::new(
            canister.status(),
            canister
                .execution_state
                .as_ref()
                .map(|es| es.wasm_binary.binary.module_hash().to_vec()),
            *controller,
            controllers,
            canister_memory_usage,
            canister_wasm_memory_usage,
            canister_stable_memory_usage,
            canister_global_memory_usage,
            canister_wasm_binary_memory_usage,
            canister_custom_sections_memory_usage,
            canister_history_memory_usage,
            canister_wasm_chunk_store_memory_usage,
            canister_snapshots_memory_usage,
            canister.system_state.balance().get(),
            compute_allocation.as_percent(),
            Some(memory_allocation.bytes().get()),
            freeze_threshold.get(),
            reserved_cycles_limit.map(|x| x.get()),
            log_visibility,
            self.cycles_account_manager
                .idle_cycles_burned_rate(
                    memory_allocation,
                    canister_memory_usage,
                    canister_message_memory_usage,
                    compute_allocation,
                    subnet_size,
                )
                .get(),
            canister.system_state.reserved_balance().get(),
            canister.scheduler_state.total_query_stats.num_calls,
            canister.scheduler_state.total_query_stats.num_instructions,
            canister
                .scheduler_state
                .total_query_stats
                .ingress_payload_size,
            canister
                .scheduler_state
                .total_query_stats
                .egress_payload_size,
            wasm_memory_limit.map(|x| x.get()),
            wasm_memory_threshold.get(),
        ))
    }

    /// Permanently deletes a canister from `ReplicatedState`.
    ///
    /// The canister must be `Stopped` and only the controller of the canister
    /// can delete it. The controller must be a canister and the canister
    /// cannot be its own controller.
    ///
    /// Any remaining cycles in the canister are discarded.
    ///
    /// #Errors
    /// CanisterManagerError::DeleteCanisterSelf is the canister attempts to
    /// delete itself.
    pub(crate) fn delete_canister(
        &self,
        sender: PrincipalId,
        canister_id_to_delete: CanisterId,
        state: &mut ReplicatedState,
    ) -> Result<(), CanisterManagerError> {
        if let Ok(canister_id) = CanisterId::try_from(sender) {
            if canister_id == canister_id_to_delete {
                // A canister cannot delete itself.
                return Err(CanisterManagerError::DeleteCanisterSelf(canister_id));
            }
        }

        let canister_to_delete = self.validate_canister_exists(state, canister_id_to_delete)?;

        // Validate the request is from the controller.
        validate_controller(canister_to_delete, &sender)?;

        self.validate_canister_is_stopped(canister_to_delete)?;

        if canister_to_delete.has_input() || canister_to_delete.has_output() {
            return Err(CanisterManagerError::DeleteCanisterQueueNotEmpty(
                canister_id_to_delete,
            ));
        }

        // When a canister is deleted:
        // - its state is permanently deleted, and
        // - its cycles are discarded.

        // Take out the canister from `ReplicatedState`.
        let canister_to_delete = state.take_canister_state(&canister_id_to_delete).unwrap();
        state
            .canister_snapshots
            .delete_snapshots(canister_to_delete.canister_id());

        // Leftover cycles in the balance are considered `consumed`.
        let leftover_cycles = NominalCycles::from(canister_to_delete.system_state.balance());
        let consumed_cycles_by_canister_to_delete = leftover_cycles
            + canister_to_delete
                .system_state
                .canister_metrics
                .consumed_cycles;

        state
            .metadata
            .subnet_metrics
            .observe_consumed_cycles_with_use_case(
                CyclesUseCase::DeletedCanisters,
                leftover_cycles,
            );

        state
            .metadata
            .subnet_metrics
            .consumed_cycles_by_deleted_canisters += consumed_cycles_by_canister_to_delete;

        for (use_case, cycles) in canister_to_delete
            .system_state
            .canister_metrics
            .get_consumed_cycles_by_use_cases()
            .iter()
        {
            state
                .metadata
                .subnet_metrics
                .observe_consumed_cycles_with_use_case(*use_case, *cycles);
        }

        // The canister has now been removed from `ReplicatedState` and is dropped
        // once the function is out of scope.
        Ok(())
    }

    /// Creates a new canister with the cycles amount specified and inserts it
    /// into `ReplicatedState`.
    ///
    /// Note that this method is meant to only be invoked in local development
    /// by a list of whitelisted principals.
    ///
    /// Returns the auto-generated id the new canister that has been created.
    pub(crate) fn create_canister_with_cycles(
        &self,
        origin: CanisterChangeOrigin,
        cycles_amount: Option<u128>,
        mut settings: CanisterSettings,
        specified_id: Option<PrincipalId>,
        state: &mut ReplicatedState,
        provisional_whitelist: &ProvisionalWhitelist,
        max_number_of_canisters: u64,
        round_limits: &mut RoundLimits,
        subnet_memory_saturation: ResourceSaturation,
        subnet_size: usize,
        canister_creation_error: &IntCounter,
    ) -> Result<CanisterId, CanisterManagerError> {
        let sender = origin.origin();

        if !provisional_whitelist.contains(&sender) {
            return Err(CanisterManagerError::SenderNotInWhitelist(sender));
        }

        let cycles = match cycles_amount {
            Some(cycles_amount) => Cycles::from(cycles_amount),
            None => self.config.default_provisional_cycles_balance,
        };

        // Set the field to the default value if it is empty.
        settings
            .reserved_cycles_limit
            .get_or_insert_with(|| self.cycles_account_manager.default_reserved_balance_limit());

        // Validate settings before `create_canister_helper` applies them
        // No creation fee applied.
        match self.validate_settings_for_canister_creation(
            settings,
            round_limits.compute_allocation_used,
            &round_limits.subnet_available_memory,
            &subnet_memory_saturation,
            cycles,
            subnet_size,
        ) {
            Err(err) => Err(err),
            Ok(validated_settings) => self.create_canister_helper(
                origin,
                cycles,
                Cycles::new(0),
                validated_settings,
                max_number_of_canisters,
                state,
                round_limits,
                specified_id,
                canister_creation_error,
            ),
        }
    }

    /// Validates specified ID is available for use.
    ///
    /// It must be used in in the context of provisional create canister flow when a specified ID is provided.
    ///
    /// Returns `Err` iff the `specified_id` is not valid.
    fn validate_specified_id(
        &self,
        state: &mut ReplicatedState,
        specified_id: PrincipalId,
    ) -> Result<CanisterId, CanisterManagerError> {
        let new_canister_id = CanisterId::unchecked_from_principal(specified_id);

        if state.canister_states.contains_key(&new_canister_id) {
            return Err(CanisterManagerError::CanisterAlreadyExists(new_canister_id));
        }

        if state
            .metadata
            .network_topology
            .routing_table
            .route(specified_id)
            == Some(state.metadata.own_subnet_id)
        {
            Ok(new_canister_id)
        } else {
            Err(CanisterManagerError::CanisterNotHostedBySubnet {
                message: format!(
                    "Specified CanisterId {} is not hosted by subnet {}.",
                    specified_id, state.metadata.own_subnet_id
                ),
            })
        }
    }

    fn create_canister_helper(
        &self,
        origin: CanisterChangeOrigin,
        cycles: Cycles,
        creation_fee: Cycles,
        settings: ValidatedCanisterSettings,
        max_number_of_canisters: u64,
        state: &mut ReplicatedState,
        round_limits: &mut RoundLimits,
        specified_id: Option<PrincipalId>,
        canister_creation_error: &IntCounter,
    ) -> Result<CanisterId, CanisterManagerError> {
        let sender = origin.origin();

        // A value of 0 is equivalent to setting no limit.
        // See documentation of `SubnetRecord` for the semantics of `max_number_of_canisters`.
        if max_number_of_canisters > 0 && state.num_canisters() as u64 >= max_number_of_canisters {
            return Err(CanisterManagerError::MaxNumberOfCanistersReached {
                subnet_id: self.config.own_subnet_id,
                max_number_of_canisters,
            });
        }

        let new_canister_id = match specified_id {
            Some(spec_id) => self.validate_specified_id(state, spec_id)?,

            None => self.generate_new_canister_id(state, canister_creation_error)?,
        };

        // Canister id available. Create the new canister.
        let mut system_state = SystemState::new_running(
            new_canister_id,
            sender,
            cycles,
            self.config.default_freeze_threshold,
            Arc::clone(&self.fd_factory),
        );

        system_state.remove_cycles(creation_fee, CyclesUseCase::CanisterCreation);
        let scheduler_state = SchedulerState::new(state.metadata.batch_time);
        let mut new_canister = CanisterState::new(system_state, None, scheduler_state);

        self.do_update_settings(settings, &mut new_canister);
        let new_usage = new_canister.memory_usage();
        let new_mem = new_canister
            .system_state
            .memory_allocation
            .bytes()
            .max(new_usage);

        // settings were validated before so this should always succeed
        round_limits
            .subnet_available_memory
            .try_decrement(new_mem, NumBytes::from(0), NumBytes::from(0))
            .expect("Error: Cannot fail to decrement SubnetAvailableMemory after validating canister's settings");

        round_limits.compute_allocation_used = round_limits
            .compute_allocation_used
            .saturating_add(new_canister.scheduler_state.compute_allocation.as_percent());

        let controllers = new_canister
            .system_state
            .controllers
            .iter()
            .copied()
            .collect();
        new_canister.system_state.add_canister_change(
            state.time(),
            origin,
            CanisterChangeDetails::canister_creation(controllers),
        );

        // Add new canister to the replicated state.
        state.put_canister_state(new_canister);

        info!(
            self.log,
            "Canister {} created canister {} with {} initial balance on subnet {}.",
            sender,
            new_canister_id.get(),
            cycles,
            self.config.own_subnet_id.get()
        );

        Ok(new_canister_id)
    }

    /// Adds cycles to the canister.
    pub(crate) fn add_cycles(
        &self,
        sender: PrincipalId,
        cycles_amount: Option<u128>,
        canister: &mut CanisterState,
        provisional_whitelist: &ProvisionalWhitelist,
    ) -> Result<(), CanisterManagerError> {
        if !provisional_whitelist.contains(&sender) {
            return Err(CanisterManagerError::SenderNotInWhitelist(sender));
        }

        let cycles_amount = match cycles_amount {
            Some(cycles_amount) => Cycles::from(cycles_amount),
            None => self.config.default_provisional_cycles_balance,
        };

        canister
            .system_state
            .add_cycles(cycles_amount, CyclesUseCase::NonConsumed);

        Ok(())
    }

    fn validate_canister_is_stopped(
        &self,
        canister: &CanisterState,
    ) -> Result<(), CanisterManagerError> {
        if canister.status() != CanisterStatusType::Stopped {
            return Err(CanisterManagerError::DeleteCanisterNotStopped(
                canister.canister_id(),
            ));
        }
        Ok(())
    }

    /// Generates a new canister ID.
    ///
    /// Returns `Err` if the subnet can generate no more canister IDs; or a canister
    /// with the newly generated ID already exists.
    //
    // WARNING!!! If you change the logic here, please ensure that the sequence
    // of NNS canister ids as defined in nns/constants/src/lib.rs are also
    // updated.
    fn generate_new_canister_id(
        &self,
        state: &mut ReplicatedState,
        canister_creation_error: &IntCounter,
    ) -> Result<CanisterId, CanisterManagerError> {
        let canister_id = state.metadata.generate_new_canister_id().map_err(|err| {
            error!(self.log, "Unable to generate new canister IDs: {}", err);
            CanisterManagerError::SubnetOutOfCanisterIds
        })?;

        // Sanity check: ensure that no canister with this ID exists already.
        debug_assert!(state.canister_state(&canister_id).is_none());
        if state.canister_state(&canister_id).is_some() {
            canister_creation_error.inc();
            error!(
                self.log,
                "[EXC-BUG] New canister id {} already exists.", canister_id
            );
            return Err(CanisterManagerError::CanisterIdAlreadyExists(canister_id));
        }

        Ok(canister_id)
    }

    fn validate_canister_exists<'a>(
        &self,
        state: &'a ReplicatedState,
        canister_id: CanisterId,
    ) -> Result<&'a CanisterState, CanisterManagerError> {
        state
            .canister_state(&canister_id)
            .ok_or(CanisterManagerError::CanisterNotFound(canister_id))
    }

    pub(crate) fn upload_chunk(
        &self,
        sender: PrincipalId,
        canister: &mut CanisterState,
        chunk: &[u8],
        round_limits: &mut RoundLimits,
        subnet_size: usize,
        resource_saturation: &ResourceSaturation,
    ) -> Result<UploadChunkResult, CanisterManagerError> {
        // Allow the canister itself to perform this operation.
        if sender != canister.system_state.canister_id.into() {
            validate_controller(canister, &sender)?
        }

        canister
            .system_state
            .wasm_chunk_store
            .can_insert_chunk(self.config.wasm_chunk_store_max_size, chunk)
            .map_err(|err| CanisterManagerError::WasmChunkStoreError { message: err })?;

        let chunk_bytes = wasm_chunk_store::chunk_size();
        let new_memory_usage = canister.memory_usage() + chunk_bytes;
        let instructions = self.config.upload_wasm_chunk_instructions;

        if self.config.rate_limiting_of_heap_delta == FlagStatus::Enabled
            && canister.scheduler_state.heap_delta_debit >= self.config.heap_delta_rate_limit
        {
            return Err(CanisterManagerError::WasmChunkStoreError {
                message: format!(
                    "Canister is heap delta rate limited. Current delta debit: {}, limit: {}",
                    canister.scheduler_state.heap_delta_debit, self.config.heap_delta_rate_limit
                ),
            });
        }

        let memory_usage = canister.memory_usage();
        let message_memory_usage = canister.message_memory_usage();
        let compute_allocation = canister.compute_allocation();
        let reveal_top_up = canister.controllers().contains(&sender);

        // Charge for the upload.
        let prepaid_cycles = self
            .cycles_account_manager
            .prepay_execution_cycles(
                &mut canister.system_state,
                memory_usage,
                message_memory_usage,
                compute_allocation,
                instructions,
                subnet_size,
                reveal_top_up,
                // For the upload chunk operation, it does not matter if this is a Wasm64 or Wasm32 module
                // since the number of instructions charged is a constant set fee and Wasm64 does not bring
                // any additional overhead for this operation. The only overhead is during execution time.
                WasmExecutionMode::Wasm32,
            )
            .map_err(|err| CanisterManagerError::WasmChunkStoreError {
                message: format!("Error charging for 'upload_chunk': {}", err),
            })?;
        // To keep the invariant that `prepay_execution_cycles` is always paired
        // with `refund_unused_execution_cycles` we refund zero immediately.
        self.cycles_account_manager.refund_unused_execution_cycles(
            &mut canister.system_state,
            NumInstructions::from(0),
            instructions,
            prepaid_cycles,
            // This counter is incremented if we refund more
            // instructions than initially charged, which is impossible
            // here.
            &IntCounter::new("no_op", "no_op").unwrap(),
            subnet_size,
            WasmExecutionMode::Wasm32,
            &self.log,
        );

        match canister.memory_allocation() {
            MemoryAllocation::Reserved(bytes) => {
                if bytes < new_memory_usage {
                    return Err(CanisterManagerError::NotEnoughMemoryAllocationGiven {
                        memory_allocation_given: canister.memory_allocation(),
                        memory_usage_needed: new_memory_usage,
                    });
                }
            }
            MemoryAllocation::BestEffort => {
                // Run the following checks on memory usage and return an error
                // if any fails:
                // 1. Check new usage will not freeze canister
                // 2. Check subnet has available memory
                // 3. Reserve cycles on canister
                // 4. Actually deduct memory from subnet (asserting it won't fail)

                // Calculate if any cycles will need to be reserved.
                let reservation_cycles = self.cycles_account_manager.storage_reservation_cycles(
                    chunk_bytes,
                    resource_saturation,
                    subnet_size,
                );

                // Memory usage will increase by the chunk size, so we need to
                // check that it doesn't bump us over the freezing threshold.
                let threshold = self.cycles_account_manager.freeze_threshold_cycles(
                    canister.system_state.freeze_threshold,
                    canister.memory_allocation(),
                    new_memory_usage,
                    canister.message_memory_usage(),
                    canister.compute_allocation(),
                    subnet_size,
                    canister.system_state.reserved_balance() + reservation_cycles,
                );
                // Note: if the subtraction here saturates, then we will get an
                // error later when trying to actually reserve the cycles.
                if threshold > canister.system_state.balance() - reservation_cycles {
                    return Err(CanisterManagerError::WasmChunkStoreError {
                        message: format!(
                            "Cannot upload chunk. At least {} additional cycles are required.",
                            threshold - canister.system_state.balance()
                        ),
                    });
                }
                // Verify subnet has enough memory.
                round_limits
                    .subnet_available_memory
                    .check_available_memory(chunk_bytes, NumBytes::from(0), NumBytes::from(0))
                    .map_err(
                        |_| CanisterManagerError::SubnetMemoryCapacityOverSubscribed {
                            requested: chunk_bytes,
                            available: NumBytes::from(
                                round_limits
                                    .subnet_available_memory
                                    .get_execution_memory()
                                    .max(0) as u64,
                            ),
                        },
                    )?;
                // Reserve needed cycles if the subnet is becoming saturated.
                canister
                    .system_state
                    .reserve_cycles(reservation_cycles)
                    .map_err(|err| match err {
                        ReservationError::InsufficientCycles {
                            requested,
                            available,
                        } => CanisterManagerError::InsufficientCyclesInMemoryGrow {
                            bytes: chunk_bytes,
                            available,
                            required: requested,
                        },
                        ReservationError::ReservedLimitExceed { requested, limit } => {
                            CanisterManagerError::ReservedCyclesLimitExceededInMemoryGrow {
                                bytes: chunk_bytes,
                                requested,
                                limit,
                            }
                        }
                    })?;
                // Actually deduct memory from the subnet. It's safe to unwrap
                // here because we already checked the available memory above.
                round_limits.subnet_available_memory
                            .try_decrement(chunk_bytes, NumBytes::from(0), NumBytes::from(0))
                            .expect("Error: Cannot fail to decrement SubnetAvailableMemory after checking for availability");
            }
        };

        if self.config.rate_limiting_of_heap_delta == FlagStatus::Enabled {
            canister.scheduler_state.heap_delta_debit += chunk_bytes;
        }

        round_limits.instructions -= as_round_instructions(instructions);

        // We initially checked that this chunk can be inserted, so the unwarp
        // here is guaranteed to succeed.
        let hash = canister
            .system_state
            .wasm_chunk_store
            .insert_chunk(self.config.wasm_chunk_store_max_size, chunk)
            .expect("Error: Insert chunk cannot fail after checking `can_insert_chunk`");
        Ok(UploadChunkResult {
            reply: UploadChunkReply {
                hash: hash.to_vec(),
            },
            heap_delta_increase: chunk_bytes,
        })
    }

    pub(crate) fn clear_chunk_store(
        &self,
        sender: PrincipalId,
        canister: &mut CanisterState,
    ) -> Result<(), CanisterManagerError> {
        // Allow the canister itself to perform this operation.
        if sender != canister.system_state.canister_id.into() {
            validate_controller(canister, &sender)?
        }
        canister.system_state.wasm_chunk_store = WasmChunkStore::new(Arc::clone(&self.fd_factory));
        Ok(())
    }

    pub(crate) fn stored_chunks(
        &self,
        sender: PrincipalId,
        canister: &CanisterState,
    ) -> Result<StoredChunksReply, CanisterManagerError> {
        // Allow the canister itself to perform this operation.
        if sender != canister.system_state.canister_id.into() {
            validate_controller(canister, &sender)?
        }

        let keys = canister
            .system_state
            .wasm_chunk_store
            .keys()
            .map(|k| ChunkHash { hash: k.to_vec() })
            .collect();
        Ok(StoredChunksReply(keys))
    }

    // Runs the following checks on memory usage and return an error
    // if any fails:
    // 1. Check new usage will not freeze canister
    // 2. Check subnet has available memory

    // Additionally calculates if any cycles will need to be reserved.
    //
    // This is to be used when taking or loading a canister snapshot
    // to ensure consistency in checks.
    fn memory_usage_checks(
        &self,
        subnet_size: usize,
        canister: &mut CanisterState,
        round_limits: &RoundLimits,
        new_memory_usage: NumBytes,
        old_memory_usage: NumBytes,
        resource_saturation: &ResourceSaturation,
    ) -> Result<(), CanisterManagerError> {
        let memory_increase = new_memory_usage.saturating_sub(&old_memory_usage);

        let reservation_cycles = self.cycles_account_manager.storage_reservation_cycles(
            memory_increase,
            resource_saturation,
            subnet_size,
        );

        // Check that the canister does not exceed its freezing threshold based
        // on the new memory usage.
        let threshold = self.cycles_account_manager.freeze_threshold_cycles(
            canister.system_state.freeze_threshold,
            canister.memory_allocation(),
            new_memory_usage,
            canister.message_memory_usage(),
            canister.compute_allocation(),
            subnet_size,
            canister.system_state.reserved_balance(),
        );

        if canister.system_state.balance() < threshold + reservation_cycles {
            return Err(CanisterManagerError::InsufficientCyclesInMemoryGrow {
                bytes: memory_increase,
                available: canister.system_state.balance(),
                required: threshold + reservation_cycles,
            });
        }

        // Verify that the subnet has enough memory available to satisfy the
        // requested change by the canister.
        round_limits
            .subnet_available_memory
            .check_available_memory(memory_increase, NumBytes::from(0), NumBytes::from(0))
            .map_err(
                |_| CanisterManagerError::SubnetMemoryCapacityOverSubscribed {
                    requested: memory_increase,
                    available: NumBytes::from(
                        round_limits
                            .subnet_available_memory
                            .get_execution_memory()
                            .max(0) as u64,
                    ),
                },
            )?;

        // Reserve needed cycles if the subnet is becoming saturated.
        canister
            .system_state
            .reserve_cycles(reservation_cycles)
            .map_err(|err| match err {
                ReservationError::InsufficientCycles {
                    requested,
                    available,
                } => CanisterManagerError::InsufficientCyclesInMemoryGrow {
                    bytes: memory_increase,
                    available,
                    required: requested,
                },
                ReservationError::ReservedLimitExceed { requested, limit } => {
                    CanisterManagerError::ReservedCyclesLimitExceededInMemoryGrow {
                        bytes: memory_increase,
                        requested,
                        limit,
                    }
                }
            })?;

        Ok(())
    }

    /// Creates a new canister snapshot.
    ///
    /// A canister snapshot can only be initiated by the controllers.
    /// In addition, if the `replace_snapshot` parameter is `Some`,
    /// the system will attempt to identify the snapshot based on the provided ID,
    /// and delete it before creating a new one.
    /// Failure to do so will result in the creation of a new snapshot being unsuccessful.
    ///
    /// If the new snapshot cannot be created, an appropriate error will be returned.
    pub(crate) fn take_canister_snapshot(
        &self,
        subnet_size: usize,
        sender: PrincipalId,
        canister: &mut CanisterState,
        replace_snapshot: Option<SnapshotId>,
        state: &mut ReplicatedState,
        round_limits: &mut RoundLimits,
        resource_saturation: &ResourceSaturation,
    ) -> (
        Result<CanisterSnapshotResponse, CanisterManagerError>,
        NumInstructions,
    ) {
        // Check sender is a controller.
        if let Err(err) = validate_controller(canister, &sender) {
            return (Err(err), NumInstructions::new(0));
        };

        let replace_snapshot_size = match replace_snapshot {
            // Check that replace snapshot ID exists if provided.
            Some(replace_snapshot) => {
                match state.canister_snapshots.get(replace_snapshot) {
                    None => {
                        // If not found, the operation fails due to invalid parameters.
                        return (
                            Err(CanisterManagerError::CanisterSnapshotNotFound {
                                canister_id: canister.canister_id(),
                                snapshot_id: replace_snapshot,
                            }),
                            NumInstructions::new(0),
                        );
                    }
                    Some(snapshot) => {
                        // Verify the provided replacement snapshot belongs to this canister.
                        if snapshot.canister_id() != canister.canister_id() {
                            return (
                                Err(CanisterManagerError::CanisterSnapshotInvalidOwnership {
                                    canister_id: canister.canister_id(),
                                    snapshot_id: replace_snapshot,
                                }),
                                NumInstructions::new(0),
                            );
                        }
                        snapshot.size()
                    }
                }
            }
            // No replace snapshot ID provided, check whether the maximum number of snapshots
            // has been reached.
            None => {
                if state
                    .canister_snapshots
                    .count_by_canister(&canister.canister_id())
                    >= self.config.max_number_of_snapshots_per_canister
                {
                    return (
                        Err(CanisterManagerError::CanisterSnapshotLimitExceeded {
                            canister_id: canister.canister_id(),
                            limit: self.config.max_number_of_snapshots_per_canister,
                        }),
                        NumInstructions::new(0),
                    );
                }
                0.into()
            }
        };

        if self.config.rate_limiting_of_heap_delta == FlagStatus::Enabled
            && canister.scheduler_state.heap_delta_debit >= self.config.heap_delta_rate_limit
        {
            return (
                Err(CanisterManagerError::CanisterHeapDeltaRateLimited {
                    canister_id: canister.canister_id(),
                    value: canister.scheduler_state.heap_delta_debit,
                    limit: self.config.heap_delta_rate_limit,
                }),
                NumInstructions::new(0),
            );
        }

        let new_snapshot_size = canister.snapshot_size_bytes();

        let old_memory_usage = canister.memory_usage();
        let new_memory_usage = canister
            .memory_usage()
            .saturating_add(&new_snapshot_size)
            .saturating_sub(&replace_snapshot_size);
        if let Err(err) = self.memory_usage_checks(
            subnet_size,
            canister,
            round_limits,
            new_memory_usage,
            old_memory_usage,
            resource_saturation,
        ) {
            return (Err(err), NumInstructions::from(0));
        }

        // Charge for taking a snapshot of the canister.
        let instructions = self
            .config
            .canister_snapshot_baseline_instructions
            .saturating_add(&new_snapshot_size.get().into());

        if let Err(err) = self.cycles_account_manager.consume_cycles_for_instructions(
            &sender,
            canister,
            instructions,
            subnet_size,
            // For the `take_canister_snapshot` operation, it does not matter if this is a Wasm64 or Wasm32 module
            // since the number of instructions charged depends on constant set fee and snapshot size
            // and Wasm64 does not bring any additional overhead for this operation.
            // The only overhead is during execution time.
            WasmExecutionMode::Wasm32,
        ) {
            return (
                Err(CanisterManagerError::CanisterSnapshotNotEnoughCycles(err)),
                0.into(),
            );
        };

        // Create new snapshot.
        let new_snapshot = match CanisterSnapshot::from_canister(canister, state.time())
            .map_err(CanisterManagerError::from)
        {
            Ok(s) => s,
            Err(err) => return (Err(err), instructions),
        };

        // Delete old snapshot identified by `replace_snapshot` ID.
        if let Some(replace_snapshot) = replace_snapshot {
            state.canister_snapshots.remove(replace_snapshot);
            canister.system_state.snapshots_memory_usage = canister
                .system_state
                .snapshots_memory_usage
                .get()
                .saturating_sub(replace_snapshot_size.get())
                .into();
            // Confirm that `snapshots_memory_usage` is updated correctly.
            debug_assert_eq!(
                canister.system_state.snapshots_memory_usage,
                state
                    .canister_snapshots
                    .compute_memory_usage_by_canister(canister.canister_id()),
            );
            round_limits.subnet_available_memory.increment(
                replace_snapshot_size,
                NumBytes::from(0),
                NumBytes::from(0),
            );
        }

        // Actually deduct memory from the subnet. It's safe to unwrap
        // here because we already checked the available memory above.
        round_limits.subnet_available_memory
            .try_decrement(new_snapshot_size, NumBytes::from(0), NumBytes::from(0))
            .expect("Error: Cannot fail to decrement SubnetAvailableMemory after checking for availability");

        if self.config.rate_limiting_of_heap_delta == FlagStatus::Enabled {
            canister.scheduler_state.heap_delta_debit = canister
                .scheduler_state
                .heap_delta_debit
                .saturating_add(&new_snapshot.heap_delta());
        }
        state.metadata.heap_delta_estimate = state
            .metadata
            .heap_delta_estimate
            .saturating_add(&new_snapshot.heap_delta());

        let snapshot_id =
            SnapshotId::from((canister.canister_id(), canister.new_local_snapshot_id()));
        state
            .canister_snapshots
            .push(snapshot_id, Arc::new(new_snapshot));
        canister.system_state.snapshots_memory_usage = canister
            .system_state
            .snapshots_memory_usage
            .saturating_add(&new_snapshot_size);
        (
            Ok(CanisterSnapshotResponse::new(
                &snapshot_id,
                state.time().as_nanos_since_unix_epoch(),
                new_snapshot_size,
            )),
            instructions,
        )
    }

    pub(crate) fn load_canister_snapshot(
        &self,
        subnet_size: usize,
        sender: PrincipalId,
        canister: &mut CanisterState,
        snapshot_id: SnapshotId,
        state: &mut ReplicatedState,
        round_limits: &mut RoundLimits,
        origin: CanisterChangeOrigin,
        resource_saturation: &ResourceSaturation,
        long_execution_already_in_progress: &IntCounter,
    ) -> (Result<CanisterState, CanisterManagerError>, NumInstructions) {
        let canister_id = canister.canister_id();
        // Check sender is a controller.
        if let Err(err) = validate_controller(canister, &sender) {
            return (Err(err), NumInstructions::new(0));
        }

        if self.config.rate_limiting_of_heap_delta == FlagStatus::Enabled
            && canister.scheduler_state.heap_delta_debit >= self.config.heap_delta_rate_limit
        {
            return (
                Err(CanisterManagerError::CanisterHeapDeltaRateLimited {
                    canister_id,
                    value: canister.scheduler_state.heap_delta_debit,
                    limit: self.config.heap_delta_rate_limit,
                }),
                NumInstructions::new(0),
            );
        }

        // Check that snapshot ID exists.
        let snapshot: &Arc<CanisterSnapshot> = match state.canister_snapshots.get(snapshot_id) {
            None => {
                // If not found, the operation fails due to invalid parameters.
                return (
                    Err(CanisterManagerError::CanisterSnapshotNotFound {
                        canister_id,
                        snapshot_id,
                    }),
                    NumInstructions::new(0),
                );
            }
            Some(snapshot) => {
                // Verify the provided snapshot id belongs to this canister.
                if snapshot.canister_id() != canister_id {
                    return (
                        Err(CanisterManagerError::CanisterSnapshotInvalidOwnership {
                            canister_id,
                            snapshot_id,
                        }),
                        NumInstructions::new(0),
                    );
                }
                snapshot
            }
        };

        // Check the precondition:
        // Unable to start executing a `load_canister_snapshot`
        // if there is already a long-running message in progress for the specified canister.
        match canister.next_execution() {
            NextExecution::None | NextExecution::StartNew => {}
            NextExecution::ContinueLong | NextExecution::ContinueInstallCode => {
                long_execution_already_in_progress.inc();
                error!(
                    self.log,
                    "[EXC-BUG] Attempted to start a new `load_canister_snapshot` execution while the previous execution is still in progress for {}.", canister_id
                );
                return (
                    Err(CanisterManagerError::LongExecutionAlreadyInProgress { canister_id }),
                    NumInstructions::new(0),
                );
            }
        }

        // All basic checks have passed, charge baseline instructions.
        let old_memory_usage = canister.memory_usage();
        let mut canister_clone = canister.clone();

        if let Err(err) = self.cycles_account_manager.consume_cycles_for_instructions(
            &sender,
            &mut canister_clone,
            self.config.canister_snapshot_baseline_instructions,
            subnet_size,
            // For the `load_canister_snapshot` operation, it does not matter if this is a Wasm64 or Wasm32 module
            // since the number of instructions charged depends on constant set fee
            // and Wasm64 does not bring any additional overhead for this operation.
            // The only overhead is during execution time.
            WasmExecutionMode::Wasm32,
        ) {
            return (
                Err(CanisterManagerError::CanisterSnapshotNotEnoughCycles(err)),
                0.into(),
            );
        };

        let (_old_execution_state, mut system_state, scheduler_state) = canister_clone.into_parts();

        let (instructions_used, new_execution_state) = {
            let execution_snapshot = snapshot.execution_snapshot();
            let new_wasm_hash = WasmHash::from(&execution_snapshot.wasm_binary);
            let compilation_cost_handling = if state
                .metadata
                .expected_compiled_wasms
                .contains(&new_wasm_hash)
            {
                CompilationCostHandling::CountReducedAmount
            } else {
                CompilationCostHandling::CountFullAmount
            };

            let (instructions_used, new_execution_state) = self.hypervisor.create_execution_state(
                execution_snapshot.wasm_binary.clone(),
                "NOT_USED".into(),
                canister_id,
                round_limits,
                compilation_cost_handling,
            );

            let mut new_execution_state = match new_execution_state {
                Ok(execution_state) => execution_state,
                Err(err) => {
                    let err = CanisterManagerError::from((canister_id, err));
                    return (Err(err), instructions_used);
                }
            };

            new_execution_state.exported_globals = execution_snapshot.exported_globals.clone();
            new_execution_state.stable_memory = Memory::from(&execution_snapshot.stable_memory);
            new_execution_state.wasm_memory = Memory::from(&execution_snapshot.wasm_memory);
            (instructions_used, Some(new_execution_state))
        };

        system_state.wasm_chunk_store = snapshot.chunk_store().clone();
        system_state
            .certified_data
            .clone_from(snapshot.certified_data());
<<<<<<< HEAD
        // TODO: EXC-2004 let the user decide whether to load these or not
        // system_state.global_timer = snapshot.execution_snapshot().global_timer;
        // system_state
        //     .task_queue
        //     .set_hook_status(snapshot.execution_snapshot().on_low_wasm_memory_hook_status);
=======
>>>>>>> 12cd290a
        let wasm_execution_mode = new_execution_state
            .as_ref()
            .map_or(WasmExecutionMode::Wasm32, |exec_state| {
                exec_state.wasm_execution_mode
            });

        let mut new_canister =
            CanisterState::new(system_state, new_execution_state, scheduler_state);
        let new_memory_usage = new_canister.memory_usage();

        let memory_allocation_given =
            canister.memory_limit(self.get_max_canister_memory_size(wasm_execution_mode));

        if new_memory_usage > memory_allocation_given {
            return (
                Err(CanisterManagerError::NotEnoughMemoryAllocationGiven {
                    memory_allocation_given: canister.memory_allocation(),
                    memory_usage_needed: new_memory_usage,
                }),
                instructions_used,
            );
        }

        if let Err(err) = self.memory_usage_checks(
            subnet_size,
            canister,
            round_limits,
            new_memory_usage,
            old_memory_usage,
            resource_saturation,
        ) {
            return (Err(err), instructions_used);
        }

        // Actually deduct memory from the subnet. It's safe to unwrap
        // here because we already checked the available memory above.
        round_limits.subnet_available_memory.try_decrement(
            new_memory_usage.saturating_sub(&old_memory_usage),
            NumBytes::from(0),
            NumBytes::from(0),
        ).expect("Error: Cannot fail to decrement SubnetAvailableMemory after checking for availability");

        // Charge for loading the snapshot of the canister.
        if let Err(err) = self.cycles_account_manager.consume_cycles_for_instructions(
            &sender,
            &mut new_canister,
            instructions_used.saturating_add(&snapshot.size().get().into()),
            subnet_size,
            // In this case, when the canister is actually created from the snapshot, we need to check
            // if the canister is in wasm64 mode to account for its instruction usage.
            wasm_execution_mode,
        ) {
            return (
                Err(CanisterManagerError::CanisterSnapshotNotEnoughCycles(err)),
                instructions_used,
            );
        };

        // Increment canister version.
        new_canister.system_state.canister_version += 1;
        new_canister.system_state.add_canister_change(
            state.time(),
            origin,
            CanisterChangeDetails::load_snapshot(
                snapshot.canister_version(),
                snapshot_id.to_vec(),
                snapshot.taken_at_timestamp().as_nanos_since_unix_epoch(),
            ),
        );
        state
            .canister_snapshots
            .add_restore_operation(canister_id, snapshot_id);

        if self.config.rate_limiting_of_heap_delta == FlagStatus::Enabled {
            new_canister.scheduler_state.heap_delta_debit = new_canister
                .scheduler_state
                .heap_delta_debit
                .saturating_add(&new_canister.heap_delta());
        }
        state.metadata.heap_delta_estimate = state
            .metadata
            .heap_delta_estimate
            .saturating_add(&new_canister.heap_delta());

        (Ok(new_canister), instructions_used)
    }

    /// Returns the canister snapshots list, or
    /// an error if it failed to retrieve the information.
    ///
    /// Retrieving the canister snapshots list can only be initiated by the controllers.
    pub(crate) fn list_canister_snapshot(
        &self,
        sender: PrincipalId,
        canister: &CanisterState,
        state: &ReplicatedState,
    ) -> Result<Vec<CanisterSnapshotResponse>, CanisterManagerError> {
        // Check sender is a controller.
        validate_controller(canister, &sender)?;

        let mut responses = vec![];
        for (snapshot_id, snapshot) in state
            .canister_snapshots
            .list_snapshots(canister.canister_id())
        {
            let snapshot_response = CanisterSnapshotResponse::new(
                &snapshot_id,
                snapshot.taken_at_timestamp().as_nanos_since_unix_epoch(),
                snapshot.size(),
            );
            responses.push(snapshot_response);
        }

        Ok(responses)
    }

    /// Deletes the specified canister snapshot if it exists,
    /// or returns an error if it failed.
    ///
    /// Deleting a canister snapshot can only be initiated by the controllers.
    pub(crate) fn delete_canister_snapshot(
        &self,
        sender: PrincipalId,
        canister: &mut CanisterState,
        delete_snapshot_id: SnapshotId,
        state: &mut ReplicatedState,
        round_limits: &mut RoundLimits,
    ) -> Result<(), CanisterManagerError> {
        // Check sender is a controller.
        validate_controller(canister, &sender)?;

        match state.canister_snapshots.get(delete_snapshot_id) {
            None => {
                // If not found, the operation fails due to invalid parameters.
                return Err(CanisterManagerError::CanisterSnapshotNotFound {
                    canister_id: canister.canister_id(),
                    snapshot_id: delete_snapshot_id,
                });
            }
            Some(delete_snapshot) => {
                // Verify the provided `delete_snapshot_id` belongs to this canister.
                if delete_snapshot.canister_id() != canister.canister_id() {
                    return Err(CanisterManagerError::CanisterSnapshotInvalidOwnership {
                        canister_id: canister.canister_id(),
                        snapshot_id: delete_snapshot_id,
                    });
                }
            }
        }
        let old_snapshot = state.canister_snapshots.remove(delete_snapshot_id);
        // Already confirmed that `old_snapshot` exists.
        let old_snapshot_size = old_snapshot.unwrap().size();
        canister.system_state.snapshots_memory_usage = canister
            .system_state
            .snapshots_memory_usage
            .get()
            .saturating_sub(old_snapshot_size.get())
            .into();
        // Confirm that `snapshots_memory_usage` is updated correctly.
        debug_assert_eq!(
            canister.system_state.snapshots_memory_usage,
            state
                .canister_snapshots
                .compute_memory_usage_by_canister(canister.canister_id()),
        );
        round_limits.subnet_available_memory.increment(
            old_snapshot_size,
            NumBytes::from(0),
            NumBytes::from(0),
        );
        Ok(())
    }

    /// Depending on the canister architecture (Wasm32 or Wasm64), returns the
    /// maximum memory size that can be allocated by a canister.
    pub(crate) fn get_max_canister_memory_size(
        &self,
        wasm_execution_mode: WasmExecutionMode,
    ) -> NumBytes {
        match wasm_execution_mode {
            WasmExecutionMode::Wasm32 => self.config.max_canister_memory_size_wasm32,
            WasmExecutionMode::Wasm64 => self.config.max_canister_memory_size_wasm64,
        }
    }

<<<<<<< HEAD
    pub(crate) fn read_snapshot_data(
        &self,
        sender: PrincipalId,
        canister: &CanisterState,
        snapshot_id: SnapshotId,
        kind: CanisterSnapshotDataKind,
        state: &ReplicatedState,
    ) -> Result<Vec<u8>, CanisterManagerError> {
        // Check sender is a controller.
        validate_controller(canister, &sender)?;
=======
    pub(crate) fn read_snapshot_metadata(
        &self,
        sender: PrincipalId,
        snapshot_id: SnapshotId,
        canister: &CanisterState,
        state: &ReplicatedState,
    ) -> Result<ReadCanisterSnapshotMetadataResponse, CanisterManagerError> {
        // Check sender is a controller.
        validate_controller(canister, &sender)?;
        // If not found, the operation fails due to invalid parameters.
>>>>>>> 12cd290a
        let Some(snapshot) = state.canister_snapshots.get(snapshot_id) else {
            return Err(CanisterManagerError::CanisterSnapshotNotFound {
                canister_id: canister.canister_id(),
                snapshot_id,
            });
        };
<<<<<<< HEAD
        // Verify the provided `delete_snapshot_id` belongs to this canister.
=======
        // Verify the provided `snapshot_id` belongs to this canister.
>>>>>>> 12cd290a
        if snapshot.canister_id() != canister.canister_id() {
            return Err(CanisterManagerError::CanisterSnapshotInvalidOwnership {
                canister_id: canister.canister_id(),
                snapshot_id,
            });
        }
<<<<<<< HEAD
        match kind {
            CanisterSnapshotDataKind::StableMemory { offset, size } => {
                let stable_memory_page_map =
                    snapshot.execution_snapshot().stable_memory.page_map.clone();
                match CanisterSnapshot::get_memory_chunk(stable_memory_page_map, offset, size) {
                    Ok(chunk) => Ok(chunk),
                    Err(e) => Err(e.into()),
                }
            }
            CanisterSnapshotDataKind::MainMemory { offset, size } => {
                let main_memory_page_map =
                    snapshot.execution_snapshot().wasm_memory.page_map.clone();
                match CanisterSnapshot::get_memory_chunk(main_memory_page_map, offset, size) {
                    Ok(chunk) => Ok(chunk),
                    Err(e) => Err(e.into()),
                }
            }
            CanisterSnapshotDataKind::WasmModule { offset, size } => {
                match snapshot.get_wasm_module_chunk(offset, size) {
                    Ok(chunk) => Ok(chunk),
                    Err(e) => Err(e.into()),
                }
            }
            CanisterSnapshotDataKind::WasmChunk { hash } => {
                let Ok(hash) = <WasmChunkHash>::try_from(hash.clone()) else {
                    return Err(CanisterManagerError::WasmChunkStoreError {
                        message: format!("Bytes {:02x?} are not a valid WasmChunkHash.", hash),
                    });
                };
                let Some(chunk) = snapshot.chunk_store().get_chunk_complete(&hash) else {
                    return Err(CanisterManagerError::WasmChunkStoreError {
                        message: format!("WasmChunkHash {:02x?} not found.", hash),
                    });
                };
                Ok(chunk)
            }
        }
=======

        Ok(ReadCanisterSnapshotMetadataResponse {
            source: snapshot.source(),
            taken_at_timestamp: snapshot.taken_at_timestamp().as_nanos_since_unix_epoch(),
            wasm_module_size: snapshot.execution_snapshot().wasm_binary.len() as u64,
            exported_globals: snapshot.exported_globals().clone(),
            wasm_memory_size: snapshot.execution_snapshot().wasm_memory.size.get() as u64
                * WASM_PAGE_SIZE_IN_BYTES as u64,
            stable_memory_size: snapshot.execution_snapshot().stable_memory.size.get() as u64
                * WASM_PAGE_SIZE_IN_BYTES as u64,
            wasm_chunk_store: snapshot
                .chunk_store()
                .keys()
                .cloned()
                .map(|x| ChunkHash { hash: x.to_vec() })
                .collect(),
            canister_version: snapshot.canister_version(),
            certified_data: snapshot.certified_data().clone(),
            global_timer: snapshot.execution_snapshot().global_timer.into(),
            on_low_wasm_memory_hook_status: snapshot
                .execution_snapshot()
                .on_low_wasm_memory_hook_status,
        })
>>>>>>> 12cd290a
    }
}

/// Uninstalls a canister.
///
/// See https://internetcomputer.org/docs/current/references/ic-interface-spec#ic-uninstall_code
///
/// Returns a list of rejects that need to be sent out to their callers.
#[doc(hidden)]
pub fn uninstall_canister(
    log: &ReplicaLogger,
    canister: &mut CanisterState,
    time: Time,
    add_canister_change: AddCanisterChangeToHistory,
    fd_factory: Arc<dyn PageAllocatorFileDescriptor>,
) -> Vec<Response> {
    // Drop the canister's execution state.
    canister.execution_state = None;

    // Clear log.
    canister.clear_log();

    // Clear the Wasm chunk store.
    canister.system_state.wasm_chunk_store = WasmChunkStore::new(fd_factory);

    // Drop its certified data.
    canister.system_state.certified_data = Vec::new();

    // Deactivate global timer.
    canister.system_state.global_timer = CanisterTimer::Inactive;
    // Increment canister version.
    canister.system_state.canister_version += 1;
    match add_canister_change {
        AddCanisterChangeToHistory::Yes(origin) => {
            canister.system_state.add_canister_change(
                time,
                origin,
                CanisterChangeDetails::CanisterCodeUninstall,
            );
        }
        AddCanisterChangeToHistory::No => {}
    };

    let canister_id = canister.canister_id();
    let reject_responses = canister
        .system_state
        .delete_all_call_contexts(|call_context| {
            // Generate reject responses for ingress and canister messages.
            match call_context.call_origin() {
                CallOrigin::Ingress(user_id, message_id) => {
                    Some(Response::Ingress(IngressResponse {
                        message_id: message_id.clone(),
                        status: IngressStatus::Known {
                            receiver: canister_id.get(),
                            user_id: *user_id,
                            time,
                            state: IngressState::Failed(UserError::new(
                                ErrorCode::CanisterRejectedMessage,
                                "Canister has been uninstalled.",
                            )),
                        },
                    }))
                }
                CallOrigin::CanisterUpdate(caller_canister_id, callback_id, deadline) => {
                    Some(Response::Canister(CanisterResponse {
                        originator: *caller_canister_id,
                        respondent: canister_id,
                        originator_reply_callback: *callback_id,
                        refund: call_context.available_cycles(),
                        response_payload: Payload::Reject(RejectContext::new(
                            RejectCode::CanisterReject,
                            "Canister has been uninstalled.",
                        )),
                        deadline: *deadline,
                    }))
                }
                CallOrigin::CanisterQuery(_, _) | CallOrigin::Query(_) => fatal!(
                    log,
                    "No callbacks with a query origin should be found when uninstalling"
                ),
                CallOrigin::SystemTask => {
                    // Cannot respond to system tasks. Nothing to do.
                    None
                }
            }
        });

    reject_responses
}

#[cfg(test)]
pub(crate) mod tests;<|MERGE_RESOLUTION|>--- conflicted
+++ resolved
@@ -19,21 +19,14 @@
 use ic_interfaces::execution_environment::{IngressHistoryWriter, SubnetAvailableMemory};
 use ic_logger::{error, fatal, info, ReplicaLogger};
 use ic_management_canister_types_private::{
-<<<<<<< HEAD
     CanisterChangeDetails, CanisterChangeOrigin, CanisterInstallModeV2, CanisterSnapshotDataKind,
     CanisterSnapshotResponse, CanisterStatusResultV2, CanisterStatusType, ChunkHash,
-    Method as Ic00Method, StoredChunksReply, UploadChunkReply,
+    Method as Ic00Method, ReadCanisterSnapshotMetadataResponse, StoredChunksReply,
+    UploadChunkReply,
 };
 use ic_registry_provisional_whitelist::ProvisionalWhitelist;
 use ic_replicated_state::canister_state::system_state::wasm_chunk_store::WasmChunkHash;
-=======
-    CanisterChangeDetails, CanisterChangeOrigin, CanisterInstallModeV2, CanisterSnapshotResponse,
-    CanisterStatusResultV2, CanisterStatusType, ChunkHash, Method as Ic00Method,
-    ReadCanisterSnapshotMetadataResponse, StoredChunksReply, UploadChunkReply,
-};
-use ic_registry_provisional_whitelist::ProvisionalWhitelist;
 use ic_replicated_state::canister_state::WASM_PAGE_SIZE_IN_BYTES;
->>>>>>> 12cd290a
 use ic_replicated_state::{
     canister_snapshots::CanisterSnapshot,
     canister_state::{
@@ -1807,14 +1800,6 @@
         system_state
             .certified_data
             .clone_from(snapshot.certified_data());
-<<<<<<< HEAD
-        // TODO: EXC-2004 let the user decide whether to load these or not
-        // system_state.global_timer = snapshot.execution_snapshot().global_timer;
-        // system_state
-        //     .task_queue
-        //     .set_hook_status(snapshot.execution_snapshot().on_low_wasm_memory_hook_status);
-=======
->>>>>>> 12cd290a
         let wasm_execution_mode = new_execution_state
             .as_ref()
             .map_or(WasmExecutionMode::Wasm32, |exec_state| {
@@ -2000,18 +1985,6 @@
         }
     }
 
-<<<<<<< HEAD
-    pub(crate) fn read_snapshot_data(
-        &self,
-        sender: PrincipalId,
-        canister: &CanisterState,
-        snapshot_id: SnapshotId,
-        kind: CanisterSnapshotDataKind,
-        state: &ReplicatedState,
-    ) -> Result<Vec<u8>, CanisterManagerError> {
-        // Check sender is a controller.
-        validate_controller(canister, &sender)?;
-=======
     pub(crate) fn read_snapshot_metadata(
         &self,
         sender: PrincipalId,
@@ -2022,63 +1995,19 @@
         // Check sender is a controller.
         validate_controller(canister, &sender)?;
         // If not found, the operation fails due to invalid parameters.
->>>>>>> 12cd290a
         let Some(snapshot) = state.canister_snapshots.get(snapshot_id) else {
             return Err(CanisterManagerError::CanisterSnapshotNotFound {
                 canister_id: canister.canister_id(),
                 snapshot_id,
             });
         };
-<<<<<<< HEAD
-        // Verify the provided `delete_snapshot_id` belongs to this canister.
-=======
         // Verify the provided `snapshot_id` belongs to this canister.
->>>>>>> 12cd290a
         if snapshot.canister_id() != canister.canister_id() {
             return Err(CanisterManagerError::CanisterSnapshotInvalidOwnership {
                 canister_id: canister.canister_id(),
                 snapshot_id,
             });
         }
-<<<<<<< HEAD
-        match kind {
-            CanisterSnapshotDataKind::StableMemory { offset, size } => {
-                let stable_memory_page_map =
-                    snapshot.execution_snapshot().stable_memory.page_map.clone();
-                match CanisterSnapshot::get_memory_chunk(stable_memory_page_map, offset, size) {
-                    Ok(chunk) => Ok(chunk),
-                    Err(e) => Err(e.into()),
-                }
-            }
-            CanisterSnapshotDataKind::MainMemory { offset, size } => {
-                let main_memory_page_map =
-                    snapshot.execution_snapshot().wasm_memory.page_map.clone();
-                match CanisterSnapshot::get_memory_chunk(main_memory_page_map, offset, size) {
-                    Ok(chunk) => Ok(chunk),
-                    Err(e) => Err(e.into()),
-                }
-            }
-            CanisterSnapshotDataKind::WasmModule { offset, size } => {
-                match snapshot.get_wasm_module_chunk(offset, size) {
-                    Ok(chunk) => Ok(chunk),
-                    Err(e) => Err(e.into()),
-                }
-            }
-            CanisterSnapshotDataKind::WasmChunk { hash } => {
-                let Ok(hash) = <WasmChunkHash>::try_from(hash.clone()) else {
-                    return Err(CanisterManagerError::WasmChunkStoreError {
-                        message: format!("Bytes {:02x?} are not a valid WasmChunkHash.", hash),
-                    });
-                };
-                let Some(chunk) = snapshot.chunk_store().get_chunk_complete(&hash) else {
-                    return Err(CanisterManagerError::WasmChunkStoreError {
-                        message: format!("WasmChunkHash {:02x?} not found.", hash),
-                    });
-                };
-                Ok(chunk)
-            }
-        }
-=======
 
         Ok(ReadCanisterSnapshotMetadataResponse {
             source: snapshot.source(),
@@ -2102,7 +2031,68 @@
                 .execution_snapshot()
                 .on_low_wasm_memory_hook_status,
         })
->>>>>>> 12cd290a
+    }
+
+    pub(crate) fn read_snapshot_data(
+        &self,
+        sender: PrincipalId,
+        canister: &CanisterState,
+        snapshot_id: SnapshotId,
+        kind: CanisterSnapshotDataKind,
+        state: &ReplicatedState,
+    ) -> Result<Vec<u8>, CanisterManagerError> {
+        // Check sender is a controller.
+        validate_controller(canister, &sender)?;
+        let Some(snapshot) = state.canister_snapshots.get(snapshot_id) else {
+            return Err(CanisterManagerError::CanisterSnapshotNotFound {
+                canister_id: canister.canister_id(),
+                snapshot_id,
+            });
+        };
+        // Verify the provided `delete_snapshot_id` belongs to this canister.
+        if snapshot.canister_id() != canister.canister_id() {
+            return Err(CanisterManagerError::CanisterSnapshotInvalidOwnership {
+                canister_id: canister.canister_id(),
+                snapshot_id,
+            });
+        }
+        match kind {
+            CanisterSnapshotDataKind::StableMemory { offset, size } => {
+                let stable_memory_page_map =
+                    snapshot.execution_snapshot().stable_memory.page_map.clone();
+                match CanisterSnapshot::get_memory_chunk(stable_memory_page_map, offset, size) {
+                    Ok(chunk) => Ok(chunk),
+                    Err(e) => Err(e.into()),
+                }
+            }
+            CanisterSnapshotDataKind::MainMemory { offset, size } => {
+                let main_memory_page_map =
+                    snapshot.execution_snapshot().wasm_memory.page_map.clone();
+                match CanisterSnapshot::get_memory_chunk(main_memory_page_map, offset, size) {
+                    Ok(chunk) => Ok(chunk),
+                    Err(e) => Err(e.into()),
+                }
+            }
+            CanisterSnapshotDataKind::WasmModule { offset, size } => {
+                match snapshot.get_wasm_module_chunk(offset, size) {
+                    Ok(chunk) => Ok(chunk),
+                    Err(e) => Err(e.into()),
+                }
+            }
+            CanisterSnapshotDataKind::WasmChunk { hash } => {
+                let Ok(hash) = <WasmChunkHash>::try_from(hash.clone()) else {
+                    return Err(CanisterManagerError::WasmChunkStoreError {
+                        message: format!("Bytes {:02x?} are not a valid WasmChunkHash.", hash),
+                    });
+                };
+                let Some(chunk) = snapshot.chunk_store().get_chunk_complete(&hash) else {
+                    return Err(CanisterManagerError::WasmChunkStoreError {
+                        message: format!("WasmChunkHash {:02x?} not found.", hash),
+                    });
+                };
+                Ok(chunk)
+            }
+        }
     }
 }
 
