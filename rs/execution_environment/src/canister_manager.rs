use crate::as_round_instructions;
use crate::canister_settings::{validate_canister_settings, ValidatedCanisterSettings};
use crate::execution::install_code::{validate_controller, OriginalContext};
use crate::execution::{install::execute_install, upgrade::execute_upgrade};
use crate::execution_environment::{
    CompilationCostHandling, RoundContext, RoundCounters, RoundLimits,
};
use crate::{
    canister_settings::CanisterSettings,
    hypervisor::Hypervisor,
    types::{IngressResponse, Response},
    util::GOVERNANCE_CANISTER_ID,
};
use ic_config::embedders::Config as EmbeddersConfig;
use ic_config::flag_status::FlagStatus;
use ic_cycles_account_manager::{CyclesAccountManager, ResourceSaturation};
use ic_embedders::{
    wasm_utils::decoding::decode_wasm, wasmtime_embedder::system_api::ExecutionParameters,
};
use ic_error_types::{ErrorCode, RejectCode, UserError};
use ic_interfaces::execution_environment::{IngressHistoryWriter, SubnetAvailableMemory};
use ic_logger::{error, fatal, info, ReplicaLogger};
use ic_management_canister_types_private::{
    CanisterChangeDetails, CanisterChangeOrigin, CanisterInstallModeV2, CanisterSnapshotDataKind,
    CanisterSnapshotDataOffset, CanisterSnapshotResponse, CanisterStatusResultV2,
    CanisterStatusType, ChunkHash, GlobalTimer, Method as Ic00Method,
    ReadCanisterSnapshotDataResponse, ReadCanisterSnapshotMetadataResponse, SnapshotSource,
    StoredChunksReply, UploadCanisterSnapshotDataArgs, UploadCanisterSnapshotMetadataArgs,
    UploadChunkReply,
};
use ic_registry_provisional_whitelist::ProvisionalWhitelist;
use ic_replicated_state::canister_state::system_state::wasm_chunk_store::{
    ChunkValidationResult, WasmChunkHash, CHUNK_SIZE,
};
use ic_replicated_state::canister_state::WASM_PAGE_SIZE_IN_BYTES;
use ic_replicated_state::page_map::Buffer;
use ic_replicated_state::{
    canister_snapshots::CanisterSnapshot,
    canister_state::{
        execution_state::Memory,
        execution_state::WasmExecutionMode,
        system_state::{
            wasm_chunk_store::{self, WasmChunkStore},
            CyclesUseCase, ReservationError,
        },
        NextExecution,
    },
    metadata_state::subnet_call_context_manager::InstallCodeCallId,
    page_map::PageAllocatorFileDescriptor,
    CallOrigin, CanisterState, MessageMemoryUsage, NetworkTopology, ReplicatedState,
    SchedulerState, SystemState,
};
use ic_types::{
    ingress::{IngressState, IngressStatus},
    messages::{
        CanisterCall, Payload, RejectContext, Response as CanisterResponse, SignedIngressContent,
        StopCanisterContext,
    },
    nominal_cycles::NominalCycles,
    CanisterId, CanisterTimer, ComputeAllocation, Cycles, MemoryAllocation, NumBytes,
    NumInstructions, PrincipalId, SnapshotId, SubnetId, Time,
};
use ic_wasm_types::WasmHash;
use num_traits::{SaturatingAdd, SaturatingSub};
use prometheus::IntCounter;
use std::path::PathBuf;
use std::{convert::TryFrom, str::FromStr, sync::Arc};

use types::*;
pub(crate) mod types;

/// Maximum binary slice size allowed per single message download.
const MAX_SLICE_SIZE_BYTES: u64 = 2_000_000;

/// Contains validated changes of the canister memory usage:
/// - execution memory usage increase that can be safely deducted from the subnet available memory;
/// - newly reserved cycles (for canister memory usage) that can be safely moved from the canister's main balance
///   to its reserved balance.
struct ValidatedMemoryUsage {
    memory_increase: NumBytes,
    storage_reservation_cycles: Cycles,
}

/// The entity responsible for managing canisters (creation, installing, etc.)
pub(crate) struct CanisterManager {
    hypervisor: Arc<Hypervisor>,
    log: ReplicaLogger,
    config: CanisterMgrConfig,
    cycles_account_manager: Arc<CyclesAccountManager>,
    ingress_history_writer: Arc<dyn IngressHistoryWriter<State = ReplicatedState>>,
    fd_factory: Arc<dyn PageAllocatorFileDescriptor>,
}

impl CanisterManager {
    pub(crate) fn new(
        hypervisor: Arc<Hypervisor>,
        log: ReplicaLogger,
        config: CanisterMgrConfig,
        cycles_account_manager: Arc<CyclesAccountManager>,
        ingress_history_writer: Arc<dyn IngressHistoryWriter<State = ReplicatedState>>,
        fd_factory: Arc<dyn PageAllocatorFileDescriptor>,
    ) -> Self {
        CanisterManager {
            hypervisor,
            log,
            config,
            cycles_account_manager,
            ingress_history_writer,
            fd_factory,
        }
    }

    /// Checks if a given ingress message directed to the management canister
    /// should be accepted or not.
    pub(crate) fn should_accept_ingress_message(
        &self,
        state: Arc<ReplicatedState>,
        provisional_whitelist: &ProvisionalWhitelist,
        ingress: &SignedIngressContent,
        effective_canister_id: Option<CanisterId>,
    ) -> Result<(), UserError> {
        let method_name = ingress.method_name();
        let sender = ingress.sender();
        let method = Ic00Method::from_str(ingress.method_name());
        // The message is targeted towards the management canister. The
        // actual type of the method will determine if the message should be
        // accepted or not.
        match method {
            // The method is either invalid or it is of a type that users
            // are not allowed to send.
            Err(_)
            | Ok(Ic00Method::CreateCanister)
            | Ok(Ic00Method::CanisterInfo)
            | Ok(Ic00Method::ECDSAPublicKey)
            | Ok(Ic00Method::SetupInitialDKG)
            | Ok(Ic00Method::SignWithECDSA)
            | Ok(Ic00Method::ComputeInitialIDkgDealings)
            | Ok(Ic00Method::ReshareChainKey)
            | Ok(Ic00Method::SchnorrPublicKey)
            | Ok(Ic00Method::SignWithSchnorr)
            | Ok(Ic00Method::VetKdPublicKey)
            | Ok(Ic00Method::VetKdDeriveKey)
            // "DepositCycles" can be called by anyone however as ingress message
            // cannot carry cycles, it does not make sense to allow them from users.
            | Ok(Ic00Method::DepositCycles)
            | Ok(Ic00Method::HttpRequest)
            // Nobody pays for `raw_rand`, so this cannot be used via ingress messages
            | Ok(Ic00Method::RawRand)
            // Bitcoin messages require cycles, so we reject all ingress messages.
            | Ok(Ic00Method::BitcoinGetBalance)
            | Ok(Ic00Method::BitcoinGetUtxos)
            | Ok(Ic00Method::BitcoinGetBlockHeaders)
            | Ok(Ic00Method::BitcoinSendTransaction)
            | Ok(Ic00Method::BitcoinSendTransactionInternal)
            | Ok(Ic00Method::BitcoinGetCurrentFeePercentiles)
            | Ok(Ic00Method::NodeMetricsHistory)
            | Ok(Ic00Method::SubnetInfo) => Err(UserError::new(
                ErrorCode::CanisterRejectedMessage,
                format!("Only canisters can call ic00 method {}", method_name),
            )),

            // These methods are only valid if they are sent by the controller
            // of the canister. We assume that the canister always wants to
            // accept messages from its controller.
            Ok(Ic00Method::CanisterStatus)
            | Ok(Ic00Method::StartCanister)
            | Ok(Ic00Method::UninstallCode)
            | Ok(Ic00Method::StopCanister)
            | Ok(Ic00Method::DeleteCanister)
            | Ok(Ic00Method::UpdateSettings)
            | Ok(Ic00Method::InstallCode)
            | Ok(Ic00Method::InstallChunkedCode)
            | Ok(Ic00Method::UploadChunk)
            | Ok(Ic00Method::StoredChunks)
            | Ok(Ic00Method::ClearChunkStore)
            | Ok(Ic00Method::TakeCanisterSnapshot)
            | Ok(Ic00Method::LoadCanisterSnapshot)
            | Ok(Ic00Method::ListCanisterSnapshots)
            | Ok(Ic00Method::DeleteCanisterSnapshot)
            | Ok(Ic00Method::ReadCanisterSnapshotMetadata)
            | Ok(Ic00Method::ReadCanisterSnapshotData)
            | Ok(Ic00Method::UploadCanisterSnapshotMetadata)
            | Ok(Ic00Method::UploadCanisterSnapshotData) => {
                match effective_canister_id {
                    Some(canister_id) => {
                        let canister = state.canister_state(&canister_id).ok_or_else(|| UserError::new(
                            ErrorCode::CanisterNotFound,
                            format!("Canister {} not found", canister_id),
                        ))?;
                        match canister.controllers().contains(&sender.get()) {
                            true => Ok(()),
                            false => Err(UserError::new(
                                ErrorCode::CanisterInvalidController,
                                format!(
                                    "Only controllers of canister {} can call ic00 method {}",
                                    canister_id, method_name,
                                ),
                            )),
                        }
                    },
                    None => Err(UserError::new(
                        ErrorCode::InvalidManagementPayload,
                        format!("Failed to decode payload for ic00 method: {}", method_name),
                    )),
                }
            },

            Ok(Ic00Method::FetchCanisterLogs) => Err(UserError::new(
                ErrorCode::CanisterRejectedMessage,
                format!(
                    "{} API is only accessible in non-replicated mode",
                    Ic00Method::FetchCanisterLogs
                ),
            )),

            Ok(Ic00Method::ProvisionalCreateCanisterWithCycles)
            | Ok(Ic00Method::BitcoinGetSuccessors)
            | Ok(Ic00Method::ProvisionalTopUpCanister) => {
                if provisional_whitelist.contains(sender.get_ref()) {
                    Ok(())
                } else {
                    Err(UserError::new(
                        ErrorCode::CanisterRejectedMessage,
                        format!("Caller {} is not allowed to call ic00 method {}", sender, method_name)
                    ))
                }
            },
        }
    }

    fn validate_settings_for_canister_creation(
        &self,
        settings: CanisterSettings,
        subnet_compute_allocation_usage: u64,
        subnet_available_memory: &SubnetAvailableMemory,
        subnet_memory_saturation: &ResourceSaturation,
        canister_cycles_balance: Cycles,
        subnet_size: usize,
    ) -> Result<ValidatedCanisterSettings, CanisterManagerError> {
        validate_canister_settings(
            settings,
            NumBytes::new(0),
            MessageMemoryUsage::ZERO,
            MemoryAllocation::BestEffort,
            subnet_available_memory,
            subnet_memory_saturation,
            ComputeAllocation::zero(),
            subnet_compute_allocation_usage,
            self.config.compute_capacity,
            self.config.max_controllers,
            self.config.default_freeze_threshold,
            canister_cycles_balance,
            &self.cycles_account_manager,
            subnet_size,
            Cycles::zero(),
            None,
        )
    }

    /// Applies the requested settings on the canister.
    /// Note: Called only after validating the settings.
    /// Keep this function in sync with `validate_canister_settings()`.
    fn do_update_settings(
        &self,
        settings: ValidatedCanisterSettings,
        canister: &mut CanisterState,
    ) {
        // Note: At this point, the settings are validated.
        if let Some(controllers) = settings.controllers() {
            canister.system_state.controllers.clear();
            for principal in controllers {
                canister.system_state.controllers.insert(principal);
            }
        }
        if let Some(compute_allocation) = settings.compute_allocation() {
            canister.scheduler_state.compute_allocation = compute_allocation;
        }
        if let Some(memory_allocation) = settings.memory_allocation() {
            if let MemoryAllocation::Reserved(new_bytes) = memory_allocation {
                let memory_usage = canister.memory_usage();
                if new_bytes < memory_usage {
                    // This case is unreachable because the canister settings should have been validated.
                    error!(
                        self.log,
                        "[EXC-BUG]: Canister {}: unreachable code in update settings: \
                        memory allocation {} is lower than memory usage {}.",
                        canister.canister_id(),
                        new_bytes,
                        memory_usage,
                    );
                }
            }
            canister.system_state.memory_allocation = memory_allocation;
        }
        if let Some(wasm_memory_threshold) = settings.wasm_memory_threshold() {
            canister.system_state.wasm_memory_threshold = wasm_memory_threshold;
        }
        if let Some(limit) = settings.reserved_cycles_limit() {
            canister.system_state.set_reserved_balance_limit(limit);
        }
        canister
            .system_state
            .reserve_cycles(settings.reservation_cycles())
            .expect(
                "Reserving cycles should succeed because \
                    the canister settings have been validated.",
            );
        if let Some(freezing_threshold) = settings.freezing_threshold() {
            canister.system_state.freeze_threshold = freezing_threshold;
        }
        if let Some(log_visibility) = settings.log_visibility() {
            canister.system_state.log_visibility = log_visibility.clone();
        }
        if let Some(wasm_memory_limit) = settings.wasm_memory_limit() {
            canister.system_state.wasm_memory_limit = Some(wasm_memory_limit);
        }
    }

    /// Tries to apply the requested settings on the canister identified by
    /// `canister_id`.
    pub(crate) fn update_settings(
        &self,
        timestamp_nanos: Time,
        origin: CanisterChangeOrigin,
        settings: CanisterSettings,
        canister: &mut CanisterState,
        round_limits: &mut RoundLimits,
        subnet_memory_saturation: ResourceSaturation,
        subnet_size: usize,
    ) -> Result<(), CanisterManagerError> {
        let sender = origin.origin();

        validate_controller(canister, &sender)?;

        let validated_settings = validate_canister_settings(
            settings,
            canister.memory_usage(),
            canister.message_memory_usage(),
            canister.memory_allocation(),
            &round_limits.subnet_available_memory,
            &subnet_memory_saturation,
            canister.compute_allocation(),
            round_limits.compute_allocation_used,
            self.config.compute_capacity,
            self.config.max_controllers,
            canister.system_state.freeze_threshold,
            canister.system_state.balance(),
            &self.cycles_account_manager,
            subnet_size,
            canister.system_state.reserved_balance(),
            canister.system_state.reserved_balance_limit(),
        )?;

        let is_controllers_change = validated_settings.controllers().is_some();

        let old_usage = canister.memory_usage();
        let old_mem = canister.memory_allocation().allocated_bytes(old_usage);
        let old_compute_allocation = canister.scheduler_state.compute_allocation.as_percent();

        self.do_update_settings(validated_settings, canister);

        let new_compute_allocation = canister.scheduler_state.compute_allocation.as_percent();
        if old_compute_allocation < new_compute_allocation {
            round_limits.compute_allocation_used = round_limits
                .compute_allocation_used
                .saturating_add(new_compute_allocation - old_compute_allocation);
        } else {
            round_limits.compute_allocation_used = round_limits
                .compute_allocation_used
                .saturating_sub(old_compute_allocation - new_compute_allocation);
        }

        let new_usage = old_usage;
        let new_mem = canister.memory_allocation().allocated_bytes(new_usage);
        if new_mem >= old_mem {
            // Settings were validated before so this should always succeed.
            round_limits
                .subnet_available_memory
                .try_decrement(new_mem - old_mem, NumBytes::from(0), NumBytes::from(0))
                .expect("Error: Cannot fail to decrement SubnetAvailableMemory after validating the canister's settings");
        } else {
            round_limits.subnet_available_memory.increment(
                old_mem - new_mem,
                NumBytes::from(0),
                NumBytes::from(0),
            );
        }

        canister.system_state.canister_version += 1;
        if is_controllers_change {
            let new_controllers = canister.system_state.controllers.iter().copied().collect();
            canister.system_state.add_canister_change(
                timestamp_nanos,
                origin,
                CanisterChangeDetails::controllers_change(new_controllers),
            );
        }

        Ok(())
    }

    /// Creates a new canister and inserts it into `ReplicatedState`.
    ///
    /// Returns the auto-generated id the new canister that has been created.
    pub(crate) fn create_canister(
        &self,
        origin: CanisterChangeOrigin,
        sender_subnet_id: SubnetId,
        cycles: Cycles,
        mut settings: CanisterSettings,
        max_number_of_canisters: u64,
        state: &mut ReplicatedState,
        subnet_size: usize,
        round_limits: &mut RoundLimits,
        subnet_memory_saturation: ResourceSaturation,
        canister_creation_error: &IntCounter,
    ) -> (Result<CanisterId, CanisterManagerError>, Cycles) {
        // Creating a canister is possible only in the following cases:
        // 1. sender is on NNS => it can create canister on any subnet
        // 2. sender is not NNS => can create canister only if sender is on
        // same subnet.
        if sender_subnet_id != state.metadata.network_topology.nns_subnet_id
            && sender_subnet_id != self.config.own_subnet_id
        {
            return (
                Err(CanisterManagerError::InvalidSenderSubnet(sender_subnet_id)),
                cycles,
            );
        }

        let fee = self
            .cycles_account_manager
            .canister_creation_fee(subnet_size);
        if cycles < fee {
            return (
                Err(CanisterManagerError::CreateCanisterNotEnoughCycles {
                    sent: cycles,
                    required: fee,
                }),
                cycles,
            );
        }

        // Set the field to the default value if it is empty.
        settings
            .reserved_cycles_limit
            .get_or_insert_with(|| self.cycles_account_manager.default_reserved_balance_limit());

        settings
            .wasm_memory_limit
            .get_or_insert(self.config.default_wasm_memory_limit);

        // Validate settings before `create_canister_helper` applies them
        match self.validate_settings_for_canister_creation(
            settings,
            round_limits.compute_allocation_used,
            &round_limits.subnet_available_memory,
            &subnet_memory_saturation,
            cycles - fee,
            subnet_size,
        ) {
            Err(err) => (Err(err), cycles),
            Ok(validate_settings) => {
                let canister_id = match self.create_canister_helper(
                    origin,
                    cycles,
                    fee,
                    validate_settings,
                    max_number_of_canisters,
                    state,
                    round_limits,
                    None,
                    canister_creation_error,
                ) {
                    Ok(canister_id) => canister_id,
                    Err(err) => return (Err(err), cycles),
                };
                (Ok(canister_id), Cycles::zero())
            }
        }
    }

    /// Checks if the given wasm module is a Wasm64 module.
    /// This is solely for the purpose of install code, when at the replica level
    /// we don't know yet if the module is Wasm32/64 and we need to prepay accordingly.
    /// In case of errors, we simply return false, assuming Wasm32.
    /// The errors will be caught and handled by the sandbox later.
    fn check_if_wasm64_module(&self, wasm_module_source: WasmSource) -> bool {
        let wasm_module = match wasm_module_source.into_canister_module() {
            Ok(wasm_module) => wasm_module,
            Err(_err) => {
                return false;
            }
        };

        let decoded_wasm_module = match decode_wasm(
            EmbeddersConfig::new().wasm_max_size,
            Arc::new(wasm_module.as_slice().to_vec()),
        ) {
            Ok(decoded_wasm_module) => decoded_wasm_module,
            Err(_err) => {
                return false;
            }
        };

        let parser = wasmparser::Parser::new(0);
        for section in parser.parse_all(decoded_wasm_module.as_slice()).flatten() {
            if let wasmparser::Payload::MemorySection(reader) = section {
                if let Some(memory) = reader.into_iter().flatten().next() {
                    return memory.memory64;
                }
            }
        }
        false
    }

    /// Installs code to a canister.
    ///
    /// Only the controller of the canister can install code.
    ///
    /// There are three modes of installation that are supported:
    ///
    /// 1. `CanisterInstallModeV2::Install`
    ///    Used for installing code on an empty canister.
    ///
    /// 2. `CanisterInstallModeV2::Reinstall`
    ///    Used for installing code on a _non-empty_ canister. All existing
    ///    state in the canister is cleared.
    ///
    /// 3. `CanisterInstallModeV2::Upgrade`
    ///    Used for upgrading a canister while providing a mechanism to
    ///    preserve its state.
    ///
    /// This function is atomic. Either all of its subroutines succeed,
    /// or the changes made to old_canister are reverted to the state
    /// from before execution of the first one.
    #[allow(clippy::too_many_arguments)]
    pub(crate) fn install_code_dts(
        &self,
        context: InstallCodeContext,
        message: CanisterCall,
        call_id: InstallCodeCallId,
        prepaid_execution_cycles: Option<Cycles>,
        mut canister: CanisterState,
        time: Time,
        canister_layout_path: PathBuf,
        network_topology: &NetworkTopology,
        execution_parameters: ExecutionParameters,
        round_limits: &mut RoundLimits,
        compilation_cost_handling: CompilationCostHandling,
        round_counters: RoundCounters,
        subnet_size: usize,
        log_dirty_pages: FlagStatus,
    ) -> DtsInstallCodeResult {
        if let Err(err) = validate_controller(&canister, &context.sender()) {
            return DtsInstallCodeResult::Finished {
                canister,
                message,
                call_id,
                instructions_used: NumInstructions::from(0),
                result: Err(err),
            };
        }

        let wasm_execution_mode = WasmExecutionMode::from_is_wasm64(
            self.check_if_wasm64_module(context.wasm_source.clone()),
        );

        let prepaid_execution_cycles = match prepaid_execution_cycles {
            Some(prepaid_execution_cycles) => prepaid_execution_cycles,
            None => {
                let memory_usage = canister.memory_usage();
                let message_memory_usage = canister.message_memory_usage();
                let reveal_top_up = canister.controllers().contains(message.sender());

                match self.cycles_account_manager.prepay_execution_cycles(
                    &mut canister.system_state,
                    memory_usage,
                    message_memory_usage,
                    execution_parameters.compute_allocation,
                    execution_parameters.instruction_limits.message(),
                    subnet_size,
                    reveal_top_up,
                    wasm_execution_mode,
                ) {
                    Ok(cycles) => cycles,
                    Err(err) => {
                        return DtsInstallCodeResult::Finished {
                            canister,
                            message,
                            call_id,
                            instructions_used: NumInstructions::from(0),
                            result: Err(CanisterManagerError::InstallCodeNotEnoughCycles(err)),
                        };
                    }
                }
            }
        };

        let original: OriginalContext = OriginalContext {
            execution_parameters,
            mode: context.mode,
            canister_layout_path,
            config: self.config.clone(),
            message,
            call_id,
            prepaid_execution_cycles,
            time,
            compilation_cost_handling,
            subnet_size,
            requested_compute_allocation: context.compute_allocation,
            requested_memory_allocation: context.memory_allocation,
            sender: context.sender(),
            canister_id: canister.canister_id(),
            log_dirty_pages,
            wasm_execution_mode,
        };

        let round = RoundContext {
            network_topology,
            hypervisor: &self.hypervisor,
            cycles_account_manager: &self.cycles_account_manager,
            counters: round_counters,
            log: &self.log,
            time,
        };

        match context.mode {
            CanisterInstallModeV2::Install | CanisterInstallModeV2::Reinstall => {
                execute_install(context, canister, original, round.clone(), round_limits)
            }
            CanisterInstallModeV2::Upgrade(..) => {
                execute_upgrade(context, canister, original, round.clone(), round_limits)
            }
        }
    }

    /// Uninstalls code from a canister.
    ///
    /// See https://internetcomputer.org/docs/current/references/ic-interface-spec#ic-uninstall_code
    pub(crate) fn uninstall_code(
        &self,
        origin: CanisterChangeOrigin,
        canister_id: CanisterId,
        state: &mut ReplicatedState,
        canister_not_found_error: &IntCounter,
    ) -> Result<(), CanisterManagerError> {
        let sender = origin.origin();
        let time = state.time();
        let canister = match state.canister_state_mut(&canister_id) {
            Some(canister) => canister,
            None => return Err(CanisterManagerError::CanisterNotFound(canister_id)),
        };

        // Skip the controller validation if the sender is the governance
        // canister. The governance canister can forcefully
        // uninstall the code of any canister.
        if sender != GOVERNANCE_CANISTER_ID.get() {
            validate_controller(canister, &sender)?
        }

        let rejects = uninstall_canister(
            &self.log,
            canister,
            time,
            AddCanisterChangeToHistory::Yes(origin),
            Arc::clone(&self.fd_factory),
        );
        crate::util::process_responses(
            rejects,
            state,
            Arc::clone(&self.ingress_history_writer),
            self.log.clone(),
            canister_not_found_error,
        );
        Ok(())
    }

    /// Signals a canister to stop.
    ///
    /// If the canister is running, then the canister is marked as "stopping".
    /// Stopping is meant to be an ephemeral state where the canister has the
    /// opportunity to close its call contexts before fully stopping. The stop
    /// message is saved in the canister's status so that, at a later point, the
    /// scheduler can respond to that message when the canister is fully
    /// stopped.
    ///
    /// If the canister is in the stopping state, then the stop message is
    /// appended to the canister's status. At a later point when the canister is
    /// ready to be fully stopped, the scheduler will respond to this message.
    ///
    /// If the canister is already stopped, then this function is a no-op.
    pub(crate) fn stop_canister(
        &self,
        canister_id: CanisterId,
        mut stop_context: StopCanisterContext,
        state: &mut ReplicatedState,
    ) -> StopCanisterResult {
        let canister = match state.canister_state_mut(&canister_id) {
            None => {
                return StopCanisterResult::Failure {
                    error: CanisterManagerError::CanisterNotFound(canister_id),
                    cycles_to_return: stop_context.take_cycles(),
                }
            }
            Some(canister) => canister,
        };

        let result = match validate_controller(canister, stop_context.sender()) {
            Err(err) => StopCanisterResult::Failure {
                error: err,
                cycles_to_return: stop_context.take_cycles(),
            },

            Ok(()) => match canister.system_state.begin_stopping(stop_context) {
                Some(mut stop_context) => StopCanisterResult::AlreadyStopped {
                    cycles_to_return: stop_context.take_cycles(),
                },
                None => StopCanisterResult::RequestAccepted,
            },
        };
        canister.system_state.canister_version += 1;
        result
    }

    /// Signals a canister to start.
    ///
    /// If the canister is stopped, then the canister is immediately
    /// transitioned into the "running" state.
    ///
    /// If the canister is already running, this operation is a no-op.
    ///
    /// If the canister is in the process of being stopped (i.e stopping), then
    /// the canister is transitioned back into a running state and the
    /// `stop_contexts` that were used for stopping the canister are
    /// returned.
    pub(crate) fn start_canister(
        &self,
        sender: PrincipalId,
        canister: &mut CanisterState,
    ) -> Result<Vec<StopCanisterContext>, CanisterManagerError> {
        validate_controller(canister, &sender)?;

        let stop_contexts = canister.system_state.start_canister();
        canister.system_state.canister_version += 1;

        Ok(stop_contexts)
    }

    /// Fetches the current status of the canister.
    pub(crate) fn get_canister_status(
        &self,
        sender: PrincipalId,
        canister: &mut CanisterState,
        subnet_size: usize,
    ) -> Result<CanisterStatusResultV2, CanisterManagerError> {
        // Skip the controller check if the canister itself is requesting its
        // own status, as the canister is considered in the same trust domain.
        if sender != canister.canister_id().get() {
            validate_controller(canister, &sender)?
        }

        let controller = canister.system_state.controller();
        let controllers = canister
            .controllers()
            .iter()
            .copied()
            .collect::<Vec<PrincipalId>>();

        let canister_memory_usage = canister.memory_usage();
        let canister_wasm_memory_usage = canister.wasm_memory_usage();
        let canister_stable_memory_usage = canister.stable_memory_usage();
        let canister_global_memory_usage = canister.global_memory_usage();
        let canister_wasm_binary_memory_usage = canister.wasm_binary_memory_usage();
        let canister_custom_sections_memory_usage = canister.wasm_custom_sections_memory_usage();
        let canister_history_memory_usage = canister.canister_history_memory_usage();
        let canister_wasm_chunk_store_memory_usage = canister.wasm_chunk_store_memory_usage();
        let canister_snapshots_memory_usage = canister.snapshots_memory_usage();
        let canister_message_memory_usage = canister.message_memory_usage();
        let compute_allocation = canister.scheduler_state.compute_allocation;
        let memory_allocation = canister.memory_allocation();
        let freeze_threshold = canister.system_state.freeze_threshold;
        let reserved_cycles_limit = canister.system_state.reserved_balance_limit();
        let log_visibility = canister.system_state.log_visibility.clone();
        let wasm_memory_limit = canister.system_state.wasm_memory_limit;
        let wasm_memory_threshold = canister.system_state.wasm_memory_threshold;

        Ok(CanisterStatusResultV2::new(
            canister.status(),
            canister
                .execution_state
                .as_ref()
                .map(|es| es.wasm_binary.binary.module_hash().to_vec()),
            *controller,
            controllers,
            canister_memory_usage,
            canister_wasm_memory_usage,
            canister_stable_memory_usage,
            canister_global_memory_usage,
            canister_wasm_binary_memory_usage,
            canister_custom_sections_memory_usage,
            canister_history_memory_usage,
            canister_wasm_chunk_store_memory_usage,
            canister_snapshots_memory_usage,
            canister.system_state.balance().get(),
            compute_allocation.as_percent(),
            Some(memory_allocation.bytes().get()),
            freeze_threshold.get(),
            reserved_cycles_limit.map(|x| x.get()),
            log_visibility,
            self.cycles_account_manager
                .idle_cycles_burned_rate(
                    memory_allocation,
                    canister_memory_usage,
                    canister_message_memory_usage,
                    compute_allocation,
                    subnet_size,
                )
                .get(),
            canister.system_state.reserved_balance().get(),
            canister.scheduler_state.total_query_stats.num_calls,
            canister.scheduler_state.total_query_stats.num_instructions,
            canister
                .scheduler_state
                .total_query_stats
                .ingress_payload_size,
            canister
                .scheduler_state
                .total_query_stats
                .egress_payload_size,
            wasm_memory_limit.map(|x| x.get()),
            wasm_memory_threshold.get(),
        ))
    }

    /// Permanently deletes a canister from `ReplicatedState`.
    ///
    /// The canister must be `Stopped` and only the controller of the canister
    /// can delete it. The controller must be a canister and the canister
    /// cannot be its own controller.
    ///
    /// Any remaining cycles in the canister are discarded.
    ///
    /// #Errors
    /// CanisterManagerError::DeleteCanisterSelf is the canister attempts to
    /// delete itself.
    pub(crate) fn delete_canister(
        &self,
        sender: PrincipalId,
        canister_id_to_delete: CanisterId,
        state: &mut ReplicatedState,
    ) -> Result<(), CanisterManagerError> {
        if let Ok(canister_id) = CanisterId::try_from(sender) {
            if canister_id == canister_id_to_delete {
                // A canister cannot delete itself.
                return Err(CanisterManagerError::DeleteCanisterSelf(canister_id));
            }
        }

        let canister_to_delete = self.validate_canister_exists(state, canister_id_to_delete)?;

        // Validate the request is from the controller.
        validate_controller(canister_to_delete, &sender)?;

        self.validate_canister_is_stopped(canister_to_delete)?;

        if canister_to_delete.has_input() || canister_to_delete.has_output() {
            return Err(CanisterManagerError::DeleteCanisterQueueNotEmpty(
                canister_id_to_delete,
            ));
        }

        // When a canister is deleted:
        // - its state is permanently deleted, and
        // - its cycles are discarded.

        // Take out the canister from `ReplicatedState`.
        let canister_to_delete = state.take_canister_state(&canister_id_to_delete).unwrap();
        state.delete_snapshots(canister_to_delete.canister_id());

        // Leftover cycles in the balance are considered `consumed`.
        let leftover_cycles = NominalCycles::from(canister_to_delete.system_state.balance());
        let consumed_cycles_by_canister_to_delete = leftover_cycles
            + canister_to_delete
                .system_state
                .canister_metrics
                .consumed_cycles;

        state
            .metadata
            .subnet_metrics
            .observe_consumed_cycles_with_use_case(
                CyclesUseCase::DeletedCanisters,
                leftover_cycles,
            );

        state
            .metadata
            .subnet_metrics
            .consumed_cycles_by_deleted_canisters += consumed_cycles_by_canister_to_delete;

        for (use_case, cycles) in canister_to_delete
            .system_state
            .canister_metrics
            .get_consumed_cycles_by_use_cases()
            .iter()
        {
            state
                .metadata
                .subnet_metrics
                .observe_consumed_cycles_with_use_case(*use_case, *cycles);
        }

        // The canister has now been removed from `ReplicatedState` and is dropped
        // once the function is out of scope.
        Ok(())
    }

    /// Creates a new canister with the cycles amount specified and inserts it
    /// into `ReplicatedState`.
    ///
    /// Note that this method is meant to only be invoked in local development
    /// by a list of whitelisted principals.
    ///
    /// Returns the auto-generated id the new canister that has been created.
    pub(crate) fn create_canister_with_cycles(
        &self,
        origin: CanisterChangeOrigin,
        cycles_amount: Option<u128>,
        mut settings: CanisterSettings,
        specified_id: Option<PrincipalId>,
        state: &mut ReplicatedState,
        provisional_whitelist: &ProvisionalWhitelist,
        max_number_of_canisters: u64,
        round_limits: &mut RoundLimits,
        subnet_memory_saturation: ResourceSaturation,
        subnet_size: usize,
        canister_creation_error: &IntCounter,
    ) -> Result<CanisterId, CanisterManagerError> {
        let sender = origin.origin();

        if !provisional_whitelist.contains(&sender) {
            return Err(CanisterManagerError::SenderNotInWhitelist(sender));
        }

        let cycles = match cycles_amount {
            Some(cycles_amount) => Cycles::from(cycles_amount),
            None => self.config.default_provisional_cycles_balance,
        };

        // Set the field to the default value if it is empty.
        settings
            .reserved_cycles_limit
            .get_or_insert_with(|| self.cycles_account_manager.default_reserved_balance_limit());

        // Validate settings before `create_canister_helper` applies them
        // No creation fee applied.
        match self.validate_settings_for_canister_creation(
            settings,
            round_limits.compute_allocation_used,
            &round_limits.subnet_available_memory,
            &subnet_memory_saturation,
            cycles,
            subnet_size,
        ) {
            Err(err) => Err(err),
            Ok(validated_settings) => self.create_canister_helper(
                origin,
                cycles,
                Cycles::new(0),
                validated_settings,
                max_number_of_canisters,
                state,
                round_limits,
                specified_id,
                canister_creation_error,
            ),
        }
    }

    /// Validates specified ID is available for use.
    ///
    /// It must be used in in the context of provisional create canister flow when a specified ID is provided.
    ///
    /// Returns `Err` iff the `specified_id` is not valid.
    fn validate_specified_id(
        &self,
        state: &mut ReplicatedState,
        specified_id: PrincipalId,
    ) -> Result<CanisterId, CanisterManagerError> {
        let new_canister_id = CanisterId::unchecked_from_principal(specified_id);

        if state.canister_states.contains_key(&new_canister_id) {
            return Err(CanisterManagerError::CanisterAlreadyExists(new_canister_id));
        }

        if state
            .metadata
            .network_topology
            .routing_table
            .route(specified_id)
            == Some(state.metadata.own_subnet_id)
        {
            Ok(new_canister_id)
        } else {
            Err(CanisterManagerError::CanisterNotHostedBySubnet {
                message: format!(
                    "Specified CanisterId {} is not hosted by subnet {}.",
                    specified_id, state.metadata.own_subnet_id
                ),
            })
        }
    }

    fn create_canister_helper(
        &self,
        origin: CanisterChangeOrigin,
        cycles: Cycles,
        creation_fee: Cycles,
        settings: ValidatedCanisterSettings,
        max_number_of_canisters: u64,
        state: &mut ReplicatedState,
        round_limits: &mut RoundLimits,
        specified_id: Option<PrincipalId>,
        canister_creation_error: &IntCounter,
    ) -> Result<CanisterId, CanisterManagerError> {
        let sender = origin.origin();

        // A value of 0 is equivalent to setting no limit.
        // See documentation of `SubnetRecord` for the semantics of `max_number_of_canisters`.
        if max_number_of_canisters > 0 && state.num_canisters() as u64 >= max_number_of_canisters {
            return Err(CanisterManagerError::MaxNumberOfCanistersReached {
                subnet_id: self.config.own_subnet_id,
                max_number_of_canisters,
            });
        }

        let new_canister_id = match specified_id {
            Some(spec_id) => self.validate_specified_id(state, spec_id)?,

            None => self.generate_new_canister_id(state, canister_creation_error)?,
        };

        // Canister id available. Create the new canister.
        let mut system_state = SystemState::new_running(
            new_canister_id,
            sender,
            cycles,
            self.config.default_freeze_threshold,
            Arc::clone(&self.fd_factory),
        );

        system_state.remove_cycles(creation_fee, CyclesUseCase::CanisterCreation);
        let scheduler_state = SchedulerState::new(state.metadata.batch_time);
        let mut new_canister = CanisterState::new(system_state, None, scheduler_state);

        self.do_update_settings(settings, &mut new_canister);
        let new_usage = new_canister.memory_usage();
        let new_mem = new_canister
            .system_state
            .memory_allocation
            .bytes()
            .max(new_usage);

        // settings were validated before so this should always succeed
        round_limits
            .subnet_available_memory
            .try_decrement(new_mem, NumBytes::from(0), NumBytes::from(0))
            .expect("Error: Cannot fail to decrement SubnetAvailableMemory after validating canister's settings");

        round_limits.compute_allocation_used = round_limits
            .compute_allocation_used
            .saturating_add(new_canister.scheduler_state.compute_allocation.as_percent());

        let controllers = new_canister
            .system_state
            .controllers
            .iter()
            .copied()
            .collect();
        new_canister.system_state.add_canister_change(
            state.time(),
            origin,
            CanisterChangeDetails::canister_creation(controllers),
        );

        // Add new canister to the replicated state.
        state.put_canister_state(new_canister);

        info!(
            self.log,
            "Canister {} created canister {} with {} initial balance on subnet {}.",
            sender,
            new_canister_id.get(),
            cycles,
            self.config.own_subnet_id.get()
        );

        Ok(new_canister_id)
    }

    /// Adds cycles to the canister.
    pub(crate) fn add_cycles(
        &self,
        sender: PrincipalId,
        cycles_amount: Option<u128>,
        canister: &mut CanisterState,
        provisional_whitelist: &ProvisionalWhitelist,
    ) -> Result<(), CanisterManagerError> {
        if !provisional_whitelist.contains(&sender) {
            return Err(CanisterManagerError::SenderNotInWhitelist(sender));
        }

        let cycles_amount = match cycles_amount {
            Some(cycles_amount) => Cycles::from(cycles_amount),
            None => self.config.default_provisional_cycles_balance,
        };

        canister
            .system_state
            .add_cycles(cycles_amount, CyclesUseCase::NonConsumed);

        Ok(())
    }

    fn validate_canister_is_stopped(
        &self,
        canister: &CanisterState,
    ) -> Result<(), CanisterManagerError> {
        if canister.status() != CanisterStatusType::Stopped {
            return Err(CanisterManagerError::DeleteCanisterNotStopped(
                canister.canister_id(),
            ));
        }
        Ok(())
    }

    /// Generates a new canister ID.
    ///
    /// Returns `Err` if the subnet can generate no more canister IDs; or a canister
    /// with the newly generated ID already exists.
    //
    // WARNING!!! If you change the logic here, please ensure that the sequence
    // of NNS canister ids as defined in nns/constants/src/lib.rs are also
    // updated.
    fn generate_new_canister_id(
        &self,
        state: &mut ReplicatedState,
        canister_creation_error: &IntCounter,
    ) -> Result<CanisterId, CanisterManagerError> {
        let canister_id = state.metadata.generate_new_canister_id().map_err(|err| {
            error!(self.log, "Unable to generate new canister IDs: {}", err);
            CanisterManagerError::SubnetOutOfCanisterIds
        })?;

        // Sanity check: ensure that no canister with this ID exists already.
        debug_assert!(state.canister_state(&canister_id).is_none());
        if state.canister_state(&canister_id).is_some() {
            canister_creation_error.inc();
            error!(
                self.log,
                "[EXC-BUG] New canister id {} already exists.", canister_id
            );
            return Err(CanisterManagerError::CanisterIdAlreadyExists(canister_id));
        }

        Ok(canister_id)
    }

    fn validate_canister_exists<'a>(
        &self,
        state: &'a ReplicatedState,
        canister_id: CanisterId,
    ) -> Result<&'a CanisterState, CanisterManagerError> {
        state
            .canister_state(&canister_id)
            .ok_or(CanisterManagerError::CanisterNotFound(canister_id))
    }

    pub(crate) fn upload_chunk(
        &self,
        sender: PrincipalId,
        canister: &mut CanisterState,
        chunk: Vec<u8>,
        round_limits: &mut RoundLimits,
        subnet_size: usize,
        resource_saturation: &ResourceSaturation,
    ) -> Result<UploadChunkResult, CanisterManagerError> {
        // Allow the canister itself to perform this operation.
        if sender != canister.system_state.canister_id.into() {
            validate_controller(canister, &sender)?
        }

        // Charge for the upload. We charge before checking if the chunk has already been uploaded
        // since that check involves hash computation that we also want to charge for.
        let instructions = self.config.upload_wasm_chunk_instructions;
        self.cycles_account_manager
            .consume_cycles_for_instructions(
                &sender,
                canister,
                instructions,
                subnet_size,
                // For the `upload_chunk` operation, it does not matter if this is a Wasm64 or Wasm32 module
                // since the number of instructions charged depends on a constant fee
                // and Wasm64 does not bring any additional overhead for this operation.
                // The only overhead is during execution time.
                WasmExecutionMode::Wasm32,
            )
            .map_err(|err| CanisterManagerError::WasmChunkStoreError {
                message: format!("Error charging for 'upload_chunk': {}", err),
            })?;

        let validated_chunk = match canister
            .system_state
            .wasm_chunk_store
            .can_insert_chunk(self.config.wasm_chunk_store_max_size, chunk)
        {
            ChunkValidationResult::Insert(validated_chunk) => validated_chunk,
            ChunkValidationResult::AlreadyExists(hash) => {
                return Ok(UploadChunkResult {
                    reply: UploadChunkReply {
                        hash: hash.to_vec(),
                    },
                    heap_delta_increase: NumBytes::new(0),
                });
            }
            ChunkValidationResult::ValidationError(err) => {
                return Err(CanisterManagerError::WasmChunkStoreError { message: err });
            }
        };

        let chunk_bytes = wasm_chunk_store::chunk_size();
        let new_memory_usage = canister.memory_usage() + chunk_bytes;

        if self.config.rate_limiting_of_heap_delta == FlagStatus::Enabled
            && canister.scheduler_state.heap_delta_debit >= self.config.heap_delta_rate_limit
        {
            return Err(CanisterManagerError::WasmChunkStoreError {
                message: format!(
                    "Canister is heap delta rate limited. Current delta debit: {}, limit: {}",
                    canister.scheduler_state.heap_delta_debit, self.config.heap_delta_rate_limit
                ),
            });
        }

        let memory_usage = canister.memory_usage();
        let validated_memory_usage = self.memory_usage_checks(
            subnet_size,
            canister,
            round_limits,
            new_memory_usage,
            memory_usage,
            resource_saturation,
        )?;
        self.memory_usage_updates(canister, round_limits, validated_memory_usage);

        if self.config.rate_limiting_of_heap_delta == FlagStatus::Enabled {
            canister.scheduler_state.heap_delta_debit += chunk_bytes;
        }

        round_limits.instructions -= as_round_instructions(instructions);

        let hash = validated_chunk.hash().to_vec();
        canister
            .system_state
            .wasm_chunk_store
            .insert_chunk(validated_chunk);
        Ok(UploadChunkResult {
            reply: UploadChunkReply { hash },
            heap_delta_increase: chunk_bytes,
        })
    }

    pub(crate) fn clear_chunk_store(
        &self,
        sender: PrincipalId,
        canister: &mut CanisterState,
    ) -> Result<(), CanisterManagerError> {
        // Allow the canister itself to perform this operation.
        if sender != canister.system_state.canister_id.into() {
            validate_controller(canister, &sender)?
        }
        canister.system_state.wasm_chunk_store = WasmChunkStore::new(Arc::clone(&self.fd_factory));
        Ok(())
    }

    pub(crate) fn stored_chunks(
        &self,
        sender: PrincipalId,
        canister: &CanisterState,
    ) -> Result<StoredChunksReply, CanisterManagerError> {
        // Allow the canister itself to perform this operation.
        if sender != canister.system_state.canister_id.into() {
            validate_controller(canister, &sender)?
        }

        let keys = canister
            .system_state
            .wasm_chunk_store
            .keys()
            .map(|k| ChunkHash { hash: k.to_vec() })
            .collect();
        Ok(StoredChunksReply(keys))
    }

    // Runs the following checks on memory usage and return an error
    // if any fails:
    // 1. Check new usage will not freeze canister
    // 2. Check subnet has available memory
    // 3. Check that cycles can be reserved (if applicable)
    fn memory_usage_checks(
        &self,
        subnet_size: usize,
        canister: &CanisterState,
        round_limits: &RoundLimits,
        new_memory_usage: NumBytes,
        old_memory_usage: NumBytes,
        resource_saturation: &ResourceSaturation,
    ) -> Result<ValidatedMemoryUsage, CanisterManagerError> {
        let memory_increase = new_memory_usage.saturating_sub(&old_memory_usage);
        match canister.memory_allocation() {
            MemoryAllocation::Reserved(bytes) => {
                if bytes < new_memory_usage {
                    return Err(CanisterManagerError::NotEnoughMemoryAllocationGiven {
                        memory_allocation_given: canister.memory_allocation(),
                        memory_usage_needed: new_memory_usage,
                    });
                }
                Ok(ValidatedMemoryUsage {
                    memory_increase: NumBytes::from(0),
                    storage_reservation_cycles: Cycles::zero(),
                })
            }
            MemoryAllocation::BestEffort => {
                let reservation_cycles = self.cycles_account_manager.storage_reservation_cycles(
                    memory_increase,
                    resource_saturation,
                    subnet_size,
                );

                // Check that the canister does not exceed its freezing threshold based
                // on the new memory usage.
                let threshold = self.cycles_account_manager.freeze_threshold_cycles(
                    canister.system_state.freeze_threshold,
                    canister.memory_allocation(),
                    new_memory_usage,
                    canister.message_memory_usage(),
                    canister.compute_allocation(),
                    subnet_size,
                    canister.system_state.reserved_balance() + reservation_cycles,
                );

                if canister.system_state.balance() < threshold + reservation_cycles {
                    return Err(CanisterManagerError::InsufficientCyclesInMemoryGrow {
                        bytes: memory_increase,
                        available: canister.system_state.balance(),
                        required: threshold + reservation_cycles,
                    });
                }

                // Verify that the subnet has enough memory available to satisfy the
                // requested change by the canister.
                round_limits
                    .subnet_available_memory
                    .check_available_memory(memory_increase, NumBytes::from(0), NumBytes::from(0))
                    .map_err(
                        |_| CanisterManagerError::SubnetMemoryCapacityOverSubscribed {
                            requested: memory_increase,
                            available: NumBytes::from(
                                round_limits
                                    .subnet_available_memory
                                    .get_execution_memory()
                                    .max(0) as u64,
                            ),
                        },
                    )?;

                // Verify that cycles can be reserved if the subnet is becoming saturated.
                canister
                    .system_state
                    .can_reserve_cycles(reservation_cycles)
                    .map_err(|err| match err {
                        ReservationError::InsufficientCycles {
                            requested,
                            available,
                        } => CanisterManagerError::InsufficientCyclesInMemoryGrow {
                            bytes: memory_increase,
                            available,
                            required: requested,
                        },
                        ReservationError::ReservedLimitExceed { requested, limit } => {
                            CanisterManagerError::ReservedCyclesLimitExceededInMemoryGrow {
                                bytes: memory_increase,
                                requested,
                                limit,
                            }
                        }
                    })?;

                Ok(ValidatedMemoryUsage {
                    memory_increase,
                    storage_reservation_cycles: reservation_cycles,
                })
            }
        }
    }

    // IMPORTANT! This function should only be called after a successful call to `self.memory_usage_checks`.
    //
    // Performs the following updates:
    // 1. Reserve cycles on canister
    // 2. Actually deduct memory from subnet
    fn memory_usage_updates(
        &self,
        canister: &mut CanisterState,
        round_limits: &mut RoundLimits,
        validated_memory_usage: ValidatedMemoryUsage,
    ) {
        // Reserve needed cycles if the subnet is becoming saturated.
        // It's safe to unwrap here because we already checked that cycles can be reserved
        // in `self.memory_usage_checks`.
        canister
            .system_state
            .reserve_cycles(validated_memory_usage.storage_reservation_cycles)
            .unwrap();

        // Actually deduct memory from the subnet.
        // It's safe to unwrap here because we already checked the available memory before
        // in `self.memory_usage_checks`.
        round_limits.subnet_available_memory
                            .try_decrement(validated_memory_usage.memory_increase, NumBytes::from(0), NumBytes::from(0))
                            .expect("Error: Cannot fail to decrement SubnetAvailableMemory after checking for availability");
    }

    /// Creates a new canister snapshot.
    ///
    /// A canister snapshot can only be initiated by the controllers.
    /// In addition, if the `replace_snapshot` parameter is `Some`,
    /// the system will attempt to identify the snapshot based on the provided ID,
    /// and delete it before creating a new one.
    /// Failure to do so will result in the creation of a new snapshot being unsuccessful.
    ///
    /// If the new snapshot cannot be created, an appropriate error will be returned.
    pub(crate) fn take_canister_snapshot(
        &self,
        subnet_size: usize,
        sender: PrincipalId,
        canister: &mut CanisterState,
        replace_snapshot: Option<SnapshotId>,
        state: &mut ReplicatedState,
        round_limits: &mut RoundLimits,
        resource_saturation: &ResourceSaturation,
    ) -> Result<(CanisterSnapshotResponse, NumInstructions), CanisterManagerError> {
        // Check sender is a controller.
        validate_controller(canister, &sender)?;

        let replace_snapshot_size = match replace_snapshot {
            Some(replace_snapshot_id) => self
                .get_snapshot(canister, replace_snapshot_id, state)?
                .size(),
            None => {
                // No replace snapshot ID provided, check whether the maximum number of snapshots
                // has been reached.
                if state
                    .canister_snapshots
                    .count_by_canister(&canister.canister_id())
                    >= self.config.max_number_of_snapshots_per_canister
                {
                    return Err(CanisterManagerError::CanisterSnapshotLimitExceeded {
                        canister_id: canister.canister_id(),
                        limit: self.config.max_number_of_snapshots_per_canister,
                    });
                }
                NumBytes::new(0)
            }
        };

        if self.config.rate_limiting_of_heap_delta == FlagStatus::Enabled
            && canister.scheduler_state.heap_delta_debit >= self.config.heap_delta_rate_limit
        {
            return Err(CanisterManagerError::CanisterHeapDeltaRateLimited {
                canister_id: canister.canister_id(),
                value: canister.scheduler_state.heap_delta_debit,
                limit: self.config.heap_delta_rate_limit,
            });
        }

        let new_snapshot_size = canister.snapshot_size_bytes();

        let old_memory_usage = canister.memory_usage();
        let new_memory_usage = canister
            .memory_usage()
            .saturating_add(&new_snapshot_size)
            .saturating_sub(&replace_snapshot_size);
        let validated_memory_usage = self.memory_usage_checks(
            subnet_size,
            canister,
            round_limits,
            new_memory_usage,
            old_memory_usage,
            resource_saturation,
        )?;

        // Charge for taking a snapshot of the canister.
        let instructions = self
            .config
            .canister_snapshot_baseline_instructions
            .saturating_add(&new_snapshot_size.get().into());

        // TODO [EXC-2046]: Split into 'check' and 'perform'
        self.cycles_account_manager
            .consume_cycles_for_instructions(
                &sender,
                canister,
                instructions,
                subnet_size,
                // For the `take_canister_snapshot` operation, it does not matter if this is a Wasm64 or Wasm32 module
                // since the number of instructions charged depends on constant set fee and snapshot size
                // and Wasm64 does not bring any additional overhead for this operation.
                // The only overhead is during execution time.
                WasmExecutionMode::Wasm32,
            )
            .map_err(CanisterManagerError::CanisterSnapshotNotEnoughCycles)?;

        // Create new snapshot.
        let new_snapshot = CanisterSnapshot::from_canister(canister, state.time())
            .map_err(CanisterManagerError::from)?;

        // Delete old snapshot identified by `replace_snapshot`.
        if let Some(replace_snapshot) = replace_snapshot {
            self.remove_snapshot(canister, replace_snapshot, state, replace_snapshot_size);
        }

        self.memory_usage_updates(canister, round_limits, validated_memory_usage);

        if self.config.rate_limiting_of_heap_delta == FlagStatus::Enabled {
            canister.scheduler_state.heap_delta_debit = canister
                .scheduler_state
                .heap_delta_debit
                .saturating_add(&new_snapshot.heap_delta());
        }
        state.metadata.heap_delta_estimate = state
            .metadata
            .heap_delta_estimate
            .saturating_add(&new_snapshot.heap_delta());

        let snapshot_id =
            SnapshotId::from((canister.canister_id(), canister.new_local_snapshot_id()));
        state.take_snapshot(snapshot_id, Arc::new(new_snapshot));
        canister.system_state.snapshots_memory_usage = canister
            .system_state
            .snapshots_memory_usage
            .saturating_add(&new_snapshot_size);

        Ok((
            CanisterSnapshotResponse::new(
                &snapshot_id,
                state.time().as_nanos_since_unix_epoch(),
                new_snapshot_size,
            ),
            instructions,
        ))
    }

    /// Returns the size of the snapshot that is to be replaced.
    /// Returns an error if the snapshot given by the snapshot ID does not
    /// belong to this canister.
    fn get_snapshot(
        &self,
        canister: &mut CanisterState,
        replace_snapshot: SnapshotId,
        state: &mut ReplicatedState,
    ) -> Result<Arc<CanisterSnapshot>, CanisterManagerError> {
        // Check that `replace_snapshot` exists.
        match state.canister_snapshots.get(replace_snapshot) {
            None => {
                // If not found, the operation fails due to invalid parameters.
                Err(CanisterManagerError::CanisterSnapshotNotFound {
                    canister_id: canister.canister_id(),
                    snapshot_id: replace_snapshot,
                })
            }
            Some(snapshot) => {
                // Verify the provided replacement snapshot belongs to this canister.
                if snapshot.canister_id() != canister.canister_id() {
                    return Err(CanisterManagerError::CanisterSnapshotInvalidOwnership {
                        canister_id: canister.canister_id(),
                        snapshot_id: replace_snapshot,
                    });
                }
                Ok(Arc::clone(snapshot))
            }
        }
    }

    pub(crate) fn load_canister_snapshot(
        &self,
        subnet_size: usize,
        sender: PrincipalId,
        canister: &mut CanisterState,
        snapshot_id: SnapshotId,
        state: &mut ReplicatedState,
        round_limits: &mut RoundLimits,
        origin: CanisterChangeOrigin,
        resource_saturation: &ResourceSaturation,
        long_execution_already_in_progress: &IntCounter,
    ) -> (Result<CanisterState, CanisterManagerError>, NumInstructions) {
        let canister_id = canister.canister_id();
        // Check sender is a controller.
        if let Err(err) = validate_controller(canister, &sender) {
            return (Err(err), NumInstructions::new(0));
        }

        if self.config.rate_limiting_of_heap_delta == FlagStatus::Enabled
            && canister.scheduler_state.heap_delta_debit >= self.config.heap_delta_rate_limit
        {
            return (
                Err(CanisterManagerError::CanisterHeapDeltaRateLimited {
                    canister_id,
                    value: canister.scheduler_state.heap_delta_debit,
                    limit: self.config.heap_delta_rate_limit,
                }),
                NumInstructions::new(0),
            );
        }

        // Check that snapshot ID exists.
        let snapshot: &Arc<CanisterSnapshot> = match state.canister_snapshots.get(snapshot_id) {
            None => {
                // If not found, the operation fails due to invalid parameters.
                return (
                    Err(CanisterManagerError::CanisterSnapshotNotFound {
                        canister_id,
                        snapshot_id,
                    }),
                    NumInstructions::new(0),
                );
            }
            Some(snapshot) => {
                // Verify the provided snapshot id belongs to this canister.
                if snapshot.canister_id() != canister_id {
                    return (
                        Err(CanisterManagerError::CanisterSnapshotInvalidOwnership {
                            canister_id,
                            snapshot_id,
                        }),
                        NumInstructions::new(0),
                    );
                }
                snapshot
            }
        };

        // Check the precondition:
        // Unable to start executing a `load_canister_snapshot`
        // if there is already a long-running message in progress for the specified canister.
        match canister.next_execution() {
            NextExecution::None | NextExecution::StartNew => {}
            NextExecution::ContinueLong | NextExecution::ContinueInstallCode => {
                long_execution_already_in_progress.inc();
                error!(
                    self.log,
                    "[EXC-BUG] Attempted to start a new `load_canister_snapshot` execution while the previous execution is still in progress for {}.", canister_id
                );
                return (
                    Err(CanisterManagerError::LongExecutionAlreadyInProgress { canister_id }),
                    NumInstructions::new(0),
                );
            }
        }

        // All basic checks have passed, charge baseline instructions.
        let old_memory_usage = canister.memory_usage();
        let mut canister_clone = canister.clone();

        if let Err(err) = self.cycles_account_manager.consume_cycles_for_instructions(
            &sender,
            &mut canister_clone,
            self.config.canister_snapshot_baseline_instructions,
            subnet_size,
            // For the `load_canister_snapshot` operation, it does not matter if this is a Wasm64 or Wasm32 module
            // since the number of instructions charged depends on constant set fee
            // and Wasm64 does not bring any additional overhead for this operation.
            // The only overhead is during execution time.
            WasmExecutionMode::Wasm32,
        ) {
            return (
                Err(CanisterManagerError::CanisterSnapshotNotEnoughCycles(err)),
                0.into(),
            );
        };

        let (_old_execution_state, mut system_state, scheduler_state) = canister_clone.into_parts();

        let (instructions_used, new_execution_state) = {
            let execution_snapshot = snapshot.execution_snapshot();
            let new_wasm_hash = WasmHash::from(&execution_snapshot.wasm_binary);
            let compilation_cost_handling = if state
                .metadata
                .expected_compiled_wasms
                .contains(&new_wasm_hash)
            {
                CompilationCostHandling::CountReducedAmount
            } else {
                CompilationCostHandling::CountFullAmount
            };

            let (instructions_used, new_execution_state) = self.hypervisor.create_execution_state(
                execution_snapshot.wasm_binary.clone(),
                "NOT_USED".into(),
                canister_id,
                round_limits,
                compilation_cost_handling,
            );

            let mut new_execution_state = match new_execution_state {
                Ok(execution_state) => execution_state,
                Err(err) => {
                    let err = CanisterManagerError::from((canister_id, err));
                    return (Err(err), instructions_used);
                }
            };

            new_execution_state.exported_globals = execution_snapshot.exported_globals.clone();
            new_execution_state.stable_memory = Memory::from(&execution_snapshot.stable_memory);
            new_execution_state.wasm_memory = Memory::from(&execution_snapshot.wasm_memory);
            (instructions_used, Some(new_execution_state))
        };

        system_state.wasm_chunk_store = snapshot.chunk_store().clone();
        system_state
            .certified_data
            .clone_from(snapshot.certified_data());
        let wasm_execution_mode = new_execution_state
            .as_ref()
            .map_or(WasmExecutionMode::Wasm32, |exec_state| {
                exec_state.wasm_execution_mode
            });

        let mut new_canister =
            CanisterState::new(system_state, new_execution_state, scheduler_state);
        let new_memory_usage = new_canister.memory_usage();

        let validated_memory_usage = match self.memory_usage_checks(
            subnet_size,
            canister,
            round_limits,
            new_memory_usage,
            old_memory_usage,
            resource_saturation,
        ) {
            Ok(validated_memory_usage) => validated_memory_usage,
            Err(err) => {
                return (Err(err), instructions_used);
            }
        };

        // Charge for loading the snapshot of the canister.
        if let Err(err) = self.cycles_account_manager.consume_cycles_for_instructions(
            &sender,
            &mut new_canister,
            instructions_used.saturating_add(&snapshot.size().get().into()),
            subnet_size,
            // In this case, when the canister is actually created from the snapshot, we need to check
            // if the canister is in wasm64 mode to account for its instruction usage.
            wasm_execution_mode,
        ) {
            return (
                Err(CanisterManagerError::CanisterSnapshotNotEnoughCycles(err)),
                instructions_used,
            );
        };

        self.memory_usage_updates(canister, round_limits, validated_memory_usage);

        // Increment canister version.
        new_canister.system_state.canister_version += 1;
        new_canister.system_state.add_canister_change(
            state.time(),
            origin,
            CanisterChangeDetails::load_snapshot(
                snapshot.canister_version(),
                snapshot_id.to_vec(),
                snapshot.taken_at_timestamp().as_nanos_since_unix_epoch(),
            ),
        );
        state
            .metadata
            .unflushed_checkpoint_ops
            .load_snapshot(canister_id, snapshot_id);

        if self.config.rate_limiting_of_heap_delta == FlagStatus::Enabled {
            new_canister.scheduler_state.heap_delta_debit = new_canister
                .scheduler_state
                .heap_delta_debit
                .saturating_add(&new_canister.heap_delta());
        }
        state.metadata.heap_delta_estimate = state
            .metadata
            .heap_delta_estimate
            .saturating_add(&new_canister.heap_delta());

        (Ok(new_canister), instructions_used)
    }

    /// Returns the canister snapshots list, or
    /// an error if it failed to retrieve the information.
    ///
    /// Retrieving the canister snapshots list can only be initiated by the controllers.
    pub(crate) fn list_canister_snapshot(
        &self,
        sender: PrincipalId,
        canister: &CanisterState,
        state: &ReplicatedState,
    ) -> Result<Vec<CanisterSnapshotResponse>, CanisterManagerError> {
        // Check sender is a controller.
        validate_controller(canister, &sender)?;

        let mut responses = vec![];
        for (snapshot_id, snapshot) in state
            .canister_snapshots
            .list_snapshots(canister.canister_id())
        {
            let snapshot_response = CanisterSnapshotResponse::new(
                &snapshot_id,
                snapshot.taken_at_timestamp().as_nanos_since_unix_epoch(),
                snapshot.size(),
            );
            responses.push(snapshot_response);
        }

        Ok(responses)
    }

    /// Deletes the specified canister snapshot if it exists,
    /// or returns an error if it failed.
    ///
    /// Deleting a canister snapshot can only be initiated by the controllers.
    pub(crate) fn delete_canister_snapshot(
        &self,
        sender: PrincipalId,
        canister: &mut CanisterState,
        delete_snapshot_id: SnapshotId,
        state: &mut ReplicatedState,
        round_limits: &mut RoundLimits,
    ) -> Result<(), CanisterManagerError> {
        // Check sender is a controller.
        validate_controller(canister, &sender)?;

        match state.canister_snapshots.get(delete_snapshot_id) {
            None => {
                // If not found, the operation fails due to invalid parameters.
                return Err(CanisterManagerError::CanisterSnapshotNotFound {
                    canister_id: canister.canister_id(),
                    snapshot_id: delete_snapshot_id,
                });
            }
            Some(delete_snapshot) => {
                // Verify the provided `delete_snapshot_id` belongs to this canister.
                if delete_snapshot.canister_id() != canister.canister_id() {
                    return Err(CanisterManagerError::CanisterSnapshotInvalidOwnership {
                        canister_id: canister.canister_id(),
                        snapshot_id: delete_snapshot_id,
                    });
                }
            }
        }
        let old_snapshot = state.delete_snapshot(delete_snapshot_id);
        // Already confirmed that `old_snapshot` exists.
        let old_snapshot_size = old_snapshot.unwrap().size();
        canister.system_state.snapshots_memory_usage = canister
            .system_state
            .snapshots_memory_usage
            .get()
            .saturating_sub(old_snapshot_size.get())
            .into();
        // Confirm that `snapshots_memory_usage` is updated correctly.
        debug_assert_eq!(
            canister.system_state.snapshots_memory_usage,
            state
                .canister_snapshots
                .compute_memory_usage_by_canister(canister.canister_id()),
        );
        round_limits.subnet_available_memory.increment(
            old_snapshot_size,
            NumBytes::from(0),
            NumBytes::from(0),
        );
        Ok(())
    }

    pub(crate) fn read_snapshot_metadata(
        &self,
        sender: PrincipalId,
        snapshot_id: SnapshotId,
        canister: &CanisterState,
        state: &ReplicatedState,
    ) -> Result<ReadCanisterSnapshotMetadataResponse, CanisterManagerError> {
        // Check sender is a controller.
        validate_controller(canister, &sender)?;
        // If not found, the operation fails due to invalid parameters.
        let Some(snapshot) = state.canister_snapshots.get(snapshot_id) else {
            return Err(CanisterManagerError::CanisterSnapshotNotFound {
                canister_id: canister.canister_id(),
                snapshot_id,
            });
        };
        // Verify the provided `snapshot_id` belongs to this canister.
        if snapshot.canister_id() != canister.canister_id() {
            return Err(CanisterManagerError::CanisterSnapshotInvalidOwnership {
                canister_id: canister.canister_id(),
                snapshot_id,
            });
        }

        Ok(ReadCanisterSnapshotMetadataResponse {
            source: snapshot.source(),
            taken_at_timestamp: snapshot.taken_at_timestamp().as_nanos_since_unix_epoch(),
            wasm_module_size: snapshot.execution_snapshot().wasm_binary.len() as u64,
            exported_globals: snapshot.exported_globals().clone(),
            wasm_memory_size: snapshot.execution_snapshot().wasm_memory.size.get() as u64
                * WASM_PAGE_SIZE_IN_BYTES as u64,
            stable_memory_size: snapshot.execution_snapshot().stable_memory.size.get() as u64
                * WASM_PAGE_SIZE_IN_BYTES as u64,
            wasm_chunk_store: snapshot
                .chunk_store()
                .keys()
                .cloned()
                .map(|x| ChunkHash { hash: x.to_vec() })
                .collect(),
            canister_version: snapshot.canister_version(),
            certified_data: snapshot.certified_data().clone(),
            global_timer: snapshot
                .execution_snapshot()
                .global_timer
                .map(GlobalTimer::from),
            on_low_wasm_memory_hook_status: snapshot
                .execution_snapshot()
                .on_low_wasm_memory_hook_status,
        })
    }

    pub(crate) fn read_snapshot_data(
        &self,
        sender: PrincipalId,
        canister: &mut CanisterState,
        snapshot_id: SnapshotId,
        kind: CanisterSnapshotDataKind,
        state: &ReplicatedState,
        subnet_size: usize,
    ) -> Result<ReadCanisterSnapshotDataResponse, CanisterManagerError> {
        // Check sender is a controller.
        validate_controller(canister, &sender)?;
        let Some(snapshot) = state.canister_snapshots.get(snapshot_id) else {
            return Err(CanisterManagerError::CanisterSnapshotNotFound {
                canister_id: canister.canister_id(),
                snapshot_id,
            });
        };
        // Verify the provided `snapshot_id` belongs to this canister.
        if snapshot.canister_id() != canister.canister_id() {
            return Err(CanisterManagerError::CanisterSnapshotInvalidOwnership {
                canister_id: canister.canister_id(),
                snapshot_id,
            });
        }

        // Charge upfront for the baseline plus the maximum possible size of the returned slice or fail.
        let num_response_bytes = match &kind {
            CanisterSnapshotDataKind::WasmModule { size, .. } => *size,
            CanisterSnapshotDataKind::MainMemory { size, .. } => *size,
            CanisterSnapshotDataKind::StableMemory { size, .. } => *size,
            // In this case, we might overcharge. But the stored chunks are also charged fully even if they are smaller.
            CanisterSnapshotDataKind::WasmChunk { .. } => CHUNK_SIZE,
        };
        let size = NumInstructions::new(num_response_bytes);
        if let Err(err) = self.cycles_account_manager.consume_cycles_for_instructions(
            &sender,
            canister,
            self.config
                .canister_snapshot_data_baseline_instructions
                .saturating_add(&size),
            subnet_size,
            // For the `read_snapshot_data` operation, it does not matter if this is a Wasm64 or Wasm32 module.
            WasmExecutionMode::Wasm32,
        ) {
            return Err(CanisterManagerError::CanisterSnapshotNotEnoughCycles(err));
        };

        let res = match kind {
            CanisterSnapshotDataKind::StableMemory { offset, size } => {
                if size > MAX_SLICE_SIZE_BYTES {
                    return Err(CanisterManagerError::InvalidSubslice { offset, size });
                }
                let stable_memory = snapshot.execution_snapshot().stable_memory.clone();
                match CanisterSnapshot::get_memory_chunk(stable_memory, offset, size) {
                    Ok(chunk) => Ok(chunk),
                    Err(e) => Err(e.into()),
                }
            }
            CanisterSnapshotDataKind::MainMemory { offset, size } => {
                if size > MAX_SLICE_SIZE_BYTES {
                    return Err(CanisterManagerError::InvalidSubslice { offset, size });
                }
                let main_memory = snapshot.execution_snapshot().wasm_memory.clone();
                match CanisterSnapshot::get_memory_chunk(main_memory, offset, size) {
                    Ok(chunk) => Ok(chunk),
                    Err(e) => Err(e.into()),
                }
            }
            CanisterSnapshotDataKind::WasmModule { offset, size } => {
                if size > MAX_SLICE_SIZE_BYTES {
                    return Err(CanisterManagerError::InvalidSubslice { offset, size });
                }
                match snapshot.get_wasm_module_chunk(offset, size) {
                    Ok(chunk) => Ok(chunk),
                    Err(e) => Err(e.into()),
                }
            }
            CanisterSnapshotDataKind::WasmChunk { hash } => {
                let Ok(hash) = <WasmChunkHash>::try_from(hash.clone()) else {
                    return Err(CanisterManagerError::WasmChunkStoreError {
                        message: format!("Bytes {:02x?} are not a valid WasmChunkHash.", hash),
                    });
                };
                let Some(chunk) = snapshot.chunk_store().get_chunk_complete(&hash) else {
                    return Err(CanisterManagerError::WasmChunkStoreError {
                        message: format!("WasmChunkHash {:02x?} not found.", hash),
                    });
                };
                Ok(chunk)
            }
        };
        res.map(ReadCanisterSnapshotDataResponse::new)
    }

    /// Creates a new snapshot based on the provided metadata and returns the new snapshot ID.
    /// The main/stable memory and the wasm chunk store are initialized empty, and the
    /// wasm module is initialized as an all-zero blob.
    ///
    /// The content of these memories has to be uploaded in slices via `write_snapshot_data`.
    ///
    /// The new snapshot's memory size is determined by the metadata, and the canister is charged
    /// for the full snapshot memory usage from the beginning, as if it had the wasm module and
    /// main/stable memories as described in the metadata.
    pub(crate) fn create_snapshot_from_metadata(
        &self,
        sender: PrincipalId,
        canister: &mut CanisterState,
        args: UploadCanisterSnapshotMetadataArgs,
        state: &mut ReplicatedState,
        subnet_size: usize,
        round_limits: &mut RoundLimits,
        resource_saturation: &ResourceSaturation,
    ) -> Result<(SnapshotId, NumInstructions), CanisterManagerError> {
        // Check sender is a controller.
        validate_controller(canister, &sender)?;

        let replace_snapshot_size = match args.replace_snapshot() {
            Some(replace_snapshot_id) => {
                let replace_snapshot_id =
                    SnapshotId::try_from(&replace_snapshot_id.to_vec()).unwrap();
                self.get_snapshot(canister, replace_snapshot_id, state)?
                    .size()
            }
            None => {
                // No replace snapshot ID provided, check whether the maximum number of snapshots
                // has been reached.
                if state
                    .canister_snapshots
                    .count_by_canister(&canister.canister_id())
                    >= self.config.max_number_of_snapshots_per_canister
                {
                    return Err(CanisterManagerError::CanisterSnapshotLimitExceeded {
                        canister_id: canister.canister_id(),
                        limit: self.config.max_number_of_snapshots_per_canister,
                    });
                }
                NumBytes::new(0)
            }
        };

        if self.config.rate_limiting_of_heap_delta == FlagStatus::Enabled
            && canister.scheduler_state.heap_delta_debit >= self.config.heap_delta_rate_limit
        {
            return Err(CanisterManagerError::CanisterHeapDeltaRateLimited {
                canister_id: canister.canister_id(),
                value: canister.scheduler_state.heap_delta_debit,
                limit: self.config.heap_delta_rate_limit,
            });
        }

        let new_snapshot_size = args.snapshot_size_bytes();
        let old_memory_usage = canister.memory_usage();
        let new_memory_usage = canister
            .memory_usage()
            .saturating_add(&new_snapshot_size)
            .saturating_sub(&replace_snapshot_size);
        let validated_memory_usage = self.memory_usage_checks(
            subnet_size,
            canister,
            round_limits,
            new_memory_usage,
            old_memory_usage,
            resource_saturation,
        )?;

        // Charge for creating a snapshot of the given size.
        let instructions = self
            .config
            .canister_snapshot_baseline_instructions
            .saturating_add(&new_snapshot_size.get().into());

        self.cycles_account_manager
            .consume_cycles_for_instructions(
                &sender,
                canister,
                instructions,
                subnet_size,
                // For the `create_snapshot_from_metadata` operation, it does not matter if this is a Wasm64 or Wasm32 module
                // since the number of instructions charged depends on constant set fee and snapshot size
                // and Wasm64 does not bring any additional overhead for this operation.
                // The only overhead is during execution time.
                WasmExecutionMode::Wasm32,
            )
            .map_err(CanisterManagerError::CanisterSnapshotNotEnoughCycles)?;

        // Create new snapshot.
        let new_snapshot = CanisterSnapshot::from_metadata(
            &args,
            state.time(),
            canister.system_state.canister_version,
            Arc::clone(&self.fd_factory),
        );

        if let Some(replace_snapshot) = args.replace_snapshot() {
            self.remove_snapshot(canister, replace_snapshot, state, replace_snapshot_size);
        }

        self.memory_usage_updates(canister, round_limits, validated_memory_usage);

        if self.config.rate_limiting_of_heap_delta == FlagStatus::Enabled {
            canister.scheduler_state.heap_delta_debit = canister
                .scheduler_state
                .heap_delta_debit
                .saturating_add(&new_snapshot.heap_delta());
        }
        state.metadata.heap_delta_estimate = state
            .metadata
            .heap_delta_estimate
            .saturating_add(&new_snapshot.heap_delta());

        let snapshot_id =
            SnapshotId::from((canister.canister_id(), canister.new_local_snapshot_id()));
<<<<<<< HEAD
        state.create_snapshot_from_metadata(snapshot_id, Arc::new(new_snapshot));
=======
        state.take_snapshot(snapshot_id, Arc::new(new_snapshot));
>>>>>>> beb429b1
        canister.system_state.snapshots_memory_usage = canister
            .system_state
            .snapshots_memory_usage
            .saturating_add(&new_snapshot_size);
        Ok((snapshot_id, instructions))
    }

    /// Writes `args.chunk` to the wasm module, main/stable memory or to the wasm chunk store.
    /// Fails if the arguments are incompatible with the memory sizes given in the metadata.
    /// The memory used is already accounted for during `create_snapshot_from_metadata` (except
    /// for the wasm chunk store), but the instructions used to write the data must be taken
    /// into account here in any case.  
    pub(crate) fn write_snapshot_data(
        &self,
        sender: PrincipalId,
        canister: &mut CanisterState,
        args: &UploadCanisterSnapshotDataArgs,
        state: &mut ReplicatedState,
        round_limits: &mut RoundLimits,
        subnet_size: usize,
        resource_saturation: &ResourceSaturation,
    ) -> Result<NumInstructions, CanisterManagerError> {
        // Check sender is a controller.
        validate_controller(canister, &sender)?;
        let snapshot_id = args.get_snapshot_id();
        // If not found, the operation fails due to invalid parameters.
        let Some(snapshot) = state.canister_snapshots.get_mut(snapshot_id) else {
            return Err(CanisterManagerError::CanisterSnapshotNotFound {
                canister_id: canister.canister_id(),
                snapshot_id,
            });
        };
        // Verify the provided `snapshot_id` belongs to this canister.
        if snapshot.canister_id() != canister.canister_id() {
            return Err(CanisterManagerError::CanisterSnapshotInvalidOwnership {
                canister_id: canister.canister_id(),
                snapshot_id,
            });
        }
        // Ensure the snapshot was created via metadata upload, not from the canister.
        if snapshot.source() != SnapshotSource::MetadataUpload {
            return Err(CanisterManagerError::CanisterSnapshotImmutable);
        }

        if self.config.rate_limiting_of_heap_delta == FlagStatus::Enabled
            && canister.scheduler_state.heap_delta_debit >= self.config.heap_delta_rate_limit
        {
            return Err(CanisterManagerError::WasmChunkStoreError {
                message: format!(
                    "Canister is heap delta rate limited. Current delta debit: {}, limit: {}",
                    canister.scheduler_state.heap_delta_debit, self.config.heap_delta_rate_limit
                ),
            });
        }

        // Write data to the appropriate location, as specified by the `CanisterSnapshotDataOffset` variant.
        // Memory has already been paid for by `create_snapshot_from_metadata`,
        // but the instructions used to copy the data still need to be accounted for.
        let snapshot_inner = Arc::make_mut(snapshot);
        let num_bytes = match args.kind {
            CanisterSnapshotDataOffset::WasmModule { offset } => {
                let res = snapshot_inner
                    .execution_snapshot_mut()
                    .wasm_binary
                    .write(&args.chunk, offset as usize);
                if res.is_err() {
                    return Err(CanisterManagerError::InvalidSubslice {
                        offset,
                        size: args.chunk.len() as u64,
                    });
                }
                args.chunk.len() as u64
            }
            CanisterSnapshotDataOffset::MainMemory { offset } => {
                let mut buffer = Buffer::new(snapshot_inner.wasm_memory().page_map.clone());
                buffer.write(&args.chunk, offset as usize);
                args.chunk.len() as u64
            }
            CanisterSnapshotDataOffset::StableMemory { offset } => {
                let mut buffer = Buffer::new(snapshot_inner.stable_memory().page_map.clone());
                buffer.write(&args.chunk, offset as usize);
                args.chunk.len() as u64
            }
            CanisterSnapshotDataOffset::WasmChunk => {
                // The chunk store is initialized as empty, and no memory cost has been charged yet.
                // So we charge for both memory and instructions here.
                let validated_chunk = match snapshot_inner
                    .chunk_store_mut()
                    .can_insert_chunk(self.config.wasm_chunk_store_max_size, args.chunk.clone())
                {
                    ChunkValidationResult::Insert(validated_chunk) => validated_chunk,
                    ChunkValidationResult::AlreadyExists(hash) => {
                        return Err(CanisterManagerError::WasmChunkStoreError {
                            message: format!(
                                "Chunk with hash {:02x?} already present in chunk store.",
                                hash
                            ),
                        })
                    }
                    ChunkValidationResult::ValidationError(err) => {
                        return Err(CanisterManagerError::WasmChunkStoreError { message: err })
                    }
                };

                let memory_usage = canister.memory_usage();
                let chunk_bytes = wasm_chunk_store::chunk_size();
                let new_memory_usage = canister.memory_usage() + chunk_bytes;
                let instructions = self.config.upload_wasm_chunk_instructions;
                let validated_memory_usage = self.memory_usage_checks(
                    subnet_size,
                    canister,
                    round_limits,
                    new_memory_usage,
                    memory_usage,
                    resource_saturation,
                )?;

                self.cycles_account_manager
                    .consume_cycles_for_instructions(
                        &sender,
                        canister,
                        instructions,
                        subnet_size,
                        // It does not matter if this is a Wasm64 or Wasm32 module.
                        WasmExecutionMode::Wasm32,
                    )
                    .map_err(CanisterManagerError::CanisterSnapshotNotEnoughCycles)?;

                self.memory_usage_updates(canister, round_limits, validated_memory_usage);

<<<<<<< HEAD
                snapshot_inner
                    .chunk_store_mut()
                    .insert_chunk(validated_chunk);
                chunk_bytes.get()
            }
        };
        state.record_snapshot_data_upload(snapshot_id);
=======
                state
                    .canister_snapshots
                    .insert_chunk(snapshot_id, validated_chunk);

                canister.system_state.snapshots_memory_usage = canister
                    .system_state
                    .snapshots_memory_usage
                    .saturating_add(&chunk_bytes);

                chunk_bytes.get()
            }
        };
>>>>>>> beb429b1
        if self.config.rate_limiting_of_heap_delta == FlagStatus::Enabled {
            canister.scheduler_state.heap_delta_debit += NumBytes::new(num_bytes);
        }
        let instructions = NumInstructions::new(num_bytes);
        round_limits.instructions -= as_round_instructions(instructions);
        // Return the instructions needed to write the chunk to the destination.
        Ok(instructions)
    }

    /// Remove the specified snapshot and increase the subnet's available memory.
    fn remove_snapshot(
        &self,
        canister: &mut CanisterState,
        snapshot_id: SnapshotId,
        state: &mut ReplicatedState,
        snapshot_size: NumBytes,
    ) {
        // Delete old snapshot identified by `snapshot_id`.
        state.delete_snapshot(snapshot_id);
        canister.system_state.snapshots_memory_usage = canister
            .system_state
            .snapshots_memory_usage
            .get()
            .saturating_sub(snapshot_size.get())
            .into();
        // Confirm that `snapshots_memory_usage` is updated correctly.
        debug_assert_eq!(
            canister.system_state.snapshots_memory_usage,
            state
                .canister_snapshots
                .compute_memory_usage_by_canister(canister.canister_id()),
        );
    }
}

/// Uninstalls a canister.
///
/// See https://internetcomputer.org/docs/current/references/ic-interface-spec#ic-uninstall_code
///
/// Returns a list of rejects that need to be sent out to their callers.
#[doc(hidden)]
pub fn uninstall_canister(
    log: &ReplicaLogger,
    canister: &mut CanisterState,
    time: Time,
    add_canister_change: AddCanisterChangeToHistory,
    fd_factory: Arc<dyn PageAllocatorFileDescriptor>,
) -> Vec<Response> {
    // Drop the canister's execution state.
    canister.execution_state = None;

    // Clear log.
    canister.clear_log();

    // Clear the Wasm chunk store.
    canister.system_state.wasm_chunk_store = WasmChunkStore::new(fd_factory);

    // Drop its certified data.
    canister.system_state.certified_data = Vec::new();

    // Deactivate global timer.
    canister.system_state.global_timer = CanisterTimer::Inactive;
    // Increment canister version.
    canister.system_state.canister_version += 1;
    match add_canister_change {
        AddCanisterChangeToHistory::Yes(origin) => {
            canister.system_state.add_canister_change(
                time,
                origin,
                CanisterChangeDetails::CanisterCodeUninstall,
            );
        }
        AddCanisterChangeToHistory::No => {}
    };

    let canister_id = canister.canister_id();
    let reject_responses = canister
        .system_state
        .delete_all_call_contexts(|call_context| {
            // Generate reject responses for ingress and canister messages.
            match call_context.call_origin() {
                CallOrigin::Ingress(user_id, message_id) => {
                    Some(Response::Ingress(IngressResponse {
                        message_id: message_id.clone(),
                        status: IngressStatus::Known {
                            receiver: canister_id.get(),
                            user_id: *user_id,
                            time,
                            state: IngressState::Failed(UserError::new(
                                ErrorCode::CanisterRejectedMessage,
                                "Canister has been uninstalled.",
                            )),
                        },
                    }))
                }
                CallOrigin::CanisterUpdate(caller_canister_id, callback_id, deadline) => {
                    Some(Response::Canister(CanisterResponse {
                        originator: *caller_canister_id,
                        respondent: canister_id,
                        originator_reply_callback: *callback_id,
                        refund: call_context.available_cycles(),
                        response_payload: Payload::Reject(RejectContext::new(
                            RejectCode::CanisterReject,
                            "Canister has been uninstalled.",
                        )),
                        deadline: *deadline,
                    }))
                }
                CallOrigin::CanisterQuery(_, _) | CallOrigin::Query(_) => fatal!(
                    log,
                    "No callbacks with a query origin should be found when uninstalling"
                ),
                CallOrigin::SystemTask => {
                    // Cannot respond to system tasks. Nothing to do.
                    None
                }
            }
        });

    reject_responses
}

#[cfg(test)]
pub(crate) mod tests;<|MERGE_RESOLUTION|>--- conflicted
+++ resolved
@@ -2152,11 +2152,7 @@
 
         let snapshot_id =
             SnapshotId::from((canister.canister_id(), canister.new_local_snapshot_id()));
-<<<<<<< HEAD
         state.create_snapshot_from_metadata(snapshot_id, Arc::new(new_snapshot));
-=======
-        state.take_snapshot(snapshot_id, Arc::new(new_snapshot));
->>>>>>> beb429b1
         canister.system_state.snapshots_memory_usage = canister
             .system_state
             .snapshots_memory_usage
@@ -2287,15 +2283,6 @@
 
                 self.memory_usage_updates(canister, round_limits, validated_memory_usage);
 
-<<<<<<< HEAD
-                snapshot_inner
-                    .chunk_store_mut()
-                    .insert_chunk(validated_chunk);
-                chunk_bytes.get()
-            }
-        };
-        state.record_snapshot_data_upload(snapshot_id);
-=======
                 state
                     .canister_snapshots
                     .insert_chunk(snapshot_id, validated_chunk);
@@ -2308,7 +2295,7 @@
                 chunk_bytes.get()
             }
         };
->>>>>>> beb429b1
+        state.record_snapshot_data_upload(snapshot_id);
         if self.config.rate_limiting_of_heap_delta == FlagStatus::Enabled {
             canister.scheduler_state.heap_delta_debit += NumBytes::new(num_bytes);
         }
