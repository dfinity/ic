use crate::as_round_instructions;
use crate::execution::install_code::{OriginalContext, validate_controller};
use crate::execution::{install::execute_install, upgrade::execute_upgrade};
use crate::execution_environment::{
    CompilationCostHandling, RoundContext, RoundCounters, RoundLimits,
};
use crate::{
    canister_settings::{CanisterSettings, ValidatedCanisterSettings},
    hypervisor::Hypervisor,
    types::{IngressResponse, Response},
    util::GOVERNANCE_CANISTER_ID,
};
use ic_base_types::NumSeconds;
use ic_config::embedders::Config as EmbeddersConfig;
use ic_config::flag_status::FlagStatus;
use ic_cycles_account_manager::{CyclesAccountManager, ResourceSaturation};
use ic_embedders::{
    wasm_utils::decoding::decode_wasm, wasmtime_embedder::system_api::ExecutionParameters,
};
use ic_error_types::{ErrorCode, RejectCode, UserError};
use ic_interfaces::execution_environment::{IngressHistoryWriter, SubnetAvailableMemory};
use ic_logger::{ReplicaLogger, error, fatal, info};
use ic_management_canister_types_private::{
    CanisterChangeDetails, CanisterChangeOrigin, CanisterInstallModeV2, CanisterMetadataResponse,
    CanisterSnapshotDataKind, CanisterSnapshotDataOffset, CanisterSnapshotResponse,
    CanisterStatusResultV2, CanisterStatusType, ChunkHash, Global, GlobalTimer,
    Method as Ic00Method, ReadCanisterSnapshotDataResponse, ReadCanisterSnapshotMetadataResponse,
    SnapshotSource, StoredChunksReply, UploadCanisterSnapshotDataArgs,
    UploadCanisterSnapshotMetadataArgs, UploadChunkReply,
};
use ic_registry_provisional_whitelist::ProvisionalWhitelist;
use ic_replicated_state::canister_snapshots::ValidatedSnapshotMetadata;
use ic_replicated_state::canister_state::WASM_PAGE_SIZE_IN_BYTES;
use ic_replicated_state::canister_state::execution_state::{CustomSectionType, SandboxMemory};
use ic_replicated_state::canister_state::system_state::wasm_chunk_store::{
    CHUNK_SIZE, ChunkValidationResult, WasmChunkHash,
};
use ic_replicated_state::page_map::Buffer;
use ic_replicated_state::{
    CallOrigin, CanisterState, MessageMemoryUsage, NetworkTopology, ReplicatedState,
    SchedulerState, SystemState,
    canister_snapshots::CanisterSnapshot,
    canister_state::{
        NextExecution,
        execution_state::Memory,
        execution_state::WasmExecutionMode,
        system_state::{
            CyclesUseCase, ReservationError,
            wasm_chunk_store::{self, WasmChunkStore},
        },
    },
    metadata_state::subnet_call_context_manager::InstallCodeCallId,
    page_map::PageAllocatorFileDescriptor,
};
use ic_types::batch::CanisterCyclesCostSchedule;
use ic_types::{
    CanisterId, CanisterTimer, ComputeAllocation, Cycles, MemoryAllocation, NumBytes,
    NumInstructions, PrincipalId, SnapshotId, SubnetId, Time,
    ingress::{IngressState, IngressStatus},
    messages::{
        CanisterCall, Payload, RejectContext, Response as CanisterResponse, SignedIngressContent,
        StopCanisterContext,
    },
    nominal_cycles::NominalCycles,
};
use ic_wasm_types::WasmHash;
use num_traits::{SaturatingAdd, SaturatingSub};
use prometheus::IntCounter;
use std::iter::zip;
use std::path::PathBuf;
use std::{convert::TryFrom, str::FromStr, sync::Arc};

use types::*;
pub(crate) mod types;

/// Maximum binary slice size allowed per single message download.
const MAX_SLICE_SIZE_BYTES: u64 = 2_000_000;

/// Contains validated cycles and memory usage:
/// - cycles for instructions that can be consumed safely;
/// - new memory usage (to compute the new freezing threshold);
/// - allocated and deallocated bytes that can be safely applied to subnet available memory;
/// - new storage reservation cycles that can be safely moved from the canister's main balance
///   to its reserved balance.
struct ValidatedCyclesAndMemoryUsage {
    cycles_for_instructions: Cycles,
    new_memory_usage: NumBytes,
    allocated_bytes: NumBytes,
    deallocated_bytes: NumBytes,
    new_storage_reservation_cycles: Cycles,
}

/// The entity responsible for managing canisters (creation, installing, etc.)
pub(crate) struct CanisterManager {
    hypervisor: Arc<Hypervisor>,
    log: ReplicaLogger,
    config: CanisterMgrConfig,
    cycles_account_manager: Arc<CyclesAccountManager>,
    ingress_history_writer: Arc<dyn IngressHistoryWriter<State = ReplicatedState>>,
    fd_factory: Arc<dyn PageAllocatorFileDescriptor>,
    environment_variables_flag: FlagStatus,
}

impl CanisterManager {
    pub(crate) fn new(
        hypervisor: Arc<Hypervisor>,
        log: ReplicaLogger,
        config: CanisterMgrConfig,
        cycles_account_manager: Arc<CyclesAccountManager>,
        ingress_history_writer: Arc<dyn IngressHistoryWriter<State = ReplicatedState>>,
        fd_factory: Arc<dyn PageAllocatorFileDescriptor>,
        environment_variables_flag: FlagStatus,
    ) -> Self {
        CanisterManager {
            hypervisor,
            log,
            config,
            cycles_account_manager,
            ingress_history_writer,
            fd_factory,
            environment_variables_flag,
        }
    }

    /// Checks if a given ingress message directed to the management canister
    /// should be accepted or not.
    pub(crate) fn should_accept_ingress_message(
        &self,
        state: Arc<ReplicatedState>,
        provisional_whitelist: &ProvisionalWhitelist,
        ingress: &SignedIngressContent,
        effective_canister_id: Option<CanisterId>,
    ) -> Result<(), UserError> {
        let method_name = ingress.method_name();
        let sender = ingress.sender();
        let method = Ic00Method::from_str(ingress.method_name());
        // The message is targeted towards the management canister. The
        // actual type of the method will determine if the message should be
        // accepted or not.
        match method {
            // The method is either invalid or it is of a type that users
            // are not allowed to send.
            Err(_)
            | Ok(Ic00Method::CreateCanister)
            | Ok(Ic00Method::CanisterInfo)
            | Ok(Ic00Method::CanisterMetadata)
            | Ok(Ic00Method::ECDSAPublicKey)
            | Ok(Ic00Method::SetupInitialDKG)
            | Ok(Ic00Method::SignWithECDSA)
            | Ok(Ic00Method::ReshareChainKey)
            | Ok(Ic00Method::SchnorrPublicKey)
            | Ok(Ic00Method::SignWithSchnorr)
            | Ok(Ic00Method::VetKdPublicKey)
            | Ok(Ic00Method::VetKdDeriveKey)
            // "DepositCycles" can be called by anyone however as ingress message
            // cannot carry cycles, it does not make sense to allow them from users.
            | Ok(Ic00Method::DepositCycles)
            | Ok(Ic00Method::HttpRequest)
            // Nobody pays for `raw_rand`, so this cannot be used via ingress messages
            | Ok(Ic00Method::RawRand)
            // Bitcoin messages require cycles, so we reject all ingress messages.
            | Ok(Ic00Method::BitcoinGetBalance)
            | Ok(Ic00Method::BitcoinGetUtxos)
            | Ok(Ic00Method::BitcoinGetBlockHeaders)
            | Ok(Ic00Method::BitcoinSendTransaction)
            | Ok(Ic00Method::BitcoinSendTransactionInternal)
            | Ok(Ic00Method::BitcoinGetCurrentFeePercentiles)
            | Ok(Ic00Method::NodeMetricsHistory)
            | Ok(Ic00Method::SubnetInfo)
            // `RenameCanister` can only be called from the NNS subnet.
            | Ok(Ic00Method::RenameCanister) => Err(UserError::new(
                ErrorCode::CanisterRejectedMessage,
                format!("Only canisters can call ic00 method {method_name}"),
            )),

            // These methods are only valid if they are sent by the controller
            // of the canister. We assume that the canister always wants to
            // accept messages from its controller.
            Ok(Ic00Method::CanisterStatus)
            | Ok(Ic00Method::StartCanister)
            | Ok(Ic00Method::UninstallCode)
            | Ok(Ic00Method::StopCanister)
            | Ok(Ic00Method::DeleteCanister)
            | Ok(Ic00Method::UpdateSettings)
            | Ok(Ic00Method::InstallCode)
            | Ok(Ic00Method::InstallChunkedCode)
            | Ok(Ic00Method::UploadChunk)
            | Ok(Ic00Method::StoredChunks)
            | Ok(Ic00Method::ClearChunkStore)
            | Ok(Ic00Method::TakeCanisterSnapshot)
            | Ok(Ic00Method::LoadCanisterSnapshot)
            | Ok(Ic00Method::ListCanisterSnapshots)
            | Ok(Ic00Method::DeleteCanisterSnapshot)
            | Ok(Ic00Method::ReadCanisterSnapshotMetadata)
            | Ok(Ic00Method::ReadCanisterSnapshotData)
            | Ok(Ic00Method::UploadCanisterSnapshotMetadata)
            | Ok(Ic00Method::UploadCanisterSnapshotData) => {
                match effective_canister_id {
                    Some(canister_id) => {
                        let canister = state.canister_state(&canister_id).ok_or_else(|| UserError::new(
                            ErrorCode::CanisterNotFound,
                            format!("Canister {canister_id} not found"),
                        ))?;
                        match canister.controllers().contains(&sender.get()) {
                            true => Ok(()),
                            false => Err(UserError::new(
                                ErrorCode::CanisterInvalidController,
                                format!(
                                    "Only controllers of canister {canister_id} can call ic00 method {method_name}",
                                ),
                            )),
                        }
                    },
                    None => Err(UserError::new(
                        ErrorCode::InvalidManagementPayload,
                        format!("Failed to decode payload for ic00 method: {method_name}"),
                    )),
                }
            },

            Ok(Ic00Method::FetchCanisterLogs) => Err(UserError::new(
                ErrorCode::CanisterRejectedMessage,
                format!(
                    "{} API is not accessible via ingress in replicated mode",
                    Ic00Method::FetchCanisterLogs
                ),
            )),

            Ok(Ic00Method::ProvisionalCreateCanisterWithCycles)
            | Ok(Ic00Method::BitcoinGetSuccessors)
            | Ok(Ic00Method::ProvisionalTopUpCanister) => {
                if provisional_whitelist.contains(sender.get_ref()) {
                    Ok(())
                } else {
                    Err(UserError::new(
                        ErrorCode::CanisterRejectedMessage,
                        format!("Caller {sender} is not allowed to call ic00 method {method_name}")
                    ))
                }
            },
        }
    }

    /// Validates the environment variables of the canister.
    /// - the number of environment variables cannot exceed the given maximum.
    /// - the key and value of each environment variable cannot exceed the given maximum length.
    fn validate_environment_variables(
        &self,
        settings: &CanisterSettings,
    ) -> Result<(), CanisterManagerError> {
        if let Some(environment_variables) = settings.environment_variables() {
            if environment_variables.len() > self.config.max_environment_variables {
                return Err(CanisterManagerError::EnvironmentVariablesTooMany {
                    max: self.config.max_environment_variables,
                    count: environment_variables.len(),
                });
            }
            for (name, value) in environment_variables.iter() {
                if name.len() > self.config.max_environment_variable_name_length {
                    return Err(CanisterManagerError::EnvironmentVariablesNameTooLong {
                        name: name.clone(),
                        max_name_length: self.config.max_environment_variable_name_length,
                    });
                }
                if value.len() > self.config.max_environment_variable_value_length {
                    return Err(CanisterManagerError::EnvironmentVariablesValueTooLong {
                        value: value.clone(),
                        max_value_length: self.config.max_environment_variable_value_length,
                    });
                }
            }
        }
        Ok(())
    }

    /// Validates the new canisters settings:
    /// - memory allocation:
    ///     - it cannot be lower than the current canister memory usage.
    ///     - there must be enough available subnet capacity for the change.
    ///     - there must be enough cycles for storage reservation.
    ///     - there must be enough cycles to avoid freezing the canister.
    /// - compute allocation:
    ///     - there must be enough available compute capacity for the change.
    ///     - there must be enough cycles to avoid freezing the canister.
    /// - controllers:
    ///     - the number of controllers cannot exceed the given maximum.
    /// - environment variables:
    ///     - the number of environment variables cannot exceed the given maximum.
    ///     - the key and value of each environment variable cannot exceed the given maximum length.
    ///
    /// Keep this function in sync with `do_update_settings()`.
    #[allow(clippy::too_many_arguments)]
    fn validate_canister_settings(
        &self,
        settings: CanisterSettings,
        canister_memory_usage: NumBytes,
        canister_message_memory_usage: MessageMemoryUsage,
        canister_memory_allocation: MemoryAllocation,
        subnet_available_memory: &SubnetAvailableMemory,
        subnet_memory_saturation: &ResourceSaturation,
        canister_compute_allocation: ComputeAllocation,
        subnet_compute_allocation_usage: u64,
        canister_freezing_threshold: NumSeconds,
        canister_cycles_balance: Cycles,
        subnet_size: usize,
        cost_schedule: CanisterCyclesCostSchedule,
        canister_reserved_balance: Cycles,
        canister_reserved_balance_limit: Option<Cycles>,
    ) -> Result<ValidatedCanisterSettings, CanisterManagerError> {
        self.validate_environment_variables(&settings)?;

        let old_memory_bytes = canister_memory_allocation.allocated_bytes(canister_memory_usage);
        let new_memory_bytes = settings
            .memory_allocation
            .unwrap_or(canister_memory_allocation)
            .allocated_bytes(canister_memory_usage);

        // If the available memory in the subnet is negative, then we must cap
        // it at zero such that the new memory allocation can change between
        // zero and the old memory allocation. Note that capping at zero also
        // makes conversion from `i64` to `u64` valid.
        let subnet_available_memory = subnet_available_memory.get_execution_memory().max(0) as u64;
        let subnet_available_memory =
            subnet_available_memory.saturating_add(old_memory_bytes.get());
        if new_memory_bytes.get() > subnet_available_memory {
            return Err(CanisterManagerError::SubnetMemoryCapacityOverSubscribed {
                requested: new_memory_bytes,
                available: NumBytes::from(subnet_available_memory),
            });
        }

        if let Some(new_compute_allocation) = settings.compute_allocation {
            // The saturating `u64` subtractions ensure that the available compute
            // capacity of the subnet never goes below zero. This means that even if
            // compute capacity is oversubscribed, the new compute allocation can
            // change between zero and the old compute allocation.
            let available_compute_allocation = self
                .config
                .compute_capacity
                .saturating_sub(subnet_compute_allocation_usage)
                // Minus 1 below guarantees there is always at least 1% of free compute
                // if the subnet was not already oversubscribed.
                .saturating_sub(1)
                .saturating_add(canister_compute_allocation.as_percent());
            if new_compute_allocation.as_percent() > available_compute_allocation {
                return Err(CanisterManagerError::SubnetComputeCapacityOverSubscribed {
                    requested: new_compute_allocation,
                    available: available_compute_allocation,
                });
            }
        }

        let controllers = settings.controllers();
        if let Some(controllers) = &controllers
            && controllers.len() > self.config.max_controllers
        {
            return Err(CanisterManagerError::InvalidSettings {
                message: format!(
                    "Invalid settings: 'controllers' length exceeds maximum size allowed of {}.",
                    self.config.max_controllers
                ),
            });
        }

        let new_memory_allocation = settings
            .memory_allocation
            .unwrap_or(canister_memory_allocation);

        let new_compute_allocation = settings
            .compute_allocation()
            .unwrap_or(canister_compute_allocation);

        let freezing_threshold = settings
            .freezing_threshold
            .unwrap_or(canister_freezing_threshold);

        let threshold = self.cycles_account_manager.freeze_threshold_cycles(
            freezing_threshold,
            new_memory_allocation,
            canister_memory_usage,
            canister_message_memory_usage,
            new_compute_allocation,
            subnet_size,
            cost_schedule,
            canister_reserved_balance,
        );

        if canister_cycles_balance < threshold {
            if new_compute_allocation > canister_compute_allocation {
                // Note that the error is produced only if allocation increases.
                // This is to allow increasing of the freezing threshold to make the
                // canister frozen.
                return Err(
                    CanisterManagerError::InsufficientCyclesInComputeAllocation {
                        compute_allocation: new_compute_allocation,
                        available: canister_cycles_balance,
                        threshold,
                    },
                );
            }
            if new_memory_allocation > canister_memory_allocation {
                // Note that the error is produced only if allocation increases.
                // This is to allow increasing of the freezing threshold to make the
                // canister frozen.
                return Err(CanisterManagerError::InsufficientCyclesInMemoryAllocation {
                    memory_allocation: new_memory_allocation,
                    available: canister_cycles_balance,
                    threshold,
                });
            }
        }

        let allocated_bytes = new_memory_bytes.saturating_sub(&old_memory_bytes);
        let reservation_cycles = self.cycles_account_manager.storage_reservation_cycles(
            allocated_bytes,
            subnet_memory_saturation,
            subnet_size,
            cost_schedule,
        );
        let reserved_balance_limit = settings
            .reserved_cycles_limit()
            .or(canister_reserved_balance_limit);

        if let Some(limit) = reserved_balance_limit {
            if canister_reserved_balance > limit {
                return Err(CanisterManagerError::ReservedCyclesLimitIsTooLow {
                    cycles: canister_reserved_balance,
                    limit,
                });
            } else if canister_reserved_balance + reservation_cycles > limit {
                return Err(
                    CanisterManagerError::ReservedCyclesLimitExceededInMemoryAllocation {
                        memory_allocation: new_memory_allocation,
                        requested: canister_reserved_balance + reservation_cycles,
                        limit,
                    },
                );
            }
        }

        // Note that this check does not include the freezing threshold to be
        // consistent with the `reserve_cycles()` function, which moves
        // cycles between the main and reserved balances without checking
        // the freezing threshold.
        if canister_cycles_balance < reservation_cycles {
            return Err(CanisterManagerError::InsufficientCyclesInMemoryAllocation {
                memory_allocation: new_memory_allocation,
                available: canister_cycles_balance,
                threshold: reservation_cycles,
            });
        }

        Ok(ValidatedCanisterSettings::new(
            settings.controllers(),
            settings.compute_allocation(),
            settings.memory_allocation(),
            settings.wasm_memory_threshold(),
            settings.freezing_threshold(),
            settings.reserved_cycles_limit(),
            reservation_cycles,
            settings.log_visibility().cloned(),
            settings.wasm_memory_limit(),
            settings.environment_variables().cloned(),
        ))
    }

    fn validate_settings_for_canister_creation(
        &self,
        settings: CanisterSettings,
        subnet_compute_allocation_usage: u64,
        subnet_available_memory: &SubnetAvailableMemory,
        subnet_memory_saturation: &ResourceSaturation,
        canister_cycles_balance: Cycles,
        subnet_size: usize,
        cost_schedule: CanisterCyclesCostSchedule,
    ) -> Result<ValidatedCanisterSettings, CanisterManagerError> {
        self.validate_canister_settings(
            settings,
            NumBytes::new(0),
            MessageMemoryUsage::ZERO,
            MemoryAllocation::default(),
            subnet_available_memory,
            subnet_memory_saturation,
            ComputeAllocation::zero(),
            subnet_compute_allocation_usage,
            self.config.default_freeze_threshold,
            canister_cycles_balance,
            subnet_size,
            cost_schedule,
            Cycles::zero(),
            None,
        )
    }

    /// Applies the requested settings on the canister.
    /// Note: Called only after validating the settings.
    /// Keep this function in sync with `validate_canister_settings()`.
    fn do_update_settings(
        &self,
        settings: &ValidatedCanisterSettings,
        canister: &mut CanisterState,
    ) {
        // Note: At this point, the settings are validated.
        if let Some(controllers) = settings.controllers() {
            canister.system_state.controllers.clear();
            for principal in controllers {
                canister.system_state.controllers.insert(principal);
            }
        }
        if let Some(compute_allocation) = settings.compute_allocation() {
            canister.scheduler_state.compute_allocation = compute_allocation;
        }
        if let Some(memory_allocation) = settings.memory_allocation() {
            canister.system_state.memory_allocation = memory_allocation;
        }
        if let Some(wasm_memory_threshold) = settings.wasm_memory_threshold() {
            canister.system_state.wasm_memory_threshold = wasm_memory_threshold;
        }
        if let Some(limit) = settings.reserved_cycles_limit() {
            canister.system_state.set_reserved_balance_limit(limit);
        }
        canister
            .system_state
            .reserve_cycles(settings.reservation_cycles())
            .expect(
                "Reserving cycles should succeed because \
                    the canister settings have been validated.",
            );
        if let Some(freezing_threshold) = settings.freezing_threshold() {
            canister.system_state.freeze_threshold = freezing_threshold;
        }
        if let Some(log_visibility) = settings.log_visibility() {
            canister.system_state.log_visibility = log_visibility.clone();
        }
        if let Some(wasm_memory_limit) = settings.wasm_memory_limit() {
            canister.system_state.wasm_memory_limit = Some(wasm_memory_limit);
        }
        if let Some(environment_variables) = settings.environment_variables()
            && self.environment_variables_flag == FlagStatus::Enabled
        {
            canister.system_state.environment_variables = environment_variables.clone();
        }
    }

    /// Tries to apply the requested settings on the canister identified by
    /// `canister_id`.
    pub(crate) fn update_settings(
        &self,
        timestamp_nanos: Time,
        origin: CanisterChangeOrigin,
        settings: CanisterSettings,
        canister: &mut CanisterState,
        round_limits: &mut RoundLimits,
        subnet_memory_saturation: ResourceSaturation,
        subnet_size: usize,
        cost_schedule: CanisterCyclesCostSchedule,
    ) -> Result<(), CanisterManagerError> {
        let sender = origin.origin();

        validate_controller(canister, &sender)?;

        let validated_settings = self.validate_canister_settings(
            settings,
            canister.memory_usage(),
            canister.message_memory_usage(),
            canister.memory_allocation(),
            &round_limits.subnet_available_memory,
            &subnet_memory_saturation,
            canister.compute_allocation(),
            round_limits.compute_allocation_used,
            canister.system_state.freeze_threshold,
            canister.system_state.balance(),
            subnet_size,
            cost_schedule,
            canister.system_state.reserved_balance(),
            canister.system_state.reserved_balance_limit(),
        )?;

        let old_usage = canister.memory_usage();
        let old_mem = canister.memory_allocation().allocated_bytes(old_usage);
        let old_compute_allocation = canister.scheduler_state.compute_allocation.as_percent();

        self.do_update_settings(&validated_settings, canister);

        let new_compute_allocation = canister.scheduler_state.compute_allocation.as_percent();
        if old_compute_allocation < new_compute_allocation {
            round_limits.compute_allocation_used = round_limits
                .compute_allocation_used
                .saturating_add(new_compute_allocation - old_compute_allocation);
        } else {
            round_limits.compute_allocation_used = round_limits
                .compute_allocation_used
                .saturating_sub(old_compute_allocation - new_compute_allocation);
        }

        let new_usage = old_usage;
        let new_mem = canister.memory_allocation().allocated_bytes(new_usage);
        if new_mem >= old_mem {
            // Settings were validated before so this should always succeed.
            round_limits
                .subnet_available_memory
                .try_decrement(new_mem - old_mem, NumBytes::from(0), NumBytes::from(0))
                .expect("Error: Cannot fail to decrement SubnetAvailableMemory after validating the canister's settings");
        } else {
            round_limits.subnet_available_memory.increment(
                old_mem - new_mem,
                NumBytes::from(0),
                NumBytes::from(0),
            );
        }

        canister.system_state.canister_version += 1;
        let new_controllers = match validated_settings.controllers() {
            Some(_) => Some(canister.system_state.controllers.iter().copied().collect()),
            None => None,
        };

        // For the sake of backward-compatibility, we do not record
        // changes to canister environment variables in canister history.
        // In particular, we never produce a canister history entry of the form `settings_change`.
        /*
        match self.environment_variables_flag {
            FlagStatus::Enabled => {
                let new_environment_variables_hash = validated_settings
                    .environment_variables()
                    .map(|environment_variables| environment_variables.hash());

                if new_environment_variables_hash.is_some() || new_controllers.is_some() {
                    let available_execution_memory_change = canister.add_canister_change(
                        timestamp_nanos,
                        origin,
                        CanisterChangeDetails::settings_change(
                            new_controllers,
                            new_environment_variables_hash,
                        ),
                    );
                    round_limits
                        .subnet_available_memory
                        .update_execution_memory_unchecked(available_execution_memory_change);
                }
            }
            FlagStatus::Disabled => {
        */
        if let Some(new_controllers) = new_controllers {
            let available_execution_memory_change = canister.add_canister_change(
                timestamp_nanos,
                origin,
                CanisterChangeDetails::controllers_change(new_controllers),
            );
            round_limits
                .subnet_available_memory
                .update_execution_memory_unchecked(available_execution_memory_change);
        }
        /*
            }
        }
        */

        Ok(())
    }

    /// Creates a new canister and inserts it into `ReplicatedState`.
    ///
    /// Returns the auto-generated id the new canister that has been created.
    pub(crate) fn create_canister(
        &self,
        origin: CanisterChangeOrigin,
        sender_subnet_id: SubnetId,
        cycles: Cycles,
        mut settings: CanisterSettings,
        max_number_of_canisters: u64,
        state: &mut ReplicatedState,
        subnet_size: usize,
        round_limits: &mut RoundLimits,
        subnet_memory_saturation: ResourceSaturation,
        canister_creation_error: &IntCounter,
    ) -> (Result<CanisterId, CanisterManagerError>, Cycles) {
        // Creating a canister is possible only in the following cases:
        // 1. sender is on NNS => it can create canister on any subnet
        // 2. sender is not NNS => can create canister only if sender is on
        // same subnet.
        if sender_subnet_id != state.metadata.network_topology.nns_subnet_id
            && sender_subnet_id != self.config.own_subnet_id
        {
            return (
                Err(CanisterManagerError::InvalidSenderSubnet(sender_subnet_id)),
                cycles,
            );
        }

        let fee = self
            .cycles_account_manager
            .canister_creation_fee(subnet_size, state.get_own_cost_schedule());
        if cycles < fee {
            return (
                Err(CanisterManagerError::CreateCanisterNotEnoughCycles {
                    sent: cycles,
                    required: fee,
                }),
                cycles,
            );
        }

        // Set the field to the default value if it is empty.
        settings
            .reserved_cycles_limit
            .get_or_insert_with(|| self.cycles_account_manager.default_reserved_balance_limit());

        settings
            .wasm_memory_limit
            .get_or_insert(self.config.default_wasm_memory_limit);

        // Validate settings before `create_canister_helper` applies them
        match self.validate_settings_for_canister_creation(
            settings,
            round_limits.compute_allocation_used,
            &round_limits.subnet_available_memory,
            &subnet_memory_saturation,
            cycles - fee,
            subnet_size,
            state.get_own_cost_schedule(),
        ) {
            Err(err) => (Err(err), cycles),
            Ok(validate_settings) => {
                let canister_id = match self.create_canister_helper(
                    origin,
                    cycles,
                    fee,
                    validate_settings,
                    max_number_of_canisters,
                    state,
                    round_limits,
                    None,
                    canister_creation_error,
                ) {
                    Ok(canister_id) => canister_id,
                    Err(err) => return (Err(err), cycles),
                };
                (Ok(canister_id), Cycles::zero())
            }
        }
    }

    /// Checks if the given wasm module is a Wasm64 module.
    /// This is solely for the purpose of install code, when at the replica level
    /// we don't know yet if the module is Wasm32/64 and we need to prepay accordingly.
    /// In case of errors, we simply return false, assuming Wasm32.
    /// The errors will be caught and handled by the sandbox later.
    fn check_if_wasm64_module(&self, wasm_module_source: WasmSource) -> bool {
        let wasm_module = match wasm_module_source.into_canister_module() {
            Ok(wasm_module) => wasm_module,
            Err(_err) => {
                return false;
            }
        };

        let decoded_wasm_module = match decode_wasm(
            EmbeddersConfig::new().wasm_max_size,
            Arc::new(wasm_module.as_slice().to_vec()),
        ) {
            Ok(decoded_wasm_module) => decoded_wasm_module,
            Err(_err) => {
                return false;
            }
        };

        let parser = wasmparser::Parser::new(0);
        for section in parser.parse_all(decoded_wasm_module.as_slice()).flatten() {
            if let wasmparser::Payload::MemorySection(reader) = section
                && let Some(memory) = reader.into_iter().flatten().next()
            {
                return memory.memory64;
            }
        }
        false
    }

    /// Installs code to a canister.
    ///
    /// Only the controller of the canister can install code.
    ///
    /// There are three modes of installation that are supported:
    ///
    /// 1. `CanisterInstallModeV2::Install`
    ///    Used for installing code on an empty canister.
    ///
    /// 2. `CanisterInstallModeV2::Reinstall`
    ///    Used for installing code on a _non-empty_ canister. All existing
    ///    state in the canister is cleared.
    ///
    /// 3. `CanisterInstallModeV2::Upgrade`
    ///    Used for upgrading a canister while providing a mechanism to
    ///    preserve its state.
    ///
    /// This function is atomic. Either all of its subroutines succeed,
    /// or the changes made to old_canister are reverted to the state
    /// from before execution of the first one.
    #[allow(clippy::too_many_arguments)]
    pub(crate) fn install_code_dts(
        &self,
        context: InstallCodeContext,
        message: CanisterCall,
        call_id: InstallCodeCallId,
        prepaid_execution_cycles: Option<Cycles>,
        mut canister: CanisterState,
        time: Time,
        canister_layout_path: PathBuf,
        network_topology: &NetworkTopology,
        execution_parameters: ExecutionParameters,
        round_limits: &mut RoundLimits,
        compilation_cost_handling: CompilationCostHandling,
        round_counters: RoundCounters,
        subnet_size: usize,
        cost_schedule: CanisterCyclesCostSchedule,
        log_dirty_pages: FlagStatus,
    ) -> DtsInstallCodeResult {
        if let Err(err) = validate_controller(&canister, &context.sender()) {
            return DtsInstallCodeResult::Finished {
                canister,
                message,
                call_id,
                instructions_used: NumInstructions::from(0),
                result: Err(err),
            };
        }

        let wasm_execution_mode = WasmExecutionMode::from_is_wasm64(
            self.check_if_wasm64_module(context.wasm_source.clone()),
        );

        let prepaid_execution_cycles = match prepaid_execution_cycles {
            Some(prepaid_execution_cycles) => prepaid_execution_cycles,
            None => {
                let memory_usage = canister.memory_usage();
                let message_memory_usage = canister.message_memory_usage();
                let reveal_top_up = canister.controllers().contains(message.sender());

                match self.cycles_account_manager.prepay_execution_cycles(
                    &mut canister.system_state,
                    memory_usage,
                    message_memory_usage,
                    execution_parameters.compute_allocation,
                    execution_parameters.instruction_limits.message(),
                    subnet_size,
                    cost_schedule,
                    reveal_top_up,
                    wasm_execution_mode,
                ) {
                    Ok(cycles) => cycles,
                    Err(err) => {
                        return DtsInstallCodeResult::Finished {
                            canister,
                            message,
                            call_id,
                            instructions_used: NumInstructions::from(0),
                            result: Err(CanisterManagerError::InstallCodeNotEnoughCycles(err)),
                        };
                    }
                }
            }
        };

        let original: OriginalContext = OriginalContext {
            execution_parameters,
            mode: context.mode,
            canister_layout_path,
            config: self.config.clone(),
            message,
            call_id,
            prepaid_execution_cycles,
            time,
            compilation_cost_handling,
            subnet_size,
            sender: context.sender(),
            canister_id: canister.canister_id(),
            log_dirty_pages,
            wasm_execution_mode,
        };

        let round = RoundContext {
            network_topology,
            hypervisor: &self.hypervisor,
            cycles_account_manager: &self.cycles_account_manager,
            counters: round_counters,
            log: &self.log,
            time,
            cost_schedule,
        };

        match context.mode {
            CanisterInstallModeV2::Install | CanisterInstallModeV2::Reinstall => {
                execute_install(context, canister, original, round.clone(), round_limits)
            }
            CanisterInstallModeV2::Upgrade(..) => {
                execute_upgrade(context, canister, original, round.clone(), round_limits)
            }
        }
    }

    /// Uninstalls code from a canister.
    ///
    /// See https://internetcomputer.org/docs/current/references/ic-interface-spec#ic-uninstall_code
    pub(crate) fn uninstall_code(
        &self,
        origin: CanisterChangeOrigin,
        canister_id: CanisterId,
        state: &mut ReplicatedState,
        round_limits: &mut RoundLimits,
        canister_not_found_error: &IntCounter,
    ) -> Result<(), CanisterManagerError> {
        let sender = origin.origin();
        let time = state.time();
        let canister = match state.canister_state_mut(&canister_id) {
            Some(canister) => canister,
            None => return Err(CanisterManagerError::CanisterNotFound(canister_id)),
        };

        // Skip the controller validation if the sender is the governance
        // canister. The governance canister can forcefully
        // uninstall the code of any canister.
        if sender != GOVERNANCE_CANISTER_ID.get() {
            validate_controller(canister, &sender)?
        }

        let rejects = uninstall_canister(
            &self.log,
            canister,
            Some(round_limits),
            time,
            AddCanisterChangeToHistory::Yes(origin),
            Arc::clone(&self.fd_factory),
        );
        crate::util::process_responses(
            rejects,
            state,
            Arc::clone(&self.ingress_history_writer),
            self.log.clone(),
            canister_not_found_error,
        );
        Ok(())
    }

    /// Signals a canister to stop.
    ///
    /// If the canister is running, then the canister is marked as "stopping".
    /// Stopping is meant to be an ephemeral state where the canister has the
    /// opportunity to close its call contexts before fully stopping. The stop
    /// message is saved in the canister's status so that, at a later point, the
    /// scheduler can respond to that message when the canister is fully
    /// stopped.
    ///
    /// If the canister is in the stopping state, then the stop message is
    /// appended to the canister's status. At a later point when the canister is
    /// ready to be fully stopped, the scheduler will respond to this message.
    ///
    /// If the canister is already stopped, then this function is a no-op.
    pub(crate) fn stop_canister(
        &self,
        canister_id: CanisterId,
        mut stop_context: StopCanisterContext,
        state: &mut ReplicatedState,
    ) -> StopCanisterResult {
        let canister = match state.canister_state_mut(&canister_id) {
            None => {
                return StopCanisterResult::Failure {
                    error: CanisterManagerError::CanisterNotFound(canister_id),
                    cycles_to_return: stop_context.take_cycles(),
                };
            }
            Some(canister) => canister,
        };

        if let Err(err) = validate_controller(canister, stop_context.sender()) {
            return StopCanisterResult::Failure {
                error: err,
                cycles_to_return: stop_context.take_cycles(),
            };
        }

        let result = match canister.system_state.begin_stopping(stop_context) {
            Some(mut stop_context) => StopCanisterResult::AlreadyStopped {
                cycles_to_return: stop_context.take_cycles(),
            },
            None => StopCanisterResult::RequestAccepted,
        };
        canister.system_state.canister_version += 1;
        result
    }

    /// Signals a canister to start.
    ///
    /// If the canister is stopped, then the canister is immediately
    /// transitioned into the "running" state.
    ///
    /// If the canister is already running, this operation is a no-op.
    ///
    /// If the canister is in the process of being stopped (i.e stopping), then
    /// the canister is transitioned back into a running state and the
    /// `stop_contexts` that were used for stopping the canister are
    /// returned.
    pub(crate) fn start_canister(
        &self,
        sender: PrincipalId,
        canister: &mut CanisterState,
    ) -> Result<Vec<StopCanisterContext>, CanisterManagerError> {
        validate_controller(canister, &sender)?;

        let stop_contexts = canister.system_state.start_canister();
        canister.system_state.canister_version += 1;

        Ok(stop_contexts)
    }

    /// Fetches the current status of the canister.
    pub(crate) fn get_canister_status(
        &self,
        sender: PrincipalId,
        canister: &CanisterState,
        subnet_size: usize,
        cost_schedule: CanisterCyclesCostSchedule,
        ready_for_migration: bool,
    ) -> Result<CanisterStatusResultV2, CanisterManagerError> {
        get_canister_status(
            Arc::clone(&self.cycles_account_manager),
            sender,
            canister,
            subnet_size,
            cost_schedule,
            ready_for_migration,
<<<<<<< HEAD
            version,
            canister
                .execution_state
                .as_ref()
                .map(|es| es.wasm_binary.binary.module_hash().to_vec()),
            *controller,
            controllers,
            canister_memory_usage,
            canister_wasm_memory_usage,
            canister_stable_memory_usage,
            canister_global_memory_usage,
            canister_wasm_binary_memory_usage,
            canister_custom_sections_memory_usage,
            canister_history_memory_usage,
            canister_wasm_chunk_store_memory_usage,
            canister_snapshots_memory_usage,
            canister.system_state.balance().get(),
            compute_allocation.as_percent(),
            Some(memory_allocation.pre_allocated_bytes().get()),
            freeze_threshold.get(),
            reserved_cycles_limit.map(|x| x.get()),
            log_visibility,
            self.cycles_account_manager
                .idle_cycles_burned_rate(
                    memory_allocation,
                    canister_memory_usage,
                    canister_message_memory_usage,
                    compute_allocation,
                    subnet_size,
                    cost_schedule,
                )
                .get(),
            canister.system_state.reserved_balance().get(),
            canister.scheduler_state.total_query_stats.num_calls,
            canister.scheduler_state.total_query_stats.num_instructions,
            canister
                .scheduler_state
                .total_query_stats
                .ingress_payload_size,
            canister
                .scheduler_state
                .total_query_stats
                .egress_payload_size,
            wasm_memory_limit.map(|x| x.get()),
            wasm_memory_threshold.get(),
            canister.system_state.environment_variables.clone(),
        ))
=======
        )
>>>>>>> 2c2ec9f5
    }

    /// Gets the metadata of the canister.
    pub(crate) fn get_canister_metadata(
        &self,
        sender: PrincipalId,
        canister: &CanisterState,
        section_name: &str,
    ) -> Result<CanisterMetadataResponse, CanisterManagerError> {
        let execution_state = canister.execution_state.as_ref().ok_or(
            CanisterManagerError::CanisterMetadataNoWasmModule {
                canister_id: canister.canister_id(),
            },
        )?;
        let custom_section = execution_state
            .metadata
            .get_custom_section(section_name)
            .ok_or(CanisterManagerError::CanisterMetadataSectionNotFound {
                canister_id: canister.canister_id(),
                section_name: section_name.to_string(),
            })?;

        let is_sender_controller = canister.controllers().contains(&sender);
        let can_non_controller_read_section = match custom_section.visibility() {
            CustomSectionType::Public => true,
            CustomSectionType::Private => false,
        };
        if is_sender_controller || can_non_controller_read_section {
            Ok(CanisterMetadataResponse::new(
                custom_section.content().to_vec(),
            ))
        } else {
            Err(CanisterManagerError::CanisterMetadataSectionNotFound {
                canister_id: canister.canister_id(),
                section_name: section_name.to_string(),
            })
        }
    }

    /// Permanently deletes a canister from `ReplicatedState`.
    ///
    /// The canister must be `Stopped` and only the controller of the canister
    /// can delete it. The controller must be a canister and the canister
    /// cannot be its own controller.
    ///
    /// Any remaining cycles in the canister are discarded.
    ///
    /// #Errors
    /// CanisterManagerError::DeleteCanisterSelf is the canister attempts to
    /// delete itself.
    pub(crate) fn delete_canister(
        &self,
        sender: PrincipalId,
        canister_id_to_delete: CanisterId,
        state: &mut ReplicatedState,
    ) -> Result<(), CanisterManagerError> {
        if let Ok(canister_id) = CanisterId::try_from(sender)
            && canister_id == canister_id_to_delete
        {
            // A canister cannot delete itself.
            return Err(CanisterManagerError::DeleteCanisterSelf(canister_id));
        }

        let canister_to_delete = self.validate_canister_exists(state, canister_id_to_delete)?;

        // Validate the request is from the controller.
        validate_controller(canister_to_delete, &sender)?;

        self.validate_canister_is_stopped(canister_to_delete)?;

        if canister_to_delete.has_input() || canister_to_delete.has_output() {
            return Err(CanisterManagerError::DeleteCanisterQueueNotEmpty(
                canister_id_to_delete,
            ));
        }

        // When a canister is deleted:
        // - its state is permanently deleted, and
        // - its cycles are discarded.

        // Take out the canister from `ReplicatedState`.
        let canister_to_delete = state.take_canister_state(&canister_id_to_delete).unwrap();
        state.delete_snapshots(canister_to_delete.canister_id());

        // Leftover cycles in the balance are considered `consumed`.
        let leftover_cycles = NominalCycles::from(canister_to_delete.system_state.balance());
        let consumed_cycles_by_canister_to_delete = leftover_cycles
            + canister_to_delete
                .system_state
                .canister_metrics
                .consumed_cycles;

        state
            .metadata
            .subnet_metrics
            .observe_consumed_cycles_with_use_case(
                CyclesUseCase::DeletedCanisters,
                leftover_cycles,
            );

        state
            .metadata
            .subnet_metrics
            .consumed_cycles_by_deleted_canisters += consumed_cycles_by_canister_to_delete;

        for (use_case, cycles) in canister_to_delete
            .system_state
            .canister_metrics
            .get_consumed_cycles_by_use_cases()
            .iter()
        {
            state
                .metadata
                .subnet_metrics
                .observe_consumed_cycles_with_use_case(*use_case, *cycles);
        }

        // The canister has now been removed from `ReplicatedState` and is dropped
        // once the function is out of scope.
        Ok(())
    }

    /// Creates a new canister with the cycles amount specified and inserts it
    /// into `ReplicatedState`.
    ///
    /// Note that this method is meant to only be invoked in local development
    /// by a list of whitelisted principals.
    ///
    /// Returns the auto-generated id the new canister that has been created.
    pub(crate) fn create_canister_with_cycles(
        &self,
        origin: CanisterChangeOrigin,
        cycles_amount: Option<u128>,
        mut settings: CanisterSettings,
        specified_id: Option<PrincipalId>,
        state: &mut ReplicatedState,
        provisional_whitelist: &ProvisionalWhitelist,
        max_number_of_canisters: u64,
        round_limits: &mut RoundLimits,
        subnet_memory_saturation: ResourceSaturation,
        subnet_size: usize,
        canister_creation_error: &IntCounter,
    ) -> Result<CanisterId, CanisterManagerError> {
        let sender = origin.origin();

        if !provisional_whitelist.contains(&sender) {
            return Err(CanisterManagerError::SenderNotInWhitelist(sender));
        }

        let cycles = match cycles_amount {
            Some(cycles_amount) => Cycles::from(cycles_amount),
            None => self.config.default_provisional_cycles_balance,
        };

        // Set the field to the default value if it is empty.
        settings
            .reserved_cycles_limit
            .get_or_insert_with(|| self.cycles_account_manager.default_reserved_balance_limit());

        // Validate settings before `create_canister_helper` applies them
        // No creation fee applied.
        match self.validate_settings_for_canister_creation(
            settings,
            round_limits.compute_allocation_used,
            &round_limits.subnet_available_memory,
            &subnet_memory_saturation,
            cycles,
            subnet_size,
            state.get_own_cost_schedule(),
        ) {
            Err(err) => Err(err),
            Ok(validated_settings) => self.create_canister_helper(
                origin,
                cycles,
                Cycles::new(0),
                validated_settings,
                max_number_of_canisters,
                state,
                round_limits,
                specified_id,
                canister_creation_error,
            ),
        }
    }

    /// Validates specified ID is available for use.
    ///
    /// It must be used in in the context of provisional create canister flow when a specified ID is provided.
    ///
    /// Returns `Err` iff the `specified_id` is not valid.
    fn validate_specified_id(
        &self,
        state: &mut ReplicatedState,
        specified_id: PrincipalId,
    ) -> Result<CanisterId, CanisterManagerError> {
        let new_canister_id = CanisterId::unchecked_from_principal(specified_id);

        if !state.metadata.validate_specified_id(&new_canister_id) {
            return Err(CanisterManagerError::InvalidSpecifiedId {
                specified_id: new_canister_id,
            });
        }

        if state.canister_states.contains_key(&new_canister_id) {
            return Err(CanisterManagerError::CanisterAlreadyExists(new_canister_id));
        }

        if state.metadata.network_topology.route(specified_id) == Some(state.metadata.own_subnet_id)
        {
            Ok(new_canister_id)
        } else {
            Err(CanisterManagerError::CanisterNotHostedBySubnet {
                message: format!(
                    "Specified CanisterId {} is not hosted by subnet {}.",
                    specified_id, state.metadata.own_subnet_id
                ),
            })
        }
    }

    fn create_canister_helper(
        &self,
        origin: CanisterChangeOrigin,
        cycles: Cycles,
        creation_fee: Cycles,
        settings: ValidatedCanisterSettings,
        max_number_of_canisters: u64,
        state: &mut ReplicatedState,
        round_limits: &mut RoundLimits,
        specified_id: Option<PrincipalId>,
        canister_creation_error: &IntCounter,
    ) -> Result<CanisterId, CanisterManagerError> {
        let sender = origin.origin();

        // A value of 0 is equivalent to setting no limit.
        // See documentation of `SubnetRecord` for the semantics of `max_number_of_canisters`.
        if max_number_of_canisters > 0 && state.num_canisters() as u64 >= max_number_of_canisters {
            return Err(CanisterManagerError::MaxNumberOfCanistersReached {
                subnet_id: self.config.own_subnet_id,
                max_number_of_canisters,
            });
        }

        let new_canister_id = match specified_id {
            Some(spec_id) => self.validate_specified_id(state, spec_id)?,

            None => self.generate_new_canister_id(state, canister_creation_error)?,
        };

        // Canister id available. Create the new canister.
        let mut system_state = SystemState::new_running(
            new_canister_id,
            sender,
            cycles,
            self.config.default_freeze_threshold,
            Arc::clone(&self.fd_factory),
        );

        system_state.remove_cycles(creation_fee, CyclesUseCase::CanisterCreation);
        let scheduler_state = SchedulerState::new(state.metadata.batch_time);
        let mut new_canister = CanisterState::new(system_state, None, scheduler_state);

        self.do_update_settings(&settings, &mut new_canister);
        let new_usage = new_canister.memory_usage();
        let new_mem = new_canister
            .system_state
            .memory_allocation
            .allocated_bytes(new_usage);

        // settings were validated before so this should always succeed
        round_limits
            .subnet_available_memory
            .try_decrement(new_mem, NumBytes::from(0), NumBytes::from(0))
            .expect("Error: Cannot fail to decrement SubnetAvailableMemory after validating canister's settings");

        round_limits.compute_allocation_used = round_limits
            .compute_allocation_used
            .saturating_add(new_canister.scheduler_state.compute_allocation.as_percent());

        let controllers = new_canister
            .system_state
            .controllers
            .iter()
            .copied()
            .collect();

        let available_execution_memory_change = match self.environment_variables_flag {
            FlagStatus::Enabled => {
                let environment_variables_hash = settings
                    .environment_variables()
                    .map(|env_vars| env_vars.hash());
                new_canister.add_canister_change(
                    state.time(),
                    origin,
                    CanisterChangeDetails::canister_creation(
                        controllers,
                        environment_variables_hash,
                    ),
                )
            }
            FlagStatus::Disabled => new_canister.add_canister_change(
                state.time(),
                origin,
                CanisterChangeDetails::canister_creation(controllers, None),
            ),
        };
        round_limits
            .subnet_available_memory
            .update_execution_memory_unchecked(available_execution_memory_change);

        // Add new canister to the replicated state.
        state.put_canister_state(new_canister);

        info!(
            self.log,
            "Canister {} created canister {} with {} initial balance on subnet {}.",
            sender,
            new_canister_id.get(),
            cycles,
            self.config.own_subnet_id.get()
        );

        Ok(new_canister_id)
    }

    /// Adds cycles to the canister.
    pub(crate) fn add_cycles(
        &self,
        sender: PrincipalId,
        cycles_amount: Option<u128>,
        canister: &mut CanisterState,
        provisional_whitelist: &ProvisionalWhitelist,
    ) -> Result<(), CanisterManagerError> {
        if !provisional_whitelist.contains(&sender) {
            return Err(CanisterManagerError::SenderNotInWhitelist(sender));
        }

        let cycles_amount = match cycles_amount {
            Some(cycles_amount) => Cycles::from(cycles_amount),
            None => self.config.default_provisional_cycles_balance,
        };

        canister
            .system_state
            .add_cycles(cycles_amount, CyclesUseCase::NonConsumed);

        Ok(())
    }

    fn validate_canister_is_stopped(
        &self,
        canister: &CanisterState,
    ) -> Result<(), CanisterManagerError> {
        if canister.status() != CanisterStatusType::Stopped {
            return Err(CanisterManagerError::DeleteCanisterNotStopped(
                canister.canister_id(),
            ));
        }
        Ok(())
    }

    /// Generates a new canister ID.
    ///
    /// Returns `Err` if the subnet can generate no more canister IDs; or a canister
    /// with the newly generated ID already exists.
    //
    // WARNING!!! If you change the logic here, please ensure that the sequence
    // of NNS canister ids as defined in nns/constants/src/lib.rs are also
    // updated.
    fn generate_new_canister_id(
        &self,
        state: &mut ReplicatedState,
        canister_creation_error: &IntCounter,
    ) -> Result<CanisterId, CanisterManagerError> {
        let canister_id = state.metadata.generate_new_canister_id().map_err(|err| {
            error!(self.log, "Unable to generate new canister IDs: {}", err);
            CanisterManagerError::SubnetOutOfCanisterIds
        })?;

        // Sanity check: ensure that no canister with this ID exists already.
        debug_assert!(state.canister_state(&canister_id).is_none());
        if state.canister_state(&canister_id).is_some() {
            canister_creation_error.inc();
            error!(
                self.log,
                "[EXC-BUG] New canister id {} already exists.", canister_id
            );
            return Err(CanisterManagerError::CanisterIdAlreadyExists(canister_id));
        }

        Ok(canister_id)
    }

    fn validate_canister_exists<'a>(
        &self,
        state: &'a ReplicatedState,
        canister_id: CanisterId,
    ) -> Result<&'a CanisterState, CanisterManagerError> {
        state
            .canister_state(&canister_id)
            .ok_or(CanisterManagerError::CanisterNotFound(canister_id))
    }

    pub(crate) fn upload_chunk(
        &self,
        sender: PrincipalId,
        canister: &mut CanisterState,
        chunk: Vec<u8>,
        round_limits: &mut RoundLimits,
        subnet_size: usize,
        cost_schedule: CanisterCyclesCostSchedule,
        resource_saturation: &ResourceSaturation,
    ) -> Result<UploadChunkResult, CanisterManagerError> {
        // Allow the canister itself to perform this operation.
        if sender != canister.system_state.canister_id.into() {
            validate_controller(canister, &sender)?
        }

        // Charge for the upload. We charge before checking if the chunk has already been uploaded
        // since that check involves hash computation that we also want to charge for.
        let instructions = self.config.upload_wasm_chunk_instructions;
        self.cycles_account_manager
            .consume_cycles_for_instructions(
                &sender,
                canister,
                instructions,
                subnet_size,
                cost_schedule,
                // For the `upload_chunk` operation, it does not matter if this is a Wasm64 or Wasm32 module
                // since the number of instructions charged depends on a constant fee
                // and Wasm64 does not bring any additional overhead for this operation.
                // The only overhead is during execution time.
                WasmExecutionMode::Wasm32,
            )
            .map_err(|err| CanisterManagerError::WasmChunkStoreError {
                message: format!("Error charging for 'upload_chunk': {err}"),
            })?;

        let validated_chunk = match canister
            .system_state
            .wasm_chunk_store
            .can_insert_chunk(self.config.wasm_chunk_store_max_size, chunk)
        {
            ChunkValidationResult::Insert(validated_chunk) => validated_chunk,
            ChunkValidationResult::AlreadyExists(hash) => {
                return Ok(UploadChunkResult {
                    reply: UploadChunkReply {
                        hash: hash.to_vec(),
                    },
                    heap_delta_increase: NumBytes::new(0),
                });
            }
            ChunkValidationResult::ValidationError(err) => {
                return Err(CanisterManagerError::WasmChunkStoreError { message: err });
            }
        };

        let chunk_bytes = wasm_chunk_store::chunk_size();
        let new_memory_usage = canister.memory_usage() + chunk_bytes;

        if self.config.rate_limiting_of_heap_delta == FlagStatus::Enabled
            && canister.scheduler_state.heap_delta_debit >= self.config.heap_delta_rate_limit
        {
            return Err(CanisterManagerError::WasmChunkStoreError {
                message: format!(
                    "Canister is heap delta rate limited. Current delta debit: {}, limit: {}",
                    canister.scheduler_state.heap_delta_debit, self.config.heap_delta_rate_limit
                ),
            });
        }

        let memory_usage = canister.memory_usage();
        let validated_cycles_and_memory_usage = self.cycles_and_memory_usage_checks(
            subnet_size,
            cost_schedule,
            canister,
            sender,
            Cycles::zero(),
            round_limits,
            new_memory_usage,
            memory_usage,
            resource_saturation,
        )?;
        self.cycles_and_memory_usage_updates(
            subnet_size,
            cost_schedule,
            canister,
            sender,
            round_limits,
            validated_cycles_and_memory_usage,
        );

        if self.config.rate_limiting_of_heap_delta == FlagStatus::Enabled {
            canister.scheduler_state.heap_delta_debit += chunk_bytes;
        }

        round_limits.instructions -= as_round_instructions(instructions);

        let hash = validated_chunk.hash().to_vec();
        canister
            .system_state
            .wasm_chunk_store
            .insert_chunk(validated_chunk);
        Ok(UploadChunkResult {
            reply: UploadChunkReply { hash },
            heap_delta_increase: chunk_bytes,
        })
    }

    pub(crate) fn clear_chunk_store(
        &self,
        sender: PrincipalId,
        canister: &mut CanisterState,
    ) -> Result<(), CanisterManagerError> {
        // Allow the canister itself to perform this operation.
        if sender != canister.system_state.canister_id.into() {
            validate_controller(canister, &sender)?
        }
        canister.system_state.wasm_chunk_store = WasmChunkStore::new(Arc::clone(&self.fd_factory));
        Ok(())
    }

    pub(crate) fn stored_chunks(
        &self,
        sender: PrincipalId,
        canister: &CanisterState,
    ) -> Result<StoredChunksReply, CanisterManagerError> {
        // Allow the canister itself to perform this operation.
        if sender != canister.system_state.canister_id.into() {
            validate_controller(canister, &sender)?
        }

        let keys = canister
            .system_state
            .wasm_chunk_store
            .keys()
            .map(|k| ChunkHash { hash: k.to_vec() })
            .collect();
        Ok(StoredChunksReply(keys))
    }

    // Runs the following checks on cycles and memory usage:
    // 1. There is enough subnet available memory for the new memory usage.
    // 2. The canister is not frozen due to its new memory usage.
    // 3. Cycles for instructions can be withdrawn (in particular, the canister is not frozen afterwards).
    // 4. Storage reservation cycles can be reserved.
    fn cycles_and_memory_usage_checks(
        &self,
        subnet_size: usize,
        cost_schedule: CanisterCyclesCostSchedule,
        canister: &CanisterState,
        sender: PrincipalId,
        cycles_for_instructions: Cycles,
        round_limits: &RoundLimits,
        new_memory_usage: NumBytes,
        old_memory_usage: NumBytes,
        resource_saturation: &ResourceSaturation,
    ) -> Result<ValidatedCyclesAndMemoryUsage, CanisterManagerError> {
        // Check that there is enough subnet available memory for the new memory usage.
        let allocated_bytes = new_memory_usage.saturating_sub(&old_memory_usage);
        let deallocated_bytes = old_memory_usage.saturating_sub(&new_memory_usage);
        round_limits
            .subnet_available_memory
            .check_available_memory(allocated_bytes, NumBytes::from(0), NumBytes::from(0))
            .map_err(
                |_| CanisterManagerError::SubnetMemoryCapacityOverSubscribed {
                    requested: allocated_bytes,
                    available: NumBytes::from(
                        round_limits
                            .subnet_available_memory
                            .get_execution_memory()
                            .max(0) as u64,
                    ),
                },
            )?;

        // Check that the canister is not frozen due to its new memory usage.
        let threshold = self.cycles_account_manager.freeze_threshold_cycles(
            canister.system_state.freeze_threshold,
            canister.memory_allocation(),
            new_memory_usage,
            canister.message_memory_usage(),
            canister.compute_allocation(),
            subnet_size,
            cost_schedule,
            canister.system_state.reserved_balance(),
        );
        if canister.system_state.balance() < threshold {
            return Err(CanisterManagerError::InsufficientCyclesInMemoryGrow {
                bytes: allocated_bytes,
                available: canister.system_state.balance(),
                required: threshold,
            });
        }

        // Check that cycles for instructions can be withdrawn (in particular, the canister is not frozen afterwards).
        let reveal_top_up = canister.controllers().contains(&sender);
        self.cycles_account_manager
            .can_withdraw_cycles(
                &canister.system_state,
                cycles_for_instructions,
                new_memory_usage,
                canister.message_memory_usage(),
                canister.compute_allocation(),
                subnet_size,
                cost_schedule,
                reveal_top_up,
            )
            .map_err(CanisterManagerError::CanisterSnapshotNotEnoughCycles)?;

        // Check that storage reservation cycles can be reserved.
        let new_storage_reservation_cycles =
            self.cycles_account_manager.storage_reservation_cycles(
                allocated_bytes,
                resource_saturation,
                subnet_size,
                cost_schedule,
            );
        let main_balance = canister.system_state.balance() - cycles_for_instructions; // `-` on `Cycles` is saturating
        canister
            .system_state
            .can_reserve_cycles(new_storage_reservation_cycles, main_balance)
            .map_err(|err| match err {
                ReservationError::InsufficientCycles {
                    requested,
                    available,
                } => CanisterManagerError::InsufficientCyclesInMemoryGrow {
                    bytes: allocated_bytes,
                    available,
                    required: requested,
                },
                ReservationError::ReservedLimitExceed { requested, limit } => {
                    CanisterManagerError::ReservedCyclesLimitExceededInMemoryGrow {
                        bytes: allocated_bytes,
                        requested,
                        limit,
                    }
                }
            })?;

        Ok(ValidatedCyclesAndMemoryUsage {
            cycles_for_instructions,
            new_memory_usage,
            allocated_bytes,
            deallocated_bytes,
            new_storage_reservation_cycles,
        })
    }

    // IMPORTANT! This function should only be called after a successful call to `self.cycles_and_memory_usage_checks`.
    //
    // Performs the following updates:
    // 1. Update subnet available memory.
    // 2. Consume cycles for instructions.
    // 3. Reserve cycles for storage.
    fn cycles_and_memory_usage_updates(
        &self,
        subnet_size: usize,
        cost_schedule: CanisterCyclesCostSchedule,
        canister: &mut CanisterState,
        sender: PrincipalId,
        round_limits: &mut RoundLimits,
        validated_cycles_and_memory_usage: ValidatedCyclesAndMemoryUsage,
    ) {
        // Update subnet available memory:
        // - return deallocated bytes back to subnet available memory;
        // - deduct allocated bytes from subnet available memory.
        round_limits.subnet_available_memory.increment(
            validated_cycles_and_memory_usage.deallocated_bytes,
            NumBytes::from(0),
            NumBytes::from(0),
        );
        round_limits.subnet_available_memory
            .try_decrement(validated_cycles_and_memory_usage.allocated_bytes, NumBytes::from(0), NumBytes::from(0))
            .expect("Error: Cannot fail to decrement SubnetAvailableMemory after checking for availability");

        // Consume cycles for instructions.
        let message_memory_usage = canister.message_memory_usage();
        let compute_allocation = canister.compute_allocation();
        let reveal_top_up = canister.controllers().contains(&sender);
        self.cycles_account_manager
            .consume_cycles(
                &mut canister.system_state,
                validated_cycles_and_memory_usage.new_memory_usage,
                message_memory_usage,
                compute_allocation,
                validated_cycles_and_memory_usage.cycles_for_instructions,
                subnet_size,
                cost_schedule,
                CyclesUseCase::Instructions,
                reveal_top_up,
            )
            .unwrap();

        // Reserve cycles for storage.
        canister
            .system_state
            .reserve_cycles(validated_cycles_and_memory_usage.new_storage_reservation_cycles)
            .unwrap();
    }

    /// Creates a new canister snapshot.
    ///
    /// A canister snapshot can only be initiated by the controllers.
    /// In addition, if the `replace_snapshot` parameter is `Some`,
    /// the system will attempt to identify the snapshot based on the provided ID,
    /// and delete it before creating a new one.
    /// Failure to do so will result in the creation of a new snapshot being unsuccessful.
    ///
    /// If the new snapshot cannot be created, an appropriate error will be returned.
    pub(crate) fn take_canister_snapshot(
        &self,
        subnet_size: usize,
        sender: PrincipalId,
        canister: &mut CanisterState,
        replace_snapshot: Option<SnapshotId>,
        state: &mut ReplicatedState,
        round_limits: &mut RoundLimits,
        resource_saturation: &ResourceSaturation,
    ) -> Result<(CanisterSnapshotResponse, NumInstructions), CanisterManagerError> {
        // Check sender is a controller.
        validate_controller(canister, &sender)?;
        let canister_id = canister.canister_id();

        let replace_snapshot_size = match replace_snapshot {
            Some(replace_snapshot_id) => self
                .get_snapshot(canister_id, replace_snapshot_id, state)?
                .size(),
            None => {
                // No replace snapshot ID provided, check whether the maximum number of snapshots
                // has been reached.
                if state
                    .canister_snapshots
                    .count_by_canister(&canister.canister_id())
                    >= self.config.max_number_of_snapshots_per_canister
                {
                    return Err(CanisterManagerError::CanisterSnapshotLimitExceeded {
                        canister_id: canister.canister_id(),
                        limit: self.config.max_number_of_snapshots_per_canister,
                    });
                }
                NumBytes::new(0)
            }
        };

        if self.config.rate_limiting_of_heap_delta == FlagStatus::Enabled
            && canister.scheduler_state.heap_delta_debit >= self.config.heap_delta_rate_limit
        {
            return Err(CanisterManagerError::CanisterHeapDeltaRateLimited {
                canister_id: canister.canister_id(),
                value: canister.scheduler_state.heap_delta_debit,
                limit: self.config.heap_delta_rate_limit,
            });
        }

        let new_snapshot_size = canister.snapshot_size_bytes();
        let old_memory_usage = canister.memory_usage();
        let new_memory_usage = canister
            .memory_usage()
            .saturating_add(&new_snapshot_size)
            .saturating_sub(&replace_snapshot_size);

        // Compute cycles for instructions spent taking a snapshot of the canister.
        let instructions = self
            .config
            .canister_snapshot_baseline_instructions
            .saturating_add(&new_snapshot_size.get().into());
        let cycles_for_instructions = self.cycles_account_manager.execution_cost(
            instructions,
            subnet_size,
            state.get_own_cost_schedule(),
            // For the `take_canister_snapshot` operation, it does not matter if this is a Wasm64 or Wasm32 module
            // since the number of instructions charged depends on constant set fee and snapshot size
            // and Wasm64 does not bring any additional overhead for this operation.
            // The only overhead is during execution time.
            WasmExecutionMode::Wasm32,
        );

        let validated_cycles_and_memory_usage = self.cycles_and_memory_usage_checks(
            subnet_size,
            state.get_own_cost_schedule(),
            canister,
            sender,
            cycles_for_instructions,
            round_limits,
            new_memory_usage,
            old_memory_usage,
            resource_saturation,
        )?;

        // Create new snapshot.
        let new_snapshot = CanisterSnapshot::from_canister(canister, state.time())
            .map_err(CanisterManagerError::from)?;

        // Delete old snapshot identified by `replace_snapshot`.
        if let Some(replace_snapshot) = replace_snapshot {
            self.remove_snapshot(canister, replace_snapshot, state, replace_snapshot_size);
        }

        self.cycles_and_memory_usage_updates(
            subnet_size,
            state.get_own_cost_schedule(),
            canister,
            sender,
            round_limits,
            validated_cycles_and_memory_usage,
        );

        if self.config.rate_limiting_of_heap_delta == FlagStatus::Enabled {
            canister.scheduler_state.heap_delta_debit = canister
                .scheduler_state
                .heap_delta_debit
                .saturating_add(&new_snapshot.heap_delta());
        }
        state.metadata.heap_delta_estimate = state
            .metadata
            .heap_delta_estimate
            .saturating_add(&new_snapshot.heap_delta());

        let snapshot_id =
            SnapshotId::from((canister.canister_id(), canister.new_local_snapshot_id()));
        state.take_snapshot(snapshot_id, Arc::new(new_snapshot));
        canister.system_state.snapshots_memory_usage = canister
            .system_state
            .snapshots_memory_usage
            .saturating_add(&new_snapshot_size);

        Ok((
            CanisterSnapshotResponse::new(
                &snapshot_id,
                state.time().as_nanos_since_unix_epoch(),
                new_snapshot_size,
            ),
            instructions,
        ))
    }

    /// Returns an Arc to the snapshot, if it exists.
    /// Returns an error if the snapshot given by the snapshot ID does not
    /// belong to this canister.
    fn get_snapshot(
        &self,
        canister_id: CanisterId,
        snapshot_id: SnapshotId,
        state: &ReplicatedState,
    ) -> Result<Arc<CanisterSnapshot>, CanisterManagerError> {
        // If not found, the operation fails due to invalid parameters.
        let Some(snapshot) = state.canister_snapshots.get(snapshot_id) else {
            return Err(CanisterManagerError::CanisterSnapshotNotFound {
                canister_id,
                snapshot_id,
            });
        };
        // Verify the provided `snapshot_id` belongs to this canister.
        if snapshot.canister_id() != canister_id {
            return Err(CanisterManagerError::CanisterSnapshotInvalidOwnership {
                canister_id,
                snapshot_id,
            });
        }
        Ok(Arc::clone(snapshot))
    }

    /// Returns a mutable Arc to the snapshot, if it exists.
    /// Returns an error if the snapshot given by the snapshot ID does not
    /// belong to this canister.
    pub fn get_snapshot_mut<'a>(
        &self,
        canister_id: CanisterId,
        snapshot_id: SnapshotId,
        state: &'a mut ReplicatedState,
    ) -> Result<&'a mut Arc<CanisterSnapshot>, CanisterManagerError> {
        // If not found, the operation fails due to invalid parameters.
        let Some(snapshot) = state.canister_snapshots.get_mut(snapshot_id) else {
            return Err(CanisterManagerError::CanisterSnapshotNotFound {
                canister_id,
                snapshot_id,
            });
        };
        // Verify the provided `snapshot_id` belongs to this canister.
        if snapshot.canister_id() != canister_id {
            return Err(CanisterManagerError::CanisterSnapshotInvalidOwnership {
                canister_id,
                snapshot_id,
            });
        }
        Ok(snapshot)
    }

    pub(crate) fn load_canister_snapshot(
        &self,
        subnet_size: usize,
        sender: PrincipalId,
        canister: &mut CanisterState,
        snapshot_id: SnapshotId,
        state: &mut ReplicatedState,
        round_limits: &mut RoundLimits,
        origin: CanisterChangeOrigin,
        resource_saturation: &ResourceSaturation,
        long_execution_already_in_progress: &IntCounter,
        snapshot_exists_without_associated_canister: &IntCounter,
    ) -> (Result<CanisterState, CanisterManagerError>, NumInstructions) {
        let canister_id = canister.canister_id();
        // Check sender is a controller.
        if let Err(err) = validate_controller(canister, &sender) {
            return (Err(err), NumInstructions::new(0));
        }

        if self.config.rate_limiting_of_heap_delta == FlagStatus::Enabled
            && canister.scheduler_state.heap_delta_debit >= self.config.heap_delta_rate_limit
        {
            return (
                Err(CanisterManagerError::CanisterHeapDeltaRateLimited {
                    canister_id,
                    value: canister.scheduler_state.heap_delta_debit,
                    limit: self.config.heap_delta_rate_limit,
                }),
                NumInstructions::new(0),
            );
        }

        // Check that snapshot ID exists.
        let snapshot: &Arc<CanisterSnapshot> = match state.canister_snapshots.get(snapshot_id) {
            None => {
                // If not found, the operation fails due to invalid parameters.
                return (
                    Err(CanisterManagerError::CanisterSnapshotNotFound {
                        canister_id,
                        snapshot_id,
                    }),
                    NumInstructions::new(0),
                );
            }
            Some(snapshot) => {
                // Verify the provided `snapshot_id` belongs to a canister controlled by the sender.
                // Only perform the check if target canister to load the snapshot
                // is not the same as the one owning the snapshot.
                let snapshot_canister_id = snapshot.canister_id();
                if snapshot_canister_id != canister_id {
                    match state.canister_state(&snapshot_canister_id) {
                        None => {
                            // The below case should never happen as if the snapshot still exists, it
                            // should be associated with an existing canister. If it happens, it indicates
                            // a bug, so log an error message for investigation.
                            snapshot_exists_without_associated_canister.inc();
                            error!(
                                self.log,
                                "[EXC-BUG]: Canister {} does not exist although there's a snapshot {} associated with it.",
                                snapshot_canister_id,
                                snapshot_id,
                            );
                            return (
                                Err(CanisterManagerError::CanisterNotFound(snapshot_canister_id)),
                                NumInstructions::new(0),
                            );
                        }
                        Some(canister_state) => {
                            if !canister_state.controllers().contains(&sender) {
                                return (
                                    Err(CanisterManagerError::CanisterSnapshotNotController {
                                        sender,
                                        canister_id,
                                        snapshot_id,
                                    }),
                                    NumInstructions::new(0),
                                );
                            }
                        }
                    }
                }
                snapshot
            }
        };
        let execution_snapshot = snapshot.execution_snapshot();

        // Check the precondition:
        // Unable to start executing a `load_canister_snapshot`
        // if there is already a long-running message in progress for the specified canister.
        match canister.next_execution() {
            NextExecution::None | NextExecution::StartNew => {}
            NextExecution::ContinueLong | NextExecution::ContinueInstallCode => {
                long_execution_already_in_progress.inc();
                error!(
                    self.log,
                    "[EXC-BUG] Attempted to start a new `load_canister_snapshot` execution while the previous execution is still in progress for {}.",
                    canister_id
                );
                return (
                    Err(CanisterManagerError::LongExecutionAlreadyInProgress { canister_id }),
                    NumInstructions::new(0),
                );
            }
        }

        // All basic checks have passed, charge baseline instructions.
        let old_memory_usage = canister.memory_usage();
        let mut canister_clone = canister.clone();

        if let Err(err) = self.cycles_account_manager.consume_cycles_for_instructions(
            &sender,
            &mut canister_clone,
            self.config.canister_snapshot_baseline_instructions,
            subnet_size,
            state.get_own_cost_schedule(),
            // For the `load_canister_snapshot` operation, it does not matter if this is a Wasm64 or Wasm32 module
            // since the number of instructions charged depends on constant set fee
            // and Wasm64 does not bring any additional overhead for this operation.
            // The only overhead is during execution time.
            WasmExecutionMode::Wasm32,
        ) {
            return (
                Err(CanisterManagerError::CanisterSnapshotNotEnoughCycles(err)),
                0.into(),
            );
        };

        let (_old_execution_state, mut system_state, scheduler_state) = canister_clone.into_parts();

        let (instructions_used, new_execution_state) = {
            let new_wasm_hash = WasmHash::from(&execution_snapshot.wasm_binary);
            let compilation_cost_handling = if state
                .metadata
                .expected_compiled_wasms
                .contains(&new_wasm_hash)
            {
                CompilationCostHandling::CountReducedAmount
            } else {
                CompilationCostHandling::CountFullAmount
            };

            let (instructions_used, new_execution_state) = self.hypervisor.create_execution_state(
                execution_snapshot.wasm_binary.clone(),
                "NOT_USED".into(),
                canister_id,
                round_limits,
                compilation_cost_handling,
            );

            let mut new_execution_state = match new_execution_state {
                Ok(execution_state) => execution_state,
                Err(err) => {
                    let err = CanisterManagerError::from((canister_id, err));
                    return (Err(err), instructions_used);
                }
            };

            // If the snapshot was uploaded, make sure the snapshot's exported globals match the wasm module's.
            if snapshot.source() == SnapshotSource::MetadataUpload(candid::Reserved)
                && !globals_match(
                    &new_execution_state.exported_globals,
                    &execution_snapshot.exported_globals,
                )
            {
                return (
                        Err(CanisterManagerError::CanisterSnapshotInconsistent {
                            message: "Wasm exported globals of canister module and snapshot metadata do not match.".to_string(),
                        }),
                        instructions_used,
                    );
            }

            new_execution_state.exported_globals = execution_snapshot.exported_globals.clone();

            if canister_id == snapshot.canister_id() {
                new_execution_state.stable_memory = Memory::from(&execution_snapshot.stable_memory);
                new_execution_state.wasm_memory = Memory::from(&execution_snapshot.wasm_memory);
            } else {
                let new_stable_memory = match Memory::try_from((
                    &execution_snapshot.stable_memory,
                    Arc::clone(&self.fd_factory),
                )) {
                    Ok(memory) => memory,
                    Err(_) => {
                        return (
                            Err(CanisterManagerError::CanisterSnapshotNotLoadable {
                                canister_id,
                                snapshot_id,
                            }),
                            instructions_used,
                        );
                    }
                };
                new_execution_state.stable_memory = new_stable_memory;

                let new_wasm_memory = match Memory::try_from((
                    &execution_snapshot.wasm_memory,
                    Arc::clone(&self.fd_factory),
                )) {
                    Ok(memory) => memory,
                    Err(_) => {
                        return (
                            Err(CanisterManagerError::CanisterSnapshotNotLoadable {
                                canister_id,
                                snapshot_id,
                            }),
                            instructions_used,
                        );
                    }
                };
                new_execution_state.wasm_memory = new_wasm_memory;
            }
            (instructions_used, Some(new_execution_state))
        };

        system_state.wasm_chunk_store = snapshot.chunk_store().clone();
        system_state
            .certified_data
            .clone_from(snapshot.certified_data());

        // We don't restore the state of global timer and on low wasm memory hook
        // for snapshots created via `take_canister_snapshot`
        // since that would be a breaking change.
        if snapshot.source() == SnapshotSource::MetadataUpload(candid::Reserved) {
            if let Some(global_timer) = execution_snapshot.global_timer {
                system_state.global_timer = global_timer;
            }
            if let Some(on_low_wasm_memory_hook_status) =
                execution_snapshot.on_low_wasm_memory_hook_status
            {
                system_state
                    .task_queue
                    .set_on_low_wasm_memory_hook_status_from_snapshot(
                        on_low_wasm_memory_hook_status,
                    );
            }
        }

        let wasm_execution_mode = new_execution_state
            .as_ref()
            .map_or(WasmExecutionMode::Wasm32, |exec_state| {
                exec_state.wasm_execution_mode
            });

        let mut new_canister =
            CanisterState::new(system_state, new_execution_state, scheduler_state);
        let new_memory_usage = new_canister.memory_usage();

        // If the snapshot was uploaded, make sure the snapshot's memory hook status matches the actual status.
        // Otherwise, the snapshot is invalid.
        if snapshot.source() == SnapshotSource::MetadataUpload(candid::Reserved) {
            let hook_condition = new_canister.is_low_wasm_memory_hook_condition_satisfied();
            let snapshot_hook_status = snapshot.execution_snapshot().on_low_wasm_memory_hook_status;
            if !snapshot_hook_status
                .map(|h| h.is_consistent_with(hook_condition))
                .unwrap_or(true)
            {
                return (
                    Err(CanisterManagerError::CanisterSnapshotInconsistent {
                        message: format!(
                            "Hook status ({snapshot_hook_status:?}) of uploaded snapshot is inconsistent with the canister's state (hook condition satisfied: {hook_condition})."
                        ),
                    }),
                    instructions_used,
                );
            }
        }

        // Compute cycles for instructions spent loading a snapshot of the canister.
        let instructions = instructions_used.saturating_add(&snapshot.size().get().into());
        let cycles_for_instructions = self.cycles_account_manager.execution_cost(
            instructions,
            subnet_size,
            state.get_own_cost_schedule(),
            // In this case, when the canister is actually created from the snapshot, we need to check
            // if the canister is in wasm64 mode to account for its instruction usage.
            wasm_execution_mode,
        );

        let validated_cycles_and_memory_usage = match self.cycles_and_memory_usage_checks(
            subnet_size,
            state.get_own_cost_schedule(),
            &new_canister,
            sender,
            cycles_for_instructions,
            round_limits,
            new_memory_usage,
            old_memory_usage,
            resource_saturation,
        ) {
            Ok(validated_cycles_and_memory_usage) => validated_cycles_and_memory_usage,
            Err(err) => {
                return (Err(err), instructions_used);
            }
        };

        self.cycles_and_memory_usage_updates(
            subnet_size,
            state.get_own_cost_schedule(),
            &mut new_canister,
            sender,
            round_limits,
            validated_cycles_and_memory_usage,
        );

        // The canister ID from which the snapshot was loaded in case
        // it is different from the target canister ID.
        let from_canister_id = if snapshot.canister_id() == canister_id {
            None
        } else {
            Some(snapshot.canister_id())
        };

        // Increment canister version.
        new_canister.system_state.canister_version += 1;
        let available_execution_memory_change = new_canister.add_canister_change(
            state.time(),
            origin,
            CanisterChangeDetails::load_snapshot(
                snapshot.canister_version(),
                snapshot_id,
                snapshot.taken_at_timestamp().as_nanos_since_unix_epoch(),
                snapshot.source(),
                from_canister_id,
            ),
        );
        round_limits
            .subnet_available_memory
            .update_execution_memory_unchecked(available_execution_memory_change);
        state
            .metadata
            .unflushed_checkpoint_ops
            .load_snapshot(canister_id, snapshot_id);

        if self.config.rate_limiting_of_heap_delta == FlagStatus::Enabled {
            new_canister.scheduler_state.heap_delta_debit = new_canister
                .scheduler_state
                .heap_delta_debit
                .saturating_add(&new_canister.heap_delta());
        }
        state.metadata.heap_delta_estimate = state
            .metadata
            .heap_delta_estimate
            .saturating_add(&new_canister.heap_delta());

        (Ok(new_canister), instructions_used)
    }

    /// Returns the canister snapshots list, or
    /// an error if it failed to retrieve the information.
    ///
    /// Retrieving the canister snapshots list can only be initiated by the controllers.
    pub(crate) fn list_canister_snapshot(
        &self,
        sender: PrincipalId,
        canister: &CanisterState,
        state: &ReplicatedState,
    ) -> Result<Vec<CanisterSnapshotResponse>, CanisterManagerError> {
        // Check sender is a controller.
        validate_controller(canister, &sender)?;

        let mut responses = vec![];
        for (snapshot_id, snapshot) in state
            .canister_snapshots
            .list_snapshots(canister.canister_id())
        {
            let snapshot_response = CanisterSnapshotResponse::new(
                &snapshot_id,
                snapshot.taken_at_timestamp().as_nanos_since_unix_epoch(),
                snapshot.size(),
            );
            responses.push(snapshot_response);
        }

        Ok(responses)
    }

    /// Deletes the specified canister snapshot if it exists,
    /// or returns an error if it failed.
    ///
    /// Deleting a canister snapshot can only be initiated by the controllers.
    pub(crate) fn delete_canister_snapshot(
        &self,
        sender: PrincipalId,
        canister: &mut CanisterState,
        delete_snapshot_id: SnapshotId,
        state: &mut ReplicatedState,
        round_limits: &mut RoundLimits,
    ) -> Result<(), CanisterManagerError> {
        // Check sender is a controller.
        validate_controller(canister, &sender)?;

        // perform access validation, but don't use the result
        let _ = self.get_snapshot(canister.canister_id(), delete_snapshot_id, state)?;

        let old_snapshot = state.delete_snapshot(delete_snapshot_id);
        // Already confirmed that `old_snapshot` exists.
        let old_snapshot_size = old_snapshot.unwrap().size();
        canister.system_state.snapshots_memory_usage = canister
            .system_state
            .snapshots_memory_usage
            .get()
            .saturating_sub(old_snapshot_size.get())
            .into();
        // Confirm that `snapshots_memory_usage` is updated correctly.
        debug_assert_eq!(
            canister.system_state.snapshots_memory_usage,
            state
                .canister_snapshots
                .compute_memory_usage_by_canister(canister.canister_id()),
        );
        round_limits.subnet_available_memory.increment(
            old_snapshot_size,
            NumBytes::from(0),
            NumBytes::from(0),
        );
        Ok(())
    }

    pub(crate) fn read_snapshot_metadata(
        &self,
        sender: PrincipalId,
        snapshot_id: SnapshotId,
        canister: &CanisterState,
        state: &ReplicatedState,
    ) -> Result<ReadCanisterSnapshotMetadataResponse, CanisterManagerError> {
        // Check sender is a controller.
        validate_controller(canister, &sender)?;
        let snapshot = self.get_snapshot(canister.canister_id(), snapshot_id, state)?;
        // A snapshot also contains the instruction counter as the last global
        // (because it is *appended* during WASM instrumentation).
        // We pop that last global (which is merely an implementation detail)
        // from the list of globals returned to the user.
        let mut globals = snapshot.exported_globals().clone();
        let maybe_instruction_counter = globals.pop();
        debug_assert!(maybe_instruction_counter.is_some());

        Ok(ReadCanisterSnapshotMetadataResponse {
            source: snapshot.source(),
            taken_at_timestamp: snapshot.taken_at_timestamp().as_nanos_since_unix_epoch(),
            wasm_module_size: snapshot.execution_snapshot().wasm_binary.len() as u64,
            globals,
            wasm_memory_size: snapshot.execution_snapshot().wasm_memory.size.get() as u64
                * WASM_PAGE_SIZE_IN_BYTES as u64,
            stable_memory_size: snapshot.execution_snapshot().stable_memory.size.get() as u64
                * WASM_PAGE_SIZE_IN_BYTES as u64,
            wasm_chunk_store: snapshot
                .chunk_store()
                .keys()
                .cloned()
                .map(|x| ChunkHash { hash: x.to_vec() })
                .collect(),
            canister_version: snapshot.canister_version(),
            certified_data: snapshot.certified_data().clone(),
            global_timer: snapshot
                .execution_snapshot()
                .global_timer
                .map(GlobalTimer::from),
            on_low_wasm_memory_hook_status: snapshot
                .execution_snapshot()
                .on_low_wasm_memory_hook_status,
        })
    }

    pub(crate) fn read_snapshot_data(
        &self,
        sender: PrincipalId,
        canister: &mut CanisterState,
        snapshot_id: SnapshotId,
        kind: CanisterSnapshotDataKind,
        state: &ReplicatedState,
        subnet_size: usize,
    ) -> Result<ReadCanisterSnapshotDataResponse, CanisterManagerError> {
        // Check sender is a controller.
        validate_controller(canister, &sender)?;
        let snapshot = self.get_snapshot(canister.canister_id(), snapshot_id, state)?;

        // Charge upfront for the baseline plus the maximum possible size of the returned slice or fail.
        let num_response_bytes = get_response_size(&kind)?;
        if let Err(err) = self.cycles_account_manager.consume_cycles_for_instructions(
            &sender,
            canister,
            self.config
                .canister_snapshot_data_baseline_instructions
                .saturating_add(&NumInstructions::new(num_response_bytes)),
            subnet_size,
            state.get_own_cost_schedule(),
            // For the `read_snapshot_data` operation, it does not matter if this is a Wasm64 or Wasm32 module.
            WasmExecutionMode::Wasm32,
        ) {
            return Err(CanisterManagerError::CanisterSnapshotNotEnoughCycles(err));
        };

        let res = match kind {
            CanisterSnapshotDataKind::StableMemory { offset, size } => {
                let stable_memory = snapshot.execution_snapshot().stable_memory.clone();
                match CanisterSnapshot::get_memory_chunk(stable_memory, offset, size) {
                    Ok(chunk) => Ok(chunk),
                    Err(e) => Err(e.into()),
                }
            }
            CanisterSnapshotDataKind::WasmMemory { offset, size } => {
                let main_memory = snapshot.execution_snapshot().wasm_memory.clone();
                match CanisterSnapshot::get_memory_chunk(main_memory, offset, size) {
                    Ok(chunk) => Ok(chunk),
                    Err(e) => Err(e.into()),
                }
            }
            CanisterSnapshotDataKind::WasmModule { offset, size } => {
                match snapshot.get_wasm_module_chunk(offset, size) {
                    Ok(chunk) => Ok(chunk),
                    Err(e) => Err(e.into()),
                }
            }
            CanisterSnapshotDataKind::WasmChunk { hash } => {
                let Ok(hash) = <WasmChunkHash>::try_from(hash.clone()) else {
                    return Err(CanisterManagerError::WasmChunkStoreError {
                        message: format!("Bytes {hash:02x?} are not a valid WasmChunkHash."),
                    });
                };
                let Some(chunk) = snapshot.chunk_store().get_chunk_complete(&hash) else {
                    return Err(CanisterManagerError::WasmChunkStoreError {
                        message: format!("WasmChunkHash {hash:02x?} not found."),
                    });
                };
                Ok(chunk)
            }
        };
        res.map(ReadCanisterSnapshotDataResponse::new)
    }

    /// Creates a new snapshot based on the provided metadata and returns the new snapshot ID.
    /// The main/stable memory and wasm module are initialized as all-zero blobs of given sizes,
    /// and the wasm chunk store is initialized empty.
    ///
    /// The content of the all-zero blobs has to be uploaded in slices via `write_snapshot_data`.
    ///
    /// The new snapshot's memory size is determined by the metadata, and the canister is charged
    /// for the full snapshot memory usage from the beginning, as if it had the wasm module and
    /// main/stable memories as described in the metadata.
    ///
    /// Note that the new snapshot's memory size can increase later by uploading chunks to the wasm chunk store.
    pub(crate) fn create_snapshot_from_metadata(
        &self,
        sender: PrincipalId,
        canister: &mut CanisterState,
        args: UploadCanisterSnapshotMetadataArgs,
        state: &mut ReplicatedState,
        subnet_size: usize,
        round_limits: &mut RoundLimits,
        resource_saturation: &ResourceSaturation,
    ) -> Result<(SnapshotId, NumInstructions), UserError> {
        // Check sender is a controller.
        validate_controller(canister, &sender)?;
        let canister_id = canister.canister_id();

        // validate args:
        let wasm_mode = canister
            .execution_state
            .as_ref()
            .map(|x| x.wasm_execution_mode)
            .unwrap_or_else(|| WasmExecutionMode::Wasm32);
        let valid_args =
            ValidatedSnapshotMetadata::validate(args.clone(), wasm_mode).map_err(|e| {
                UserError::new(
                    ErrorCode::InvalidManagementPayload,
                    format!("Snapshot Metadata contains invalid data: {e:?}"),
                )
            })?;

        let replace_snapshot_size = match args.replace_snapshot() {
            Some(replace_snapshot_id) => self
                .get_snapshot(canister_id, replace_snapshot_id, state)?
                .size(),
            None => {
                // No replace snapshot ID provided, check whether the maximum number of snapshots
                // has been reached.
                if state
                    .canister_snapshots
                    .count_by_canister(&canister.canister_id())
                    >= self.config.max_number_of_snapshots_per_canister
                {
                    return Err(CanisterManagerError::CanisterSnapshotLimitExceeded {
                        canister_id: canister.canister_id(),
                        limit: self.config.max_number_of_snapshots_per_canister,
                    }
                    .into());
                }
                NumBytes::new(0)
            }
        };

        if self.config.rate_limiting_of_heap_delta == FlagStatus::Enabled
            && canister.scheduler_state.heap_delta_debit >= self.config.heap_delta_rate_limit
        {
            return Err(CanisterManagerError::CanisterHeapDeltaRateLimited {
                canister_id: canister.canister_id(),
                value: canister.scheduler_state.heap_delta_debit,
                limit: self.config.heap_delta_rate_limit,
            }
            .into());
        }

        let new_snapshot_size = args.snapshot_size_bytes();
        let old_memory_usage = canister.memory_usage();
        let new_memory_usage = canister
            .memory_usage()
            .saturating_add(&new_snapshot_size)
            .saturating_sub(&replace_snapshot_size);

        // Compute cycles for instructions spent creating a snapshot of the given size.
        let instructions = self
            .config
            .canister_snapshot_baseline_instructions
            .saturating_add(&new_snapshot_size.get().into());
        let cycles_for_instructions = self.cycles_account_manager.execution_cost(
            instructions,
            subnet_size,
            state.get_own_cost_schedule(),
            // For the `create_snapshot_from_metadata` operation, it does not matter if this is a Wasm64 or Wasm32 module
            // since the number of instructions charged depends on constant set fee and snapshot size
            // and Wasm64 does not bring any additional overhead for this operation.
            // The only overhead is during execution time.
            WasmExecutionMode::Wasm32,
        );

        let validated_cycles_and_memory_usage = self.cycles_and_memory_usage_checks(
            subnet_size,
            state.get_own_cost_schedule(),
            canister,
            sender,
            cycles_for_instructions,
            round_limits,
            new_memory_usage,
            old_memory_usage,
            resource_saturation,
        )?;

        // Delete old snapshot identified by `replace_snapshot`.
        if let Some(replace_snapshot) = args.replace_snapshot() {
            self.remove_snapshot(canister, replace_snapshot, state, replace_snapshot_size);
        }

        // Create new snapshot.
        let new_snapshot = CanisterSnapshot::from_metadata(
            &valid_args,
            state.time(),
            canister.system_state.canister_version,
            Arc::clone(&self.fd_factory),
        );

        self.cycles_and_memory_usage_updates(
            subnet_size,
            state.get_own_cost_schedule(),
            canister,
            sender,
            round_limits,
            validated_cycles_and_memory_usage,
        );

        if self.config.rate_limiting_of_heap_delta == FlagStatus::Enabled {
            canister.scheduler_state.heap_delta_debit = canister
                .scheduler_state
                .heap_delta_debit
                .saturating_add(&new_snapshot.heap_delta());
        }
        state.metadata.heap_delta_estimate = state
            .metadata
            .heap_delta_estimate
            .saturating_add(&new_snapshot.heap_delta());

        let snapshot_id =
            SnapshotId::from((canister.canister_id(), canister.new_local_snapshot_id()));
        state.create_snapshot_from_metadata(snapshot_id, Arc::new(new_snapshot));
        canister.system_state.snapshots_memory_usage = canister
            .system_state
            .snapshots_memory_usage
            .saturating_add(&new_snapshot_size);
        Ok((snapshot_id, instructions))
    }

    /// Writes `args.chunk` to the wasm module, main/stable memory or inserts `args.chunk` to the wasm chunk store.
    /// Fails if the arguments are incompatible with the memory sizes given in the metadata or if the wasm chunk store is already full.
    /// The memory used is already accounted for during `create_snapshot_from_metadata` (except
    /// for the wasm chunk store), but the instructions used to write the data must be taken
    /// into account here in any case.
    pub(crate) fn write_snapshot_data(
        &self,
        sender: PrincipalId,
        canister: &mut CanisterState,
        args: &UploadCanisterSnapshotDataArgs,
        state: &mut ReplicatedState,
        round_limits: &mut RoundLimits,
        subnet_size: usize,
        resource_saturation: &ResourceSaturation,
    ) -> Result<NumInstructions, CanisterManagerError> {
        // Check sender is a controller.
        validate_controller(canister, &sender)?;
        let snapshot_id = args.get_snapshot_id();

        let cost_schedule = state.get_own_cost_schedule();
        let snapshot: &mut Arc<CanisterSnapshot> =
            self.get_snapshot_mut(canister.canister_id(), snapshot_id, state)?;

        // Ensure the snapshot was created via metadata upload, not from the canister.
        if snapshot.source() != SnapshotSource::MetadataUpload(candid::Reserved) {
            return Err(CanisterManagerError::CanisterSnapshotImmutable);
        }

        if self.config.rate_limiting_of_heap_delta == FlagStatus::Enabled
            && canister.scheduler_state.heap_delta_debit >= self.config.heap_delta_rate_limit
        {
            return Err(CanisterManagerError::WasmChunkStoreError {
                message: format!(
                    "Canister is heap delta rate limited. Current delta debit: {}, limit: {}",
                    canister.scheduler_state.heap_delta_debit, self.config.heap_delta_rate_limit
                ),
            });
        }

        // Write data to the appropriate location, as specified by the `CanisterSnapshotDataOffset` variant.
        // Memory has already been reserved by `create_snapshot_from_metadata`,
        // but the instructions used to copy the data still need to be accounted for.
        // Cycles should be charged in any case, because memory is being written.
        let (bytes_written, instructions) = self.get_bytes_and_instructions(args);
        self.cycles_account_manager
            .consume_cycles_for_instructions(
                &sender,
                canister,
                NumInstructions::new(bytes_written),
                subnet_size,
                cost_schedule,
                // It does not matter if this is a Wasm64 or Wasm32 module.
                WasmExecutionMode::Wasm32,
            )
            .map_err(CanisterManagerError::CanisterSnapshotNotEnoughCycles)?;

        let snapshot_inner = Arc::make_mut(snapshot);
        match args.kind {
            CanisterSnapshotDataOffset::WasmModule { offset } => {
                let res = snapshot_inner
                    .execution_snapshot_mut()
                    .wasm_binary
                    .write(&args.chunk, offset as usize);
                if res.is_err() {
                    return Err(CanisterManagerError::InvalidSlice {
                        offset,
                        size: args.chunk.len() as u64,
                    });
                }
            }
            CanisterSnapshotDataOffset::WasmMemory { offset } => {
                let max_size_bytes =
                    snapshot_inner.wasm_memory().size.get() * WASM_PAGE_SIZE_IN_BYTES;
                if max_size_bytes < args.chunk.len().saturating_add(offset as usize) {
                    return Err(CanisterManagerError::InvalidSlice {
                        offset,
                        size: args.chunk.len() as u64,
                    });
                }
                let mut buffer = Buffer::new(snapshot_inner.wasm_memory().page_map.clone());
                buffer.write(&args.chunk, offset as usize);
                let delta = buffer.dirty_pages().collect::<Vec<_>>();
                snapshot_inner.wasm_memory_mut().page_map.update(&delta);
            }
            CanisterSnapshotDataOffset::StableMemory { offset } => {
                let max_size_bytes =
                    snapshot_inner.stable_memory().size.get() * WASM_PAGE_SIZE_IN_BYTES;
                if max_size_bytes < args.chunk.len().saturating_add(offset as usize) {
                    return Err(CanisterManagerError::InvalidSlice {
                        offset,
                        size: args.chunk.len() as u64,
                    });
                }
                let mut buffer = Buffer::new(snapshot_inner.stable_memory().page_map.clone());
                buffer.write(&args.chunk, offset as usize);
                let delta = buffer.dirty_pages().collect::<Vec<_>>();
                snapshot_inner.stable_memory_mut().page_map.update(&delta);
            }
            CanisterSnapshotDataOffset::WasmChunk => {
                // The chunk store is initialized as empty, and no memory for it has been reserved yet.
                // So we check and charge for the extra memory here.
                let validated_chunk = match snapshot_inner
                    .chunk_store_mut()
                    .can_insert_chunk(self.config.wasm_chunk_store_max_size, args.chunk.clone())
                {
                    ChunkValidationResult::Insert(validated_chunk) => validated_chunk,
                    ChunkValidationResult::AlreadyExists(_hash) => {
                        return Ok(NumInstructions::new(0));
                    }
                    ChunkValidationResult::ValidationError(err) => {
                        return Err(CanisterManagerError::WasmChunkStoreError { message: err });
                    }
                };

                let memory_usage = canister.memory_usage();
                let chunk_bytes = wasm_chunk_store::chunk_size();
                let new_memory_usage = canister.memory_usage() + chunk_bytes;
                let validated_cycles_and_memory_usage = self.cycles_and_memory_usage_checks(
                    subnet_size,
                    state.get_own_cost_schedule(),
                    canister,
                    sender,
                    Cycles::zero(),
                    round_limits,
                    new_memory_usage,
                    memory_usage,
                    resource_saturation,
                )?;
                self.cycles_and_memory_usage_updates(
                    subnet_size,
                    state.get_own_cost_schedule(),
                    canister,
                    sender,
                    round_limits,
                    validated_cycles_and_memory_usage,
                );

                if let Err(()) = state
                    .canister_snapshots
                    .insert_chunk(snapshot_id, validated_chunk)
                {
                    error!(
                        self.log,
                        "Snapshot {} not found after validation. This is a bug@write_snapshot_data",
                        snapshot_id
                    )
                }

                canister.system_state.snapshots_memory_usage = canister
                    .system_state
                    .snapshots_memory_usage
                    .saturating_add(&chunk_bytes);
            }
        };
        if self.config.rate_limiting_of_heap_delta == FlagStatus::Enabled {
            canister.scheduler_state.heap_delta_debit += NumBytes::new(bytes_written);
        }
        round_limits.instructions -= as_round_instructions(instructions);
        // Return the instructions needed to write the chunk to the destination.
        Ok(instructions)
    }

    /// Remove the specified snapshot and increase the subnet's available memory.
    fn remove_snapshot(
        &self,
        canister: &mut CanisterState,
        snapshot_id: SnapshotId,
        state: &mut ReplicatedState,
        snapshot_size: NumBytes,
    ) {
        // Delete old snapshot identified by `snapshot_id`.
        state.delete_snapshot(snapshot_id);
        canister.system_state.snapshots_memory_usage = canister
            .system_state
            .snapshots_memory_usage
            .get()
            .saturating_sub(snapshot_size.get())
            .into();
        // Confirm that `snapshots_memory_usage` is updated correctly.
        debug_assert_eq!(
            canister.system_state.snapshots_memory_usage,
            state
                .canister_snapshots
                .compute_memory_usage_by_canister(canister.canister_id()),
        );
    }

    /// Returns the cycles and instructions that should be charged for this data upload operation.
    fn get_bytes_and_instructions(
        &self,
        args: &UploadCanisterSnapshotDataArgs,
    ) -> (u64, NumInstructions) {
        match args.kind {
            CanisterSnapshotDataOffset::WasmModule { .. } => (
                args.chunk.len() as u64,
                NumInstructions::new(args.chunk.len() as u64),
            ),
            CanisterSnapshotDataOffset::WasmMemory { .. } => (
                args.chunk.len() as u64,
                NumInstructions::new(args.chunk.len() as u64),
            ),
            CanisterSnapshotDataOffset::StableMemory { .. } => (
                args.chunk.len() as u64,
                NumInstructions::new(args.chunk.len() as u64),
            ),
            CanisterSnapshotDataOffset::WasmChunk => (
                wasm_chunk_store::chunk_size().get(),
                self.config.upload_wasm_chunk_instructions,
            ),
        }
    }

    /// Renames the canister from `old_id` to `new_id` and adds the appropriate entry into the canister history.
    pub(crate) fn rename_canister(
        &self,
        sender: PrincipalId,
        canister: &mut CanisterState,
        origin: CanisterChangeOrigin,
        old_id: CanisterId,
        new_id: CanisterId,
        to_version: u64,
        to_total_num_changes: u64,
        state: &mut ReplicatedState,
        round_limits: &mut RoundLimits,
    ) -> Result<(), CanisterManagerError> {
        // In addition to this endpoint only being available from the NNS subnet, the calling canister
        // has to be a controller of the canister to be renamed.
        validate_controller(canister, &sender)?;

        // TODO(MR-684): Only the migration orchestrator should be able to be the sender.

        if state.canister_state(&new_id).is_some() {
            return Err(CanisterManagerError::CanisterAlreadyExists(new_id));
        }

        if canister.status() != CanisterStatusType::Stopped {
            return Err(CanisterManagerError::RenameCanisterNotStopped(old_id));
        }

        if state.canister_snapshots.count_by_canister(&old_id) > 0 {
            return Err(CanisterManagerError::RenameCanisterHasSnapshot(old_id));
        }

        canister.system_state.canister_id = new_id;
        let old_total_num_changes = canister
            .system_state
            .get_canister_history()
            .get_total_num_changes();
        // Renaming canisters overwrites the total length of the canister history to the original canister's value.
        // The canister version is bumped to be monotone w.r.t. both the original and new values.
        canister
            .system_state
            .set_canister_history_total_num_changes(to_total_num_changes);
        let old_version = canister.system_state.canister_version;
        canister.system_state.canister_version = std::cmp::max(old_version, to_version) + 1;
        let available_execution_memory_change = canister.add_canister_change(
            state.time(),
            origin,
            CanisterChangeDetails::rename_canister(
                old_id.into(),
                old_total_num_changes,
                new_id.into(),
                to_version,
                to_total_num_changes,
            ),
        );
        round_limits
            .subnet_available_memory
            .update_execution_memory_unchecked(available_execution_memory_change);

        if let Some(execution_state) = canister.execution_state.as_mut() {
            execution_state.wasm_memory.sandbox_memory = SandboxMemory::new();
            execution_state.stable_memory.sandbox_memory = SandboxMemory::new();
            execution_state.wasm_binary.clear_compilation_cache();
        }

        state
            .metadata
            .unflushed_checkpoint_ops
            .rename_canister(old_id, new_id);

        Ok(())
    }
}

fn get_response_size(kind: &CanisterSnapshotDataKind) -> Result<u64, CanisterManagerError> {
    let size = match kind {
        CanisterSnapshotDataKind::WasmModule { size, .. } => *size,
        CanisterSnapshotDataKind::WasmMemory { size, .. } => *size,
        CanisterSnapshotDataKind::StableMemory { size, .. } => *size,
        CanisterSnapshotDataKind::WasmChunk { .. } => return Ok(CHUNK_SIZE),
    };
    if size > MAX_SLICE_SIZE_BYTES {
        return Err(CanisterManagerError::SliceTooLarge {
            requested: size,
            allowed: MAX_SLICE_SIZE_BYTES,
        });
    }
    Ok(size)
}

/// Uninstalls a canister.
///
/// See https://internetcomputer.org/docs/current/references/ic-interface-spec#ic-uninstall_code
///
/// Returns a list of rejects that need to be sent out to their callers.
#[doc(hidden)]
pub fn uninstall_canister(
    log: &ReplicaLogger,
    canister: &mut CanisterState,
    mut round_limits: Option<&mut RoundLimits>,
    time: Time,
    add_canister_change: AddCanisterChangeToHistory,
    fd_factory: Arc<dyn PageAllocatorFileDescriptor>,
) -> Vec<Response> {
    let old_allocated_bytes = canister.memory_allocated_bytes();

    // Drop the canister's execution state.
    canister.execution_state = None;

    // Clear log.
    canister.clear_log();

    // Clear the Wasm chunk store.
    canister.system_state.wasm_chunk_store = WasmChunkStore::new(fd_factory);

    // Drop its certified data.
    canister.system_state.certified_data = Vec::new();

    // Deactivate global timer.
    canister.system_state.global_timer = CanisterTimer::Inactive;
    // Increment canister version.
    canister.system_state.canister_version += 1;

    let new_allocated_bytes = canister.memory_allocated_bytes();
    debug_assert!(new_allocated_bytes <= old_allocated_bytes);

    if let Some(round_limits) = round_limits.as_deref_mut() {
        let deallocated_bytes = old_allocated_bytes.saturating_sub(&new_allocated_bytes);
        round_limits.subnet_available_memory.increment(
            deallocated_bytes,
            NumBytes::from(0),
            NumBytes::from(0),
        );
    }

    match add_canister_change {
        AddCanisterChangeToHistory::Yes(origin) => {
            let available_execution_memory_change = canister.add_canister_change(
                time,
                origin,
                CanisterChangeDetails::CanisterCodeUninstall,
            );
            if let Some(round_limits) = round_limits {
                round_limits
                    .subnet_available_memory
                    .update_execution_memory_unchecked(available_execution_memory_change);
            }
        }
        AddCanisterChangeToHistory::No => {}
    };

    let canister_id = canister.canister_id();

    canister
        .system_state
        .delete_all_call_contexts(|call_context| {
            // Generate reject responses for ingress and canister messages.
            match call_context.call_origin() {
                CallOrigin::Ingress(user_id, message_id) => {
                    Some(Response::Ingress(IngressResponse {
                        message_id: message_id.clone(),
                        status: IngressStatus::Known {
                            receiver: canister_id.get(),
                            user_id: *user_id,
                            time,
                            state: IngressState::Failed(UserError::new(
                                ErrorCode::CanisterRejectedMessage,
                                "Canister has been uninstalled.",
                            )),
                        },
                    }))
                }
                CallOrigin::CanisterUpdate(caller_canister_id, callback_id, deadline) => {
                    Some(Response::Canister(CanisterResponse {
                        originator: *caller_canister_id,
                        respondent: canister_id,
                        originator_reply_callback: *callback_id,
                        refund: call_context.available_cycles(),
                        response_payload: Payload::Reject(RejectContext::new(
                            RejectCode::CanisterReject,
                            "Canister has been uninstalled.",
                        )),
                        deadline: *deadline,
                    }))
                }
                CallOrigin::CanisterQuery(_, _) | CallOrigin::Query(_) => fatal!(
                    log,
                    "No callbacks with a query origin should be found when uninstalling"
                ),
                CallOrigin::SystemTask => {
                    // Cannot respond to system tasks. Nothing to do.
                    None
                }
            }
        })
}

/// Fetches the current status of the canister.
pub(crate) fn get_canister_status(
    cycles_account_manager: Arc<CyclesAccountManager>,
    sender: PrincipalId,
    canister: &CanisterState,
    subnet_size: usize,
    cost_schedule: CanisterCyclesCostSchedule,
    ready_for_migration: bool,
) -> Result<CanisterStatusResultV2, CanisterManagerError> {
    // Skip the controller check if the canister itself is requesting its
    // own status, as the canister is considered in the same trust domain.
    if sender != canister.canister_id().get() {
        validate_controller(canister, &sender)?
    }

    let controller = canister.system_state.controller();
    let controllers = canister
        .controllers()
        .iter()
        .copied()
        .collect::<Vec<PrincipalId>>();

    let version = canister.system_state.canister_version;

    let canister_memory_usage = canister.memory_usage();
    let canister_wasm_memory_usage = canister.wasm_memory_usage();
    let canister_stable_memory_usage = canister.stable_memory_usage();
    let canister_global_memory_usage = canister.global_memory_usage();
    let canister_wasm_binary_memory_usage = canister.wasm_binary_memory_usage();
    let canister_custom_sections_memory_usage = canister.wasm_custom_sections_memory_usage();
    let canister_history_memory_usage = canister.canister_history_memory_usage();
    let canister_wasm_chunk_store_memory_usage = canister.wasm_chunk_store_memory_usage();
    let canister_snapshots_memory_usage = canister.snapshots_memory_usage();
    let canister_message_memory_usage = canister.message_memory_usage();
    let compute_allocation = canister.scheduler_state.compute_allocation;
    let memory_allocation = canister.memory_allocation();
    let freeze_threshold = canister.system_state.freeze_threshold;
    let reserved_cycles_limit = canister.system_state.reserved_balance_limit();
    let log_visibility = canister.system_state.log_visibility.clone();
    let wasm_memory_limit = canister.system_state.wasm_memory_limit;
    let wasm_memory_threshold = canister.system_state.wasm_memory_threshold;

    Ok(CanisterStatusResultV2::new(
        canister.status(),
        ready_for_migration,
        version,
        canister
            .execution_state
            .as_ref()
            .map(|es| es.wasm_binary.binary.module_hash().to_vec()),
        *controller,
        controllers,
        canister_memory_usage,
        canister_wasm_memory_usage,
        canister_stable_memory_usage,
        canister_global_memory_usage,
        canister_wasm_binary_memory_usage,
        canister_custom_sections_memory_usage,
        canister_history_memory_usage,
        canister_wasm_chunk_store_memory_usage,
        canister_snapshots_memory_usage,
        canister.system_state.balance().get(),
        compute_allocation.as_percent(),
        Some(memory_allocation.bytes().get()),
        freeze_threshold.get(),
        reserved_cycles_limit.map(|x| x.get()),
        log_visibility,
        cycles_account_manager
            .idle_cycles_burned_rate(
                memory_allocation,
                canister_memory_usage,
                canister_message_memory_usage,
                compute_allocation,
                subnet_size,
                cost_schedule,
            )
            .get(),
        canister.system_state.reserved_balance().get(),
        canister.scheduler_state.total_query_stats.num_calls,
        canister.scheduler_state.total_query_stats.num_instructions,
        canister
            .scheduler_state
            .total_query_stats
            .ingress_payload_size,
        canister
            .scheduler_state
            .total_query_stats
            .egress_payload_size,
        wasm_memory_limit.map(|x| x.get()),
        wasm_memory_threshold.get(),
        canister.system_state.environment_variables.clone(),
    ))
}

fn globals_match(g1: &[Global], g2: &[Global]) -> bool {
    use std::mem::discriminant;
    if g1.len() != g2.len() {
        return false;
    }
    zip(g1.iter(), g2.iter()).all(|(a, b)| discriminant(a) == discriminant(b))
}

#[cfg(test)]
pub(crate) mod tests;<|MERGE_RESOLUTION|>--- conflicted
+++ resolved
@@ -1027,57 +1027,7 @@
             subnet_size,
             cost_schedule,
             ready_for_migration,
-<<<<<<< HEAD
-            version,
-            canister
-                .execution_state
-                .as_ref()
-                .map(|es| es.wasm_binary.binary.module_hash().to_vec()),
-            *controller,
-            controllers,
-            canister_memory_usage,
-            canister_wasm_memory_usage,
-            canister_stable_memory_usage,
-            canister_global_memory_usage,
-            canister_wasm_binary_memory_usage,
-            canister_custom_sections_memory_usage,
-            canister_history_memory_usage,
-            canister_wasm_chunk_store_memory_usage,
-            canister_snapshots_memory_usage,
-            canister.system_state.balance().get(),
-            compute_allocation.as_percent(),
-            Some(memory_allocation.pre_allocated_bytes().get()),
-            freeze_threshold.get(),
-            reserved_cycles_limit.map(|x| x.get()),
-            log_visibility,
-            self.cycles_account_manager
-                .idle_cycles_burned_rate(
-                    memory_allocation,
-                    canister_memory_usage,
-                    canister_message_memory_usage,
-                    compute_allocation,
-                    subnet_size,
-                    cost_schedule,
-                )
-                .get(),
-            canister.system_state.reserved_balance().get(),
-            canister.scheduler_state.total_query_stats.num_calls,
-            canister.scheduler_state.total_query_stats.num_instructions,
-            canister
-                .scheduler_state
-                .total_query_stats
-                .ingress_payload_size,
-            canister
-                .scheduler_state
-                .total_query_stats
-                .egress_payload_size,
-            wasm_memory_limit.map(|x| x.get()),
-            wasm_memory_threshold.get(),
-            canister.system_state.environment_variables.clone(),
-        ))
-=======
         )
->>>>>>> 2c2ec9f5
     }
 
     /// Gets the metadata of the canister.
@@ -3119,7 +3069,7 @@
         canister_snapshots_memory_usage,
         canister.system_state.balance().get(),
         compute_allocation.as_percent(),
-        Some(memory_allocation.bytes().get()),
+        Some(memory_allocation.pre_allocated_bytes().get()),
         freeze_threshold.get(),
         reserved_cycles_limit.map(|x| x.get()),
         log_visibility,
