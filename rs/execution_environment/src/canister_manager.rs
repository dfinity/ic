--- conflicted
+++ resolved
@@ -1562,6 +1562,7 @@
         )?;
         self.cycles_and_memory_usage_updates(
             subnet_size,
+            cost_schedule,
             canister,
             sender,
             round_limits,
@@ -1654,40 +1655,6 @@
             MemoryAllocation::BestEffort => {
                 let allocated_bytes = new_memory_usage.saturating_sub(&old_memory_usage);
                 let deallocated_bytes = old_memory_usage.saturating_sub(&new_memory_usage);
-<<<<<<< HEAD
-
-                let reservation_cycles = self.cycles_account_manager.storage_reservation_cycles(
-                    allocated_bytes,
-                    resource_saturation,
-                    subnet_size,
-                    cost_schedule,
-                );
-
-                // Check that the canister does not exceed its freezing threshold based
-                // on the new memory usage.
-                let threshold = self.cycles_account_manager.freeze_threshold_cycles(
-                    canister.system_state.freeze_threshold,
-                    canister.memory_allocation(),
-                    new_memory_usage,
-                    canister.message_memory_usage(),
-                    canister.compute_allocation(),
-                    subnet_size,
-                    cost_schedule,
-                    canister.system_state.reserved_balance() + reservation_cycles,
-                );
-
-                if canister.system_state.balance() < threshold + reservation_cycles {
-                    return Err(CanisterManagerError::InsufficientCyclesInMemoryGrow {
-                        bytes: allocated_bytes,
-                        available: canister.system_state.balance(),
-                        required: threshold + reservation_cycles,
-                    });
-                }
-
-                // Verify that the subnet has enough memory available to satisfy the
-                // requested change by the canister.
-=======
->>>>>>> 4ae1184f
                 round_limits
                     .subnet_available_memory
                     .check_available_memory(allocated_bytes, NumBytes::from(0), NumBytes::from(0))
@@ -1714,6 +1681,7 @@
             canister.message_memory_usage(),
             canister.compute_allocation(),
             subnet_size,
+            cost_schedule,
             canister.system_state.reserved_balance(),
         );
         if canister.system_state.balance() < threshold {
@@ -1734,6 +1702,7 @@
                 canister.message_memory_usage(),
                 canister.compute_allocation(),
                 subnet_size,
+                cost_schedule,
                 reveal_top_up,
             )
             .map_err(CanisterManagerError::CanisterSnapshotNotEnoughCycles)?;
@@ -1742,9 +1711,13 @@
         let new_storage_reservation_cycles = match canister.memory_allocation() {
             MemoryAllocation::Reserved(_) => Cycles::zero(),
             MemoryAllocation::BestEffort => {
-                let new_storage_reservation_cycles = self
-                    .cycles_account_manager
-                    .storage_reservation_cycles(allocated_bytes, resource_saturation, subnet_size);
+                let new_storage_reservation_cycles =
+                    self.cycles_account_manager.storage_reservation_cycles(
+                        allocated_bytes,
+                        resource_saturation,
+                        subnet_size,
+                        cost_schedule,
+                    );
                 let main_balance = canister.system_state.balance() - cycles_for_instructions; // `-` on `Cycles` is saturating
                 canister
                     .system_state
@@ -1788,6 +1761,7 @@
     fn cycles_and_memory_usage_updates(
         &self,
         subnet_size: usize,
+        cost_schedule: CanisterCyclesCostSchedule,
         canister: &mut CanisterState,
         sender: PrincipalId,
         round_limits: &mut RoundLimits,
@@ -1817,6 +1791,7 @@
                 compute_allocation,
                 validated_cycles_and_memory_usage.cycles_for_instructions,
                 subnet_size,
+                cost_schedule,
                 CyclesUseCase::Instructions,
                 reveal_top_up,
             )
@@ -1898,6 +1873,7 @@
         let cycles_for_instructions = self.cycles_account_manager.execution_cost(
             instructions,
             subnet_size,
+            state.metadata.cost_schedule,
             // For the `take_canister_snapshot` operation, it does not matter if this is a Wasm64 or Wasm32 module
             // since the number of instructions charged depends on constant set fee and snapshot size
             // and Wasm64 does not bring any additional overhead for this operation.
@@ -1917,31 +1893,6 @@
             resource_saturation,
         )?;
 
-<<<<<<< HEAD
-        // Charge for taking a snapshot of the canister.
-        let instructions = self
-            .config
-            .canister_snapshot_baseline_instructions
-            .saturating_add(&new_snapshot_size.get().into());
-
-        // TODO [EXC-2046]: Split into 'check' and 'perform'
-        self.cycles_account_manager
-            .consume_cycles_for_instructions(
-                &sender,
-                canister,
-                instructions,
-                subnet_size,
-                state.metadata.cost_schedule,
-                // For the `take_canister_snapshot` operation, it does not matter if this is a Wasm64 or Wasm32 module
-                // since the number of instructions charged depends on constant set fee and snapshot size
-                // and Wasm64 does not bring any additional overhead for this operation.
-                // The only overhead is during execution time.
-                WasmExecutionMode::Wasm32,
-            )
-            .map_err(CanisterManagerError::CanisterSnapshotNotEnoughCycles)?;
-
-=======
->>>>>>> 4ae1184f
         // Create new snapshot.
         let new_snapshot = CanisterSnapshot::from_canister(canister, state.time())
             .map_err(CanisterManagerError::from)?;
@@ -1953,6 +1904,7 @@
 
         self.cycles_and_memory_usage_updates(
             subnet_size,
+            state.metadata.cost_schedule,
             canister,
             sender,
             round_limits,
@@ -2227,10 +2179,7 @@
         let cycles_for_instructions = self.cycles_account_manager.execution_cost(
             instructions,
             subnet_size,
-<<<<<<< HEAD
             state.metadata.cost_schedule,
-            canister,
-=======
             // In this case, when the canister is actually created from the snapshot, we need to check
             // if the canister is in wasm64 mode to account for its instruction usage.
             wasm_execution_mode,
@@ -2238,10 +2187,10 @@
 
         let validated_cycles_and_memory_usage = match self.cycles_and_memory_usage_checks(
             subnet_size,
+            state.metadata.cost_schedule,
             &new_canister,
             sender,
             cycles_for_instructions,
->>>>>>> 4ae1184f
             round_limits,
             new_memory_usage,
             old_memory_usage,
@@ -2255,26 +2204,12 @@
 
         self.cycles_and_memory_usage_updates(
             subnet_size,
-<<<<<<< HEAD
             state.metadata.cost_schedule,
-            // In this case, when the canister is actually created from the snapshot, we need to check
-            // if the canister is in wasm64 mode to account for its instruction usage.
-            wasm_execution_mode,
-        ) {
-            return (
-                Err(CanisterManagerError::CanisterSnapshotNotEnoughCycles(err)),
-                instructions_used,
-            );
-        };
-
-        self.memory_usage_updates(canister, round_limits, validated_memory_usage);
-=======
             &mut new_canister,
             sender,
             round_limits,
             validated_cycles_and_memory_usage,
         );
->>>>>>> 4ae1184f
 
         // Increment canister version.
         new_canister.system_state.canister_version += 1;
@@ -2569,6 +2504,7 @@
         let cycles_for_instructions = self.cycles_account_manager.execution_cost(
             instructions,
             subnet_size,
+            state.metadata.cost_schedule,
             // For the `create_snapshot_from_metadata` operation, it does not matter if this is a Wasm64 or Wasm32 module
             // since the number of instructions charged depends on constant set fee and snapshot size
             // and Wasm64 does not bring any additional overhead for this operation.
@@ -2588,30 +2524,6 @@
             resource_saturation,
         )?;
 
-<<<<<<< HEAD
-        // Charge for creating a snapshot of the given size.
-        let instructions = self
-            .config
-            .canister_snapshot_baseline_instructions
-            .saturating_add(&new_snapshot_size.get().into());
-
-        self.cycles_account_manager
-            .consume_cycles_for_instructions(
-                &sender,
-                canister,
-                instructions,
-                subnet_size,
-                state.metadata.cost_schedule,
-                // For the `create_snapshot_from_metadata` operation, it does not matter if this is a Wasm64 or Wasm32 module
-                // since the number of instructions charged depends on constant set fee and snapshot size
-                // and Wasm64 does not bring any additional overhead for this operation.
-                // The only overhead is during execution time.
-                WasmExecutionMode::Wasm32,
-            )
-            .map_err(CanisterManagerError::CanisterSnapshotNotEnoughCycles)?;
-
-=======
->>>>>>> 4ae1184f
         // Delete old snapshot identified by `replace_snapshot`.
         if let Some(replace_snapshot) = args.replace_snapshot() {
             self.remove_snapshot(canister, replace_snapshot, state, replace_snapshot_size);
@@ -2627,6 +2539,7 @@
 
         self.cycles_and_memory_usage_updates(
             subnet_size,
+            state.metadata.cost_schedule,
             canister,
             sender,
             round_limits,
@@ -2784,6 +2697,7 @@
                 )?;
                 self.cycles_and_memory_usage_updates(
                     subnet_size,
+                    state.metadata.cost_schedule,
                     canister,
                     sender,
                     round_limits,
