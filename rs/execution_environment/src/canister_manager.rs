use crate::as_round_instructions;
use crate::canister_settings::{validate_canister_settings, ValidatedCanisterSettings};
use crate::execution::install_code::{validate_controller, OriginalContext};
use crate::execution::{install::execute_install, upgrade::execute_upgrade};
use crate::execution_environment::{
    CompilationCostHandling, RoundContext, RoundCounters, RoundLimits,
};
use crate::{
    canister_settings::CanisterSettings,
    hypervisor::Hypervisor,
    types::{IngressResponse, Response},
    util::GOVERNANCE_CANISTER_ID,
};
use ic_config::embedders::Config as EmbeddersConfig;
use ic_config::flag_status::FlagStatus;
use ic_cycles_account_manager::{CyclesAccountManager, ResourceSaturation};
use ic_embedders::{
    wasm_utils::decoding::decode_wasm, wasmtime_embedder::system_api::ExecutionParameters,
};
use ic_error_types::{ErrorCode, RejectCode, UserError};
use ic_interfaces::execution_environment::{IngressHistoryWriter, SubnetAvailableMemory};
use ic_logger::{error, fatal, info, ReplicaLogger};
use ic_management_canister_types_private::{
    CanisterChangeDetails, CanisterChangeOrigin, CanisterInstallModeV2, CanisterSnapshotDataKind,
    CanisterSnapshotDataOffset, CanisterSnapshotResponse, CanisterStatusResultV2,
    CanisterStatusType, ChunkHash, GlobalTimer, Method as Ic00Method,
    ReadCanisterSnapshotDataResponse, ReadCanisterSnapshotMetadataResponse, StoredChunksReply,
    UploadCanisterSnapshotDataArgs, UploadCanisterSnapshotMetadataArgs, UploadChunkReply,
};
use ic_registry_provisional_whitelist::ProvisionalWhitelist;
use ic_replicated_state::canister_state::system_state::wasm_chunk_store::{
    WasmChunkHash, CHUNK_SIZE,
};
use ic_replicated_state::canister_state::WASM_PAGE_SIZE_IN_BYTES;
use ic_replicated_state::page_map::Buffer;
use ic_replicated_state::{
    canister_snapshots::CanisterSnapshot,
    canister_state::{
        execution_state::Memory,
        execution_state::WasmExecutionMode,
        system_state::{
            wasm_chunk_store::{self, WasmChunkStore},
            CyclesUseCase, ReservationError,
        },
        NextExecution,
    },
    metadata_state::subnet_call_context_manager::InstallCodeCallId,
    page_map::PageAllocatorFileDescriptor,
    CallOrigin, CanisterState, MessageMemoryUsage, NetworkTopology, ReplicatedState,
    SchedulerState, SystemState,
};
use ic_types::{
    ingress::{IngressState, IngressStatus},
    messages::{
        CanisterCall, Payload, RejectContext, Response as CanisterResponse, SignedIngressContent,
        StopCanisterContext,
    },
    nominal_cycles::NominalCycles,
    CanisterId, CanisterTimer, ComputeAllocation, Cycles, MemoryAllocation, NumBytes,
    NumInstructions, PrincipalId, SnapshotId, SubnetId, Time,
};
use ic_wasm_types::WasmHash;
use num_traits::{SaturatingAdd, SaturatingSub};
use prometheus::IntCounter;
use std::path::PathBuf;
use std::{convert::TryFrom, str::FromStr, sync::Arc};

use types::*;
pub(crate) mod types;

/// Maximum binary slice size allowed per single message download.
const MAX_SLICE_SIZE_BYTES: u64 = 2_000_000;

/// Contains validated changes of the canister memory usage:
/// - execution memory usage increase that can be safely deducted from the subnet available memory;
/// - newly reserved cycles (for canister memory usage) that can be safely moved from the canister's main balance
///   to its reserved balance.
struct ValidatedMemoryUsage {
    memory_increase: NumBytes,
    storage_reservation_cycles: Cycles,
}

/// The entity responsible for managing canisters (creation, installing, etc.)
pub(crate) struct CanisterManager {
    hypervisor: Arc<Hypervisor>,
    log: ReplicaLogger,
    config: CanisterMgrConfig,
    cycles_account_manager: Arc<CyclesAccountManager>,
    ingress_history_writer: Arc<dyn IngressHistoryWriter<State = ReplicatedState>>,
    fd_factory: Arc<dyn PageAllocatorFileDescriptor>,
}

impl CanisterManager {
    pub(crate) fn new(
        hypervisor: Arc<Hypervisor>,
        log: ReplicaLogger,
        config: CanisterMgrConfig,
        cycles_account_manager: Arc<CyclesAccountManager>,
        ingress_history_writer: Arc<dyn IngressHistoryWriter<State = ReplicatedState>>,
        fd_factory: Arc<dyn PageAllocatorFileDescriptor>,
    ) -> Self {
        CanisterManager {
            hypervisor,
            log,
            config,
            cycles_account_manager,
            ingress_history_writer,
            fd_factory,
        }
    }

    /// Checks if a given ingress message directed to the management canister
    /// should be accepted or not.
    pub(crate) fn should_accept_ingress_message(
        &self,
        state: Arc<ReplicatedState>,
        provisional_whitelist: &ProvisionalWhitelist,
        ingress: &SignedIngressContent,
        effective_canister_id: Option<CanisterId>,
    ) -> Result<(), UserError> {
        let method_name = ingress.method_name();
        let sender = ingress.sender();
        let method = Ic00Method::from_str(ingress.method_name());
        // The message is targeted towards the management canister. The
        // actual type of the method will determine if the message should be
        // accepted or not.
        match method {
            // The method is either invalid or it is of a type that users
            // are not allowed to send.
            Err(_)
            | Ok(Ic00Method::CreateCanister)
            | Ok(Ic00Method::CanisterInfo)
            | Ok(Ic00Method::ECDSAPublicKey)
            | Ok(Ic00Method::SetupInitialDKG)
            | Ok(Ic00Method::SignWithECDSA)
            | Ok(Ic00Method::ComputeInitialIDkgDealings)
            | Ok(Ic00Method::ReshareChainKey)
            | Ok(Ic00Method::SchnorrPublicKey)
            | Ok(Ic00Method::SignWithSchnorr)
            | Ok(Ic00Method::VetKdPublicKey)
            | Ok(Ic00Method::VetKdDeriveKey)
            // "DepositCycles" can be called by anyone however as ingress message
            // cannot carry cycles, it does not make sense to allow them from users.
            | Ok(Ic00Method::DepositCycles)
            | Ok(Ic00Method::HttpRequest)
            // Nobody pays for `raw_rand`, so this cannot be used via ingress messages
            | Ok(Ic00Method::RawRand)
            // Bitcoin messages require cycles, so we reject all ingress messages.
            | Ok(Ic00Method::BitcoinGetBalance)
            | Ok(Ic00Method::BitcoinGetUtxos)
            | Ok(Ic00Method::BitcoinGetBlockHeaders)
            | Ok(Ic00Method::BitcoinSendTransaction)
            | Ok(Ic00Method::BitcoinSendTransactionInternal)
            | Ok(Ic00Method::BitcoinGetCurrentFeePercentiles)
            | Ok(Ic00Method::NodeMetricsHistory)
            | Ok(Ic00Method::SubnetInfo) => Err(UserError::new(
                ErrorCode::CanisterRejectedMessage,
                format!("Only canisters can call ic00 method {}", method_name),
            )),

            // These methods are only valid if they are sent by the controller
            // of the canister. We assume that the canister always wants to
            // accept messages from its controller.
            Ok(Ic00Method::CanisterStatus)
            | Ok(Ic00Method::StartCanister)
            | Ok(Ic00Method::UninstallCode)
            | Ok(Ic00Method::StopCanister)
            | Ok(Ic00Method::DeleteCanister)
            | Ok(Ic00Method::UpdateSettings)
            | Ok(Ic00Method::InstallCode)
            | Ok(Ic00Method::InstallChunkedCode)
            | Ok(Ic00Method::UploadChunk)
            | Ok(Ic00Method::StoredChunks)
            | Ok(Ic00Method::ClearChunkStore)
            | Ok(Ic00Method::TakeCanisterSnapshot)
            | Ok(Ic00Method::LoadCanisterSnapshot)
            | Ok(Ic00Method::ListCanisterSnapshots)
            | Ok(Ic00Method::DeleteCanisterSnapshot)
            | Ok(Ic00Method::ReadCanisterSnapshotMetadata)
            | Ok(Ic00Method::ReadCanisterSnapshotData)
            | Ok(Ic00Method::UploadCanisterSnapshotMetadata)
            | Ok(Ic00Method::UploadCanisterSnapshotData) => {
                match effective_canister_id {
                    Some(canister_id) => {
                        let canister = state.canister_state(&canister_id).ok_or_else(|| UserError::new(
                            ErrorCode::CanisterNotFound,
                            format!("Canister {} not found", canister_id),
                        ))?;
                        match canister.controllers().contains(&sender.get()) {
                            true => Ok(()),
                            false => Err(UserError::new(
                                ErrorCode::CanisterInvalidController,
                                format!(
                                    "Only controllers of canister {} can call ic00 method {}",
                                    canister_id, method_name,
                                ),
                            )),
                        }
                    },
                    None => Err(UserError::new(
                        ErrorCode::InvalidManagementPayload,
                        format!("Failed to decode payload for ic00 method: {}", method_name),
                    )),
                }
            },

            Ok(Ic00Method::FetchCanisterLogs) => Err(UserError::new(
                ErrorCode::CanisterRejectedMessage,
                format!(
                    "{} API is only accessible in non-replicated mode",
                    Ic00Method::FetchCanisterLogs
                ),
            )),

            Ok(Ic00Method::ProvisionalCreateCanisterWithCycles)
            | Ok(Ic00Method::BitcoinGetSuccessors)
            | Ok(Ic00Method::ProvisionalTopUpCanister) => {
                if provisional_whitelist.contains(sender.get_ref()) {
                    Ok(())
                } else {
                    Err(UserError::new(
                        ErrorCode::CanisterRejectedMessage,
                        format!("Caller {} is not allowed to call ic00 method {}", sender, method_name)
                    ))
                }
            },
        }
    }

    fn validate_settings_for_canister_creation(
        &self,
        settings: CanisterSettings,
        subnet_compute_allocation_usage: u64,
        subnet_available_memory: &SubnetAvailableMemory,
        subnet_memory_saturation: &ResourceSaturation,
        canister_cycles_balance: Cycles,
        subnet_size: usize,
    ) -> Result<ValidatedCanisterSettings, CanisterManagerError> {
        validate_canister_settings(
            settings,
            NumBytes::new(0),
            MessageMemoryUsage::ZERO,
            MemoryAllocation::BestEffort,
            subnet_available_memory,
            subnet_memory_saturation,
            ComputeAllocation::zero(),
            subnet_compute_allocation_usage,
            self.config.compute_capacity,
            self.config.max_controllers,
            self.config.default_freeze_threshold,
            canister_cycles_balance,
            &self.cycles_account_manager,
            subnet_size,
            Cycles::zero(),
            None,
        )
    }

    /// Applies the requested settings on the canister.
    /// Note: Called only after validating the settings.
    /// Keep this function in sync with `validate_canister_settings()`.
    fn do_update_settings(
        &self,
        settings: ValidatedCanisterSettings,
        canister: &mut CanisterState,
    ) {
        // Note: At this point, the settings are validated.
        if let Some(controllers) = settings.controllers() {
            canister.system_state.controllers.clear();
            for principal in controllers {
                canister.system_state.controllers.insert(principal);
            }
        }
        if let Some(compute_allocation) = settings.compute_allocation() {
            canister.scheduler_state.compute_allocation = compute_allocation;
        }
        if let Some(memory_allocation) = settings.memory_allocation() {
            if let MemoryAllocation::Reserved(new_bytes) = memory_allocation {
                let memory_usage = canister.memory_usage();
                if new_bytes < memory_usage {
                    // This case is unreachable because the canister settings should have been validated.
                    error!(
                        self.log,
                        "[EXC-BUG]: Canister {}: unreachable code in update settings: \
                        memory allocation {} is lower than memory usage {}.",
                        canister.canister_id(),
                        new_bytes,
                        memory_usage,
                    );
                }
            }
            canister.system_state.memory_allocation = memory_allocation;
        }
        if let Some(wasm_memory_threshold) = settings.wasm_memory_threshold() {
            canister.system_state.wasm_memory_threshold = wasm_memory_threshold;
        }
        if let Some(limit) = settings.reserved_cycles_limit() {
            canister.system_state.set_reserved_balance_limit(limit);
        }
        canister
            .system_state
            .reserve_cycles(settings.reservation_cycles())
            .expect(
                "Reserving cycles should succeed because \
                    the canister settings have been validated.",
            );
        if let Some(freezing_threshold) = settings.freezing_threshold() {
            canister.system_state.freeze_threshold = freezing_threshold;
        }
        if let Some(log_visibility) = settings.log_visibility() {
            canister.system_state.log_visibility = log_visibility.clone();
        }
        if let Some(wasm_memory_limit) = settings.wasm_memory_limit() {
            canister.system_state.wasm_memory_limit = Some(wasm_memory_limit);
        }
    }

    /// Tries to apply the requested settings on the canister identified by
    /// `canister_id`.
    pub(crate) fn update_settings(
        &self,
        timestamp_nanos: Time,
        origin: CanisterChangeOrigin,
        settings: CanisterSettings,
        canister: &mut CanisterState,
        round_limits: &mut RoundLimits,
        subnet_memory_saturation: ResourceSaturation,
        subnet_size: usize,
    ) -> Result<(), CanisterManagerError> {
        let sender = origin.origin();

        validate_controller(canister, &sender)?;

        let validated_settings = validate_canister_settings(
            settings,
            canister.memory_usage(),
            canister.message_memory_usage(),
            canister.memory_allocation(),
            &round_limits.subnet_available_memory,
            &subnet_memory_saturation,
            canister.compute_allocation(),
            round_limits.compute_allocation_used,
            self.config.compute_capacity,
            self.config.max_controllers,
            canister.system_state.freeze_threshold,
            canister.system_state.balance(),
            &self.cycles_account_manager,
            subnet_size,
            canister.system_state.reserved_balance(),
            canister.system_state.reserved_balance_limit(),
        )?;

        let is_controllers_change = validated_settings.controllers().is_some();

        let old_usage = canister.memory_usage();
        let old_mem = canister.memory_allocation().allocated_bytes(old_usage);
        let old_compute_allocation = canister.scheduler_state.compute_allocation.as_percent();

        self.do_update_settings(validated_settings, canister);

        let new_compute_allocation = canister.scheduler_state.compute_allocation.as_percent();
        if old_compute_allocation < new_compute_allocation {
            round_limits.compute_allocation_used = round_limits
                .compute_allocation_used
                .saturating_add(new_compute_allocation - old_compute_allocation);
        } else {
            round_limits.compute_allocation_used = round_limits
                .compute_allocation_used
                .saturating_sub(old_compute_allocation - new_compute_allocation);
        }

        let new_usage = old_usage;
        let new_mem = canister.memory_allocation().allocated_bytes(new_usage);
        if new_mem >= old_mem {
            // Settings were validated before so this should always succeed.
            round_limits
                .subnet_available_memory
                .try_decrement(new_mem - old_mem, NumBytes::from(0), NumBytes::from(0))
                .expect("Error: Cannot fail to decrement SubnetAvailableMemory after validating the canister's settings");
        } else {
            round_limits.subnet_available_memory.increment(
                old_mem - new_mem,
                NumBytes::from(0),
                NumBytes::from(0),
            );
        }

        canister.system_state.canister_version += 1;
        if is_controllers_change {
            let new_controllers = canister.system_state.controllers.iter().copied().collect();
            canister.system_state.add_canister_change(
                timestamp_nanos,
                origin,
                CanisterChangeDetails::controllers_change(new_controllers),
            );
        }

        Ok(())
    }

    /// Creates a new canister and inserts it into `ReplicatedState`.
    ///
    /// Returns the auto-generated id the new canister that has been created.
    pub(crate) fn create_canister(
        &self,
        origin: CanisterChangeOrigin,
        sender_subnet_id: SubnetId,
        cycles: Cycles,
        mut settings: CanisterSettings,
        max_number_of_canisters: u64,
        state: &mut ReplicatedState,
        subnet_size: usize,
        round_limits: &mut RoundLimits,
        subnet_memory_saturation: ResourceSaturation,
        canister_creation_error: &IntCounter,
    ) -> (Result<CanisterId, CanisterManagerError>, Cycles) {
        // Creating a canister is possible only in the following cases:
        // 1. sender is on NNS => it can create canister on any subnet
        // 2. sender is not NNS => can create canister only if sender is on
        // same subnet.
        if sender_subnet_id != state.metadata.network_topology.nns_subnet_id
            && sender_subnet_id != self.config.own_subnet_id
        {
            return (
                Err(CanisterManagerError::InvalidSenderSubnet(sender_subnet_id)),
                cycles,
            );
        }

        let fee = self
            .cycles_account_manager
            .canister_creation_fee(subnet_size);
        if cycles < fee {
            return (
                Err(CanisterManagerError::CreateCanisterNotEnoughCycles {
                    sent: cycles,
                    required: fee,
                }),
                cycles,
            );
        }

        // Set the field to the default value if it is empty.
        settings
            .reserved_cycles_limit
            .get_or_insert_with(|| self.cycles_account_manager.default_reserved_balance_limit());

        settings
            .wasm_memory_limit
            .get_or_insert(self.config.default_wasm_memory_limit);

        // Validate settings before `create_canister_helper` applies them
        match self.validate_settings_for_canister_creation(
            settings,
            round_limits.compute_allocation_used,
            &round_limits.subnet_available_memory,
            &subnet_memory_saturation,
            cycles - fee,
            subnet_size,
        ) {
            Err(err) => (Err(err), cycles),
            Ok(validate_settings) => {
                let canister_id = match self.create_canister_helper(
                    origin,
                    cycles,
                    fee,
                    validate_settings,
                    max_number_of_canisters,
                    state,
                    round_limits,
                    None,
                    canister_creation_error,
                ) {
                    Ok(canister_id) => canister_id,
                    Err(err) => return (Err(err), cycles),
                };
                (Ok(canister_id), Cycles::zero())
            }
        }
    }

    /// Checks if the given wasm module is a Wasm64 module.
    /// This is solely for the purpose of install code, when at the replica level
    /// we don't know yet if the module is Wasm32/64 and we need to prepay accordingly.
    /// In case of errors, we simply return false, assuming Wasm32.
    /// The errors will be caught and handled by the sandbox later.
    fn check_if_wasm64_module(&self, wasm_module_source: WasmSource) -> bool {
        let wasm_module = match wasm_module_source.into_canister_module() {
            Ok(wasm_module) => wasm_module,
            Err(_err) => {
                return false;
            }
        };

        let decoded_wasm_module = match decode_wasm(
            EmbeddersConfig::new().wasm_max_size,
            Arc::new(wasm_module.as_slice().to_vec()),
        ) {
            Ok(decoded_wasm_module) => decoded_wasm_module,
            Err(_err) => {
                return false;
            }
        };

        let parser = wasmparser::Parser::new(0);
        for section in parser.parse_all(decoded_wasm_module.as_slice()).flatten() {
            if let wasmparser::Payload::MemorySection(reader) = section {
                if let Some(memory) = reader.into_iter().flatten().next() {
                    return memory.memory64;
                }
            }
        }
        false
    }

    /// Installs code to a canister.
    ///
    /// Only the controller of the canister can install code.
    ///
    /// There are three modes of installation that are supported:
    ///
    /// 1. `CanisterInstallModeV2::Install`
    ///    Used for installing code on an empty canister.
    ///
    /// 2. `CanisterInstallModeV2::Reinstall`
    ///    Used for installing code on a _non-empty_ canister. All existing
    ///    state in the canister is cleared.
    ///
    /// 3. `CanisterInstallModeV2::Upgrade`
    ///    Used for upgrading a canister while providing a mechanism to
    ///    preserve its state.
    ///
    /// This function is atomic. Either all of its subroutines succeed,
    /// or the changes made to old_canister are reverted to the state
    /// from before execution of the first one.
    #[allow(clippy::too_many_arguments)]
    pub(crate) fn install_code_dts(
        &self,
        context: InstallCodeContext,
        message: CanisterCall,
        call_id: InstallCodeCallId,
        prepaid_execution_cycles: Option<Cycles>,
        mut canister: CanisterState,
        time: Time,
        canister_layout_path: PathBuf,
        network_topology: &NetworkTopology,
        execution_parameters: ExecutionParameters,
        round_limits: &mut RoundLimits,
        compilation_cost_handling: CompilationCostHandling,
        round_counters: RoundCounters,
        subnet_size: usize,
        log_dirty_pages: FlagStatus,
    ) -> DtsInstallCodeResult {
        if let Err(err) = validate_controller(&canister, &context.sender()) {
            return DtsInstallCodeResult::Finished {
                canister,
                message,
                call_id,
                instructions_used: NumInstructions::from(0),
                result: Err(err),
            };
        }

        let wasm_execution_mode = WasmExecutionMode::from_is_wasm64(
            self.check_if_wasm64_module(context.wasm_source.clone()),
        );

        let prepaid_execution_cycles = match prepaid_execution_cycles {
            Some(prepaid_execution_cycles) => prepaid_execution_cycles,
            None => {
                let memory_usage = canister.memory_usage();
                let message_memory_usage = canister.message_memory_usage();
                let reveal_top_up = canister.controllers().contains(message.sender());

                match self.cycles_account_manager.prepay_execution_cycles(
                    &mut canister.system_state,
                    memory_usage,
                    message_memory_usage,
                    execution_parameters.compute_allocation,
                    execution_parameters.instruction_limits.message(),
                    subnet_size,
                    reveal_top_up,
                    wasm_execution_mode,
                ) {
                    Ok(cycles) => cycles,
                    Err(err) => {
                        return DtsInstallCodeResult::Finished {
                            canister,
                            message,
                            call_id,
                            instructions_used: NumInstructions::from(0),
                            result: Err(CanisterManagerError::InstallCodeNotEnoughCycles(err)),
                        };
                    }
                }
            }
        };

        let original: OriginalContext = OriginalContext {
            execution_parameters,
            mode: context.mode,
            canister_layout_path,
            config: self.config.clone(),
            message,
            call_id,
            prepaid_execution_cycles,
            time,
            compilation_cost_handling,
            subnet_size,
            requested_compute_allocation: context.compute_allocation,
            requested_memory_allocation: context.memory_allocation,
            sender: context.sender(),
            canister_id: canister.canister_id(),
            log_dirty_pages,
            wasm_execution_mode,
        };

        let round = RoundContext {
            network_topology,
            hypervisor: &self.hypervisor,
            cycles_account_manager: &self.cycles_account_manager,
            counters: round_counters,
            log: &self.log,
            time,
        };

        match context.mode {
            CanisterInstallModeV2::Install | CanisterInstallModeV2::Reinstall => {
                execute_install(context, canister, original, round.clone(), round_limits)
            }
            CanisterInstallModeV2::Upgrade(..) => {
                execute_upgrade(context, canister, original, round.clone(), round_limits)
            }
        }
    }

    /// Uninstalls code from a canister.
    ///
    /// See https://internetcomputer.org/docs/current/references/ic-interface-spec#ic-uninstall_code
    pub(crate) fn uninstall_code(
        &self,
        origin: CanisterChangeOrigin,
        canister_id: CanisterId,
        state: &mut ReplicatedState,
        canister_not_found_error: &IntCounter,
    ) -> Result<(), CanisterManagerError> {
        let sender = origin.origin();
        let time = state.time();
        let canister = match state.canister_state_mut(&canister_id) {
            Some(canister) => canister,
            None => return Err(CanisterManagerError::CanisterNotFound(canister_id)),
        };

        // Skip the controller validation if the sender is the governance
        // canister. The governance canister can forcefully
        // uninstall the code of any canister.
        if sender != GOVERNANCE_CANISTER_ID.get() {
            validate_controller(canister, &sender)?
        }

        let rejects = uninstall_canister(
            &self.log,
            canister,
            time,
            AddCanisterChangeToHistory::Yes(origin),
            Arc::clone(&self.fd_factory),
        );
        crate::util::process_responses(
            rejects,
            state,
            Arc::clone(&self.ingress_history_writer),
            self.log.clone(),
            canister_not_found_error,
        );
        Ok(())
    }

    /// Signals a canister to stop.
    ///
    /// If the canister is running, then the canister is marked as "stopping".
    /// Stopping is meant to be an ephemeral state where the canister has the
    /// opportunity to close its call contexts before fully stopping. The stop
    /// message is saved in the canister's status so that, at a later point, the
    /// scheduler can respond to that message when the canister is fully
    /// stopped.
    ///
    /// If the canister is in the stopping state, then the stop message is
    /// appended to the canister's status. At a later point when the canister is
    /// ready to be fully stopped, the scheduler will respond to this message.
    ///
    /// If the canister is already stopped, then this function is a no-op.
    pub(crate) fn stop_canister(
        &self,
        canister_id: CanisterId,
        mut stop_context: StopCanisterContext,
        state: &mut ReplicatedState,
    ) -> StopCanisterResult {
        let canister = match state.canister_state_mut(&canister_id) {
            None => {
                return StopCanisterResult::Failure {
                    error: CanisterManagerError::CanisterNotFound(canister_id),
                    cycles_to_return: stop_context.take_cycles(),
                }
            }
            Some(canister) => canister,
        };

        let result = match validate_controller(canister, stop_context.sender()) {
            Err(err) => StopCanisterResult::Failure {
                error: err,
                cycles_to_return: stop_context.take_cycles(),
            },

            Ok(()) => match canister.system_state.begin_stopping(stop_context) {
                Some(mut stop_context) => StopCanisterResult::AlreadyStopped {
                    cycles_to_return: stop_context.take_cycles(),
                },
                None => StopCanisterResult::RequestAccepted,
            },
        };
        canister.system_state.canister_version += 1;
        result
    }

    /// Signals a canister to start.
    ///
    /// If the canister is stopped, then the canister is immediately
    /// transitioned into the "running" state.
    ///
    /// If the canister is already running, this operation is a no-op.
    ///
    /// If the canister is in the process of being stopped (i.e stopping), then
    /// the canister is transitioned back into a running state and the
    /// `stop_contexts` that were used for stopping the canister are
    /// returned.
    pub(crate) fn start_canister(
        &self,
        sender: PrincipalId,
        canister: &mut CanisterState,
    ) -> Result<Vec<StopCanisterContext>, CanisterManagerError> {
        validate_controller(canister, &sender)?;

        let stop_contexts = canister.system_state.start_canister();
        canister.system_state.canister_version += 1;

        Ok(stop_contexts)
    }

    /// Fetches the current status of the canister.
    pub(crate) fn get_canister_status(
        &self,
        sender: PrincipalId,
        canister: &mut CanisterState,
        subnet_size: usize,
    ) -> Result<CanisterStatusResultV2, CanisterManagerError> {
        // Skip the controller check if the canister itself is requesting its
        // own status, as the canister is considered in the same trust domain.
        if sender != canister.canister_id().get() {
            validate_controller(canister, &sender)?
        }

        let controller = canister.system_state.controller();
        let controllers = canister
            .controllers()
            .iter()
            .copied()
            .collect::<Vec<PrincipalId>>();

        let canister_memory_usage = canister.memory_usage();
        let canister_wasm_memory_usage = canister.wasm_memory_usage();
        let canister_stable_memory_usage = canister.stable_memory_usage();
        let canister_global_memory_usage = canister.global_memory_usage();
        let canister_wasm_binary_memory_usage = canister.wasm_binary_memory_usage();
        let canister_custom_sections_memory_usage = canister.wasm_custom_sections_memory_usage();
        let canister_history_memory_usage = canister.canister_history_memory_usage();
        let canister_wasm_chunk_store_memory_usage = canister.wasm_chunk_store_memory_usage();
        let canister_snapshots_memory_usage = canister.snapshots_memory_usage();
        let canister_message_memory_usage = canister.message_memory_usage();
        let compute_allocation = canister.scheduler_state.compute_allocation;
        let memory_allocation = canister.memory_allocation();
        let freeze_threshold = canister.system_state.freeze_threshold;
        let reserved_cycles_limit = canister.system_state.reserved_balance_limit();
        let log_visibility = canister.system_state.log_visibility.clone();
        let wasm_memory_limit = canister.system_state.wasm_memory_limit;
        let wasm_memory_threshold = canister.system_state.wasm_memory_threshold;

        Ok(CanisterStatusResultV2::new(
            canister.status(),
            canister
                .execution_state
                .as_ref()
                .map(|es| es.wasm_binary.binary.module_hash().to_vec()),
            *controller,
            controllers,
            canister_memory_usage,
            canister_wasm_memory_usage,
            canister_stable_memory_usage,
            canister_global_memory_usage,
            canister_wasm_binary_memory_usage,
            canister_custom_sections_memory_usage,
            canister_history_memory_usage,
            canister_wasm_chunk_store_memory_usage,
            canister_snapshots_memory_usage,
            canister.system_state.balance().get(),
            compute_allocation.as_percent(),
            Some(memory_allocation.bytes().get()),
            freeze_threshold.get(),
            reserved_cycles_limit.map(|x| x.get()),
            log_visibility,
            self.cycles_account_manager
                .idle_cycles_burned_rate(
                    memory_allocation,
                    canister_memory_usage,
                    canister_message_memory_usage,
                    compute_allocation,
                    subnet_size,
                )
                .get(),
            canister.system_state.reserved_balance().get(),
            canister.scheduler_state.total_query_stats.num_calls,
            canister.scheduler_state.total_query_stats.num_instructions,
            canister
                .scheduler_state
                .total_query_stats
                .ingress_payload_size,
            canister
                .scheduler_state
                .total_query_stats
                .egress_payload_size,
            wasm_memory_limit.map(|x| x.get()),
            wasm_memory_threshold.get(),
        ))
    }

    /// Permanently deletes a canister from `ReplicatedState`.
    ///
    /// The canister must be `Stopped` and only the controller of the canister
    /// can delete it. The controller must be a canister and the canister
    /// cannot be its own controller.
    ///
    /// Any remaining cycles in the canister are discarded.
    ///
    /// #Errors
    /// CanisterManagerError::DeleteCanisterSelf is the canister attempts to
    /// delete itself.
    pub(crate) fn delete_canister(
        &self,
        sender: PrincipalId,
        canister_id_to_delete: CanisterId,
        state: &mut ReplicatedState,
    ) -> Result<(), CanisterManagerError> {
        if let Ok(canister_id) = CanisterId::try_from(sender) {
            if canister_id == canister_id_to_delete {
                // A canister cannot delete itself.
                return Err(CanisterManagerError::DeleteCanisterSelf(canister_id));
            }
        }

        let canister_to_delete = self.validate_canister_exists(state, canister_id_to_delete)?;

        // Validate the request is from the controller.
        validate_controller(canister_to_delete, &sender)?;

        self.validate_canister_is_stopped(canister_to_delete)?;

        if canister_to_delete.has_input() || canister_to_delete.has_output() {
            return Err(CanisterManagerError::DeleteCanisterQueueNotEmpty(
                canister_id_to_delete,
            ));
        }

        // When a canister is deleted:
        // - its state is permanently deleted, and
        // - its cycles are discarded.

        // Take out the canister from `ReplicatedState`.
        let canister_to_delete = state.take_canister_state(&canister_id_to_delete).unwrap();
        state
            .canister_snapshots
            .delete_snapshots(canister_to_delete.canister_id());

        // Leftover cycles in the balance are considered `consumed`.
        let leftover_cycles = NominalCycles::from(canister_to_delete.system_state.balance());
        let consumed_cycles_by_canister_to_delete = leftover_cycles
            + canister_to_delete
                .system_state
                .canister_metrics
                .consumed_cycles;

        state
            .metadata
            .subnet_metrics
            .observe_consumed_cycles_with_use_case(
                CyclesUseCase::DeletedCanisters,
                leftover_cycles,
            );

        state
            .metadata
            .subnet_metrics
            .consumed_cycles_by_deleted_canisters += consumed_cycles_by_canister_to_delete;

        for (use_case, cycles) in canister_to_delete
            .system_state
            .canister_metrics
            .get_consumed_cycles_by_use_cases()
            .iter()
        {
            state
                .metadata
                .subnet_metrics
                .observe_consumed_cycles_with_use_case(*use_case, *cycles);
        }

        // The canister has now been removed from `ReplicatedState` and is dropped
        // once the function is out of scope.
        Ok(())
    }

    /// Creates a new canister with the cycles amount specified and inserts it
    /// into `ReplicatedState`.
    ///
    /// Note that this method is meant to only be invoked in local development
    /// by a list of whitelisted principals.
    ///
    /// Returns the auto-generated id the new canister that has been created.
    pub(crate) fn create_canister_with_cycles(
        &self,
        origin: CanisterChangeOrigin,
        cycles_amount: Option<u128>,
        mut settings: CanisterSettings,
        specified_id: Option<PrincipalId>,
        state: &mut ReplicatedState,
        provisional_whitelist: &ProvisionalWhitelist,
        max_number_of_canisters: u64,
        round_limits: &mut RoundLimits,
        subnet_memory_saturation: ResourceSaturation,
        subnet_size: usize,
        canister_creation_error: &IntCounter,
    ) -> Result<CanisterId, CanisterManagerError> {
        let sender = origin.origin();

        if !provisional_whitelist.contains(&sender) {
            return Err(CanisterManagerError::SenderNotInWhitelist(sender));
        }

        let cycles = match cycles_amount {
            Some(cycles_amount) => Cycles::from(cycles_amount),
            None => self.config.default_provisional_cycles_balance,
        };

        // Set the field to the default value if it is empty.
        settings
            .reserved_cycles_limit
            .get_or_insert_with(|| self.cycles_account_manager.default_reserved_balance_limit());

        // Validate settings before `create_canister_helper` applies them
        // No creation fee applied.
        match self.validate_settings_for_canister_creation(
            settings,
            round_limits.compute_allocation_used,
            &round_limits.subnet_available_memory,
            &subnet_memory_saturation,
            cycles,
            subnet_size,
        ) {
            Err(err) => Err(err),
            Ok(validated_settings) => self.create_canister_helper(
                origin,
                cycles,
                Cycles::new(0),
                validated_settings,
                max_number_of_canisters,
                state,
                round_limits,
                specified_id,
                canister_creation_error,
            ),
        }
    }

    /// Validates specified ID is available for use.
    ///
    /// It must be used in in the context of provisional create canister flow when a specified ID is provided.
    ///
    /// Returns `Err` iff the `specified_id` is not valid.
    fn validate_specified_id(
        &self,
        state: &mut ReplicatedState,
        specified_id: PrincipalId,
    ) -> Result<CanisterId, CanisterManagerError> {
        let new_canister_id = CanisterId::unchecked_from_principal(specified_id);

        if state.canister_states.contains_key(&new_canister_id) {
            return Err(CanisterManagerError::CanisterAlreadyExists(new_canister_id));
        }

        if state
            .metadata
            .network_topology
            .routing_table
            .route(specified_id)
            == Some(state.metadata.own_subnet_id)
        {
            Ok(new_canister_id)
        } else {
            Err(CanisterManagerError::CanisterNotHostedBySubnet {
                message: format!(
                    "Specified CanisterId {} is not hosted by subnet {}.",
                    specified_id, state.metadata.own_subnet_id
                ),
            })
        }
    }

    fn create_canister_helper(
        &self,
        origin: CanisterChangeOrigin,
        cycles: Cycles,
        creation_fee: Cycles,
        settings: ValidatedCanisterSettings,
        max_number_of_canisters: u64,
        state: &mut ReplicatedState,
        round_limits: &mut RoundLimits,
        specified_id: Option<PrincipalId>,
        canister_creation_error: &IntCounter,
    ) -> Result<CanisterId, CanisterManagerError> {
        let sender = origin.origin();

        // A value of 0 is equivalent to setting no limit.
        // See documentation of `SubnetRecord` for the semantics of `max_number_of_canisters`.
        if max_number_of_canisters > 0 && state.num_canisters() as u64 >= max_number_of_canisters {
            return Err(CanisterManagerError::MaxNumberOfCanistersReached {
                subnet_id: self.config.own_subnet_id,
                max_number_of_canisters,
            });
        }

        let new_canister_id = match specified_id {
            Some(spec_id) => self.validate_specified_id(state, spec_id)?,

            None => self.generate_new_canister_id(state, canister_creation_error)?,
        };

        // Canister id available. Create the new canister.
        let mut system_state = SystemState::new_running(
            new_canister_id,
            sender,
            cycles,
            self.config.default_freeze_threshold,
            Arc::clone(&self.fd_factory),
        );

        system_state.remove_cycles(creation_fee, CyclesUseCase::CanisterCreation);
        let scheduler_state = SchedulerState::new(state.metadata.batch_time);
        let mut new_canister = CanisterState::new(system_state, None, scheduler_state);

        self.do_update_settings(settings, &mut new_canister);
        let new_usage = new_canister.memory_usage();
        let new_mem = new_canister
            .system_state
            .memory_allocation
            .bytes()
            .max(new_usage);

        // settings were validated before so this should always succeed
        round_limits
            .subnet_available_memory
            .try_decrement(new_mem, NumBytes::from(0), NumBytes::from(0))
            .expect("Error: Cannot fail to decrement SubnetAvailableMemory after validating canister's settings");

        round_limits.compute_allocation_used = round_limits
            .compute_allocation_used
            .saturating_add(new_canister.scheduler_state.compute_allocation.as_percent());

        let controllers = new_canister
            .system_state
            .controllers
            .iter()
            .copied()
            .collect();
        new_canister.system_state.add_canister_change(
            state.time(),
            origin,
            CanisterChangeDetails::canister_creation(controllers),
        );

        // Add new canister to the replicated state.
        state.put_canister_state(new_canister);

        info!(
            self.log,
            "Canister {} created canister {} with {} initial balance on subnet {}.",
            sender,
            new_canister_id.get(),
            cycles,
            self.config.own_subnet_id.get()
        );

        Ok(new_canister_id)
    }

    /// Adds cycles to the canister.
    pub(crate) fn add_cycles(
        &self,
        sender: PrincipalId,
        cycles_amount: Option<u128>,
        canister: &mut CanisterState,
        provisional_whitelist: &ProvisionalWhitelist,
    ) -> Result<(), CanisterManagerError> {
        if !provisional_whitelist.contains(&sender) {
            return Err(CanisterManagerError::SenderNotInWhitelist(sender));
        }

        let cycles_amount = match cycles_amount {
            Some(cycles_amount) => Cycles::from(cycles_amount),
            None => self.config.default_provisional_cycles_balance,
        };

        canister
            .system_state
            .add_cycles(cycles_amount, CyclesUseCase::NonConsumed);

        Ok(())
    }

    fn validate_canister_is_stopped(
        &self,
        canister: &CanisterState,
    ) -> Result<(), CanisterManagerError> {
        if canister.status() != CanisterStatusType::Stopped {
            return Err(CanisterManagerError::DeleteCanisterNotStopped(
                canister.canister_id(),
            ));
        }
        Ok(())
    }

    /// Generates a new canister ID.
    ///
    /// Returns `Err` if the subnet can generate no more canister IDs; or a canister
    /// with the newly generated ID already exists.
    //
    // WARNING!!! If you change the logic here, please ensure that the sequence
    // of NNS canister ids as defined in nns/constants/src/lib.rs are also
    // updated.
    fn generate_new_canister_id(
        &self,
        state: &mut ReplicatedState,
        canister_creation_error: &IntCounter,
    ) -> Result<CanisterId, CanisterManagerError> {
        let canister_id = state.metadata.generate_new_canister_id().map_err(|err| {
            error!(self.log, "Unable to generate new canister IDs: {}", err);
            CanisterManagerError::SubnetOutOfCanisterIds
        })?;

        // Sanity check: ensure that no canister with this ID exists already.
        debug_assert!(state.canister_state(&canister_id).is_none());
        if state.canister_state(&canister_id).is_some() {
            canister_creation_error.inc();
            error!(
                self.log,
                "[EXC-BUG] New canister id {} already exists.", canister_id
            );
            return Err(CanisterManagerError::CanisterIdAlreadyExists(canister_id));
        }

        Ok(canister_id)
    }

    fn validate_canister_exists<'a>(
        &self,
        state: &'a ReplicatedState,
        canister_id: CanisterId,
    ) -> Result<&'a CanisterState, CanisterManagerError> {
        state
            .canister_state(&canister_id)
            .ok_or(CanisterManagerError::CanisterNotFound(canister_id))
    }

    pub(crate) fn upload_chunk(
        &self,
        sender: PrincipalId,
        canister: &mut CanisterState,
        chunk: &[u8],
        round_limits: &mut RoundLimits,
        subnet_size: usize,
        resource_saturation: &ResourceSaturation,
    ) -> Result<UploadChunkResult, CanisterManagerError> {
        // Allow the canister itself to perform this operation.
        if sender != canister.system_state.canister_id.into() {
            validate_controller(canister, &sender)?
        }

        canister
            .system_state
            .wasm_chunk_store
            .can_insert_chunk(self.config.wasm_chunk_store_max_size, chunk)
            .map_err(|err| CanisterManagerError::WasmChunkStoreError { message: err })?;

        let chunk_bytes = wasm_chunk_store::chunk_size();
        let new_memory_usage = canister.memory_usage() + chunk_bytes;
        let instructions = self.config.upload_wasm_chunk_instructions;

        if self.config.rate_limiting_of_heap_delta == FlagStatus::Enabled
            && canister.scheduler_state.heap_delta_debit >= self.config.heap_delta_rate_limit
        {
            return Err(CanisterManagerError::WasmChunkStoreError {
                message: format!(
                    "Canister is heap delta rate limited. Current delta debit: {}, limit: {}",
                    canister.scheduler_state.heap_delta_debit, self.config.heap_delta_rate_limit
                ),
            });
        }

        let memory_usage = canister.memory_usage();
        let message_memory_usage = canister.message_memory_usage();
        let compute_allocation = canister.compute_allocation();
        let reveal_top_up = canister.controllers().contains(&sender);

        // Charge for the upload.
        let prepaid_cycles = self
            .cycles_account_manager
            .prepay_execution_cycles(
                &mut canister.system_state,
                memory_usage,
                message_memory_usage,
                compute_allocation,
                instructions,
                subnet_size,
                reveal_top_up,
                // For the upload chunk operation, it does not matter if this is a Wasm64 or Wasm32 module
                // since the number of instructions charged is a constant set fee and Wasm64 does not bring
                // any additional overhead for this operation. The only overhead is during execution time.
                WasmExecutionMode::Wasm32,
            )
            .map_err(|err| CanisterManagerError::WasmChunkStoreError {
                message: format!("Error charging for 'upload_chunk': {}", err),
            })?;
        // To keep the invariant that `prepay_execution_cycles` is always paired
        // with `refund_unused_execution_cycles` we refund zero immediately.
        self.cycles_account_manager.refund_unused_execution_cycles(
            &mut canister.system_state,
            NumInstructions::from(0),
            instructions,
            prepaid_cycles,
            // This counter is incremented if we refund more
            // instructions than initially charged, which is impossible
            // here.
            &IntCounter::new("no_op", "no_op").unwrap(),
            subnet_size,
            WasmExecutionMode::Wasm32,
            &self.log,
        );

        let validated_memory_usage = self.memory_usage_checks(
            subnet_size,
            canister,
            round_limits,
            new_memory_usage,
            memory_usage,
            resource_saturation,
        )?;
        self.memory_usage_updates(canister, round_limits, validated_memory_usage);

        if self.config.rate_limiting_of_heap_delta == FlagStatus::Enabled {
            canister.scheduler_state.heap_delta_debit += chunk_bytes;
        }

        round_limits.instructions -= as_round_instructions(instructions);

        // We initially checked that this chunk can be inserted, so the unwarp
        // here is guaranteed to succeed.
        let hash = canister
            .system_state
            .wasm_chunk_store
            .insert_chunk(self.config.wasm_chunk_store_max_size, chunk)
            .expect("Error: Insert chunk cannot fail after checking `can_insert_chunk`");
        Ok(UploadChunkResult {
            reply: UploadChunkReply {
                hash: hash.to_vec(),
            },
            heap_delta_increase: chunk_bytes,
        })
    }

    pub(crate) fn clear_chunk_store(
        &self,
        sender: PrincipalId,
        canister: &mut CanisterState,
    ) -> Result<(), CanisterManagerError> {
        // Allow the canister itself to perform this operation.
        if sender != canister.system_state.canister_id.into() {
            validate_controller(canister, &sender)?
        }
        canister.system_state.wasm_chunk_store = WasmChunkStore::new(Arc::clone(&self.fd_factory));
        Ok(())
    }

    pub(crate) fn stored_chunks(
        &self,
        sender: PrincipalId,
        canister: &CanisterState,
    ) -> Result<StoredChunksReply, CanisterManagerError> {
        // Allow the canister itself to perform this operation.
        if sender != canister.system_state.canister_id.into() {
            validate_controller(canister, &sender)?
        }

        let keys = canister
            .system_state
            .wasm_chunk_store
            .keys()
            .map(|k| ChunkHash { hash: k.to_vec() })
            .collect();
        Ok(StoredChunksReply(keys))
    }

    // Runs the following checks on memory usage and return an error
    // if any fails:
    // 1. Check new usage will not freeze canister
    // 2. Check subnet has available memory
    // 3. Check that cycles can be reserved (if applicable)
    fn memory_usage_checks(
        &self,
        subnet_size: usize,
        canister: &CanisterState,
        round_limits: &RoundLimits,
        new_memory_usage: NumBytes,
        old_memory_usage: NumBytes,
        resource_saturation: &ResourceSaturation,
    ) -> Result<ValidatedMemoryUsage, CanisterManagerError> {
        let memory_increase = new_memory_usage.saturating_sub(&old_memory_usage);
        match canister.memory_allocation() {
            MemoryAllocation::Reserved(bytes) => {
                if bytes < new_memory_usage {
                    return Err(CanisterManagerError::NotEnoughMemoryAllocationGiven {
                        memory_allocation_given: canister.memory_allocation(),
                        memory_usage_needed: new_memory_usage,
                    });
                }
                Ok(ValidatedMemoryUsage {
                    memory_increase: NumBytes::from(0),
                    storage_reservation_cycles: Cycles::zero(),
                })
            }
            MemoryAllocation::BestEffort => {
                let reservation_cycles = self.cycles_account_manager.storage_reservation_cycles(
                    memory_increase,
                    resource_saturation,
                    subnet_size,
                );

                // Check that the canister does not exceed its freezing threshold based
                // on the new memory usage.
                let threshold = self.cycles_account_manager.freeze_threshold_cycles(
                    canister.system_state.freeze_threshold,
                    canister.memory_allocation(),
                    new_memory_usage,
                    canister.message_memory_usage(),
                    canister.compute_allocation(),
                    subnet_size,
                    canister.system_state.reserved_balance() + reservation_cycles,
                );

                if canister.system_state.balance() < threshold + reservation_cycles {
                    return Err(CanisterManagerError::InsufficientCyclesInMemoryGrow {
                        bytes: memory_increase,
                        available: canister.system_state.balance(),
                        required: threshold + reservation_cycles,
                    });
                }

                // Verify that the subnet has enough memory available to satisfy the
                // requested change by the canister.
                round_limits
                    .subnet_available_memory
                    .check_available_memory(memory_increase, NumBytes::from(0), NumBytes::from(0))
                    .map_err(
                        |_| CanisterManagerError::SubnetMemoryCapacityOverSubscribed {
                            requested: memory_increase,
                            available: NumBytes::from(
                                round_limits
                                    .subnet_available_memory
                                    .get_execution_memory()
                                    .max(0) as u64,
                            ),
                        },
                    )?;

                // Verify that cycles can be reserved if the subnet is becoming saturated.
                canister
                    .system_state
                    .can_reserve_cycles(reservation_cycles)
                    .map_err(|err| match err {
                        ReservationError::InsufficientCycles {
                            requested,
                            available,
                        } => CanisterManagerError::InsufficientCyclesInMemoryGrow {
                            bytes: memory_increase,
                            available,
                            required: requested,
                        },
                        ReservationError::ReservedLimitExceed { requested, limit } => {
                            CanisterManagerError::ReservedCyclesLimitExceededInMemoryGrow {
                                bytes: memory_increase,
                                requested,
                                limit,
                            }
                        }
                    })?;

                Ok(ValidatedMemoryUsage {
                    memory_increase,
                    storage_reservation_cycles: reservation_cycles,
                })
            }
        }
    }

    // IMPORTANT! This function should only be called after a successful call to `self.memory_usage_checks`.
    //
    // Performs the following updates:
    // 1. Reserve cycles on canister
    // 2. Actually deduct memory from subnet
    fn memory_usage_updates(
        &self,
        canister: &mut CanisterState,
        round_limits: &mut RoundLimits,
        validated_memory_usage: ValidatedMemoryUsage,
    ) {
        // Reserve needed cycles if the subnet is becoming saturated.
        // It's safe to unwrap here because we already checked that cycles can be reserved
        // in `self.memory_usage_checks`.
        canister
            .system_state
            .reserve_cycles(validated_memory_usage.storage_reservation_cycles)
            .unwrap();

        // Actually deduct memory from the subnet.
        // It's safe to unwrap here because we already checked the available memory before
        // in `self.memory_usage_checks`.
        round_limits.subnet_available_memory
                            .try_decrement(validated_memory_usage.memory_increase, NumBytes::from(0), NumBytes::from(0))
                            .expect("Error: Cannot fail to decrement SubnetAvailableMemory after checking for availability");
    }

    /// Creates a new canister snapshot.
    ///
    /// A canister snapshot can only be initiated by the controllers.
    /// In addition, if the `replace_snapshot` parameter is `Some`,
    /// the system will attempt to identify the snapshot based on the provided ID,
    /// and delete it before creating a new one.
    /// Failure to do so will result in the creation of a new snapshot being unsuccessful.
    ///
    /// If the new snapshot cannot be created, an appropriate error will be returned.
    pub(crate) fn take_canister_snapshot(
        &self,
        subnet_size: usize,
        sender: PrincipalId,
        canister: &mut CanisterState,
        replace_snapshot: Option<SnapshotId>,
        state: &mut ReplicatedState,
        round_limits: &mut RoundLimits,
        resource_saturation: &ResourceSaturation,
    ) -> (
        Result<CanisterSnapshotResponse, CanisterManagerError>,
        NumInstructions,
    ) {
        // Check sender is a controller.
        if let Err(err) = validate_controller(canister, &sender) {
            return (Err(err), NumInstructions::new(0));
        };

        let replace_snapshot_size =
            match self.replace_snapshot_size(canister, replace_snapshot, state) {
                Ok(value) => value,
                Err(value) => return (Err(value), NumInstructions::new(0)),
            };

        if self.config.rate_limiting_of_heap_delta == FlagStatus::Enabled
            && canister.scheduler_state.heap_delta_debit >= self.config.heap_delta_rate_limit
        {
            return (
                Err(CanisterManagerError::CanisterHeapDeltaRateLimited {
                    canister_id: canister.canister_id(),
                    value: canister.scheduler_state.heap_delta_debit,
                    limit: self.config.heap_delta_rate_limit,
                }),
                NumInstructions::new(0),
            );
        }

        let new_snapshot_size = canister.snapshot_size_bytes();

        let old_memory_usage = canister.memory_usage();
        let new_memory_usage = canister
            .memory_usage()
            .saturating_add(&new_snapshot_size)
            .saturating_sub(&replace_snapshot_size);
        let validated_memory_usage = match self.memory_usage_checks(
            subnet_size,
            canister,
            round_limits,
            new_memory_usage,
            old_memory_usage,
            resource_saturation,
        ) {
            Ok(validated_memory_usage) => validated_memory_usage,
            Err(err) => {
                return (Err(err), NumInstructions::from(0));
            }
        };

        // Charge for taking a snapshot of the canister.
        let instructions = self
            .config
            .canister_snapshot_baseline_instructions
            .saturating_add(&new_snapshot_size.get().into());

        if let Err(err) = self.cycles_account_manager.consume_cycles_for_instructions(
            &sender,
            canister,
            instructions,
            subnet_size,
            // For the `take_canister_snapshot` operation, it does not matter if this is a Wasm64 or Wasm32 module
            // since the number of instructions charged depends on constant set fee and snapshot size
            // and Wasm64 does not bring any additional overhead for this operation.
            // The only overhead is during execution time.
            WasmExecutionMode::Wasm32,
        ) {
            return (
                Err(CanisterManagerError::CanisterSnapshotNotEnoughCycles(err)),
                0.into(),
            );
        };

        // Create new snapshot.
        let new_snapshot = match CanisterSnapshot::from_canister(canister, state.time())
            .map_err(CanisterManagerError::from)
        {
            Ok(s) => s,
            Err(err) => return (Err(err), instructions),
        };

<<<<<<< HEAD
        maybe_replace_snapshot(
            canister,
            replace_snapshot,
            state,
            round_limits,
            replace_snapshot_size,
        );
=======
        // Delete old snapshot identified by `replace_snapshot` ID.
        if let Some(replace_snapshot) = replace_snapshot {
            state.canister_snapshots.remove(replace_snapshot);
            canister.system_state.snapshots_memory_usage = canister
                .system_state
                .snapshots_memory_usage
                .get()
                .saturating_sub(replace_snapshot_size.get())
                .into();
            // Confirm that `snapshots_memory_usage` is updated correctly.
            debug_assert_eq!(
                canister.system_state.snapshots_memory_usage,
                state
                    .canister_snapshots
                    .compute_memory_usage_by_canister(canister.canister_id()),
            );
        }
>>>>>>> cfc50972

        self.memory_usage_updates(canister, round_limits, validated_memory_usage);

        if self.config.rate_limiting_of_heap_delta == FlagStatus::Enabled {
            canister.scheduler_state.heap_delta_debit = canister
                .scheduler_state
                .heap_delta_debit
                .saturating_add(&new_snapshot.heap_delta());
        }
        state.metadata.heap_delta_estimate = state
            .metadata
            .heap_delta_estimate
            .saturating_add(&new_snapshot.heap_delta());

        let snapshot_id =
            SnapshotId::from((canister.canister_id(), canister.new_local_snapshot_id()));
        state
            .canister_snapshots
            .push(snapshot_id, Arc::new(new_snapshot));
        canister.system_state.snapshots_memory_usage = canister
            .system_state
            .snapshots_memory_usage
            .saturating_add(&new_snapshot_size);
        (
            Ok(CanisterSnapshotResponse::new(
                &snapshot_id,
                state.time().as_nanos_since_unix_epoch(),
                new_snapshot_size,
            )),
            instructions,
        )
    }

    fn replace_snapshot_size(
        &self,
        canister: &mut CanisterState,
        replace_snapshot: Option<SnapshotId>,
        state: &mut ReplicatedState,
    ) -> Result<NumBytes, CanisterManagerError> {
        let replace_snapshot_size = match replace_snapshot {
            // Check that replace snapshot ID exists if provided.
            Some(replace_snapshot) => {
                match state.canister_snapshots.get(replace_snapshot) {
                    None => {
                        // If not found, the operation fails due to invalid parameters.
                        return Err(CanisterManagerError::CanisterSnapshotNotFound {
                            canister_id: canister.canister_id(),
                            snapshot_id: replace_snapshot,
                        });
                    }
                    Some(snapshot) => {
                        // Verify the provided replacement snapshot belongs to this canister.
                        if snapshot.canister_id() != canister.canister_id() {
                            return Err(CanisterManagerError::CanisterSnapshotInvalidOwnership {
                                canister_id: canister.canister_id(),
                                snapshot_id: replace_snapshot,
                            });
                        }
                        snapshot.size()
                    }
                }
            }
            // No replace snapshot ID provided, check whether the maximum number of snapshots
            // has been reached.
            None => {
                if state
                    .canister_snapshots
                    .count_by_canister(&canister.canister_id())
                    >= self.config.max_number_of_snapshots_per_canister
                {
                    return Err(CanisterManagerError::CanisterSnapshotLimitExceeded {
                        canister_id: canister.canister_id(),
                        limit: self.config.max_number_of_snapshots_per_canister,
                    });
                }
                0.into()
            }
        };
        Ok(replace_snapshot_size)
    }

    pub(crate) fn load_canister_snapshot(
        &self,
        subnet_size: usize,
        sender: PrincipalId,
        canister: &mut CanisterState,
        snapshot_id: SnapshotId,
        state: &mut ReplicatedState,
        round_limits: &mut RoundLimits,
        origin: CanisterChangeOrigin,
        resource_saturation: &ResourceSaturation,
        long_execution_already_in_progress: &IntCounter,
    ) -> (Result<CanisterState, CanisterManagerError>, NumInstructions) {
        let canister_id = canister.canister_id();
        // Check sender is a controller.
        if let Err(err) = validate_controller(canister, &sender) {
            return (Err(err), NumInstructions::new(0));
        }

        if self.config.rate_limiting_of_heap_delta == FlagStatus::Enabled
            && canister.scheduler_state.heap_delta_debit >= self.config.heap_delta_rate_limit
        {
            return (
                Err(CanisterManagerError::CanisterHeapDeltaRateLimited {
                    canister_id,
                    value: canister.scheduler_state.heap_delta_debit,
                    limit: self.config.heap_delta_rate_limit,
                }),
                NumInstructions::new(0),
            );
        }

        // Check that snapshot ID exists.
        let snapshot: &Arc<CanisterSnapshot> = match state.canister_snapshots.get(snapshot_id) {
            None => {
                // If not found, the operation fails due to invalid parameters.
                return (
                    Err(CanisterManagerError::CanisterSnapshotNotFound {
                        canister_id,
                        snapshot_id,
                    }),
                    NumInstructions::new(0),
                );
            }
            Some(snapshot) => {
                // Verify the provided snapshot id belongs to this canister.
                if snapshot.canister_id() != canister_id {
                    return (
                        Err(CanisterManagerError::CanisterSnapshotInvalidOwnership {
                            canister_id,
                            snapshot_id,
                        }),
                        NumInstructions::new(0),
                    );
                }
                snapshot
            }
        };

        // Check the precondition:
        // Unable to start executing a `load_canister_snapshot`
        // if there is already a long-running message in progress for the specified canister.
        match canister.next_execution() {
            NextExecution::None | NextExecution::StartNew => {}
            NextExecution::ContinueLong | NextExecution::ContinueInstallCode => {
                long_execution_already_in_progress.inc();
                error!(
                    self.log,
                    "[EXC-BUG] Attempted to start a new `load_canister_snapshot` execution while the previous execution is still in progress for {}.", canister_id
                );
                return (
                    Err(CanisterManagerError::LongExecutionAlreadyInProgress { canister_id }),
                    NumInstructions::new(0),
                );
            }
        }

        // All basic checks have passed, charge baseline instructions.
        let old_memory_usage = canister.memory_usage();
        let mut canister_clone = canister.clone();

        if let Err(err) = self.cycles_account_manager.consume_cycles_for_instructions(
            &sender,
            &mut canister_clone,
            self.config.canister_snapshot_baseline_instructions,
            subnet_size,
            // For the `load_canister_snapshot` operation, it does not matter if this is a Wasm64 or Wasm32 module
            // since the number of instructions charged depends on constant set fee
            // and Wasm64 does not bring any additional overhead for this operation.
            // The only overhead is during execution time.
            WasmExecutionMode::Wasm32,
        ) {
            return (
                Err(CanisterManagerError::CanisterSnapshotNotEnoughCycles(err)),
                0.into(),
            );
        };

        let (_old_execution_state, mut system_state, scheduler_state) = canister_clone.into_parts();

        let (instructions_used, new_execution_state) = {
            let execution_snapshot = snapshot.execution_snapshot();
            let new_wasm_hash = WasmHash::from(&execution_snapshot.wasm_binary);
            let compilation_cost_handling = if state
                .metadata
                .expected_compiled_wasms
                .contains(&new_wasm_hash)
            {
                CompilationCostHandling::CountReducedAmount
            } else {
                CompilationCostHandling::CountFullAmount
            };

            let (instructions_used, new_execution_state) = self.hypervisor.create_execution_state(
                execution_snapshot.wasm_binary.clone(),
                "NOT_USED".into(),
                canister_id,
                round_limits,
                compilation_cost_handling,
            );

            let mut new_execution_state = match new_execution_state {
                Ok(execution_state) => execution_state,
                Err(err) => {
                    let err = CanisterManagerError::from((canister_id, err));
                    return (Err(err), instructions_used);
                }
            };

            new_execution_state.exported_globals = execution_snapshot.exported_globals.clone();
            new_execution_state.stable_memory = Memory::from(&execution_snapshot.stable_memory);
            new_execution_state.wasm_memory = Memory::from(&execution_snapshot.wasm_memory);
            (instructions_used, Some(new_execution_state))
        };

        system_state.wasm_chunk_store = snapshot.chunk_store().clone();
        system_state
            .certified_data
            .clone_from(snapshot.certified_data());
        let wasm_execution_mode = new_execution_state
            .as_ref()
            .map_or(WasmExecutionMode::Wasm32, |exec_state| {
                exec_state.wasm_execution_mode
            });

        let mut new_canister =
            CanisterState::new(system_state, new_execution_state, scheduler_state);
        let new_memory_usage = new_canister.memory_usage();

        let validated_memory_usage = match self.memory_usage_checks(
            subnet_size,
            canister,
            round_limits,
            new_memory_usage,
            old_memory_usage,
            resource_saturation,
        ) {
            Ok(validated_memory_usage) => validated_memory_usage,
            Err(err) => {
                return (Err(err), instructions_used);
            }
        };

        // Charge for loading the snapshot of the canister.
        if let Err(err) = self.cycles_account_manager.consume_cycles_for_instructions(
            &sender,
            &mut new_canister,
            instructions_used.saturating_add(&snapshot.size().get().into()),
            subnet_size,
            // In this case, when the canister is actually created from the snapshot, we need to check
            // if the canister is in wasm64 mode to account for its instruction usage.
            wasm_execution_mode,
        ) {
            return (
                Err(CanisterManagerError::CanisterSnapshotNotEnoughCycles(err)),
                instructions_used,
            );
        };

        self.memory_usage_updates(canister, round_limits, validated_memory_usage);

        // Increment canister version.
        new_canister.system_state.canister_version += 1;
        new_canister.system_state.add_canister_change(
            state.time(),
            origin,
            CanisterChangeDetails::load_snapshot(
                snapshot.canister_version(),
                snapshot_id.to_vec(),
                snapshot.taken_at_timestamp().as_nanos_since_unix_epoch(),
            ),
        );
        state
            .canister_snapshots
            .add_restore_operation(canister_id, snapshot_id);

        if self.config.rate_limiting_of_heap_delta == FlagStatus::Enabled {
            new_canister.scheduler_state.heap_delta_debit = new_canister
                .scheduler_state
                .heap_delta_debit
                .saturating_add(&new_canister.heap_delta());
        }
        state.metadata.heap_delta_estimate = state
            .metadata
            .heap_delta_estimate
            .saturating_add(&new_canister.heap_delta());

        (Ok(new_canister), instructions_used)
    }

    /// Returns the canister snapshots list, or
    /// an error if it failed to retrieve the information.
    ///
    /// Retrieving the canister snapshots list can only be initiated by the controllers.
    pub(crate) fn list_canister_snapshot(
        &self,
        sender: PrincipalId,
        canister: &CanisterState,
        state: &ReplicatedState,
    ) -> Result<Vec<CanisterSnapshotResponse>, CanisterManagerError> {
        // Check sender is a controller.
        validate_controller(canister, &sender)?;

        let mut responses = vec![];
        for (snapshot_id, snapshot) in state
            .canister_snapshots
            .list_snapshots(canister.canister_id())
        {
            let snapshot_response = CanisterSnapshotResponse::new(
                &snapshot_id,
                snapshot.taken_at_timestamp().as_nanos_since_unix_epoch(),
                snapshot.size(),
            );
            responses.push(snapshot_response);
        }

        Ok(responses)
    }

    /// Deletes the specified canister snapshot if it exists,
    /// or returns an error if it failed.
    ///
    /// Deleting a canister snapshot can only be initiated by the controllers.
    pub(crate) fn delete_canister_snapshot(
        &self,
        sender: PrincipalId,
        canister: &mut CanisterState,
        delete_snapshot_id: SnapshotId,
        state: &mut ReplicatedState,
        round_limits: &mut RoundLimits,
    ) -> Result<(), CanisterManagerError> {
        // Check sender is a controller.
        validate_controller(canister, &sender)?;

        match state.canister_snapshots.get(delete_snapshot_id) {
            None => {
                // If not found, the operation fails due to invalid parameters.
                return Err(CanisterManagerError::CanisterSnapshotNotFound {
                    canister_id: canister.canister_id(),
                    snapshot_id: delete_snapshot_id,
                });
            }
            Some(delete_snapshot) => {
                // Verify the provided `delete_snapshot_id` belongs to this canister.
                if delete_snapshot.canister_id() != canister.canister_id() {
                    return Err(CanisterManagerError::CanisterSnapshotInvalidOwnership {
                        canister_id: canister.canister_id(),
                        snapshot_id: delete_snapshot_id,
                    });
                }
            }
        }
        let old_snapshot = state.canister_snapshots.remove(delete_snapshot_id);
        // Already confirmed that `old_snapshot` exists.
        let old_snapshot_size = old_snapshot.unwrap().size();
        canister.system_state.snapshots_memory_usage = canister
            .system_state
            .snapshots_memory_usage
            .get()
            .saturating_sub(old_snapshot_size.get())
            .into();
        // Confirm that `snapshots_memory_usage` is updated correctly.
        debug_assert_eq!(
            canister.system_state.snapshots_memory_usage,
            state
                .canister_snapshots
                .compute_memory_usage_by_canister(canister.canister_id()),
        );
        round_limits.subnet_available_memory.increment(
            old_snapshot_size,
            NumBytes::from(0),
            NumBytes::from(0),
        );
        Ok(())
    }

    pub(crate) fn read_snapshot_metadata(
        &self,
        sender: PrincipalId,
        snapshot_id: SnapshotId,
        canister: &CanisterState,
        state: &ReplicatedState,
    ) -> Result<ReadCanisterSnapshotMetadataResponse, CanisterManagerError> {
        // Check sender is a controller.
        validate_controller(canister, &sender)?;
        // If not found, the operation fails due to invalid parameters.
        let Some(snapshot) = state.canister_snapshots.get(snapshot_id) else {
            return Err(CanisterManagerError::CanisterSnapshotNotFound {
                canister_id: canister.canister_id(),
                snapshot_id,
            });
        };
        // Verify the provided `snapshot_id` belongs to this canister.
        if snapshot.canister_id() != canister.canister_id() {
            return Err(CanisterManagerError::CanisterSnapshotInvalidOwnership {
                canister_id: canister.canister_id(),
                snapshot_id,
            });
        }

        Ok(ReadCanisterSnapshotMetadataResponse {
            source: snapshot.source(),
            taken_at_timestamp: snapshot.taken_at_timestamp().as_nanos_since_unix_epoch(),
            wasm_module_size: snapshot.execution_snapshot().wasm_binary.len() as u64,
            exported_globals: snapshot.exported_globals().clone(),
            wasm_memory_size: snapshot.execution_snapshot().wasm_memory.size.get() as u64
                * WASM_PAGE_SIZE_IN_BYTES as u64,
            stable_memory_size: snapshot.execution_snapshot().stable_memory.size.get() as u64
                * WASM_PAGE_SIZE_IN_BYTES as u64,
            wasm_chunk_store: snapshot
                .chunk_store()
                .keys()
                .cloned()
                .map(|x| ChunkHash { hash: x.to_vec() })
                .collect(),
            canister_version: snapshot.canister_version(),
            certified_data: snapshot.certified_data().clone(),
            global_timer: snapshot
                .execution_snapshot()
                .global_timer
                .map(GlobalTimer::from),
            on_low_wasm_memory_hook_status: snapshot
                .execution_snapshot()
                .on_low_wasm_memory_hook_status,
        })
    }

    pub(crate) fn read_snapshot_data(
        &self,
        sender: PrincipalId,
        canister: &mut CanisterState,
        snapshot_id: SnapshotId,
        kind: CanisterSnapshotDataKind,
        state: &ReplicatedState,
        subnet_size: usize,
    ) -> Result<ReadCanisterSnapshotDataResponse, CanisterManagerError> {
        // Check sender is a controller.
        validate_controller(canister, &sender)?;
        let Some(snapshot) = state.canister_snapshots.get(snapshot_id) else {
            return Err(CanisterManagerError::CanisterSnapshotNotFound {
                canister_id: canister.canister_id(),
                snapshot_id,
            });
        };
        // Verify the provided `snapshot_id` belongs to this canister.
        if snapshot.canister_id() != canister.canister_id() {
            return Err(CanisterManagerError::CanisterSnapshotInvalidOwnership {
                canister_id: canister.canister_id(),
                snapshot_id,
            });
        }

        // Charge upfront for the baseline plus the maximum possible size of the returned slice or fail.
        let num_response_bytes = match &kind {
            CanisterSnapshotDataKind::WasmModule { size, .. } => *size,
            CanisterSnapshotDataKind::MainMemory { size, .. } => *size,
            CanisterSnapshotDataKind::StableMemory { size, .. } => *size,
            // In this case, we might overcharge. But the stored chunks are also charged fully even if they are smaller.
            CanisterSnapshotDataKind::WasmChunk { .. } => CHUNK_SIZE,
        };
        let size = NumInstructions::new(num_response_bytes);
        if let Err(err) = self.cycles_account_manager.consume_cycles_for_instructions(
            &sender,
            canister,
            self.config
                .canister_snapshot_data_baseline_instructions
                .saturating_add(&size),
            subnet_size,
            // For the `read_snapshot_data` operation, it does not matter if this is a Wasm64 or Wasm32 module.
            WasmExecutionMode::Wasm32,
        ) {
            return Err(CanisterManagerError::CanisterSnapshotNotEnoughCycles(err));
        };

        let res = match kind {
            CanisterSnapshotDataKind::StableMemory { offset, size } => {
                if size > MAX_SLICE_SIZE_BYTES {
                    return Err(CanisterManagerError::InvalidSubslice { offset, size });
                }
                let stable_memory = snapshot.execution_snapshot().stable_memory.clone();
                match CanisterSnapshot::get_memory_chunk(stable_memory, offset, size) {
                    Ok(chunk) => Ok(chunk),
                    Err(e) => Err(e.into()),
                }
            }
            CanisterSnapshotDataKind::MainMemory { offset, size } => {
                if size > MAX_SLICE_SIZE_BYTES {
                    return Err(CanisterManagerError::InvalidSubslice { offset, size });
                }
                let main_memory = snapshot.execution_snapshot().wasm_memory.clone();
                match CanisterSnapshot::get_memory_chunk(main_memory, offset, size) {
                    Ok(chunk) => Ok(chunk),
                    Err(e) => Err(e.into()),
                }
            }
            CanisterSnapshotDataKind::WasmModule { offset, size } => {
                if size > MAX_SLICE_SIZE_BYTES {
                    return Err(CanisterManagerError::InvalidSubslice { offset, size });
                }
                match snapshot.get_wasm_module_chunk(offset, size) {
                    Ok(chunk) => Ok(chunk),
                    Err(e) => Err(e.into()),
                }
            }
            CanisterSnapshotDataKind::WasmChunk { hash } => {
                let Ok(hash) = <WasmChunkHash>::try_from(hash.clone()) else {
                    return Err(CanisterManagerError::WasmChunkStoreError {
                        message: format!("Bytes {:02x?} are not a valid WasmChunkHash.", hash),
                    });
                };
                let Some(chunk) = snapshot.chunk_store().get_chunk_complete(&hash) else {
                    return Err(CanisterManagerError::WasmChunkStoreError {
                        message: format!("WasmChunkHash {:02x?} not found.", hash),
                    });
                };
                Ok(chunk)
            }
        };
        res.map(ReadCanisterSnapshotDataResponse::new)
    }

    pub(crate) fn create_snapshot_from_metadata(
        &self,
        sender: PrincipalId,
        canister: &mut CanisterState,
        args: UploadCanisterSnapshotMetadataArgs,
        state: &mut ReplicatedState,
        subnet_size: usize,
        round_limits: &mut RoundLimits,
        resource_saturation: &ResourceSaturation,
    ) -> (Result<SnapshotId, CanisterManagerError>, NumInstructions) {
        // Check sender is a controller.
        if let Err(err) = validate_controller(canister, &sender) {
            return (Err(err), NumInstructions::new(0));
        };

        let replace_snapshot_size =
            match self.replace_snapshot_size(canister, args.replace_snapshot(), state) {
                Ok(value) => value,
                Err(value) => return (Err(value), NumInstructions::new(0)),
            };

        if self.config.rate_limiting_of_heap_delta == FlagStatus::Enabled
            && canister.scheduler_state.heap_delta_debit >= self.config.heap_delta_rate_limit
        {
            return (
                Err(CanisterManagerError::CanisterHeapDeltaRateLimited {
                    canister_id: canister.canister_id(),
                    value: canister.scheduler_state.heap_delta_debit,
                    limit: self.config.heap_delta_rate_limit,
                }),
                NumInstructions::new(0),
            );
        }

        let new_snapshot_size = args.snapshot_size_bytes();
        let old_memory_usage = canister.memory_usage();
        let new_memory_usage = canister
            .memory_usage()
            .saturating_add(&new_snapshot_size)
            .saturating_sub(&replace_snapshot_size);
        if let Err(err) = self.memory_usage_checks(
            subnet_size,
            canister,
            round_limits,
            new_memory_usage,
            old_memory_usage,
            resource_saturation,
        ) {
            return (Err(err), NumInstructions::from(0));
        }

        // Charge for taking a snapshot of the canister.
        let instructions = self
            .config
            .canister_snapshot_baseline_instructions
            .saturating_add(&new_snapshot_size.get().into());

        if let Err(err) = self.cycles_account_manager.consume_cycles_for_instructions(
            &sender,
            canister,
            instructions,
            subnet_size,
            // For the `create_snapshot_from_metadata` operation, it does not matter if this is a Wasm64 or Wasm32 module
            // since the number of instructions charged depends on constant set fee and snapshot size
            // and Wasm64 does not bring any additional overhead for this operation.
            // The only overhead is during execution time.
            WasmExecutionMode::Wasm32,
        ) {
            return (
                Err(CanisterManagerError::CanisterSnapshotNotEnoughCycles(err)),
                0.into(),
            );
        };

        // Create new snapshot.
        let new_snapshot = CanisterSnapshot::from_metadata(
            &args,
            state.time(),
            canister.system_state.canister_version,
            Arc::clone(&self.fd_factory),
        );

        maybe_replace_snapshot(
            canister,
            args.replace_snapshot(),
            state,
            round_limits,
            replace_snapshot_size,
        );

        // TODO: the new_snapshot does not have the correct size yet because of the page-map
        // backed memories. this means we may be underestimating the memory here (new_snapshot.heap_delta).

        // Actually deduct memory from the subnet. It's safe to unwrap
        // here because we already checked the available memory above.
        round_limits.subnet_available_memory
            .try_decrement(new_snapshot_size, NumBytes::from(0), NumBytes::from(0))
            .expect("Error: Cannot fail to decrement SubnetAvailableMemory after checking for availability");

        if self.config.rate_limiting_of_heap_delta == FlagStatus::Enabled {
            canister.scheduler_state.heap_delta_debit = canister
                .scheduler_state
                .heap_delta_debit
                .saturating_add(&new_snapshot.heap_delta());
        }
        state.metadata.heap_delta_estimate = state
            .metadata
            .heap_delta_estimate
            .saturating_add(&new_snapshot.heap_delta());

        let snapshot_id =
            SnapshotId::from((canister.canister_id(), canister.new_local_snapshot_id()));
        state
            .canister_snapshots
            .push(snapshot_id, Arc::new(new_snapshot));
        canister.system_state.snapshots_memory_usage = canister
            .system_state
            .snapshots_memory_usage
            .saturating_add(&new_snapshot_size);
        (Ok(snapshot_id), instructions)
    }

    pub(crate) fn write_snapshot_data(
        &self,
        sender: PrincipalId,
        canister: &mut CanisterState,
        args: &UploadCanisterSnapshotDataArgs,
        state: &mut ReplicatedState,
        subnet_size: usize,
    ) -> (Result<(), CanisterManagerError>, NumInstructions) {
        // Check sender is a controller.
        if let Err(err) = validate_controller(canister, &sender) {
            return (Err(err), NumInstructions::new(0));
        };
        let snapshot_id = args.get_snapshot_id();
        // If not found, the operation fails due to invalid parameters.
        let Some(snapshot) = state.canister_snapshots.get(snapshot_id) else {
            return (
                Err(CanisterManagerError::CanisterSnapshotNotFound {
                    canister_id: canister.canister_id(),
                    snapshot_id,
                }),
                NumInstructions::new(0),
            );
        };
        // Verify the provided `snapshot_id` belongs to this canister.
        if snapshot.canister_id() != canister.canister_id() {
            return (
                Err(CanisterManagerError::CanisterSnapshotInvalidOwnership {
                    canister_id: canister.canister_id(),
                    snapshot_id,
                }),
                NumInstructions::new(0),
            );
        }
        // Write data where it belongs. The memory has already been paid for in `create_snapshot_from_metadata`,
        // but the instructions used have to be accounted for.
        let mut snapshot = snapshot;
        match args.kind {
            CanisterSnapshotDataOffset::WasmModule { offset } => {
                // TODO: this type has no good write access. writing would invalidate the module.
                // snapshot.execution_snapshot_mut().wasm_binary.
            }
            CanisterSnapshotDataOffset::MainMemory { offset } => {
                let mut buffer = Buffer::new(snapshot.wasm_memory().page_map.clone());
                buffer.write(&args.chunk, offset as usize);
            }
            CanisterSnapshotDataOffset::StableMemory { offset } => {
                let mut buffer = Buffer::new(snapshot.stable_memory().page_map.clone());
                buffer.write(&args.chunk, offset as usize);
            }
            CanisterSnapshotDataOffset::WasmChunk => {
                // TODO: this is different from self.upload_chunk, because that one
                // targets the running canister, whereas this targets the snapshot.
            }
        }

        todo!()
    }
}

fn maybe_replace_snapshot(
    canister: &mut CanisterState,
    replace_snapshot: Option<SnapshotId>,
    state: &mut ReplicatedState,
    round_limits: &mut RoundLimits,
    replace_snapshot_size: NumBytes,
) {
    // Delete old snapshot identified by `replace_snapshot` ID.
    if let Some(replace_snapshot) = replace_snapshot {
        state.canister_snapshots.remove(replace_snapshot);
        canister.system_state.snapshots_memory_usage = canister
            .system_state
            .snapshots_memory_usage
            .get()
            .saturating_sub(replace_snapshot_size.get())
            .into();
        // Confirm that `snapshots_memory_usage` is updated correctly.
        debug_assert_eq!(
            canister.system_state.snapshots_memory_usage,
            state
                .canister_snapshots
                .compute_memory_usage_by_canister(canister.canister_id()),
        );
        round_limits.subnet_available_memory.increment(
            replace_snapshot_size,
            NumBytes::from(0),
            NumBytes::from(0),
        );
    }
}

/// Uninstalls a canister.
///
/// See https://internetcomputer.org/docs/current/references/ic-interface-spec#ic-uninstall_code
///
/// Returns a list of rejects that need to be sent out to their callers.
#[doc(hidden)]
pub fn uninstall_canister(
    log: &ReplicaLogger,
    canister: &mut CanisterState,
    time: Time,
    add_canister_change: AddCanisterChangeToHistory,
    fd_factory: Arc<dyn PageAllocatorFileDescriptor>,
) -> Vec<Response> {
    // Drop the canister's execution state.
    canister.execution_state = None;

    // Clear log.
    canister.clear_log();

    // Clear the Wasm chunk store.
    canister.system_state.wasm_chunk_store = WasmChunkStore::new(fd_factory);

    // Drop its certified data.
    canister.system_state.certified_data = Vec::new();

    // Deactivate global timer.
    canister.system_state.global_timer = CanisterTimer::Inactive;
    // Increment canister version.
    canister.system_state.canister_version += 1;
    match add_canister_change {
        AddCanisterChangeToHistory::Yes(origin) => {
            canister.system_state.add_canister_change(
                time,
                origin,
                CanisterChangeDetails::CanisterCodeUninstall,
            );
        }
        AddCanisterChangeToHistory::No => {}
    };

    let canister_id = canister.canister_id();
    let reject_responses = canister
        .system_state
        .delete_all_call_contexts(|call_context| {
            // Generate reject responses for ingress and canister messages.
            match call_context.call_origin() {
                CallOrigin::Ingress(user_id, message_id) => {
                    Some(Response::Ingress(IngressResponse {
                        message_id: message_id.clone(),
                        status: IngressStatus::Known {
                            receiver: canister_id.get(),
                            user_id: *user_id,
                            time,
                            state: IngressState::Failed(UserError::new(
                                ErrorCode::CanisterRejectedMessage,
                                "Canister has been uninstalled.",
                            )),
                        },
                    }))
                }
                CallOrigin::CanisterUpdate(caller_canister_id, callback_id, deadline) => {
                    Some(Response::Canister(CanisterResponse {
                        originator: *caller_canister_id,
                        respondent: canister_id,
                        originator_reply_callback: *callback_id,
                        refund: call_context.available_cycles(),
                        response_payload: Payload::Reject(RejectContext::new(
                            RejectCode::CanisterReject,
                            "Canister has been uninstalled.",
                        )),
                        deadline: *deadline,
                    }))
                }
                CallOrigin::CanisterQuery(_, _) | CallOrigin::Query(_) => fatal!(
                    log,
                    "No callbacks with a query origin should be found when uninstalling"
                ),
                CallOrigin::SystemTask => {
                    // Cannot respond to system tasks. Nothing to do.
                    None
                }
            }
        });

    reject_responses
}

#[cfg(test)]
pub(crate) mod tests;<|MERGE_RESOLUTION|>--- conflicted
+++ resolved
@@ -1543,7 +1543,6 @@
             Err(err) => return (Err(err), instructions),
         };
 
-<<<<<<< HEAD
         maybe_replace_snapshot(
             canister,
             replace_snapshot,
@@ -1551,25 +1550,6 @@
             round_limits,
             replace_snapshot_size,
         );
-=======
-        // Delete old snapshot identified by `replace_snapshot` ID.
-        if let Some(replace_snapshot) = replace_snapshot {
-            state.canister_snapshots.remove(replace_snapshot);
-            canister.system_state.snapshots_memory_usage = canister
-                .system_state
-                .snapshots_memory_usage
-                .get()
-                .saturating_sub(replace_snapshot_size.get())
-                .into();
-            // Confirm that `snapshots_memory_usage` is updated correctly.
-            debug_assert_eq!(
-                canister.system_state.snapshots_memory_usage,
-                state
-                    .canister_snapshots
-                    .compute_memory_usage_by_canister(canister.canister_id()),
-            );
-        }
->>>>>>> cfc50972
 
         self.memory_usage_updates(canister, round_limits, validated_memory_usage);
 
