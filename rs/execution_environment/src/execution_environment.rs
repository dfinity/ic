use crate::{
    canister_manager::{
        CanisterManager, CanisterManagerError, CanisterMgrConfig, DtsInstallCodeResult,
        InstallCodeContext, PausedInstallCodeExecution, StopCanisterResult, UploadChunkResult,
    },
    canister_settings::CanisterSettings,
    execution::{
        inspect_message, install_code::validate_controller,
        replicated_query::execute_replicated_query, response::execute_response,
        update::execute_update,
    },
    execution_environment_metrics::{
        ExecutionEnvironmentMetrics, SUBMITTED_OUTCOME_LABEL, SUCCESS_STATUS_LABEL,
    },
    hypervisor::Hypervisor,
    ic00_permissions::Ic00MethodPermissions,
    metrics::{CallTreeMetrics, CallTreeMetricsImpl, IngressFilterMetrics},
};
use candid::Encode;
use ic_base_types::PrincipalId;
use ic_config::execution_environment::Config as ExecutionConfig;
use ic_config::flag_status::FlagStatus;
use ic_constants::{LOG_CANISTER_OPERATION_CYCLES_THRESHOLD, SMALL_APP_SUBNET_MAX_SIZE};
use ic_crypto_utils_canister_threshold_sig::derive_threshold_public_key;
use ic_cycles_account_manager::{
    is_delayed_ingress_induction_cost, CyclesAccountManager, IngressInductionCost,
    ResourceSaturation,
};
use ic_error_types::{ErrorCode, RejectCode, UserError};
use ic_interfaces::execution_environment::{
    ExecutionMode, IngressHistoryWriter, RegistryExecutionSettings, SubnetAvailableMemory,
};
use ic_logger::{error, info, warn, ReplicaLogger};
use ic_management_canister_types::{
    CanisterChangeOrigin, CanisterHttpRequestArgs, CanisterIdRecord, CanisterInfoRequest,
    CanisterInfoResponse, CanisterStatusType, ClearChunkStoreArgs, ComputeInitialIDkgDealingsArgs,
    CreateCanisterArgs, DeleteCanisterSnapshotArgs, ECDSAPublicKeyArgs, ECDSAPublicKeyResponse,
    EmptyBlob, InstallChunkedCodeArgs, InstallCodeArgsV2, ListCanisterSnapshotArgs,
    LoadCanisterSnapshotArgs, MasterPublicKeyId, Method as Ic00Method, NodeMetricsHistoryArgs,
    Payload as Ic00Payload, ProvisionalCreateCanisterWithCyclesArgs, ProvisionalTopUpCanisterArgs,
    SchnorrPublicKeyArgs, SchnorrPublicKeyResponse, SetupInitialDKGArgs, SignWithECDSAArgs,
    SignWithSchnorrArgs, StoredChunksArgs, TakeCanisterSnapshotArgs, UninstallCodeArgs,
    UpdateSettingsArgs, UploadChunkArgs, IC_00,
};
use ic_metrics::MetricsRegistry;
use ic_registry_provisional_whitelist::ProvisionalWhitelist;
use ic_registry_subnet_type::SubnetType;
use ic_replicated_state::{
    canister_state::system_state::PausedExecutionId,
    canister_state::{system_state::CyclesUseCase, NextExecution},
    metadata_state::subnet_call_context_manager::{
        EcdsaArguments, IDkgDealingsContext, InstallCodeCall, InstallCodeCallId, SchnorrArguments,
        SetupInitialDkgContext, SignWithThresholdContext, StopCanisterCall, SubnetCallContext,
        ThresholdArguments,
    },
    page_map::PageAllocatorFileDescriptor,
    CanisterState, CanisterStatus, ExecutionTask, NetworkTopology, ReplicatedState,
};
use ic_system_api::{ExecutionParameters, InstructionLimits};
use ic_types::{
    canister_http::CanisterHttpRequestContext,
    crypto::{
        canister_threshold_sig::{ExtendedDerivationPath, MasterPublicKey, PublicKey},
        threshold_sig::ni_dkg::NiDkgTargetId,
    },
    ingress::{IngressState, IngressStatus, WasmResult},
    messages::{
        extract_effective_canister_id, CanisterCall, CanisterCallOrTask, CanisterMessage,
        CanisterMessageOrTask, CanisterTask, Payload, RejectContext, Request, Response,
        SignedIngressContent, StopCanisterCallId, StopCanisterContext,
        MAX_INTER_CANISTER_PAYLOAD_IN_BYTES,
    },
    methods::SystemMethod,
    nominal_cycles::NominalCycles,
    CanisterId, Cycles, LongExecutionMode, NumBytes, NumInstructions, SubnetId, Time,
};
use ic_types::{messages::MessageId, methods::WasmMethod};
use ic_wasm_types::WasmHash;
use phantom_newtype::AmountOf;
use prometheus::IntCounter;
use rand::RngCore;
use std::{
    collections::{BTreeMap, HashMap},
    convert::{Into, TryFrom},
    fmt, mem,
    str::FromStr,
    sync::{Arc, Mutex},
    time::{Duration, Instant},
};
use strum::ParseError;

#[cfg(test)]
mod tests;

/// The response of the executed message created by the `ic0.msg_reply()`
/// or `ic0.msg_reject()` System API functions.
/// If the execution failed or did not call these System API functions,
/// then the response is empty.
#[derive(Debug)]
pub enum ExecutionResponse {
    Ingress((MessageId, IngressStatus)),
    Request(Response),
    Empty,
}

/// The data structure returned by
/// `ExecutionEnvironment.execute_canister_input()`.
#[derive(Debug)]
pub enum ExecuteMessageResult {
    Finished {
        /// The new state of the canister after execution.
        canister: CanisterState,

        /// The response of the executed message. The caller needs to either push it
        /// to the output queue of the canister or update the ingress status.
        response: ExecutionResponse,

        /// The number of instructions used by the message execution.
        instructions_used: NumInstructions,

        /// The size of the heap delta the canister produced
        heap_delta: NumBytes,

        /// The call duration, if the call context completed.
        call_duration: Option<Duration>,
    },
    Paused {
        /// The old state of the canister before execution
        /// with some changes necessary for DTS.
        canister: CanisterState,

        /// The paused execution that the caller can either resume or abort.
        paused_execution: Box<dyn PausedExecution>,

        /// If the original message was an ingress message, then this field
        /// contains an ingress status with the state `Processing`.
        ingress_status: Option<(MessageId, IngressStatus)>,
    },
}

/// The result of executing a subnet message.
///
/// Most messages will end up in the `Finished` state once the management
/// canister handles them.
///
/// `Processing` can occur for messages that do not complete immediately, like
/// stop_canister requests or the ones that need to be handled by consensus.
#[derive(Debug)]
enum ExecuteSubnetMessageResult {
    Processing,
    Finished {
        response: Result<Vec<u8>, UserError>,
        refund: Cycles,
    },
}

/// Contains counters needed to keep track of unexpected errors.
#[derive(Clone)]
pub struct RoundCounters<'a> {
    pub execution_refund_error: &'a IntCounter,
    pub state_changes_error: &'a IntCounter,
    pub invalid_system_call_error: &'a IntCounter,
    pub charging_from_balance_error: &'a IntCounter,
    pub unexpected_response_error: &'a IntCounter,
    pub response_cycles_refund_error: &'a IntCounter,
    pub invalid_canister_state_error: &'a IntCounter,
    pub ingress_with_cycles_error: &'a IntCounter,
}

/// Contains round-specific context necessary for resuming a paused execution.
#[derive(Clone)]
pub struct RoundContext<'a> {
    pub network_topology: &'a NetworkTopology,
    pub hypervisor: &'a Hypervisor,
    pub cycles_account_manager: &'a CyclesAccountManager,
    pub counters: RoundCounters<'a>,
    pub log: &'a ReplicaLogger,
    pub time: Time,
}

/// Keeps track of instruction remaining in the current execution round.
/// This type is useful for deterministic time slicing because it allows
/// to distinguish a round instructions from a message instructions.
///
/// Another motivation for this type is that `NumInstructions` is backed
/// by an unsigned integer and loses information below zero whereas this
/// type is signed and works well if Wasm execution overshoots the limit
/// making the remaining instructions negative.
pub struct RoundInstructionsTag;
pub type RoundInstructions = AmountOf<RoundInstructionsTag, i64>;

/// Orphan rules prevent defining `From` / `Into` helpers, so we have to define
/// standalone helpers.
pub fn as_round_instructions(n: NumInstructions) -> RoundInstructions {
    RoundInstructions::from(i64::try_from(n.get()).unwrap_or(i64::MAX))
}
pub fn as_num_instructions(a: RoundInstructions) -> NumInstructions {
    NumInstructions::from(u64::try_from(a.get()).unwrap_or(0))
}

/// Helper method for logging dirty pages.
pub fn log_dirty_pages(
    log: &ReplicaLogger,
    canister_id: &CanisterId,
    method_name: &str,
    dirty_pages: usize,
    instructions: NumInstructions,
) {
    let output_message = format!(
        "Executed {canister_id}::{method_name}: dirty_4kb_pages = {dirty_pages}, instructions = {instructions}"
    );
    info!(log, "{}", output_message.as_str());
    eprintln!("{output_message}");
}

/// Contains limits (or budget) for various resources that affect duration of
/// a round such as
/// - executed instructions,
/// - produced heap delta,
/// - allocated bytes,
/// - etc.
///
/// This struct is passed by a mutable reference throughout the entire
/// execution layer:
/// - the scheduler initializes the limits at the start of each round.
/// - high-level execution functions pass the reference through.
/// - low-level execution functions decrease the limits based on the data returned
///   by the Wasm executor.
///
/// A recommended pattern for adding a new limit:
/// - the limit is represented as a signed integer to avoid losing information when
///   a Wasm execution overshoots the limit.
/// - the round stops when the limit reaches zero.
/// - the scheduler (and any other high-level caller) can compute consumption of
///   some function `foo()` as follows:
///   ```text
///   let limit_before = round_limits.$limit;
///   foo(..., &mut round_limits);
///   let consumption = limit_before - round_limits.$limit;
///   ```
///
/// Note that other entry-points of the execution layer such as the query handler,
/// inspect message, benchmarks, tests also have to initialize the round limits.
/// In such cases the "round" should be considered as a trivial round consisting
/// of a single message.
#[derive(Debug, Default, Clone)]
pub struct RoundLimits {
    /// Keeps track of remaining instructions in this execution round.
    pub instructions: RoundInstructions,

    /// Keeps track of the available storage memory. It decreases if
    /// - Wasm execution grows the Wasm/stable memory.
    /// - Wasm execution pushes a new request to the output queue.
    pub subnet_available_memory: SubnetAvailableMemory,

    // TODO would be nice to change that to available, but this requires
    // a lot of changes since available allocation sits in CanisterManager config
    pub compute_allocation_used: u64,
}

impl RoundLimits {
    /// Returns true if any of the round limits is reached.
    pub fn reached(&self) -> bool {
        self.instructions <= RoundInstructions::from(0)
    }
}

/// Represent a paused execution that can be resumed or aborted.
pub trait PausedExecution: std::fmt::Debug + Send {
    /// Resumes a paused execution.
    /// It takes:
    /// - the canister state,
    /// - system parameters that can change while the execution is in progress,
    /// - helpers.
    ///
    /// If the execution finishes, then it returns the new canister state and
    /// the result of the execution.
    fn resume(
        self: Box<Self>,
        canister: CanisterState,
        round_context: RoundContext,
        round_limits: &mut RoundLimits,
        subnet_size: usize,
        call_tree_metrics: &dyn CallTreeMetrics,
    ) -> ExecuteMessageResult;

    /// Aborts the paused execution.
    /// Returns the original message and the cycles prepaid for execution.
    fn abort(self: Box<Self>, log: &ReplicaLogger) -> (CanisterMessageOrTask, Cycles);

    /// Returns a reference to the message or task being executed.
    fn input(&self) -> CanisterMessageOrTask;
}

/// Stores all paused executions keyed by their ids.
#[derive(Default)]
struct PausedExecutionRegistry {
    // A counter that increases monotonically until it wraps around.
    // Wrapping around is not a problem because all paused executions
    // are aborted before the next checkpoint and there cannot be
    // more than 2^64 paused executions between two checkpoints.
    next_id: u64,

    // Paused executions of ordinary canister messages.
    paused_execution: HashMap<PausedExecutionId, Box<dyn PausedExecution>>,

    // Paused executions of `install_code` subnet messages.
    paused_install_code: HashMap<PausedExecutionId, Box<dyn PausedInstallCodeExecution>>,
}

// The replies that can be returned for a `stop_canister` request.
#[derive(Debug, PartialEq, Eq)]
enum StopCanisterReply {
    // The stop request was completed successfully.
    Completed,
    // The stop request timed out.
    Timeout,
}

/// ExecutionEnvironment is the component responsible for executing messages
/// on the IC.
pub struct ExecutionEnvironment {
    log: ReplicaLogger,
    hypervisor: Arc<Hypervisor>,
    canister_manager: CanisterManager,
    ingress_history_writer: Arc<dyn IngressHistoryWriter<State = ReplicatedState>>,
    metrics: ExecutionEnvironmentMetrics,
    call_tree_metrics: CallTreeMetricsImpl,
    config: ExecutionConfig,
    cycles_account_manager: Arc<CyclesAccountManager>,
    own_subnet_id: SubnetId,
    own_subnet_type: SubnetType,
    paused_execution_registry: Arc<Mutex<PausedExecutionRegistry>>,
    // This scaling factor accounts for the execution threads running in
    // parallel and potentially reserving resources. It should be initialized to
    // the number of scheduler cores.
    resource_saturation_scaling: usize,
}

/// This is a helper enum that indicates whether the current DTS execution of
/// install_code is the first execution or not.
#[derive(PartialEq, Eq, Debug)]
pub enum DtsInstallCodeStatus {
    StartingFirstExecution,
    ResumingPausedOrAbortedExecution,
}

impl fmt::Display for DtsInstallCodeStatus {
    fn fmt(&self, f: &mut fmt::Formatter<'_>) -> fmt::Result {
        let status = match &self {
            DtsInstallCodeStatus::StartingFirstExecution => "StartingFirstExecution",
            DtsInstallCodeStatus::ResumingPausedOrAbortedExecution => {
                "ResumingPausedOrAbortedExecution"
            }
        };
        write!(f, "{status}")
    }
}

impl ExecutionEnvironment {
    #[allow(clippy::too_many_arguments)]
    pub fn new(
        log: ReplicaLogger,
        hypervisor: Arc<Hypervisor>,
        ingress_history_writer: Arc<dyn IngressHistoryWriter<State = ReplicatedState>>,
        metrics_registry: &MetricsRegistry,
        own_subnet_id: SubnetId,
        own_subnet_type: SubnetType,
        compute_capacity: usize,
        config: ExecutionConfig,
        cycles_account_manager: Arc<CyclesAccountManager>,
        resource_saturation_scaling: usize,
        fd_factory: Arc<dyn PageAllocatorFileDescriptor>,
        heap_delta_rate_limit: NumBytes,
        upload_wasm_chunk_instructions: NumInstructions,
        canister_snapshot_baseline_instructions: NumInstructions,
    ) -> Self {
        // Assert the flag implication: DTS => sandboxing.
        assert!(
            config.deterministic_time_slicing == FlagStatus::Disabled
                || config.canister_sandboxing_flag == FlagStatus::Enabled,
            "Deterministic time slicing works only with canister sandboxing."
        );
        let canister_manager_config: CanisterMgrConfig = CanisterMgrConfig::new(
            config.subnet_memory_capacity,
            config.default_provisional_cycles_balance,
            config.default_freeze_threshold,
            own_subnet_id,
            own_subnet_type,
            config.max_controllers,
            compute_capacity,
            config.max_canister_memory_size,
            config.rate_limiting_of_instructions,
            config.allocatable_compute_capacity_in_percent,
            config.rate_limiting_of_heap_delta,
            heap_delta_rate_limit,
            upload_wasm_chunk_instructions,
            config.embedders_config.wasm_max_size,
            canister_snapshot_baseline_instructions,
        );
        let metrics = ExecutionEnvironmentMetrics::new(metrics_registry);
        let canister_manager = CanisterManager::new(
            Arc::clone(&hypervisor),
            log.clone(),
            canister_manager_config,
            Arc::clone(&cycles_account_manager),
            Arc::clone(&ingress_history_writer),
            fd_factory,
        );
        Self {
            log,
            hypervisor,
            canister_manager,
            ingress_history_writer,
            metrics,
            call_tree_metrics: CallTreeMetricsImpl::new(metrics_registry),
            config,
            cycles_account_manager,
            own_subnet_id,
            own_subnet_type,
            paused_execution_registry: Default::default(),
            resource_saturation_scaling,
        }
    }

    pub fn state_changes_error(&self) -> &IntCounter {
        &self.metrics.state_changes_error
    }

    pub fn canister_not_found_error(&self) -> &IntCounter {
        &self.metrics.canister_not_found_error
    }

    /// Computes the current amount of memory available on the subnet.
    pub fn subnet_available_memory(&self, state: &ReplicatedState) -> SubnetAvailableMemory {
        let memory_taken = state.memory_taken();
        SubnetAvailableMemory::new(
            self.config.subnet_memory_capacity.get() as i64
                - self.config.subnet_memory_reservation.get() as i64
                - memory_taken.execution().get() as i64,
            self.config.subnet_message_memory_capacity.get() as i64
                - memory_taken.guaranteed_response_messages().get() as i64,
            self.config
                .subnet_wasm_custom_sections_memory_capacity
                .get() as i64
                - memory_taken.wasm_custom_sections().get() as i64,
        )
    }

    /// Computes the current amount of message memory available on the subnet.
    ///
    /// This is a more efficient alternative to `memory_taken()` for cases when only
    /// the message memory usage is necessary.
    pub fn subnet_available_message_memory(&self, state: &ReplicatedState) -> i64 {
        self.config.subnet_message_memory_capacity.get() as i64
            - state.guaranteed_response_message_memory_taken().get() as i64
    }

    /// Executes a replicated message sent to a subnet.
    ///
    /// Returns the new replicated state and an optional number of instructions
    /// consumed by the message execution.
    #[allow(clippy::cognitive_complexity)]
    #[allow(clippy::too_many_arguments)]
    pub fn execute_subnet_message(
        &self,
        msg: CanisterMessage,
        mut state: ReplicatedState,
        instruction_limits: InstructionLimits,
        rng: &mut dyn RngCore,
        idkg_subnet_public_keys: &BTreeMap<MasterPublicKeyId, MasterPublicKey>,
        registry_settings: &RegistryExecutionSettings,
        round_limits: &mut RoundLimits,
    ) -> (ReplicatedState, Option<NumInstructions>) {
        let since = Instant::now(); // Start logging execution time.

        let mut msg = match msg {
            CanisterMessage::Response(response) => {
                let context = state
                    .metadata
                    .subnet_call_context_manager
                    .retrieve_context(response.originator_reply_callback, &self.log);
                return match context {
                    None => (state, Some(NumInstructions::from(0))),
                    Some(context) => {
                        let time_elapsed =
                            state.time().saturating_duration_since(context.get_time());
                        let request = context.get_request();

                        self.metrics.observe_subnet_message(
                            &request.method_name,
                            time_elapsed.as_secs_f64(),
                            &match &response.response_payload {
                                Payload::Data(_) => Ok(()),
                                Payload::Reject(_) => Err(ErrorCode::CanisterRejectedMessage),
                            },
                        );

                        if let (
                            SubnetCallContext::SignWithThreshold(threshold_context),
                            Payload::Data(_),
                        ) = (&context, &response.response_payload)
                        {
                            *state
                                .metadata
                                .subnet_metrics
                                .threshold_signature_agreements
                                .entry(threshold_context.key_id())
                                .or_default() += 1;
                        }

                        state.push_subnet_output_response(
                            Response {
                                originator: request.sender,
                                respondent: CanisterId::from(self.own_subnet_id),
                                originator_reply_callback: request.sender_reply_callback,
                                refund: request.payment,
                                response_payload: response.response_payload.clone(),
                                deadline: request.deadline,
                            }
                            .into(),
                        );

                        (state, Some(NumInstructions::from(0)))
                    }
                };
            }

            CanisterMessage::Ingress(msg) => CanisterCall::Ingress(msg),
            CanisterMessage::Request(msg) => CanisterCall::Request(msg),
        };

        let timestamp_nanos = state.time();
        let method = Ic00Method::from_str(msg.method_name());
        let payload = msg.method_payload();

        if let Ok(permissions) = method.map(Ic00MethodPermissions::new) {
            if let Err(err) = permissions.verify(&msg, &state) {
                let refund = msg.take_cycles();
                let state = self.finish_subnet_message_execution(
                    state,
                    msg,
                    ExecuteSubnetMessageResult::Finished {
                        response: Err(err),
                        refund,
                    },
                    since,
                );
                return (state, Some(NumInstructions::from(0)));
            }
        }

        let result: ExecuteSubnetMessageResult = match method {
            Ok(Ic00Method::InstallCode) => {
                // Tail call is needed for deterministic time slicing here to
                // properly handle the case of a paused execution.
                return self.execute_install_code(
                    msg,
                    None,
                    None,
                    DtsInstallCodeStatus::StartingFirstExecution,
                    state,
                    instruction_limits,
                    round_limits,
                    registry_settings.subnet_size,
                );
            }

            Ok(Ic00Method::InstallChunkedCode) => {
                // Tail call is needed for deterministic time slicing here to
                // properly handle the case of a paused execution.
                return self.execute_install_code(
                    msg,
                    None,
                    None,
                    DtsInstallCodeStatus::StartingFirstExecution,
                    state,
                    instruction_limits,
                    round_limits,
                    registry_settings.subnet_size,
                );
            }

            Ok(Ic00Method::SignWithECDSA) => match &msg {
                CanisterCall::Request(request) => {
                    if payload.is_empty() {
                        use ic_types::messages;
                        state.push_subnet_output_response(
                            Response {
                                originator: request.sender,
                                respondent: CanisterId::from(self.own_subnet_id),
                                originator_reply_callback: request.sender_reply_callback,
                                refund: request.payment,
                                response_payload: messages::Payload::Reject(
                                    messages::RejectContext::new(
                                        ic_error_types::RejectCode::CanisterReject,
                                        "An empty message cannot be signed",
                                    ),
                                ),
                                deadline: request.deadline,
                            }
                            .into(),
                        );
                        return (state, Some(NumInstructions::from(0)));
                    }

                    match SignWithECDSAArgs::decode(payload) {
                        Err(err) => ExecuteSubnetMessageResult::Finished {
                            response: Err(err),
                            refund: msg.take_cycles(),
                        },
                        Ok(args) => {
                            let key_id = MasterPublicKeyId::Ecdsa(args.key_id.clone());
                            match get_master_public_key(
                                idkg_subnet_public_keys,
                                self.own_subnet_id,
                                &key_id,
                            ) {
                                Err(err) => ExecuteSubnetMessageResult::Finished {
                                    response: Err(err),
                                    refund: msg.take_cycles(),
                                },
                                Ok(_) => match self.sign_with_threshold(
                                    (**request).clone(),
                                    ThresholdArguments::Ecdsa(EcdsaArguments {
                                        key_id: args.key_id,
                                        message_hash: args.message_hash,
                                    }),
                                    args.derivation_path.into_inner(),
                                    registry_settings
                                        .chain_key_settings
                                        .get(&key_id)
                                        .map(|setting| setting.max_queue_size)
                                        .unwrap_or_default(),
                                    &mut state,
                                    rng,
                                    registry_settings.subnet_size,
                                ) {
                                    Err(err) => ExecuteSubnetMessageResult::Finished {
                                        response: Err(err),
                                        refund: msg.take_cycles(),
                                    },
                                    Ok(()) => {
                                        self.metrics.observe_message_with_label(
                                            &request.method_name,
                                            since.elapsed().as_secs_f64(),
                                            SUBMITTED_OUTCOME_LABEL.into(),
                                            SUCCESS_STATUS_LABEL.into(),
                                        );
                                        ExecuteSubnetMessageResult::Processing
                                    }
                                },
                            }
                        }
                    }
                }
                CanisterCall::Ingress(_) => {
                    self.reject_unexpected_ingress(Ic00Method::SignWithECDSA)
                }
            },

            Ok(Ic00Method::CreateCanister) => {
                match &mut msg {
                    CanisterCall::Ingress(_) => {
                        self.reject_unexpected_ingress(Ic00Method::CreateCanister)
                    }
                    CanisterCall::Request(req) => {
                        let cycles = Arc::make_mut(req).take_cycles();
                        match CreateCanisterArgs::decode(req.method_payload()) {
                            Err(err) => ExecuteSubnetMessageResult::Finished {
                                response: Err(err),
                                refund: cycles,
                            },
                            Ok(args) => {
                                // Start logging execution time for `create_canister`.
                                let since = Instant::now();

                                let sender_canister_version = args.get_sender_canister_version();

                                let settings = args.settings.unwrap_or_default();
                                let result = match CanisterSettings::try_from(settings) {
                                    Err(err) => ExecuteSubnetMessageResult::Finished {
                                        response: Err(err.into()),
                                        refund: cycles,
                                    },
                                    Ok(settings) => self.create_canister(
                                        msg.canister_change_origin(sender_canister_version),
                                        cycles,
                                        settings,
                                        registry_settings,
                                        &mut state,
                                        round_limits,
                                    ),
                                };
                                info!(
                                            self.log,
                                            "Finished executing create_canister message after {:?} with result: {:?}",
                                            since.elapsed().as_secs_f64(),
                                            result
                                        );

                                result
                            }
                        }
                    }
                }
            }

            Ok(Ic00Method::UninstallCode) => {
                let res = UninstallCodeArgs::decode(payload).and_then(|args| {
                    self.canister_manager
                        .uninstall_code(
                            msg.canister_change_origin(args.get_sender_canister_version()),
                            args.get_canister_id(),
                            &mut state,
                            &self.metrics.canister_not_found_error,
                        )
                        .map(|()| EmptyBlob.encode())
                        .map_err(|err| err.into())
                });
                ExecuteSubnetMessageResult::Finished {
                    response: res,
                    refund: msg.take_cycles(),
                }
            }

            Ok(Ic00Method::UpdateSettings) => {
                let res = match UpdateSettingsArgs::decode(payload) {
                    Err(err) => Err(err),
                    Ok(args) => {
                        // Start logging execution time for `update_settings`.
                        let since = Instant::now();

                        let canister_id = args.get_canister_id();
                        let sender_canister_version = args.get_sender_canister_version();

                        let result = match CanisterSettings::try_from(args.settings) {
                            Err(err) => Err(err.into()),
                            Ok(settings) => self.update_settings(
                                timestamp_nanos,
                                msg.canister_change_origin(sender_canister_version),
                                settings,
                                canister_id,
                                &mut state,
                                round_limits,
                                registry_settings.subnet_size,
                            ),
                        };
                        // The induction cost of `UpdateSettings` is charged
                        // after applying the new settings to allow users to
                        // decrease the freezing threshold if it was set too
                        // high that topping up the canister is not feasible.
                        if let CanisterCall::Ingress(ingress) = &msg {
                            if let Ok(canister) = get_canister_mut(canister_id, &mut state) {
                                if is_delayed_ingress_induction_cost(&ingress.method_payload) {
                                    let bytes_to_charge =
                                        ingress.method_payload.len() + ingress.method_name.len();
                                    let induction_cost = self
                                        .cycles_account_manager
                                        .ingress_induction_cost_from_bytes(
                                            NumBytes::from(bytes_to_charge as u64),
                                            registry_settings.subnet_size,
                                        );
                                    let memory_usage = canister.memory_usage();
                                    let message_memory_usage = canister.message_memory_usage();
                                    // This call may fail with `CanisterOutOfCyclesError`,
                                    // which is not actionable at this point.
                                    let _ignore_error = self.cycles_account_manager.consume_cycles(
                                        &mut canister.system_state,
                                        memory_usage,
                                        message_memory_usage,
                                        canister.scheduler_state.compute_allocation,
                                        induction_cost,
                                        registry_settings.subnet_size,
                                        CyclesUseCase::IngressInduction,
                                        false, // we ignore the error anyway => no need to reveal top up balance
                                    );
                                }
                            }
                        }
                        info!(
                            self.log,
                            "Finished executing update_settings message on canister {:?} after {:?} with result: {:?}",
                            canister_id,
                            since.elapsed().as_secs_f64(),
                            result
                        );
                        result
                    }
                };
                ExecuteSubnetMessageResult::Finished {
                    response: res,
                    refund: msg.take_cycles(),
                }
            }

            Ok(Ic00Method::CanisterStatus) => {
                let res = CanisterIdRecord::decode(payload).and_then(|args| {
                    self.get_canister_status(
                        *msg.sender(),
                        args.get_canister_id(),
                        &mut state,
                        registry_settings.subnet_size,
                    )
                });
                ExecuteSubnetMessageResult::Finished {
                    response: res,
                    refund: msg.take_cycles(),
                }
            }

            Ok(Ic00Method::CanisterInfo) => match &msg {
                CanisterCall::Request(_) => {
                    let res = CanisterInfoRequest::decode(payload).and_then(|record| {
                        self.get_canister_info(
                            record.canister_id(),
                            record.num_requested_changes(),
                            &state,
                        )
                    });
                    ExecuteSubnetMessageResult::Finished {
                        response: res,
                        refund: msg.take_cycles(),
                    }
                }
                CanisterCall::Ingress(_) => {
                    self.reject_unexpected_ingress(Ic00Method::CanisterInfo)
                }
            },

            Ok(Ic00Method::StartCanister) => {
                let res = CanisterIdRecord::decode(payload).and_then(|args| {
                    self.start_canister(args.get_canister_id(), *msg.sender(), &mut state)
                });
                ExecuteSubnetMessageResult::Finished {
                    response: res,
                    refund: msg.take_cycles(),
                }
            }

            Ok(Ic00Method::StopCanister) => match CanisterIdRecord::decode(payload) {
                Err(err) => ExecuteSubnetMessageResult::Finished {
                    response: Err(err),
                    refund: msg.take_cycles(),
                },
                Ok(args) => self.stop_canister(args.get_canister_id(), &msg, &mut state),
            },

            Ok(Ic00Method::DeleteCanister) => {
                let res = CanisterIdRecord::decode(payload).and_then(|args| {
                    // Start logging execution time for `delete_canister`.
                    let since = Instant::now();

                    let result = self
                        .canister_manager
                        .delete_canister(*msg.sender(), args.get_canister_id(), &mut state)
                        .map(|()| EmptyBlob.encode())
                        .map_err(|err| err.into());

                    info!(
                        self.log,
                        "Finished executing delete_canister message on canister {:?} after {:?} with result: {:?}",
                        args.get_canister_id(),
                        since.elapsed().as_secs_f64(),
                        result
                    );
                    result
                });
                ExecuteSubnetMessageResult::Finished {
                    response: res,
                    refund: msg.take_cycles(),
                }
            }

            Ok(Ic00Method::RawRand) => match &msg {
                CanisterCall::Ingress(_) => self.reject_unexpected_ingress(Ic00Method::RawRand),
                CanisterCall::Request(_) => {
                    let res = match EmptyBlob::decode(payload) {
                        Err(err) => Err(err),
                        Ok(EmptyBlob) => {
                            let mut buffer = vec![0u8; 32];
                            rng.fill_bytes(&mut buffer);
                            Ok(Encode!(&buffer).unwrap())
                        }
                    };
                    ExecuteSubnetMessageResult::Finished {
                        response: res,
                        refund: msg.take_cycles(),
                    }
                }
            },

            Ok(Ic00Method::DepositCycles) => match CanisterIdRecord::decode(payload) {
                Err(err) => ExecuteSubnetMessageResult::Finished {
                    response: Err(err),
                    refund: msg.take_cycles(),
                },
                Ok(args) => self.deposit_cycles(args.get_canister_id(), &mut msg, &mut state),
            },

            Ok(Ic00Method::HttpRequest) => match state.metadata.own_subnet_features.http_requests {
                true => match &msg {
                    CanisterCall::Request(request) => {
                        match CanisterHttpRequestArgs::decode(payload) {
                            Err(err) => ExecuteSubnetMessageResult::Finished {
                                response: Err(err),
                                refund: msg.take_cycles(),
                            },
                            Ok(args) => match CanisterHttpRequestContext::try_from((
                                state.time(),
                                request.as_ref(),
                                args,
                            )) {
                                Err(err) => ExecuteSubnetMessageResult::Finished {
                                    response: Err(err.into()),
                                    refund: msg.take_cycles(),
                                },
                                Ok(mut canister_http_request_context) => {
                                    let http_request_fee =
                                        self.cycles_account_manager.http_request_fee(
                                            canister_http_request_context.variable_parts_size(),
                                            canister_http_request_context.max_response_bytes,
                                            registry_settings.subnet_size,
                                        );
<<<<<<< HEAD
=======
                                    // Here we make sure that we do not let upper layers open new
                                    // http calls while the maximum number of calls is in-flight.
                                    // Later, in the http adapter we also have a bounded queue of
                                    // the same size, but this queue alone is not enough as it is
                                    // used as the interface between DSM and consensus, and the latter
                                    // consumes requests from this queue upon the request processing
                                    // start. This means more elements can be added to the queue, while
                                    // previous requests are still in-flight.
>>>>>>> 2d220277
                                    if state
                                        .metadata
                                        .subnet_call_context_manager
                                        .canister_http_request_contexts
                                        .len()
                                        >= self.config.max_canister_http_requests_in_flight
                                    {
                                        let err = Err(UserError::new(
                                            ErrorCode::CanisterRejectedMessage,
                                            format!("max number ({}) of http requests in-flight reached.", self.config.max_canister_http_requests_in_flight),
                                        ));
                                        ExecuteSubnetMessageResult::Finished {
                                            response: err,
                                            refund: msg.take_cycles(),
                                        }
                                    } else if request.payment < http_request_fee {
                                        let err = Err(UserError::new(
                                                        ErrorCode::CanisterRejectedMessage,
                                                        format!(
                                                            "http_request request sent with {} cycles, but {} cycles are required.",
                                                            request.payment, http_request_fee
                                                        ),
                                                    ));
                                        ExecuteSubnetMessageResult::Finished {
                                            response: err,
                                            refund: msg.take_cycles(),
                                        }
                                    } else {
                                        canister_http_request_context.request.payment -=
                                            http_request_fee;
                                        let http_fee = NominalCycles::from(http_request_fee);
                                        state
                                            .metadata
                                            .subnet_metrics
                                            .consumed_cycles_http_outcalls += http_fee;
                                        state
                                            .metadata
                                            .subnet_metrics
                                            .observe_consumed_cycles_with_use_case(
                                                CyclesUseCase::HTTPOutcalls,
                                                http_fee,
                                            );
                                        state.metadata.subnet_call_context_manager.push_context(
                                            SubnetCallContext::CanisterHttpRequest(
                                                canister_http_request_context,
                                            ),
                                        );
                                        self.metrics.observe_message_with_label(
                                            &request.method_name,
                                            since.elapsed().as_secs_f64(),
                                            SUBMITTED_OUTCOME_LABEL.into(),
                                            SUCCESS_STATUS_LABEL.into(),
                                        );
                                        ExecuteSubnetMessageResult::Processing
                                    }
                                }
                            },
                        }
                    }

                    CanisterCall::Ingress(_) => {
                        self.reject_unexpected_ingress(Ic00Method::HttpRequest)
                    }
                },
                false => {
                    let err = Err(UserError::new(
                        ErrorCode::CanisterContractViolation,
                        "This API is not enabled on this subnet".to_string(),
                    ));
                    ExecuteSubnetMessageResult::Finished {
                        response: err,
                        refund: msg.take_cycles(),
                    }
                }
            },

            Ok(Ic00Method::SetupInitialDKG) => match &msg {
                CanisterCall::Request(request) => self
                    .setup_initial_dkg(payload, request, &mut state, rng)
                    .map_or_else(
                        |err| ExecuteSubnetMessageResult::Finished {
                            response: Err(err),
                            refund: msg.take_cycles(),
                        },
                        |()| ExecuteSubnetMessageResult::Processing,
                    ),
                CanisterCall::Ingress(_) => {
                    self.reject_unexpected_ingress(Ic00Method::SetupInitialDKG)
                }
            },

            Ok(Ic00Method::ECDSAPublicKey) => {
                let cycles = msg.take_cycles();
                match &msg {
                    CanisterCall::Request(request) => {
                        let res = match ECDSAPublicKeyArgs::decode(request.method_payload()) {
                            Err(err) => Err(err),
                            Ok(args) => match get_master_public_key(
                                idkg_subnet_public_keys,
                                self.own_subnet_id,
                                &MasterPublicKeyId::Ecdsa(args.key_id.clone()),
                            ) {
                                Err(err) => Err(err),
                                Ok(pubkey) => {
                                    let canister_id = match args.canister_id {
                                        Some(id) => id.into(),
                                        None => *msg.sender(),
                                    };
                                    self.get_threshold_public_key(
                                        pubkey,
                                        canister_id,
                                        args.derivation_path.into_inner(),
                                    )
                                    .map(|res| {
                                        ECDSAPublicKeyResponse {
                                            public_key: res.public_key,
                                            chain_code: res.chain_key,
                                        }
                                        .encode()
                                    })
                                }
                            },
                        };
                        ExecuteSubnetMessageResult::Finished {
                            response: res,
                            refund: cycles,
                        }
                    }
                    CanisterCall::Ingress(_) => {
                        self.reject_unexpected_ingress(Ic00Method::ECDSAPublicKey)
                    }
                }
            }

            Ok(Ic00Method::ComputeInitialIDkgDealings) => {
                match self.config.ic00_compute_initial_i_dkg_dealings {
                    FlagStatus::Disabled => Self::reject_due_to_api_not_implemented(&mut msg),
                    FlagStatus::Enabled => {
                        let cycles = msg.take_cycles();
                        match &msg {
                            CanisterCall::Request(request) => {
                                match ComputeInitialIDkgDealingsArgs::decode(
                                    request.method_payload(),
                                ) {
                                    Ok(args) => match get_master_public_key(
                                        idkg_subnet_public_keys,
                                        self.own_subnet_id,
                                        &args.key_id,
                                    ) {
                                        Ok(_) => self
                                            .compute_initial_idkg_dealings(
                                                &mut state, args, request,
                                            )
                                            .map_or_else(
                                                |err| ExecuteSubnetMessageResult::Finished {
                                                    response: Err(err),
                                                    refund: cycles,
                                                },
                                                |()| ExecuteSubnetMessageResult::Processing,
                                            ),
                                        Err(err) => ExecuteSubnetMessageResult::Finished {
                                            response: Err(err),
                                            refund: cycles,
                                        },
                                    },
                                    Err(err) => ExecuteSubnetMessageResult::Finished {
                                        response: Err(err),
                                        refund: cycles,
                                    },
                                }
                            }
                            CanisterCall::Ingress(_) => self
                                .reject_unexpected_ingress(Ic00Method::ComputeInitialIDkgDealings),
                        }
                    }
                }
            }

            Ok(Ic00Method::SchnorrPublicKey) => match self.config.ic00_schnorr_public_key {
                FlagStatus::Disabled => Self::reject_due_to_api_not_implemented(&mut msg),
                FlagStatus::Enabled => {
                    let cycles = msg.take_cycles();
                    match &msg {
                        CanisterCall::Request(request) => {
                            let res = match SchnorrPublicKeyArgs::decode(request.method_payload()) {
                                Err(err) => Err(err),
                                Ok(args) => match get_master_public_key(
                                    idkg_subnet_public_keys,
                                    self.own_subnet_id,
                                    &MasterPublicKeyId::Schnorr(args.key_id.clone()),
                                ) {
                                    Err(err) => Err(err),
                                    Ok(pubkey) => {
                                        let canister_id = match args.canister_id {
                                            Some(id) => id.into(),
                                            None => *msg.sender(),
                                        };
                                        self.get_threshold_public_key(
                                            pubkey,
                                            canister_id,
                                            args.derivation_path.into_inner(),
                                        )
                                        .map(|res| {
                                            SchnorrPublicKeyResponse {
                                                public_key: res.public_key,
                                                chain_code: res.chain_key,
                                            }
                                            .encode()
                                        })
                                    }
                                },
                            };
                            ExecuteSubnetMessageResult::Finished {
                                response: res,
                                refund: cycles,
                            }
                        }
                        CanisterCall::Ingress(_) => {
                            self.reject_unexpected_ingress(Ic00Method::SchnorrPublicKey)
                        }
                    }
                }
            },

            Ok(Ic00Method::SignWithSchnorr) => match self.config.ic00_sign_with_schnorr {
                FlagStatus::Disabled => Self::reject_due_to_api_not_implemented(&mut msg),
                FlagStatus::Enabled => match &msg {
                    CanisterCall::Request(request) => {
                        if payload.is_empty() {
                            use ic_types::messages;
                            state.push_subnet_output_response(
                                Response {
                                    originator: request.sender,
                                    respondent: CanisterId::from(self.own_subnet_id),
                                    originator_reply_callback: request.sender_reply_callback,
                                    refund: request.payment,
                                    response_payload: messages::Payload::Reject(
                                        messages::RejectContext::new(
                                            ic_error_types::RejectCode::CanisterReject,
                                            "An empty message cannot be signed",
                                        ),
                                    ),
                                    deadline: request.deadline,
                                }
                                .into(),
                            );
                            return (state, Some(NumInstructions::from(0)));
                        }

                        match SignWithSchnorrArgs::decode(payload) {
                            Err(err) => ExecuteSubnetMessageResult::Finished {
                                response: Err(err),
                                refund: msg.take_cycles(),
                            },
                            Ok(args) => {
                                let key_id = MasterPublicKeyId::Schnorr(args.key_id.clone());
                                match get_master_public_key(
                                    idkg_subnet_public_keys,
                                    self.own_subnet_id,
                                    &key_id,
                                ) {
                                    Err(err) => ExecuteSubnetMessageResult::Finished {
                                        response: Err(err),
                                        refund: msg.take_cycles(),
                                    },
                                    Ok(_) => match self.sign_with_threshold(
                                        (**request).clone(),
                                        ThresholdArguments::Schnorr(SchnorrArguments {
                                            key_id: args.key_id,
                                            message: Arc::new(args.message),
                                        }),
                                        args.derivation_path.into_inner(),
                                        registry_settings
                                            .chain_key_settings
                                            .get(&key_id)
                                            .map(|setting| setting.max_queue_size)
                                            .unwrap_or_default(),
                                        &mut state,
                                        rng,
                                        registry_settings.subnet_size,
                                    ) {
                                        Err(err) => ExecuteSubnetMessageResult::Finished {
                                            response: Err(err),
                                            refund: msg.take_cycles(),
                                        },
                                        Ok(()) => {
                                            self.metrics.observe_message_with_label(
                                                &request.method_name,
                                                since.elapsed().as_secs_f64(),
                                                SUBMITTED_OUTCOME_LABEL.into(),
                                                SUCCESS_STATUS_LABEL.into(),
                                            );
                                            ExecuteSubnetMessageResult::Processing
                                        }
                                    },
                                }
                            }
                        }
                    }
                    CanisterCall::Ingress(_) => {
                        self.reject_unexpected_ingress(Ic00Method::SignWithSchnorr)
                    }
                },
            },

            Ok(Ic00Method::ProvisionalCreateCanisterWithCycles) => {
                let res =
                    ProvisionalCreateCanisterWithCyclesArgs::decode(payload).and_then(|args| {
                        let cycles_amount = args.to_u128();
                        let sender_canister_version = args.get_sender_canister_version();
                        match CanisterSettings::try_from(args.settings) {
                            Ok(settings) => self
                                .canister_manager
                                .create_canister_with_cycles(
                                    msg.canister_change_origin(sender_canister_version),
                                    cycles_amount,
                                    settings,
                                    args.specified_id,
                                    &mut state,
                                    &registry_settings.provisional_whitelist,
                                    registry_settings.max_number_of_canisters,
                                    round_limits,
                                    self.subnet_memory_saturation(
                                        &round_limits.subnet_available_memory,
                                    ),
                                    registry_settings.subnet_size,
                                    &self.metrics.canister_creation_error,
                                )
                                .map(|canister_id| CanisterIdRecord::from(canister_id).encode())
                                .map_err(|err| err.into()),
                            Err(err) => Err(err.into()),
                        }
                    });
                ExecuteSubnetMessageResult::Finished {
                    response: res,
                    refund: msg.take_cycles(),
                }
            }

            Ok(Ic00Method::ProvisionalTopUpCanister) => {
                let res = ProvisionalTopUpCanisterArgs::decode(payload).and_then(|args| {
                    self.add_cycles(
                        *msg.sender(),
                        args.get_canister_id(),
                        args.to_u128(),
                        &mut state,
                        &registry_settings.provisional_whitelist,
                    )
                });
                ExecuteSubnetMessageResult::Finished {
                    response: res,
                    refund: msg.take_cycles(),
                }
            }

            Ok(Ic00Method::BitcoinSendTransactionInternal) => match &msg {
                CanisterCall::Request(request) => {
                    match crate::bitcoin::send_transaction_internal(
                        &self.config.bitcoin.privileged_access,
                        request,
                        &mut state,
                    ) {
                        Ok(()) => ExecuteSubnetMessageResult::Processing,
                        Err(err) => ExecuteSubnetMessageResult::Finished {
                            response: Err(err),
                            refund: msg.take_cycles(),
                        },
                    }
                }
                CanisterCall::Ingress(_) => {
                    self.reject_unexpected_ingress(Ic00Method::BitcoinGetSuccessors)
                }
            },

            Ok(Ic00Method::BitcoinGetSuccessors) => match &msg {
                CanisterCall::Request(request) => {
                    match crate::bitcoin::get_successors(
                        &self.config.bitcoin.privileged_access,
                        request,
                        &mut state,
                    ) {
                        Ok(Some(payload)) => ExecuteSubnetMessageResult::Finished {
                            response: Ok(payload),
                            refund: msg.take_cycles(),
                        },
                        Ok(None) => ExecuteSubnetMessageResult::Processing,
                        Err(err) => ExecuteSubnetMessageResult::Finished {
                            response: Err(err),
                            refund: msg.take_cycles(),
                        },
                    }
                }
                CanisterCall::Ingress(_) => {
                    self.reject_unexpected_ingress(Ic00Method::BitcoinGetSuccessors)
                }
            },

            Ok(Ic00Method::BitcoinGetBalance)
            | Ok(Ic00Method::BitcoinGetUtxos)
            | Ok(Ic00Method::BitcoinGetBlockHeaders)
            | Ok(Ic00Method::BitcoinSendTransaction)
            | Ok(Ic00Method::BitcoinGetCurrentFeePercentiles) => {
                // Code path can only be triggered if there are no bitcoin canisters to route
                // the request to.
                ExecuteSubnetMessageResult::Finished {
                    response: Err(UserError::new(
                        ErrorCode::CanisterRejectedMessage,
                        "No bitcoin canisters available.",
                    )),
                    refund: msg.take_cycles(),
                }
            }

            Ok(Ic00Method::UploadChunk) => {
                let resource_saturation =
                    self.subnet_memory_saturation(&round_limits.subnet_available_memory);
                let res = UploadChunkArgs::decode(payload).and_then(|args| {
                    self.upload_chunk(
                        *msg.sender(),
                        &mut state,
                        args,
                        round_limits,
                        registry_settings.subnet_size,
                        &resource_saturation,
                    )
                });
                ExecuteSubnetMessageResult::Finished {
                    response: res,
                    refund: msg.take_cycles(),
                }
            }

            Ok(Ic00Method::ClearChunkStore) => {
                let res = ClearChunkStoreArgs::decode(payload)
                    .and_then(|args| self.clear_chunk_store(*msg.sender(), &mut state, args));
                ExecuteSubnetMessageResult::Finished {
                    response: res,
                    refund: msg.take_cycles(),
                }
            }

            Ok(Ic00Method::StoredChunks) => {
                let res = StoredChunksArgs::decode(payload)
                    .and_then(|args| self.stored_chunks(*msg.sender(), &state, args));
                ExecuteSubnetMessageResult::Finished {
                    response: res,
                    refund: msg.take_cycles(),
                }
            }

            Ok(Ic00Method::NodeMetricsHistory) => {
                let res = NodeMetricsHistoryArgs::decode(payload)
                    .and_then(|args| self.node_metrics_history(&state, args));
                ExecuteSubnetMessageResult::Finished {
                    response: res,
                    refund: msg.take_cycles(),
                }
            }

            Ok(Ic00Method::FetchCanisterLogs) => ExecuteSubnetMessageResult::Finished {
                response: Err(UserError::new(
                    ErrorCode::CanisterRejectedMessage,
                    format!(
                        "{} API is only accessible in non-replicated mode",
                        Ic00Method::FetchCanisterLogs
                    ),
                )),
                refund: msg.take_cycles(),
            },

            Ok(Ic00Method::TakeCanisterSnapshot) => match self.config.canister_snapshots {
                FlagStatus::Enabled => match TakeCanisterSnapshotArgs::decode(payload) {
                    Err(err) => ExecuteSubnetMessageResult::Finished {
                        response: Err(err),
                        refund: msg.take_cycles(),
                    },
                    Ok(args) => {
                        let (result, instructions_used) = self.take_canister_snapshot(
                            *msg.sender(),
                            &mut state,
                            args,
                            registry_settings.subnet_size,
                            round_limits,
                        );
                        let msg_result = ExecuteSubnetMessageResult::Finished {
                            response: result,
                            refund: msg.take_cycles(),
                        };

                        let state =
                            self.finish_subnet_message_execution(state, msg, msg_result, since);
                        return (state, Some(instructions_used));
                    }
                },
                FlagStatus::Disabled => {
                    let err = Err(UserError::new(
                        ErrorCode::CanisterContractViolation,
                        "This API is not enabled on this subnet".to_string(),
                    ));
                    ExecuteSubnetMessageResult::Finished {
                        response: err,
                        refund: msg.take_cycles(),
                    }
                }
            },

            Ok(Ic00Method::LoadCanisterSnapshot) => match self.config.canister_snapshots {
                FlagStatus::Enabled => match LoadCanisterSnapshotArgs::decode(payload) {
                    Err(err) => ExecuteSubnetMessageResult::Finished {
                        response: Err(err),
                        refund: msg.take_cycles(),
                    },
                    Ok(args) => {
                        let origin = msg.canister_change_origin(args.get_sender_canister_version());
                        let (result, instructions_used) = self.load_canister_snapshot(
                            registry_settings.subnet_size,
                            *msg.sender(),
                            &mut state,
                            args,
                            round_limits,
                            origin,
                        );
                        let msg_result = ExecuteSubnetMessageResult::Finished {
                            response: result,
                            refund: msg.take_cycles(),
                        };

                        let state =
                            self.finish_subnet_message_execution(state, msg, msg_result, since);
                        return (state, Some(instructions_used));
                    }
                },
                FlagStatus::Disabled => {
                    let err = Err(UserError::new(
                        ErrorCode::CanisterContractViolation,
                        "This API is not enabled on this subnet".to_string(),
                    ));
                    ExecuteSubnetMessageResult::Finished {
                        response: err,
                        refund: msg.take_cycles(),
                    }
                }
            },

            Ok(Ic00Method::ListCanisterSnapshots) => match self.config.canister_snapshots {
                FlagStatus::Enabled => {
                    let res = ListCanisterSnapshotArgs::decode(payload).and_then(|args| {
                        self.list_canister_snapshot(*msg.sender(), &mut state, args)
                    });
                    ExecuteSubnetMessageResult::Finished {
                        response: res,
                        refund: msg.take_cycles(),
                    }
                }
                FlagStatus::Disabled => {
                    let err = Err(UserError::new(
                        ErrorCode::CanisterContractViolation,
                        "This API is not enabled on this subnet".to_string(),
                    ));
                    ExecuteSubnetMessageResult::Finished {
                        response: err,
                        refund: msg.take_cycles(),
                    }
                }
            },

            Ok(Ic00Method::DeleteCanisterSnapshot) => match self.config.canister_snapshots {
                FlagStatus::Enabled => {
                    let res = DeleteCanisterSnapshotArgs::decode(payload).and_then(|args| {
                        self.delete_canister_snapshot(*msg.sender(), &mut state, args)
                    });
                    ExecuteSubnetMessageResult::Finished {
                        response: res,
                        refund: msg.take_cycles(),
                    }
                }
                FlagStatus::Disabled => {
                    let err = Err(UserError::new(
                        ErrorCode::CanisterContractViolation,
                        "This API is not enabled on this subnet".to_string(),
                    ));
                    ExecuteSubnetMessageResult::Finished {
                        response: err,
                        refund: msg.take_cycles(),
                    }
                }
            },

            Err(ParseError::VariantNotFound) => {
                let res = Err(UserError::new(
                    ErrorCode::CanisterMethodNotFound,
                    format!("Management canister has no method '{}'", msg.method_name()),
                ));
                ExecuteSubnetMessageResult::Finished {
                    response: res,
                    refund: msg.take_cycles(),
                }
            }
        };

        // Note that some branches above have early returns:
        //   - `InstallCode`
        //   - `InstallChunkedCode`
        //   - `TakeCanisterSnapshot`
        //   - `LoadCanisterSnapshot`
        //   - `SignWithECDSA`
        // If you modify code below, please also update
        // these cases.
        let state = self.finish_subnet_message_execution(state, msg, result, since);
        (state, Some(NumInstructions::from(0)))
    }

    // Rejects message because API is not implemented.
    fn reject_due_to_api_not_implemented(msg: &mut CanisterCall) -> ExecuteSubnetMessageResult {
        ExecuteSubnetMessageResult::Finished {
            response: Err(UserError::new(
                ErrorCode::CanisterRejectedMessage,
                format!("{} API is not yet implemented.", msg.method_name()),
            )),
            refund: msg.take_cycles(),
        }
    }

    /// Observes a subnet message metrics and outputs the given subnet response.
    fn finish_subnet_message_execution(
        &self,
        state: ReplicatedState,
        message: CanisterCall,
        result: ExecuteSubnetMessageResult,
        since: Instant,
    ) -> ReplicatedState {
        match &result {
            ExecuteSubnetMessageResult::Processing => {}
            ExecuteSubnetMessageResult::Finished { response, .. } => {
                // Request has been executed. Observe metrics and respond.
                let method_name = String::from(message.method_name());
                self.metrics.observe_subnet_message(
                    method_name.as_str(),
                    since.elapsed().as_secs_f64(),
                    &response.as_ref().map_err(|err| err.code()),
                );
            }
        }
        self.output_subnet_response(message, state, result)
    }

    /// Executes a replicated message sent to a canister or a canister task.
    #[allow(clippy::too_many_arguments)]
    pub fn execute_canister_input(
        &self,
        canister: CanisterState,
        instruction_limits: InstructionLimits,
        max_instructions_per_message_without_dts: NumInstructions,
        input: CanisterMessageOrTask,
        prepaid_execution_cycles: Option<Cycles>,
        time: Time,
        network_topology: Arc<NetworkTopology>,
        round_limits: &mut RoundLimits,
        subnet_size: usize,
    ) -> ExecuteMessageResult {
        match canister.next_execution() {
            NextExecution::None | NextExecution::StartNew => {}
            NextExecution::ContinueLong | NextExecution::ContinueInstallCode => {
                // We should never try to execute a canister message in
                // replicated mode if there is a pending long execution.
                panic!(
                    "Replicated execution with another pending DTS execution: {:?}",
                    canister.next_execution()
                );
            }
        }

        let round_counters = RoundCounters {
            execution_refund_error: &self.metrics.execution_cycles_refund_error,
            state_changes_error: &self.metrics.state_changes_error,
            invalid_system_call_error: &self.metrics.invalid_system_call_error,
            charging_from_balance_error: &self.metrics.charging_from_balance_error,
            unexpected_response_error: &self.metrics.unexpected_response_error,
            response_cycles_refund_error: &self.metrics.response_cycles_refund_error,
            invalid_canister_state_error: &self.metrics.invalid_canister_state_error,
            ingress_with_cycles_error: &self.metrics.ingress_with_cycles_error,
        };

        let round = RoundContext {
            network_topology: &network_topology,
            hypervisor: &self.hypervisor,
            cycles_account_manager: &self.cycles_account_manager,
            counters: round_counters,
            log: &self.log,
            time,
        };

        let req = match input {
            CanisterMessageOrTask::Task(task) => {
                return self.execute_canister_task(
                    canister,
                    task,
                    prepaid_execution_cycles,
                    instruction_limits,
                    round,
                    round_limits,
                    subnet_size,
                );
            }
            CanisterMessageOrTask::Message(CanisterMessage::Response(response)) => {
                return self.execute_canister_response(
                    canister,
                    response,
                    instruction_limits,
                    time,
                    network_topology,
                    round_limits,
                    subnet_size,
                )
            }
            CanisterMessageOrTask::Message(CanisterMessage::Request(request)) => {
                CanisterCall::Request(request)
            }
            CanisterMessageOrTask::Message(CanisterMessage::Ingress(ingress)) => {
                CanisterCall::Ingress(ingress)
            }
        };

        let method = {
            // Note that Wasm validation guarantees that a name cannot be
            // exported multiple times as different types. So the order of
            // checks here matters only for performance, not correctness.
            let method = WasmMethod::Query(req.method_name().to_string());
            if canister.exports_method(&method) {
                method
            } else {
                let method = WasmMethod::CompositeQuery(req.method_name().to_string());
                if canister.exports_method(&method) {
                    method
                } else {
                    WasmMethod::Update(req.method_name().to_string())
                }
            }
        };

        match &method {
            WasmMethod::Query(_) | WasmMethod::CompositeQuery(_) => {
                // A query call is expected to finish quickly, so DTS is not supported for it.
                let instruction_limits = InstructionLimits::new(
                    FlagStatus::Disabled,
                    max_instructions_per_message_without_dts,
                    max_instructions_per_message_without_dts,
                );
                let execution_parameters = self.execution_parameters(
                    &canister,
                    instruction_limits,
                    ExecutionMode::Replicated,
                    // Effectively disable subnet memory resource reservation for queries.
                    ResourceSaturation::default(),
                );
                let request_cycles = req.cycles();
                let result = execute_replicated_query(
                    canister,
                    req,
                    method,
                    execution_parameters,
                    time,
                    round,
                    round_limits,
                    subnet_size,
                    &self.metrics.state_changes_error,
                );
                if let ExecuteMessageResult::Finished {
                    canister: _,
                    response: ExecutionResponse::Request(response),
                    instructions_used: _,
                    heap_delta: _,
                    call_duration,
                } = &result
                {
                    if let Some(duration) = call_duration {
                        self.metrics.call_durations.observe(duration.as_secs_f64());
                    }
                    debug_assert_eq!(request_cycles, response.refund);
                }
                result
            }
            WasmMethod::Update(_) => {
                let execution_parameters = self.execution_parameters(
                    &canister,
                    instruction_limits,
                    ExecutionMode::Replicated,
                    self.subnet_memory_saturation(&round_limits.subnet_available_memory),
                );
                execute_update(
                    canister,
                    CanisterCallOrTask::Call(req),
                    method,
                    prepaid_execution_cycles,
                    execution_parameters,
                    time,
                    round,
                    round_limits,
                    subnet_size,
                    &self.call_tree_metrics,
                    self.config.dirty_page_logging,
                )
            }
            WasmMethod::System(_) => {
                unreachable!("Unreachable based on the previous statement");
            }
        }
    }

    /// Executes a canister task of a given canister.
    fn execute_canister_task(
        &self,
        canister: CanisterState,
        task: CanisterTask,
        prepaid_execution_cycles: Option<Cycles>,
        instruction_limits: InstructionLimits,
        round: RoundContext,
        round_limits: &mut RoundLimits,
        subnet_size: usize,
    ) -> ExecuteMessageResult {
        let execution_parameters = self.execution_parameters(
            &canister,
            instruction_limits,
            ExecutionMode::Replicated,
            self.subnet_memory_saturation(&round_limits.subnet_available_memory),
        );
        execute_update(
            canister,
            CanisterCallOrTask::Task(task.clone()),
            WasmMethod::System(SystemMethod::from(task)),
            prepaid_execution_cycles,
            execution_parameters,
            round.time,
            round,
            round_limits,
            subnet_size,
            &self.call_tree_metrics,
            self.config.dirty_page_logging,
        )
    }

    /// Returns the maximum amount of memory that can be utilized by a single
    /// canister.
    pub fn max_canister_memory_size(&self) -> NumBytes {
        self.config.max_canister_memory_size
    }

    /// Returns the subnet memory capacity.
    pub fn subnet_memory_capacity(&self) -> NumBytes {
        self.config.subnet_memory_capacity
    }

    /// Builds execution parameters for the given canister with the given
    /// instruction limit and available subnet memory counter.
    fn execution_parameters(
        &self,
        canister: &CanisterState,
        instruction_limits: InstructionLimits,
        execution_mode: ExecutionMode,
        subnet_memory_saturation: ResourceSaturation,
    ) -> ExecutionParameters {
        ExecutionParameters {
            instruction_limits,
            canister_memory_limit: canister.memory_limit(self.config.max_canister_memory_size),
            wasm_memory_limit: canister.wasm_memory_limit(),
            memory_allocation: canister.memory_allocation(),
            compute_allocation: canister.compute_allocation(),
            subnet_type: self.own_subnet_type,
            execution_mode,
            subnet_memory_saturation,
        }
    }

    fn create_canister(
        &self,
        origin: CanisterChangeOrigin,
        cycles: Cycles,
        settings: CanisterSettings,
        registry_settings: &RegistryExecutionSettings,
        state: &mut ReplicatedState,
        round_limits: &mut RoundLimits,
    ) -> ExecuteSubnetMessageResult {
        let sender = origin.origin();
        match state.find_subnet_id(sender) {
            Ok(sender_subnet_id) => {
                let (res, cycles) = self.canister_manager.create_canister(
                    origin,
                    sender_subnet_id,
                    cycles,
                    settings,
                    registry_settings.max_number_of_canisters,
                    state,
                    registry_settings.subnet_size,
                    round_limits,
                    self.subnet_memory_saturation(&round_limits.subnet_available_memory),
                    &self.metrics.canister_creation_error,
                );
                ExecuteSubnetMessageResult::Finished {
                    response: res
                        .map(|new_canister_id| CanisterIdRecord::from(new_canister_id).encode())
                        .map_err(|err| err.into()),
                    refund: cycles,
                }
            }
            Err(err) => ExecuteSubnetMessageResult::Finished {
                response: Err(err),
                refund: cycles,
            },
        }
    }

    fn update_settings(
        &self,
        timestamp_nanos: Time,
        origin: CanisterChangeOrigin,
        settings: CanisterSettings,
        canister_id: CanisterId,
        state: &mut ReplicatedState,
        round_limits: &mut RoundLimits,
        subnet_size: usize,
    ) -> Result<Vec<u8>, UserError> {
        let canister = get_canister_mut(canister_id, state)?;
        self.canister_manager
            .update_settings(
                timestamp_nanos,
                origin,
                settings,
                canister,
                round_limits,
                self.subnet_memory_saturation(&round_limits.subnet_available_memory),
                subnet_size,
            )
            .map(|()| EmptyBlob.encode())
            .map_err(|err| err.into())
    }

    fn start_canister(
        &self,
        canister_id: CanisterId,
        sender: PrincipalId,
        state: &mut ReplicatedState,
    ) -> Result<Vec<u8>, UserError> {
        let canister = get_canister_mut(canister_id, state)?;

        let result = self.canister_manager.start_canister(sender, canister);

        match result {
            Ok(stop_contexts) => {
                // Reject outstanding stop messages (if any).
                self.reject_stop_requests(canister_id, stop_contexts, state);
                Ok(EmptyBlob.encode())
            }
            Err(err) => Err(err.into()),
        }
    }

    fn deposit_cycles(
        &self,
        canister_id: CanisterId,
        msg: &mut CanisterCall,
        state: &mut ReplicatedState,
    ) -> ExecuteSubnetMessageResult {
        match state.canister_state_mut(&canister_id) {
            None => ExecuteSubnetMessageResult::Finished {
                response: Err(UserError::new(
                    ErrorCode::CanisterNotFound,
                    format!("Canister {} not found.", &canister_id),
                )),
                refund: msg.take_cycles(),
            },

            Some(canister_state) => {
                let cycles = msg.take_cycles();
                canister_state
                    .system_state
                    .add_cycles(cycles, CyclesUseCase::NonConsumed);
                if cycles.get() > LOG_CANISTER_OPERATION_CYCLES_THRESHOLD {
                    info!(
                        self.log,
                        "Canister {} deposited {} cycles to canister {}.",
                        msg.sender(),
                        cycles,
                        canister_id.get(),
                    );
                }
                ExecuteSubnetMessageResult::Finished {
                    response: Ok(EmptyBlob.encode()),
                    refund: Cycles::zero(),
                }
            }
        }
    }

    fn get_canister_status(
        &self,
        sender: PrincipalId,
        canister_id: CanisterId,
        state: &mut ReplicatedState,
        subnet_size: usize,
    ) -> Result<Vec<u8>, UserError> {
        let canister = get_canister_mut(canister_id, state)?;

        self.canister_manager
            .get_canister_status(sender, canister, subnet_size)
            .map(|status| status.encode())
            .map_err(|err| err.into())
    }

    fn get_canister_info(
        &self,
        canister_id: CanisterId,
        num_requested_changes: Option<u64>,
        state: &ReplicatedState,
    ) -> Result<Vec<u8>, UserError> {
        let canister = get_canister(canister_id, state)?;
        let canister_history = canister.system_state.get_canister_history();
        let total_num_changes = canister_history.get_total_num_changes();
        let changes = canister_history
            .get_changes(num_requested_changes.unwrap_or(0) as usize)
            .map(|e| (*e.clone()).clone())
            .collect();
        let module_hash = canister
            .execution_state
            .as_ref()
            .map(|es| es.wasm_binary.binary.module_hash().to_vec());
        let controllers = canister
            .controllers()
            .iter()
            .copied()
            .collect::<Vec<PrincipalId>>();
        let res = CanisterInfoResponse::new(total_num_changes, changes, module_hash, controllers);
        Ok(res.encode())
    }

    fn stop_canister(
        &self,
        canister_id: CanisterId,
        msg: &CanisterCall,
        state: &mut ReplicatedState,
    ) -> ExecuteSubnetMessageResult {
        let call_id = state
            .metadata
            .subnet_call_context_manager
            .push_stop_canister_call(StopCanisterCall {
                call: msg.clone(),
                effective_canister_id: canister_id,
                time: state.time(),
            });
        match self.canister_manager.stop_canister(
            canister_id,
            StopCanisterContext::from((msg.clone(), call_id)),
            state,
        ) {
            StopCanisterResult::RequestAccepted => ExecuteSubnetMessageResult::Processing,
            StopCanisterResult::Failure {
                error,
                cycles_to_return,
            } => ExecuteSubnetMessageResult::Finished {
                response: Err(error.into()),
                refund: cycles_to_return,
            },
            StopCanisterResult::AlreadyStopped { cycles_to_return } => {
                ExecuteSubnetMessageResult::Finished {
                    response: Ok(EmptyBlob.encode()),
                    refund: cycles_to_return,
                }
            }
        }
    }

    fn add_cycles(
        &self,
        sender: PrincipalId,
        canister_id: CanisterId,
        cycles: Option<u128>,
        state: &mut ReplicatedState,
        provisional_whitelist: &ProvisionalWhitelist,
    ) -> Result<Vec<u8>, UserError> {
        let canister = get_canister_mut(canister_id, state)?;
        self.canister_manager
            .add_cycles(sender, cycles, canister, provisional_whitelist)
            .map(|()| EmptyBlob.encode())
            .map_err(|err| err.into())
    }

    fn upload_chunk(
        &self,
        sender: PrincipalId,
        state: &mut ReplicatedState,
        args: UploadChunkArgs,
        round_limits: &mut RoundLimits,
        subnet_size: usize,
        resource_saturation: &ResourceSaturation,
    ) -> Result<Vec<u8>, UserError> {
        let canister = get_canister_mut(args.get_canister_id(), state)?;
        self.canister_manager
            .upload_chunk(
                sender,
                canister,
                &args.chunk,
                round_limits,
                subnet_size,
                resource_saturation,
            )
            .map(
                |UploadChunkResult {
                     reply,
                     heap_delta_increase,
                 }| {
                    state.metadata.heap_delta_estimate += heap_delta_increase;
                    reply.encode()
                },
            )
            .map_err(|err| err.into())
    }

    fn clear_chunk_store(
        &self,
        sender: PrincipalId,
        state: &mut ReplicatedState,
        args: ClearChunkStoreArgs,
    ) -> Result<Vec<u8>, UserError> {
        let canister = get_canister_mut(args.get_canister_id(), state)?;
        self.canister_manager
            .clear_chunk_store(sender, canister)
            .map(|()| EmptyBlob.encode())
            .map_err(|err| err.into())
    }

    fn stored_chunks(
        &self,
        sender: PrincipalId,
        state: &ReplicatedState,
        args: StoredChunksArgs,
    ) -> Result<Vec<u8>, UserError> {
        let canister = get_canister(args.get_canister_id(), state)?;
        self.canister_manager
            .stored_chunks(sender, canister)
            .map(|reply| reply.encode())
            .map_err(|err| err.into())
    }

    /// Creates a new canister snapshot and inserts it into `ReplicatedState`.
    fn take_canister_snapshot(
        &self,
        sender: PrincipalId,
        state: &mut ReplicatedState,
        args: TakeCanisterSnapshotArgs,
        subnet_size: usize,
        round_limits: &mut RoundLimits,
    ) -> (Result<Vec<u8>, UserError>, NumInstructions) {
        let canister_id = args.get_canister_id();
        // Take canister out.
        let mut canister = match state.take_canister_state(&canister_id) {
            None => {
                return (
                    Err(UserError::new(
                        ErrorCode::CanisterNotFound,
                        format!("Canister {} not found.", &canister_id),
                    )),
                    NumInstructions::new(0),
                )
            }
            Some(canister) => canister,
        };

        let resource_saturation =
            self.subnet_memory_saturation(&round_limits.subnet_available_memory);
        let replace_snapshot = args.replace_snapshot();
        let (result, instructions_used) = self.canister_manager.take_canister_snapshot(
            subnet_size,
            sender,
            &mut canister,
            replace_snapshot,
            state,
            round_limits,
            &resource_saturation,
        );
        // Put canister back.
        state.put_canister_state(canister);

        match result {
            Ok(response) => (Ok(response.encode()), instructions_used),
            Err(err) => (Err(err.into()), instructions_used),
        }
    }

    /// Loads a canister snapshot onto an existing canister.
    fn load_canister_snapshot(
        &self,
        subnet_size: usize,
        sender: PrincipalId,
        state: &mut ReplicatedState,
        args: LoadCanisterSnapshotArgs,
        round_limits: &mut RoundLimits,
        origin: CanisterChangeOrigin,
    ) -> (Result<Vec<u8>, UserError>, NumInstructions) {
        let canister_id = args.get_canister_id();
        // Take canister out.
        let old_canister = match state.take_canister_state(&canister_id) {
            None => {
                return (
                    Err(UserError::new(
                        ErrorCode::CanisterNotFound,
                        format!("Canister {} not found.", &canister_id),
                    )),
                    NumInstructions::new(0),
                )
            }
            Some(canister) => canister,
        };

        let snapshot_id = args.snapshot_id();
        let (instructions_used, result) = self.canister_manager.load_canister_snapshot(
            subnet_size,
            sender,
            &old_canister,
            snapshot_id,
            state,
            round_limits,
            origin,
            &self.metrics.long_execution_already_in_progress,
        );

        let result = match result {
            Ok(new_canister) => {
                state.put_canister_state(new_canister);
                Ok(EmptyBlob.encode())
            }
            Err(err) => {
                // Could not load the canister snapshot, thus put back old state.
                state.put_canister_state(old_canister);
                Err(err.into())
            }
        };

        (result, instructions_used)
    }

    /// Lists the snapshots belonging to the specified canister.
    fn list_canister_snapshot(
        &self,
        sender: PrincipalId,
        state: &mut ReplicatedState,
        args: ListCanisterSnapshotArgs,
    ) -> Result<Vec<u8>, UserError> {
        let canister = get_canister(args.get_canister_id(), state)?;

        let result = self
            .canister_manager
            .list_canister_snapshot(sender, canister, state)
            .map_err(UserError::from)?;

        Ok(Encode!(&result).unwrap())
    }

    /// Deletes the specified canister snapshot if it exists.
    fn delete_canister_snapshot(
        &self,
        sender: PrincipalId,
        state: &mut ReplicatedState,
        args: DeleteCanisterSnapshotArgs,
    ) -> Result<Vec<u8>, UserError> {
        let canister_id = args.get_canister_id();
        // Take canister out.
        let mut canister = match state.take_canister_state(&canister_id) {
            None => {
                return Err(UserError::new(
                    ErrorCode::CanisterNotFound,
                    format!("Canister {} not found.", &canister_id),
                ))
            }
            Some(canister) => canister,
        };

        let result = self
            .canister_manager
            .delete_canister_snapshot(sender, &mut canister, args.get_snapshot_id(), state)
            .map(|()| EmptyBlob.encode())
            .map_err(|err| err.into());

        // Put canister back.
        state.put_canister_state(canister);
        result
    }

    fn node_metrics_history(
        &self,
        state: &ReplicatedState,
        args: NodeMetricsHistoryArgs,
    ) -> Result<Vec<u8>, UserError> {
        if args.subnet_id != self.own_subnet_id.get() {
            return Err(UserError::new(
                ErrorCode::CanisterRejectedMessage,
                format!(
                    "Provided target subnet ID {} does not match current subnet ID {}.",
                    args.subnet_id, self.own_subnet_id
                ),
            ));
        }

        let result = state
            .metadata
            .blockmaker_metrics_time_series
            .node_metrics_history(Time::from_nanos_since_unix_epoch(
                args.start_at_timestamp_nanos,
            ));
        Ok(Encode!(&result).unwrap())
    }

    // Executes an inter-canister response.
    //
    // Returns a tuple with the result, along with a flag indicating whether or
    // not to refund the remaining cycles to the canister.
    #[allow(clippy::too_many_arguments)]
    pub fn execute_canister_response(
        &self,
        canister: CanisterState,
        response: Arc<Response>,
        instruction_limits: InstructionLimits,
        time: Time,
        network_topology: Arc<NetworkTopology>,
        round_limits: &mut RoundLimits,
        subnet_size: usize,
    ) -> ExecuteMessageResult {
        let execution_parameters = self.execution_parameters(
            &canister,
            instruction_limits,
            ExecutionMode::Replicated,
            self.subnet_memory_saturation(&round_limits.subnet_available_memory),
        );

        let round_counters = RoundCounters {
            execution_refund_error: &self.metrics.execution_cycles_refund_error,
            state_changes_error: &self.metrics.state_changes_error,
            invalid_system_call_error: &self.metrics.invalid_system_call_error,
            charging_from_balance_error: &self.metrics.charging_from_balance_error,
            unexpected_response_error: &self.metrics.unexpected_response_error,
            response_cycles_refund_error: &self.metrics.response_cycles_refund_error,
            invalid_canister_state_error: &self.metrics.invalid_canister_state_error,
            ingress_with_cycles_error: &self.metrics.ingress_with_cycles_error,
        };

        let round = RoundContext {
            network_topology: &network_topology,
            hypervisor: &self.hypervisor,
            cycles_account_manager: &self.cycles_account_manager,
            counters: round_counters,
            log: &self.log,
            time,
        };
        // This function is called on an execution thread with a scaled
        // available memory. We also need to scale the subnet reservation in
        // order to be consistent with the scaling of the available memory.
        let scaled_subnet_memory_reservation = NumBytes::new(
            self.config.subnet_memory_reservation.get()
                / round_limits.subnet_available_memory.get_scaling_factor() as u64,
        );
        execute_response(
            canister,
            response,
            time,
            execution_parameters,
            round,
            round_limits,
            subnet_size,
            scaled_subnet_memory_reservation,
            &self.call_tree_metrics,
            self.config.dirty_page_logging,
        )
    }

    /// Asks the canister if it is willing to accept the provided ingress
    /// message.
    pub fn should_accept_ingress_message(
        &self,
        state: Arc<ReplicatedState>,
        provisional_whitelist: &ProvisionalWhitelist,
        ingress: &SignedIngressContent,
        execution_mode: ExecutionMode,
        metrics: &IngressFilterMetrics,
    ) -> Result<(), UserError> {
        let canister = |canister_id: CanisterId| -> Result<&CanisterState, UserError> {
            match state.canister_state(&canister_id) {
                Some(canister) => Ok(canister),
                None => Err(UserError::new(
                    ErrorCode::CanisterNotFound,
                    format!("Canister {} not found", canister_id),
                )),
            }
        };
        let effective_canister_id =
            extract_effective_canister_id(ingress, state.metadata.own_subnet_id)
                .map_err(|err| err.into_user_error(ingress.method_name()))?;

        // A first-pass check on the canister's balance to prevent needless gossiping
        // if the canister's balance is too low. A more rigorous check happens later
        // in the ingress selector.
        {
            let subnet_size = state
                .metadata
                .network_topology
                .get_subnet_size(&state.metadata.own_subnet_id)
                .unwrap_or(SMALL_APP_SUBNET_MAX_SIZE);
            let induction_cost = self.cycles_account_manager.ingress_induction_cost(
                ingress,
                effective_canister_id,
                subnet_size,
            );

            if let IngressInductionCost::Fee { payer, cost } = induction_cost {
                let paying_canister = canister(payer)?;
                let reveal_top_up = paying_canister
                    .controllers()
                    .contains(&ingress.sender().get());
                if let Err(err) = self.cycles_account_manager.can_withdraw_cycles(
                    &paying_canister.system_state,
                    cost,
                    paying_canister.memory_usage(),
                    paying_canister.message_memory_usage(),
                    paying_canister.scheduler_state.compute_allocation,
                    subnet_size,
                    reveal_top_up,
                ) {
                    return Err(UserError::new(
                        ErrorCode::CanisterOutOfCycles,
                        err.to_string(),
                    ));
                }
            }
        }

        if ingress.is_addressed_to_subnet(self.own_subnet_id) {
            return self.canister_manager.should_accept_ingress_message(
                state,
                provisional_whitelist,
                ingress,
                effective_canister_id,
            );
        }

        let canister_state = canister(ingress.canister_id())?;

        match canister_state.status() {
            CanisterStatusType::Running => {}
            CanisterStatusType::Stopping => {
                return Err(UserError::new(
                    ErrorCode::CanisterStopping,
                    format!("Canister {} is stopping", ingress.canister_id()),
                ));
            }
            CanisterStatusType::Stopped => {
                return Err(UserError::new(
                    ErrorCode::CanisterStopped,
                    format!("Canister {} is stopped", ingress.canister_id()),
                ));
            }
        }

        // Composite queries are not allowed to be called in replicated mode.
        let method = WasmMethod::CompositeQuery(ingress.method_name().to_string());
        if canister_state.exports_method(&method) {
            return Err(UserError::new(
                ErrorCode::CompositeQueryCalledInReplicatedMode,
                "Composite query cannot be called in replicated mode",
            ));
        }

        // An inspect message is expected to finish quickly, so DTS is not
        // supported for it.
        let instruction_limits = InstructionLimits::new(
            FlagStatus::Disabled,
            self.config.max_instructions_for_message_acceptance_calls,
            self.config.max_instructions_for_message_acceptance_calls,
        );

        // Letting the canister grow arbitrarily when executing the
        // query is fine as we do not persist state modifications.
        let subnet_available_memory = subnet_memory_capacity(&self.config);
        let execution_parameters = self.execution_parameters(
            canister_state,
            instruction_limits,
            execution_mode,
            // Effectively disable subnet memory resource reservation for queries.
            ResourceSaturation::default(),
        );

        inspect_message::execute_inspect_message(
            state.time(),
            canister_state.clone(),
            ingress,
            execution_parameters,
            subnet_available_memory,
            &self.hypervisor,
            &state.metadata.network_topology,
            &self.log,
            &self.metrics.state_changes_error,
            metrics,
        )
        .1
    }

    // Output the response of a subnet message depending on its type.
    //
    // Canister requests are responded to by adding a response to the subnet's
    // output queue. Ingress requests are responded to by writing to ingress
    // history.
    fn output_subnet_response(
        &self,
        msg: CanisterCall,
        mut state: ReplicatedState,
        result: ExecuteSubnetMessageResult,
    ) -> ReplicatedState {
        match msg {
            CanisterCall::Request(req) => match result {
                ExecuteSubnetMessageResult::Processing => state,
                ExecuteSubnetMessageResult::Finished { response, refund } => {
                    let payload = match response {
                        Ok(payload) => Payload::Data(payload),
                        Err(err) => Payload::Reject(err.into()),
                    };

                    let subnet_id_as_canister_id = CanisterId::from(self.own_subnet_id);
                    let response = Response {
                        originator: req.sender,
                        respondent: subnet_id_as_canister_id,
                        originator_reply_callback: req.sender_reply_callback,
                        refund,
                        response_payload: payload,
                        deadline: req.deadline,
                    };

                    state.push_subnet_output_response(response.into());
                    state
                }
            },
            CanisterCall::Ingress(ingress) => match result {
                ExecuteSubnetMessageResult::Processing => {
                    let status = IngressStatus::Known {
                        receiver: ingress.receiver.get(),
                        user_id: ingress.source,
                        time: state.time(),
                        state: IngressState::Processing,
                    };
                    self.ingress_history_writer.set_status(
                        &mut state,
                        ingress.message_id.clone(),
                        status,
                    );
                    state
                }
                ExecuteSubnetMessageResult::Finished { response, refund } => {
                    debug_assert!(refund.is_zero());
                    if !refund.is_zero() {
                        self.metrics.ingress_with_cycles_error.inc();
                        warn!(
                                self.log,
                                "[EXC-BUG] No funds can be included with an ingress message: user {}, canister_id {}, message_id {}.",
                                ingress.source, ingress.receiver, ingress.message_id
                            );
                    }
                    let status = match response {
                        Ok(payload) => IngressStatus::Known {
                            receiver: ingress.receiver.get(),
                            user_id: ingress.source,
                            time: state.time(),
                            state: IngressState::Completed(WasmResult::Reply(payload)),
                        },
                        Err(err) => IngressStatus::Known {
                            receiver: ingress.receiver.get(),
                            user_id: ingress.source,
                            time: state.time(),
                            state: IngressState::Failed(err),
                        },
                    };

                    self.ingress_history_writer.set_status(
                        &mut state,
                        ingress.message_id.clone(),
                        status,
                    );
                    state
                }
            },
        }
    }

    // Rejects pending stop requests with an error indicating the request has been
    // cancelled.
    fn reject_stop_requests(
        &self,
        canister_id: CanisterId,
        stop_contexts: Vec<StopCanisterContext>,
        state: &mut ReplicatedState,
    ) {
        for stop_context in stop_contexts {
            match stop_context {
                StopCanisterContext::Ingress {
                    sender,
                    message_id,
                    call_id,
                } => {
                    let time = state.time();
                    // Rejecting a stop_canister request from a user.
                    self.remove_stop_canister_call(state, canister_id, call_id);
                    self.ingress_history_writer.set_status(
                        state,
                        message_id,
                        IngressStatus::Known {
                            receiver: IC_00.get(),
                            user_id: sender,
                            time,
                            state: IngressState::Failed(UserError::new(
                                ErrorCode::CanisterStoppingCancelled,
                                format!("Canister {}'s stop request was cancelled.", canister_id),
                            )),
                        },
                    );
                }
                StopCanisterContext::Canister {
                    sender,
                    reply_callback,
                    call_id,
                    cycles,
                    deadline,
                } => {
                    // Rejecting a stop_canister request from a canister.
                    let subnet_id_as_canister_id = CanisterId::from(self.own_subnet_id);
                    self.remove_stop_canister_call(state, canister_id, call_id);

                    let response = Response {
                        originator: sender,
                        respondent: subnet_id_as_canister_id,
                        originator_reply_callback: reply_callback,
                        refund: cycles,
                        response_payload: Payload::Reject(RejectContext::new(
                            RejectCode::CanisterError,
                            format!("Canister {}'s stop request cancelled", canister_id),
                        )),
                        deadline,
                    };
                    state.push_subnet_output_response(response.into());
                }
            }
        }
    }

    fn setup_initial_dkg(
        &self,
        payload: &[u8],
        request: &Request,
        state: &mut ReplicatedState,
        rng: &mut dyn RngCore,
    ) -> Result<(), UserError> {
        match SetupInitialDKGArgs::decode(payload) {
            Err(err) => Err(err),
            Ok(settings) => match settings.get_set_of_node_ids() {
                Err(err) => Err(err),
                Ok(nodes_in_target_subnet) => {
                    let mut target_id = [0u8; 32];
                    rng.fill_bytes(&mut target_id);

                    info!(
                        self.log,
                        "Assigned the target_id {:?} to the new DKG setup request for nodes {:?}",
                        target_id,
                        &nodes_in_target_subnet
                    );
                    state.metadata.subnet_call_context_manager.push_context(
                        SubnetCallContext::SetupInitialDKG(SetupInitialDkgContext {
                            request: request.clone(),
                            nodes_in_target_subnet,
                            target_id: NiDkgTargetId::new(target_id),
                            registry_version: settings.get_registry_version(),
                            time: state.time(),
                        }),
                    );
                    Ok(())
                }
            },
        }
    }

    fn get_threshold_public_key(
        &self,
        subnet_public_key: &MasterPublicKey,
        caller: PrincipalId,
        derivation_path: Vec<Vec<u8>>,
    ) -> Result<PublicKey, UserError> {
        derive_threshold_public_key(
            subnet_public_key,
            &ExtendedDerivationPath {
                caller,
                derivation_path,
            },
        )
        .map_err(|err| UserError::new(ErrorCode::CanisterRejectedMessage, format!("{}", err)))
    }

    fn calculate_signature_fee(&self, args: &ThresholdArguments, subnet_size: usize) -> Cycles {
        let cam = &self.cycles_account_manager;
        match args {
            ThresholdArguments::Ecdsa(_) => cam.ecdsa_signature_fee(subnet_size),
            ThresholdArguments::Schnorr(_) => cam.schnorr_signature_fee(subnet_size),
        }
    }

    #[allow(clippy::too_many_arguments)]
    fn sign_with_threshold(
        &self,
        mut request: Request,
        args: ThresholdArguments,
        derivation_path: Vec<Vec<u8>>,
        max_queue_size: u32,
        state: &mut ReplicatedState,
        rng: &mut dyn RngCore,
        subnet_size: usize,
    ) -> Result<(), UserError> {
        let topology = &state.metadata.network_topology;
        // If the request isn't from the NNS, then we need to charge for it.
        let source_subnet = topology.routing_table.route(request.sender.get());
        if source_subnet != Some(state.metadata.network_topology.nns_subnet_id) {
            let signature_fee = self.calculate_signature_fee(&args, subnet_size);
            if request.payment < signature_fee {
                return Err(UserError::new(
                    ErrorCode::CanisterRejectedMessage,
                    format!(
                        "{} request sent with {} cycles, but {} cycles are required.",
                        request.method_name, request.payment, signature_fee
                    ),
                ));
            } else {
                // Charge for signing request.
                request.payment -= signature_fee;
                let nominal_fee = NominalCycles::from(signature_fee);
                let use_case = match args {
                    ThresholdArguments::Ecdsa(_) => {
                        state.metadata.subnet_metrics.consumed_cycles_ecdsa_outcalls += nominal_fee;
                        CyclesUseCase::ECDSAOutcalls
                    }
                    ThresholdArguments::Schnorr(_) => CyclesUseCase::SchnorrOutcalls,
                };
                state
                    .metadata
                    .subnet_metrics
                    .observe_consumed_cycles_with_use_case(use_case, nominal_fee);
            }
        }

        let threshold_key = args.key_id();

        // Check if signing is enabled.
        if !topology
            .idkg_signing_subnets(&threshold_key)
            .contains(&state.metadata.own_subnet_id)
        {
            return Err(UserError::new(
                ErrorCode::CanisterRejectedMessage,
                format!(
                    "{} request failed: unknown or signing disabled threshold key {}.",
                    request.method_name, threshold_key
                ),
            ));
        }

        // Check if the queue is full.
        if state
            .metadata
            .subnet_call_context_manager
            .sign_with_threshold_contexts_count(&threshold_key)
            >= max_queue_size as usize
        {
            return Err(UserError::new(
                ErrorCode::CanisterRejectedMessage,
                format!(
                    "{} request failed: signature queue for key {} is full.",
                    request.method_name, threshold_key
                ),
            ));
        }

        let mut pseudo_random_id = [0u8; 32];
        rng.fill_bytes(&mut pseudo_random_id);

        info!(
            self.log,
            "Assigned the pseudo_random_id {:?} to the new {} request from {:?}",
            pseudo_random_id,
            request.method_name,
            request.sender(),
        );

        state.metadata.subnet_call_context_manager.push_context(
            SubnetCallContext::SignWithThreshold(SignWithThresholdContext {
                request,
                args,
                derivation_path,
                pseudo_random_id,
                batch_time: state.metadata.batch_time,
                matched_pre_signature: None,
                nonce: None,
            }),
        );
        Ok(())
    }

    fn compute_initial_idkg_dealings(
        &self,
        state: &mut ReplicatedState,
        args: ComputeInitialIDkgDealingsArgs,
        request: &Request,
    ) -> Result<(), UserError> {
        let nodes = args.get_set_of_nodes()?;
        let registry_version = args.get_registry_version();
        state
            .metadata
            .subnet_call_context_manager
            .push_context(SubnetCallContext::IDkgDealings(IDkgDealingsContext {
                request: request.clone(),
                key_id: args.key_id,
                nodes,
                registry_version,
                time: state.time(),
            }));
        Ok(())
    }

    /// A helper function to make error handling more compact using `?`.
    fn decode_input_and_take_canister(
        msg: &CanisterCall,
        state: &mut ReplicatedState,
    ) -> Result<(InstallCodeContext, CanisterState), UserError> {
        let payload = msg.method_payload();
        let method = Ic00Method::from_str(msg.method_name()).map_err(|_| {
            UserError::new(
                ErrorCode::CanisterMethodNotFound,
                format!("Management canister has no method '{}'", msg.method_name()),
            )
        })?;
        let install_context = match method {
            Ic00Method::InstallCode => {
                let args = InstallCodeArgsV2::decode(payload)?;
                InstallCodeContext::try_from((
                    msg.canister_change_origin(args.get_sender_canister_version()),
                    args,
                ))?
            }
            Ic00Method::InstallChunkedCode => {
                let args = InstallChunkedCodeArgs::decode(payload)?;
                let origin = msg.canister_change_origin(args.get_sender_canister_version());

                let store_canister_id = args
                    .store_canister_id()
                    .unwrap_or(args.target_canister_id());

                let store_canister = &state
                        .canister_state(&store_canister_id)
                        .ok_or_else(|| {
                            UserError::new(
                                ErrorCode::CanisterNotFound,
                                format!("InstallChunkedCode Error: Store canister {} was not found on subnet {} of target canister {}", store_canister_id, state.metadata.own_subnet_id, args.target_canister_id()),
                            )
                        })?;
                // If the `store_canister` is different from the caller, we need
                // to verify that the caller is a controller of the store.
                if store_canister.canister_id().get() != origin.origin() {
                    validate_controller(store_canister, &origin.origin())?;
                }
                InstallCodeContext::chunked_install(
                    origin,
                    args,
                    &store_canister.system_state.wasm_chunk_store,
                )?
            }
            other => {
                return Err(UserError::new(
                    ErrorCode::UnknownManagementMessage,
                    format!("Expected an install code message, but found {}", other),
                ))
            }
        };

        let canister = state
            .take_canister_state(&install_context.canister_id)
            .ok_or(CanisterManagerError::CanisterNotFound(
                install_context.canister_id,
            ))?;
        Ok((install_context, canister))
    }

    /// Starts execution of the given `install_code` subnet message.
    /// With deterministic time slicing, the execution may be paused if it
    /// exceeds the given slice limit.
    ///
    /// Precondition:
    /// - The given message is an `install_code` message.
    /// - The canister does not have any paused execution in its task queue.
    /// - A call id will be present for an install code message to ensure that
    ///     potentially long-running messages are exposed to the subnet.
    ///     During a subnet split, the original subnet knows which
    ///     aborted install code message must be rejected if the targeted
    ///     canister has been moved to another subnet.
    ///
    /// Postcondition:
    /// - If the execution is finished, then it outputs the subnet response.
    /// - Otherwise, a new paused `install_code` execution is registered and
    ///   added to the task queue of the canister.
    pub fn execute_install_code(
        &self,
        mut msg: CanisterCall,
        call_id: Option<InstallCodeCallId>,
        prepaid_execution_cycles: Option<Cycles>,
        dts_status: DtsInstallCodeStatus,
        mut state: ReplicatedState,
        instruction_limits: InstructionLimits,
        round_limits: &mut RoundLimits,
        subnet_size: usize,
    ) -> (ReplicatedState, Option<NumInstructions>) {
        // Start logging execution time for `install_code`.
        let since = Instant::now();

        let (install_context, old_canister) =
            match Self::decode_input_and_take_canister(&msg, &mut state) {
                Ok(result) => result,
                Err(err) => {
                    let refund = msg.take_cycles();
                    let state = self.finish_subnet_message_execution(
                        state,
                        msg,
                        ExecuteSubnetMessageResult::Finished {
                            response: Err(err),
                            refund,
                        },
                        since,
                    );
                    return (state, Some(NumInstructions::from(0)));
                }
            };

        // Track whether the deprecated fields in install_code were used.
        if install_context.compute_allocation.is_some() {
            self.metrics.compute_allocation_in_install_code_total.inc();
        }
        if install_context.memory_allocation.is_some() {
            self.metrics.memory_allocation_in_install_code_total.inc();
        }

        let call_id = match call_id {
            None => {
                // Call ID is not provided only if the current
                // DTS execution of install_code is the first execution.
                debug_assert_eq!(
                    dts_status,
                    DtsInstallCodeStatus::StartingFirstExecution,
                    "Dts status mismatch: expected StartingFirstExecution, got {}",
                    dts_status
                );
                // Keep track of all existing long running install code messages.
                // During a subnet split, the requests are rejected if the target canister moved to a new subnet.
                state
                    .metadata
                    .subnet_call_context_manager
                    .push_install_code_call(InstallCodeCall {
                        call: msg.clone(),
                        time: state.time(),
                        effective_canister_id: install_context.canister_id,
                    })
            }
            Some(call_id) => call_id,
        };

        // Check the precondition.
        match old_canister.next_execution() {
            NextExecution::None | NextExecution::StartNew => {}
            NextExecution::ContinueLong | NextExecution::ContinueInstallCode => {
                panic!("Attempt to start a new `install_code` execution while the previous execution is still in progress.");
            }
        }

        let canister_id = old_canister.canister_id();
        let new_wasm_hash = (&install_context.wasm_source).into();
        let compilation_cost_handling = if state
            .metadata
            .expected_compiled_wasms
            .contains(&new_wasm_hash)
        {
            CompilationCostHandling::CountReducedAmount
        } else {
            CompilationCostHandling::CountFullAmount
        };
        info!(
            self.log,
            "Start executing install_code message on canister {:?}", canister_id,
        );

        let execution_parameters = self.execution_parameters(
            &old_canister,
            instruction_limits,
            ExecutionMode::Replicated,
            self.subnet_memory_saturation(&round_limits.subnet_available_memory),
        );
        let round_counters = RoundCounters {
            execution_refund_error: &self.metrics.execution_cycles_refund_error,
            state_changes_error: &self.metrics.state_changes_error,
            invalid_system_call_error: &self.metrics.invalid_system_call_error,
            charging_from_balance_error: &self.metrics.charging_from_balance_error,
            unexpected_response_error: &self.metrics.unexpected_response_error,
            response_cycles_refund_error: &self.metrics.response_cycles_refund_error,
            invalid_canister_state_error: &self.metrics.invalid_canister_state_error,
            ingress_with_cycles_error: &self.metrics.ingress_with_cycles_error,
        };

        let dts_result = self.canister_manager.install_code_dts(
            install_context,
            msg,
            call_id,
            prepaid_execution_cycles,
            old_canister,
            state.time(),
            "NOT_USED".into(),
            &state.metadata.network_topology,
            execution_parameters,
            round_limits,
            compilation_cost_handling,
            round_counters,
            subnet_size,
            self.config.dirty_page_logging,
        );
        self.process_install_code_result(state, dts_result, dts_status, since)
    }

    /// Processes the result of install code message that was executed using
    /// deterministic time slicing:
    /// - If the execution is finished, then it outputs the subnet response.
    /// - If the execution is paused, then it enqueues it to the task queue of
    ///   the canister.
    ///
    /// In both cases, the functions gets the canister from the result and adds
    /// it to the replicated state.
    fn process_install_code_result(
        &self,
        mut state: ReplicatedState,
        dts_result: DtsInstallCodeResult,
        dts_status: DtsInstallCodeStatus,
        since: Instant,
    ) -> (ReplicatedState, Option<NumInstructions>) {
        let execution_duration = since.elapsed().as_secs_f64();
        match dts_result {
            DtsInstallCodeResult::Finished {
                canister,
                mut message,
                call_id,
                instructions_used,
                result,
            } => {
                let canister_id = canister.canister_id();
                let result = match result {
                    Ok(result) => {
                        state.metadata.heap_delta_estimate += result.heap_delta;
                        if let Some(new_wasm_hash) = result.new_wasm_hash {
                            state
                                .metadata
                                .expected_compiled_wasms
                                .insert(WasmHash::from(new_wasm_hash));
                        }
                        info!(
                            self.log,
                            "Finished executing install_code message on canister {:?} after {:?}, old wasm hash {:?}, new wasm hash {:?}, instructions consumed: {}",
                            canister_id,
                            execution_duration,
                            result.old_wasm_hash,
                            result.new_wasm_hash,
                            instructions_used.display());

                        Ok(EmptyBlob.encode())
                    }
                    Err(err) => {
                        info!(
                            self.log,
                            "Finished executing install_code message on canister {:?} after {:?} with error: {:?}, instructions consumed {}",
                            canister_id,
                            execution_duration,
                            err,
                            instructions_used.display());
                        Err(err.into())
                    }
                };
                state.put_canister_state(canister);
                let refund = message.take_cycles();
                // The message can be removed because a response was produced.
                let install_code_call = state
                    .metadata
                    .subnet_call_context_manager
                    .remove_install_code_call(call_id);
                if install_code_call.is_none() {
                    self.metrics
                        .observe_call_id_without_install_code_call_error_counter(
                            &self.log,
                            call_id,
                            canister_id,
                        );
                }
                let state = self.finish_subnet_message_execution(
                    state,
                    message,
                    ExecuteSubnetMessageResult::Finished {
                        response: result,
                        refund,
                    },
                    since,
                );
                (state, Some(instructions_used))
            }
            DtsInstallCodeResult::Paused {
                mut canister,
                paused_execution,
                ingress_status,
            } => {
                let id = self.register_paused_install_code(paused_execution);
                canister
                    .system_state
                    .task_queue
                    .push_front(ExecutionTask::PausedInstallCode(id));

                match (dts_status, ingress_status) {
                    (DtsInstallCodeStatus::StartingFirstExecution, Some((message_id, status))) => {
                        self.ingress_history_writer
                            .set_status(&mut state, message_id, status);
                    }
                    (DtsInstallCodeStatus::StartingFirstExecution, None) => {
                        // The original message is not an ingress message.
                    }
                    (DtsInstallCodeStatus::ResumingPausedOrAbortedExecution, _) => {
                        // Resuming a previously aborted execution does not
                        // update the ingress status.
                    }
                };

                state.put_canister_state(canister);
                (state, None)
            }
        }
    }

    /// Resumes a previously paused or aborted `install_code`.
    ///
    /// Precondition:
    /// - The first task in the task queue is paused or aborted `install_code`.
    ///
    /// Postcondition:
    /// - If the execution is finished, then it outputs the subnet response.
    /// - Otherwise, a new paused `install_code` execution is registered and
    ///   added to the task queue of the canister.
    pub fn resume_install_code(
        &self,
        mut state: ReplicatedState,
        canister_id: &CanisterId,
        instruction_limits: InstructionLimits,
        round_limits: &mut RoundLimits,
        subnet_size: usize,
    ) -> (ReplicatedState, Option<NumInstructions>) {
        let task = state
            .canister_state_mut(canister_id)
            .unwrap()
            .system_state
            .task_queue
            .pop_front()
            .unwrap();
        match task {
            ExecutionTask::Heartbeat
            | ExecutionTask::GlobalTimer
            | ExecutionTask::OnLowWasmMemory
            | ExecutionTask::PausedExecution { .. }
            | ExecutionTask::AbortedExecution { .. } => {
                panic!(
                    "Unexpected task {:?} in `resume_install_code` (broken precondition).",
                    task
                );
            }
            ExecutionTask::PausedInstallCode(id) => {
                let since = Instant::now();
                let paused = self.take_paused_install_code(id).unwrap();
                let canister = state.take_canister_state(canister_id).unwrap();
                let round_counters = RoundCounters {
                    execution_refund_error: &self.metrics.execution_cycles_refund_error,
                    state_changes_error: &self.metrics.state_changes_error,
                    invalid_system_call_error: &self.metrics.invalid_system_call_error,
                    charging_from_balance_error: &self.metrics.charging_from_balance_error,
                    unexpected_response_error: &self.metrics.unexpected_response_error,
                    response_cycles_refund_error: &self.metrics.response_cycles_refund_error,
                    invalid_canister_state_error: &self.metrics.invalid_canister_state_error,
                    ingress_with_cycles_error: &self.metrics.ingress_with_cycles_error,
                };
                let round = RoundContext {
                    network_topology: &state.metadata.network_topology,
                    hypervisor: &self.hypervisor,
                    cycles_account_manager: &self.cycles_account_manager,
                    counters: round_counters,
                    log: &self.log,
                    time: state.metadata.time(),
                };
                let dts_result = paused.resume(canister, round, round_limits);
                let dts_status = DtsInstallCodeStatus::ResumingPausedOrAbortedExecution;
                self.process_install_code_result(state, dts_result, dts_status, since)
            }
            ExecutionTask::AbortedInstallCode {
                message,
                call_id,
                prepaid_execution_cycles,
            } => self.execute_install_code(
                message,
                Some(call_id),
                Some(prepaid_execution_cycles),
                DtsInstallCodeStatus::ResumingPausedOrAbortedExecution,
                state,
                instruction_limits,
                round_limits,
                subnet_size,
            ),
        }
    }

    /// Returns the paused execution by its id.
    fn take_paused_execution(&self, id: PausedExecutionId) -> Option<Box<dyn PausedExecution>> {
        let mut guard = self.paused_execution_registry.lock().unwrap();
        guard.paused_execution.remove(&id)
    }

    /// Returns the paused `install_code` execution by its id.
    fn take_paused_install_code(
        &self,
        id: PausedExecutionId,
    ) -> Option<Box<dyn PausedInstallCodeExecution>> {
        let mut guard = self.paused_execution_registry.lock().unwrap();
        guard.paused_install_code.remove(&id)
    }

    /// Registers the given paused execution and returns its id.
    fn register_paused_execution(&self, paused: Box<dyn PausedExecution>) -> PausedExecutionId {
        let mut guard = self.paused_execution_registry.lock().unwrap();
        let id = PausedExecutionId(guard.next_id);
        guard.next_id += 1;
        guard.paused_execution.insert(id, paused);
        id
    }

    /// Registers the given paused `install_code` execution and returns its id.
    fn register_paused_install_code(
        &self,
        paused: Box<dyn PausedInstallCodeExecution>,
    ) -> PausedExecutionId {
        let mut guard = self.paused_execution_registry.lock().unwrap();
        let id = PausedExecutionId(guard.next_id);
        guard.next_id += 1;
        guard.paused_install_code.insert(id, paused);
        id
    }

    /// Aborts paused execution in the given state.
    pub fn abort_canister(&self, canister: &mut CanisterState, log: &ReplicaLogger) {
        if !canister.system_state.task_queue.is_empty() {
            let task_queue = std::mem::take(&mut canister.system_state.task_queue);
            canister.system_state.task_queue = task_queue
                .into_iter()
                .map(|task| match task {
                    ExecutionTask::AbortedExecution { .. }
                    | ExecutionTask::AbortedInstallCode { .. }
                    | ExecutionTask::Heartbeat
                    | ExecutionTask::GlobalTimer
                    | ExecutionTask::OnLowWasmMemory => task,
                    ExecutionTask::PausedExecution { id, .. } => {
                        let paused = self.take_paused_execution(id).unwrap();
                        let (input, prepaid_execution_cycles) = paused.abort(log);
                        self.metrics.executions_aborted.inc();
                        ExecutionTask::AbortedExecution {
                            input,
                            prepaid_execution_cycles,
                        }
                    }
                    ExecutionTask::PausedInstallCode(id) => {
                        let paused = self.take_paused_install_code(id).unwrap();
                        let (message, call_id, prepaid_execution_cycles) = paused.abort(log);
                        self.metrics.executions_aborted.inc();
                        ExecutionTask::AbortedInstallCode {
                            message,
                            call_id,
                            prepaid_execution_cycles,
                        }
                    }
                })
                .collect();
            canister.apply_priority_credit();
            // Aborting a long-running execution moves the canister to the
            // default execution mode because the canister does not have a
            // pending execution anymore.
            canister.scheduler_state.long_execution_mode = LongExecutionMode::default();
            let canister_id = canister.canister_id();
            canister.system_state.apply_ingress_induction_cycles_debit(
                canister_id,
                log,
                &self.metrics.charging_from_balance_error,
            );
        };
    }

    /// Aborts all paused execution in the given state.
    pub fn abort_all_paused_executions(&self, state: &mut ReplicatedState, log: &ReplicaLogger) {
        for canister in state.canisters_iter_mut() {
            self.abort_canister(canister, log);
        }
    }

    /// Aborts all paused executions known to the execution environment. This
    /// function is useful in the case when the replica abandons the old
    /// replicated state that has paused execution when it syncs to a more
    /// recent replicated state.
    pub fn abandon_paused_executions(&self) {
        let mut guard = self.paused_execution_registry.lock().unwrap();
        let paused_execution = std::mem::take(&mut guard.paused_execution);
        for p in paused_execution.into_values() {
            p.abort(&self.log);
        }
        let paused_install_code = std::mem::take(&mut guard.paused_install_code);
        for p in paused_install_code.into_values() {
            p.abort(&self.log);
        }
    }

    /// If the given result corresponds to a finished execution, then it processes
    /// the response and return the ingress status (if any). Otherwise, it registers
    /// the paused execution and adds it to the task queue.
    pub fn process_result(
        &self,
        result: ExecuteMessageResult,
    ) -> (
        CanisterState,
        Option<NumInstructions>,
        NumBytes,
        Option<(MessageId, IngressStatus)>,
    ) {
        match result {
            ExecuteMessageResult::Finished {
                mut canister,
                response,
                instructions_used,
                heap_delta,
                call_duration,
            } => {
                let ingress_status = match response {
                    ExecutionResponse::Ingress(ingress_status) => Some(ingress_status),
                    ExecutionResponse::Request(response) => {
                        debug_assert_eq!(
                            response.respondent,
                            canister.canister_id(),
                            "Respondent mismatch"
                        );
                        canister.push_output_response(response.into());
                        None
                    }
                    ExecutionResponse::Empty => None,
                };
                if let Some(duration) = call_duration {
                    self.metrics.call_durations.observe(duration.as_secs_f64());
                }

                (
                    canister,
                    Some(instructions_used),
                    heap_delta,
                    ingress_status,
                )
            }
            ExecuteMessageResult::Paused {
                mut canister,
                paused_execution,
                ingress_status,
            } => {
                let input = paused_execution.input();
                let id = self.register_paused_execution(paused_execution);
                canister
                    .system_state
                    .task_queue
                    .push_front(ExecutionTask::PausedExecution { id, input });
                (canister, None, NumBytes::from(0), ingress_status)
            }
        }
    }

    /// Helper function to respond to a stop request based on the provided `StopCanisterReply`.
    fn reply_to_stop_context(
        &self,
        stop_context: &StopCanisterContext,
        state: &mut ReplicatedState,
        canister_id: CanisterId,
        time: Time,
        reply: StopCanisterReply,
    ) {
        let call_id = stop_context.call_id();
        self.remove_stop_canister_call(state, canister_id, *call_id);

        match stop_context {
            StopCanisterContext::Ingress {
                sender, message_id, ..
            } => {
                // Responding to stop_canister request from a user.
                let ingress_state = match reply {
                    StopCanisterReply::Completed => {
                        IngressState::Completed(WasmResult::Reply(EmptyBlob.encode()))
                    }
                    StopCanisterReply::Timeout => IngressState::Failed(UserError::new(
                        ErrorCode::StopCanisterRequestTimeout,
                        "Stop canister request timed out".to_string(),
                    )),
                };
                self.ingress_history_writer.set_status(
                    state,
                    message_id.clone(),
                    IngressStatus::Known {
                        receiver: IC_00.get(),
                        user_id: *sender,
                        time,
                        state: ingress_state,
                    },
                )
            }
            StopCanisterContext::Canister {
                sender,
                reply_callback,
                cycles,
                deadline,
                ..
            } => {
                // Responding to stop_canister request from a canister.
                let subnet_id_as_canister_id = CanisterId::from(self.own_subnet_id);
                let response_payload = match reply {
                    StopCanisterReply::Completed => Payload::Data(EmptyBlob.encode()),
                    StopCanisterReply::Timeout => Payload::Reject(RejectContext::new(
                        RejectCode::SysTransient,
                        "Stop canister request timed out",
                    )),
                };
                let response = ic_types::messages::Response {
                    originator: *sender,
                    respondent: subnet_id_as_canister_id,
                    originator_reply_callback: *reply_callback,
                    refund: *cycles,
                    response_payload,
                    deadline: *deadline,
                };
                state.push_subnet_output_response(response.into());
            }
        }
    }

    /// Helper function to remove stop canister calls
    /// from SubnetCallContextManager based on provided call id.
    fn remove_stop_canister_call(
        &self,
        state: &mut ReplicatedState,
        canister_id: CanisterId,
        call_id: Option<StopCanisterCallId>,
    ) {
        if let Some(call_id) = call_id {
            let stop_canister_call = state
                .metadata
                .subnet_call_context_manager
                .remove_stop_canister_call(call_id);

            match stop_canister_call {
                Some(stop_canister_call) => {
                    let call = stop_canister_call.call;
                    let time_elapsed = state
                        .time()
                        .saturating_duration_since(stop_canister_call.time);
                    if let CanisterCall::Request(request) = call {
                        self.metrics.observe_subnet_message(
                            &request.method_name,
                            time_elapsed.as_secs_f64(),
                            &Ok(()),
                        );
                    }
                }
                None => info!(
                    self.log,
                    "Could not remove stop_canister call for call ID {} and canister {}",
                    call_id,
                    canister_id,
                ),
            }
        }
    }

    /// Checks for stopping canisters and performs the following:
    ///   1. If there are stop contexts that have timed out, respond to them.
    ///   2. If any stopping canisters are ready to stop, transition them to
    ///      be fully stopped and reply to the corresponding stop contexts.
    ///
    /// Responses to the pending stop messages are written to ingress history
    /// or returned to the calling canisters respectively.
    pub fn process_stopping_canisters(&self, mut state: ReplicatedState) -> ReplicatedState {
        let mut canister_states = state.take_canister_states();
        let time = state.time();

        for canister in canister_states.values_mut() {
            let canister_id = canister.canister_id();
            match canister.system_state.status {
                // Canister is not stopping so we can skip it.
                CanisterStatus::Running { .. } | CanisterStatus::Stopped => continue,

                // Canister is ready to stop.
                CanisterStatus::Stopping { .. } if canister.system_state.ready_to_stop() => {
                    // Transition the canister to "stopped".
                    let stopping_status =
                        mem::replace(&mut canister.system_state.status, CanisterStatus::Stopped);
                    canister.system_state.canister_version += 1;

                    // Reply to all pending stop_canister requests.
                    if let CanisterStatus::Stopping { stop_contexts, .. } = stopping_status {
                        for stop_context in stop_contexts {
                            self.reply_to_stop_context(
                                &stop_context,
                                &mut state,
                                canister_id,
                                time,
                                StopCanisterReply::Completed,
                            );
                        }
                    }
                }

                // Canister is stopping, but not yet ready to stop.
                CanisterStatus::Stopping {
                    ref mut stop_contexts,
                    ..
                } => {
                    // Respond to any stop contexts that have timed out.
                    self.timeout_expired_requests(time, canister_id, stop_contexts, &mut state);
                }
            }
        }
        state.put_canister_states(canister_states);
        state
    }

    fn timeout_expired_requests(
        &self,
        time: Time,
        canister_id: CanisterId,
        stop_contexts: &mut Vec<StopCanisterContext>,
        state: &mut ReplicatedState,
    ) {
        // Identify if any of the stop contexts have expired.
        let (expired_stop_contexts, remaining_stop_contexts) = std::mem::take(stop_contexts)
            .into_iter()
            .partition(|stop_context| {
                match stop_context.call_id() {
                    Some(call_id) => {
                        let sc_time = state
                            .metadata
                            .subnet_call_context_manager
                            .get_time_for_stop_canister_call(call_id);
                        match sc_time {
                            Some(t) => time >= t + self.config.stop_canister_timeout_duration,
                            // Should never hit this case unless there's a
                            // bug but handle it for robustness.
                            None => false,
                        }
                    }
                    // Should only happen for old stop requests that existed
                    // before call ids were added.
                    None => false,
                }
            });

        for stop_context in expired_stop_contexts {
            // Respond to expired requests that they timed out.
            self.reply_to_stop_context(
                &stop_context,
                state,
                canister_id,
                time,
                StopCanisterReply::Timeout,
            );
        }

        *stop_contexts = remaining_stop_contexts;
    }

    fn reject_unexpected_ingress(&self, method: Ic00Method) -> ExecuteSubnetMessageResult {
        self.metrics.unfiltered_ingress_error.inc();
        error!(
            self.log,
            "[EXC-BUG] Ingress messages to {} should've been filtered earlier.", method
        );
        ExecuteSubnetMessageResult::Finished {
            response: Err(UserError::new(
                ErrorCode::CanisterContractViolation,
                format!("{} cannot be called by a user.", method),
            )),
            refund: Cycles::zero(),
        }
    }

    // Returns the subnet memory saturation based on the given subnet available
    // memory, which may have been scaled for the current thread.
    fn subnet_memory_saturation(
        &self,
        subnet_available_memory: &SubnetAvailableMemory,
    ) -> ResourceSaturation {
        // Compute the total subnet available memory based on the scaled subnet
        // available memory. In other words, un-scale the scaled value.
        let subnet_available_memory = subnet_available_memory
            .get_execution_memory()
            .saturating_mul(subnet_available_memory.get_scaling_factor())
            .max(0) as u64;

        // Compute the memory usage as the capacity minus the available memory.
        let subnet_memory_usage = self
            .config
            .subnet_memory_capacity
            .get()
            .saturating_sub(subnet_available_memory);

        ResourceSaturation::new_scaled(
            subnet_memory_usage,
            self.config.subnet_memory_threshold.get(),
            self.config.subnet_memory_capacity.get(),
            self.resource_saturation_scaling as u64,
        )
    }

    /// For testing purposes only.
    #[doc(hidden)]
    pub fn hypervisor_for_testing(&self) -> &Hypervisor {
        &self.hypervisor
    }

    #[doc(hidden)]
    pub fn clear_compilation_cache_for_testing(&self) {
        (*self.hypervisor).clear_compilation_cache_for_testing()
    }
}

/// Indicates whether the full time spent compiling this canister or a reduced
/// amount should count against the round instruction limits. Reduced amounts
/// should be counted when the module was deserialized from a previous
/// compilation instead of fully compiled. Canisters should always be charged
/// for compilation costs even when they aren't counted against the round
/// limits. Only public for testing.
#[doc(hidden)]
#[derive(Clone, Copy, Debug)]
pub enum CompilationCostHandling {
    CountReducedAmount,
    CountFullAmount,
}

/// The expected speed up of deserializing a module compared to compiling it.
const DESERIALIZATION_SPEED_UP_FACTOR: u64 = 100;

impl CompilationCostHandling {
    /// Adjusts the compilation cost based on how it should be handled. Only public for use in tests.
    #[doc(hidden)]
    pub fn adjusted_compilation_cost(&self, compilation_cost: NumInstructions) -> NumInstructions {
        match self {
            CompilationCostHandling::CountReducedAmount => {
                compilation_cost / DESERIALIZATION_SPEED_UP_FACTOR
            }
            CompilationCostHandling::CountFullAmount => compilation_cost,
        }
    }
}

/// Returns the subnet's configured memory capacity (ignoring current usage).
pub(crate) fn subnet_memory_capacity(config: &ExecutionConfig) -> SubnetAvailableMemory {
    SubnetAvailableMemory::new(
        config.subnet_memory_capacity.get() as i64,
        config.subnet_message_memory_capacity.get() as i64,
        config.subnet_wasm_custom_sections_memory_capacity.get() as i64,
    )
}

fn get_canister(
    canister_id: CanisterId,
    state: &ReplicatedState,
) -> Result<&CanisterState, UserError> {
    match state.canister_state(&canister_id) {
        Some(canister) => Ok(canister),
        None => Err(UserError::new(
            ErrorCode::CanisterNotFound,
            format!("Canister {} not found.", &canister_id),
        )),
    }
}

fn get_canister_mut(
    canister_id: CanisterId,
    state: &mut ReplicatedState,
) -> Result<&mut CanisterState, UserError> {
    match state.canister_state_mut(&canister_id) {
        Some(canister) => Ok(canister),
        None => Err(UserError::new(
            ErrorCode::CanisterNotFound,
            format!("Canister {} not found.", &canister_id),
        )),
    }
}

/// The result of `execute_canister()`.
pub struct ExecuteCanisterResult {
    pub canister: CanisterState,
    pub instructions_used: Option<NumInstructions>,
    pub heap_delta: NumBytes,
    pub ingress_status: Option<(MessageId, IngressStatus)>,
    // The description of the executed task or message.
    pub description: Option<String>,
}

/// Executes the given input message or task.
/// This is a helper for `execute_canister()`.
fn execute_canister_input(
    input: CanisterMessageOrTask,
    prepaid_execution_cycles: Option<Cycles>,
    exec_env: &ExecutionEnvironment,
    canister: CanisterState,
    instruction_limits: InstructionLimits,
    max_instructions_per_message_without_dts: NumInstructions,
    network_topology: Arc<NetworkTopology>,
    time: Time,
    round_limits: &mut RoundLimits,
    subnet_size: usize,
) -> ExecuteCanisterResult {
    let info = input.to_string();
    let result = exec_env.execute_canister_input(
        canister,
        instruction_limits,
        max_instructions_per_message_without_dts,
        input,
        prepaid_execution_cycles,
        time,
        network_topology,
        round_limits,
        subnet_size,
    );
    let (canister, instructions_used, heap_delta, ingress_status) = exec_env.process_result(result);
    ExecuteCanisterResult {
        canister,
        instructions_used,
        heap_delta,
        ingress_status,
        description: Some(info),
    }
}

/// Executes either a single task from the task queue of the canister or a
/// single input message if there is no task.
pub fn execute_canister(
    exec_env: &ExecutionEnvironment,
    mut canister: CanisterState,
    instruction_limits: InstructionLimits,
    max_instructions_per_message_without_dts: NumInstructions,
    network_topology: Arc<NetworkTopology>,
    time: Time,
    round_limits: &mut RoundLimits,
    subnet_size: usize,
) -> ExecuteCanisterResult {
    match canister.next_execution() {
        NextExecution::None | NextExecution::ContinueInstallCode => {
            return ExecuteCanisterResult {
                canister,
                instructions_used: None,
                heap_delta: NumBytes::from(0),
                ingress_status: None,
                description: None,
            };
        }
        NextExecution::StartNew | NextExecution::ContinueLong => {}
    }

    let (input, prepaid_execution_cycles) = match canister.system_state.task_queue.pop_front() {
        Some(task) => match task {
            ExecutionTask::PausedExecution { id, .. } => {
                let paused = exec_env.take_paused_execution(id).unwrap();
                let round_counters = RoundCounters {
                    execution_refund_error: &exec_env.metrics.execution_cycles_refund_error,
                    state_changes_error: &exec_env.metrics.state_changes_error,
                    invalid_system_call_error: &exec_env.metrics.invalid_system_call_error,
                    charging_from_balance_error: &exec_env.metrics.charging_from_balance_error,
                    unexpected_response_error: &exec_env.metrics.unexpected_response_error,
                    response_cycles_refund_error: &exec_env.metrics.response_cycles_refund_error,
                    invalid_canister_state_error: &exec_env.metrics.invalid_canister_state_error,
                    ingress_with_cycles_error: &exec_env.metrics.ingress_with_cycles_error,
                };
                let round_context = RoundContext {
                    network_topology: &network_topology,
                    hypervisor: &exec_env.hypervisor,
                    cycles_account_manager: &exec_env.cycles_account_manager,
                    counters: round_counters,
                    log: &exec_env.log,
                    time,
                };
                let result = paused.resume(
                    canister,
                    round_context,
                    round_limits,
                    subnet_size,
                    &exec_env.call_tree_metrics,
                );
                let (canister, instructions_used, heap_delta, ingress_status) =
                    exec_env.process_result(result);
                return ExecuteCanisterResult {
                    canister,
                    instructions_used,
                    heap_delta,
                    ingress_status,
                    description: Some("paused execution".to_string()),
                };
            }
            ExecutionTask::Heartbeat => {
                let task = CanisterMessageOrTask::Task(CanisterTask::Heartbeat);
                (task, None)
            }
            ExecutionTask::GlobalTimer => {
                let task = CanisterMessageOrTask::Task(CanisterTask::GlobalTimer);
                (task, None)
            }
            ExecutionTask::OnLowWasmMemory => {
                let task = CanisterMessageOrTask::Task(CanisterTask::OnLowWasmMemory);
                (task, None)
            }
            ExecutionTask::AbortedExecution {
                input,
                prepaid_execution_cycles,
            } => (input, Some(prepaid_execution_cycles)),
            ExecutionTask::PausedInstallCode(..) | ExecutionTask::AbortedInstallCode { .. } => {
                unreachable!("The guard at the beginning filters these cases out")
            }
        },
        None => {
            let message = canister.pop_input().unwrap();
            if let CanisterMessage::Request(req) = &message {
                if req.payload_size_bytes() > MAX_INTER_CANISTER_PAYLOAD_IN_BYTES {
                    exec_env.metrics.oversize_intra_subnet_messages.inc();
                }
            }
            (CanisterMessageOrTask::Message(message), None)
        }
    };
    execute_canister_input(
        input,
        prepaid_execution_cycles,
        exec_env,
        canister,
        instruction_limits,
        max_instructions_per_message_without_dts,
        network_topology,
        time,
        round_limits,
        subnet_size,
    )
}

fn get_master_public_key<'a>(
    idkg_subnet_public_keys: &'a BTreeMap<MasterPublicKeyId, MasterPublicKey>,
    subnet_id: SubnetId,
    key_id: &MasterPublicKeyId,
) -> Result<&'a MasterPublicKey, UserError> {
    match idkg_subnet_public_keys.get(key_id) {
        None => Err(UserError::new(
            ErrorCode::CanisterRejectedMessage,
            format!(
                "Subnet {} does not hold threshold key {}.",
                subnet_id, key_id
            ),
        )),
        Some(master_key) => Ok(master_key),
    }
}<|MERGE_RESOLUTION|>--- conflicted
+++ resolved
@@ -922,8 +922,6 @@
                                             canister_http_request_context.max_response_bytes,
                                             registry_settings.subnet_size,
                                         );
-<<<<<<< HEAD
-=======
                                     // Here we make sure that we do not let upper layers open new
                                     // http calls while the maximum number of calls is in-flight.
                                     // Later, in the http adapter we also have a bounded queue of
@@ -932,7 +930,6 @@
                                     // consumes requests from this queue upon the request processing
                                     // start. This means more elements can be added to the queue, while
                                     // previous requests are still in-flight.
->>>>>>> 2d220277
                                     if state
                                         .metadata
                                         .subnet_call_context_manager
