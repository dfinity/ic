--- conflicted
+++ resolved
@@ -3038,7 +3038,6 @@
 
         state.metadata.subnet_call_context_manager.push_context(
             SubnetCallContext::ReshareChainKey(ReshareChainKeyContext {
-<<<<<<< HEAD
                 request: request.clone(),
                 key_id: args.key_id,
                 nodes,
@@ -3070,17 +3069,12 @@
 
         state.metadata.subnet_call_context_manager.push_context(
             SubnetCallContext::ReshareChainKey(ReshareChainKeyContext {
-=======
->>>>>>> e2a98276
                 request: request.clone(),
                 key_id: args.key_id,
                 nodes,
                 registry_version,
                 time: state.time(),
-<<<<<<< HEAD
                 target_id: NiDkgTargetId::new(target_id),
-=======
->>>>>>> e2a98276
             }),
         );
         Ok(())
