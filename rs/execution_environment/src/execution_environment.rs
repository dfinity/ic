use crate::{
    canister_manager::{
        types::{
            CanisterManagerError, CanisterMgrConfig, DtsInstallCodeResult, InstallCodeContext,
            PausedInstallCodeExecution, StopCanisterResult, UploadChunkResult,
        },
        CanisterManager,
    },
    canister_settings::CanisterSettings,
    execution::{
        call_or_task::execute_call_or_task, inspect_message, install_code::validate_controller,
        response::execute_response,
    },
    execution_environment_metrics::{
        ExecutionEnvironmentMetrics, SUBMITTED_OUTCOME_LABEL, SUCCESS_STATUS_LABEL,
    },
    hypervisor::Hypervisor,
    ic00_permissions::Ic00MethodPermissions,
    metrics::{CallTreeMetrics, CallTreeMetricsImpl, IngressFilterMetrics},
};
use candid::Encode;
use ic_base_types::PrincipalId;
use ic_config::execution_environment::Config as ExecutionConfig;
use ic_config::flag_status::FlagStatus;
use ic_crypto_utils_canister_threshold_sig::derive_threshold_public_key;
use ic_cycles_account_manager::{
    is_delayed_ingress_induction_cost, CyclesAccountManager, IngressInductionCost,
    ResourceSaturation,
};
use ic_embedders::wasmtime_embedder::system_api::{ExecutionParameters, InstructionLimits};
use ic_error_types::{ErrorCode, RejectCode, UserError};
use ic_interfaces::execution_environment::{
    ChainKeyData, ExecutionMode, IngressHistoryWriter, RegistryExecutionSettings,
    SubnetAvailableMemory,
};
use ic_limits::{LOG_CANISTER_OPERATION_CYCLES_THRESHOLD, SMALL_APP_SUBNET_MAX_SIZE};
use ic_logger::{error, info, warn, ReplicaLogger};
use ic_management_canister_types_private::{
    CanisterChangeOrigin, CanisterHttpRequestArgs, CanisterIdRecord, CanisterInfoRequest,
    CanisterInfoResponse, CanisterStatusType, ClearChunkStoreArgs, ComputeInitialIDkgDealingsArgs,
    CreateCanisterArgs, DeleteCanisterSnapshotArgs, ECDSAPublicKeyArgs, ECDSAPublicKeyResponse,
    EmptyBlob, InstallChunkedCodeArgs, InstallCodeArgsV2, ListCanisterSnapshotArgs,
    LoadCanisterSnapshotArgs, MasterPublicKeyId, Method as Ic00Method, NodeMetricsHistoryArgs,
    Payload as Ic00Payload, ProvisionalCreateCanisterWithCyclesArgs, ProvisionalTopUpCanisterArgs,
    ReadCanisterSnapshotDataArgs, ReadCanisterSnapshotMetadataArgs, ReshareChainKeyArgs,
    SchnorrAlgorithm, SchnorrPublicKeyArgs, SchnorrPublicKeyResponse, SetupInitialDKGArgs,
    SignWithECDSAArgs, SignWithSchnorrArgs, SignWithSchnorrAux, StoredChunksArgs, SubnetInfoArgs,
    SubnetInfoResponse, TakeCanisterSnapshotArgs, UninstallCodeArgs, UpdateSettingsArgs,
    UploadCanisterSnapshotDataArgs, UploadCanisterSnapshotMetadataArgs,
    UploadCanisterSnapshotMetadataResponse, UploadChunkArgs, VetKdDeriveKeyArgs,
    VetKdPublicKeyArgs, VetKdPublicKeyResult, IC_00,
};
use ic_metrics::MetricsRegistry;
use ic_registry_provisional_whitelist::ProvisionalWhitelist;
use ic_registry_subnet_type::SubnetType;
use ic_replicated_state::{
    canister_state::{
        execution_state::WasmExecutionMode,
        system_state::{CyclesUseCase, PausedExecutionId},
        NextExecution,
    },
    metadata_state::subnet_call_context_manager::{
        EcdsaArguments, InstallCodeCall, InstallCodeCallId, ReshareChainKeyContext,
        SchnorrArguments, SetupInitialDkgContext, SignWithThresholdContext, StopCanisterCall,
        SubnetCallContext, ThresholdArguments, VetKdArguments,
    },
    page_map::PageAllocatorFileDescriptor,
    CanisterState, ExecutionTask, NetworkTopology, ReplicatedState,
};
use ic_types::{
    canister_http::CanisterHttpRequestContext,
    crypto::{
        canister_threshold_sig::{MasterPublicKey, PublicKey},
        threshold_sig::ni_dkg::NiDkgTargetId,
        ExtendedDerivationPath,
    },
    ingress::{IngressState, IngressStatus, WasmResult},
    messages::{
        extract_effective_canister_id, CanisterCall, CanisterCallOrTask, CanisterMessage,
        CanisterMessageOrTask, CanisterTask, Payload, RejectContext, Request, Response,
        SignedIngressContent, StopCanisterCallId, StopCanisterContext,
        MAX_INTER_CANISTER_PAYLOAD_IN_BYTES,
    },
    methods::SystemMethod,
    nominal_cycles::NominalCycles,
    CanisterId, Cycles, ExecutionRound, Height, NumBytes, NumInstructions, ReplicaVersion,
    SubnetId, Time,
};
use ic_types::{messages::MessageId, methods::WasmMethod};
use ic_utils_thread::deallocator_thread::{DeallocationSender, DeallocatorThread};
use ic_wasm_types::WasmHash;
use phantom_newtype::AmountOf;
use prometheus::IntCounter;
use rand::RngCore;
use std::{
    collections::{BTreeMap, HashMap},
    convert::{Into, TryFrom},
    fmt,
    str::FromStr,
    sync::{Arc, Mutex},
    time::{Duration, Instant},
};
use strum::ParseError;

#[cfg(test)]
mod tests;

/// The response of the executed message created by the `ic0.msg_reply()`
/// or `ic0.msg_reject()` System API functions.
/// If the execution failed or did not call these System API functions,
/// then the response is empty.
#[derive(Debug)]
pub enum ExecutionResponse {
    Ingress((MessageId, IngressStatus)),
    Request(Response),
    Empty,
}

/// The data structure returned by
/// `ExecutionEnvironment.execute_canister_input()`.
#[derive(Debug)]
pub enum ExecuteMessageResult {
    Finished {
        /// The new state of the canister after execution.
        canister: CanisterState,

        /// The response of the executed message. The caller needs to either push it
        /// to the output queue of the canister or update the ingress status.
        response: ExecutionResponse,

        /// The number of instructions used by the message execution.
        instructions_used: NumInstructions,

        /// The size of the heap delta the canister produced
        heap_delta: NumBytes,

        /// The call duration, if the call context completed.
        call_duration: Option<Duration>,
    },
    Paused {
        /// The old state of the canister before execution
        /// with some changes necessary for DTS.
        canister: CanisterState,

        /// The paused execution that the caller can either resume or abort.
        paused_execution: Box<dyn PausedExecution>,

        /// If the original message was an ingress message, then this field
        /// contains an ingress status with the state `Processing`.
        ingress_status: Option<(MessageId, IngressStatus)>,
    },
}

/// The result of executing a subnet message.
///
/// Most messages will end up in the `Finished` state once the management
/// canister handles them.
///
/// `Processing` can occur for messages that do not complete immediately, like
/// stop_canister requests or the ones that need to be handled by consensus.
#[derive(Debug)]
enum ExecuteSubnetMessageResult {
    Processing,
    Finished {
        response: Result<(Vec<u8>, Option<CanisterId>), UserError>,
        refund: Cycles,
    },
}

/// Contains counters needed to keep track of unexpected errors.
#[derive(Clone)]
pub struct RoundCounters<'a> {
    pub execution_refund_error: &'a IntCounter,
    pub state_changes_error: &'a IntCounter,
    pub invalid_system_call_error: &'a IntCounter,
    pub charging_from_balance_error: &'a IntCounter,
    pub unexpected_response_error: &'a IntCounter,
    pub response_cycles_refund_error: &'a IntCounter,
    pub invalid_canister_state_error: &'a IntCounter,
    pub ingress_with_cycles_error: &'a IntCounter,
}

/// Contains round-specific context necessary for resuming a paused execution.
#[derive(Clone)]
pub struct RoundContext<'a> {
    pub network_topology: &'a NetworkTopology,
    pub hypervisor: &'a Hypervisor,
    pub cycles_account_manager: &'a CyclesAccountManager,
    pub counters: RoundCounters<'a>,
    pub log: &'a ReplicaLogger,
    pub time: Time,
}

/// Keeps track of instruction remaining in the current execution round.
/// This type is useful for deterministic time slicing because it allows
/// to distinguish a round instructions from a message instructions.
///
/// Another motivation for this type is that `NumInstructions` is backed
/// by an unsigned integer and loses information below zero whereas this
/// type is signed and works well if Wasm execution overshoots the limit
/// making the remaining instructions negative.
pub struct RoundInstructionsTag;
pub type RoundInstructions = AmountOf<RoundInstructionsTag, i64>;

/// Orphan rules prevent defining `From` / `Into` helpers, so we have to define
/// standalone helpers.
pub fn as_round_instructions(n: NumInstructions) -> RoundInstructions {
    RoundInstructions::from(i64::try_from(n.get()).unwrap_or(i64::MAX))
}
pub fn as_num_instructions(a: RoundInstructions) -> NumInstructions {
    NumInstructions::from(u64::try_from(a.get()).unwrap_or(0))
}

/// Contains limits (or budget) for various resources that affect duration of
/// a round such as
/// - executed instructions,
/// - produced heap delta,
/// - allocated bytes,
/// - etc.
///
/// This struct is passed by a mutable reference throughout the entire
/// execution layer:
/// - the scheduler initializes the limits at the start of each round.
/// - high-level execution functions pass the reference through.
/// - low-level execution functions decrease the limits based on the data returned
///   by the Wasm executor.
///
/// A recommended pattern for adding a new limit:
/// - the limit is represented as a signed integer to avoid losing information when
///   a Wasm execution overshoots the limit.
/// - the round stops when the limit reaches zero.
/// - the scheduler (and any other high-level caller) can compute consumption of
///   some function `foo()` as follows:
///   ```text
///   let limit_before = round_limits.$limit;
///   foo(..., &mut round_limits);
///   let consumption = limit_before - round_limits.$limit;
///   ```
///
/// Note that other entry-points of the execution layer such as the query handler,
/// inspect message, benchmarks, tests also have to initialize the round limits.
/// In such cases the "round" should be considered as a trivial round consisting
/// of a single message.
#[derive(Clone, Debug, Default)]
pub struct RoundLimits {
    /// Keeps track of remaining instructions in this execution round.
    pub instructions: RoundInstructions,

    /// Keeps track of the available storage memory. It decreases if
    /// - Wasm execution grows the Wasm/stable memory.
    /// - Wasm execution pushes a new guaranteed response request to the output
    ///   queue.
    pub subnet_available_memory: SubnetAvailableMemory,

    /// The number of outgoing calls that can still be made across the subnet before
    /// canisters are limited to their own callback quota.
    pub subnet_available_callbacks: i64,

    // TODO would be nice to change that to available, but this requires
    // a lot of changes since available allocation sits in CanisterManager config
    pub compute_allocation_used: u64,
}

impl RoundLimits {
    /// Returns true if the instructions limit has been reached.
    pub fn instructions_reached(&self) -> bool {
        self.instructions <= RoundInstructions::from(0)
    }
}

/// Represent a paused execution that can be resumed or aborted.
pub trait PausedExecution: std::fmt::Debug + Send {
    /// Resumes a paused execution.
    /// It takes:
    /// - the canister state,
    /// - system parameters that can change while the execution is in progress,
    /// - helpers.
    ///
    /// If the execution finishes, then it returns the new canister state and
    /// the result of the execution.
    fn resume(
        self: Box<Self>,
        canister: CanisterState,
        round_context: RoundContext,
        round_limits: &mut RoundLimits,
        subnet_size: usize,
        call_tree_metrics: &dyn CallTreeMetrics,
        deallocation_sender: &DeallocationSender,
    ) -> ExecuteMessageResult;

    /// Aborts the paused execution.
    /// Returns the original message and the cycles prepaid for execution.
    fn abort(self: Box<Self>, log: &ReplicaLogger) -> (CanisterMessageOrTask, Cycles);

    /// Returns a reference to the message or task being executed.
    fn input(&self) -> CanisterMessageOrTask;
}

/// Stores all paused executions keyed by their ids.
#[derive(Default)]
struct PausedExecutionRegistry {
    // A counter that increases monotonically until it wraps around.
    // Wrapping around is not a problem because all paused executions
    // are aborted before the next checkpoint and there cannot be
    // more than 2^64 paused executions between two checkpoints.
    next_id: u64,

    // Paused executions of ordinary canister messages.
    paused_execution: HashMap<PausedExecutionId, Box<dyn PausedExecution>>,

    // Paused executions of `install_code` subnet messages.
    paused_install_code: HashMap<PausedExecutionId, Box<dyn PausedInstallCodeExecution>>,
}

// The replies that can be returned for a `stop_canister` request.
#[derive(Eq, PartialEq, Debug)]
enum StopCanisterReply {
    // The stop request was completed successfully.
    Completed,
    // The stop request timed out.
    Timeout,
}

/// ExecutionEnvironment is the component responsible for executing messages
/// on the IC.
pub struct ExecutionEnvironment {
    log: ReplicaLogger,
    hypervisor: Arc<Hypervisor>,
    canister_manager: CanisterManager,
    ingress_history_writer: Arc<dyn IngressHistoryWriter<State = ReplicatedState>>,
    metrics: ExecutionEnvironmentMetrics,
    call_tree_metrics: CallTreeMetricsImpl,
    config: ExecutionConfig,
    cycles_account_manager: Arc<CyclesAccountManager>,
    own_subnet_id: SubnetId,
    own_subnet_type: SubnetType,
    // Global registry of all the paused executions and install code executions
    // on the current subnet.
    paused_execution_registry: Arc<Mutex<PausedExecutionRegistry>>,
    // This scaling factor accounts for the execution threads running in
    // parallel and potentially reserving resources. It should be initialized to
    // the number of scheduler cores.
    resource_saturation_scaling: usize,
    deallocator_thread: DeallocatorThread,
}

/// This is a helper enum that indicates whether the current DTS execution of
/// install_code is the first execution or not.
#[derive(Eq, PartialEq, Debug)]
pub enum DtsInstallCodeStatus {
    StartingFirstExecution,
    ResumingPausedOrAbortedExecution,
}

impl fmt::Display for DtsInstallCodeStatus {
    fn fmt(&self, f: &mut fmt::Formatter<'_>) -> fmt::Result {
        let status = match &self {
            DtsInstallCodeStatus::StartingFirstExecution => "StartingFirstExecution",
            DtsInstallCodeStatus::ResumingPausedOrAbortedExecution => {
                "ResumingPausedOrAbortedExecution"
            }
        };
        write!(f, "{status}")
    }
}

impl ExecutionEnvironment {
    #[allow(clippy::too_many_arguments)]
    pub fn new(
        log: ReplicaLogger,
        hypervisor: Arc<Hypervisor>,
        ingress_history_writer: Arc<dyn IngressHistoryWriter<State = ReplicatedState>>,
        metrics_registry: &MetricsRegistry,
        own_subnet_id: SubnetId,
        own_subnet_type: SubnetType,
        compute_capacity: usize,
        config: ExecutionConfig,
        cycles_account_manager: Arc<CyclesAccountManager>,
        resource_saturation_scaling: usize,
        fd_factory: Arc<dyn PageAllocatorFileDescriptor>,
        heap_delta_rate_limit: NumBytes,
        upload_wasm_chunk_instructions: NumInstructions,
        canister_snapshot_baseline_instructions: NumInstructions,
        canister_snapshot_data_baseline_instructions: NumInstructions,
    ) -> Self {
        // Assert the flag implication: DTS => sandboxing.
        assert!(
            config.deterministic_time_slicing == FlagStatus::Disabled
                || config.canister_sandboxing_flag == FlagStatus::Enabled,
            "Deterministic time slicing works only with canister sandboxing."
        );
        let canister_manager_config: CanisterMgrConfig = CanisterMgrConfig::new(
            config.subnet_memory_capacity,
            config.default_provisional_cycles_balance,
            config.default_freeze_threshold,
            own_subnet_id,
            own_subnet_type,
            config.max_controllers,
            compute_capacity,
            config.max_canister_memory_size_wasm32,
            config.max_canister_memory_size_wasm64,
            config.rate_limiting_of_instructions,
            config.allocatable_compute_capacity_in_percent,
            config.rate_limiting_of_heap_delta,
            heap_delta_rate_limit,
            upload_wasm_chunk_instructions,
            config.embedders_config.wasm_max_size,
            canister_snapshot_baseline_instructions,
            canister_snapshot_data_baseline_instructions,
            config.default_wasm_memory_limit,
            config.max_number_of_snapshots_per_canister,
        );
        let metrics = ExecutionEnvironmentMetrics::new(metrics_registry);
        let canister_manager = CanisterManager::new(
            Arc::clone(&hypervisor),
            log.clone(),
            canister_manager_config,
            Arc::clone(&cycles_account_manager),
            Arc::clone(&ingress_history_writer),
            fd_factory,
        );
        // Deallocate `SystemStates` and `ExecutionStates` in the background. Sleep for
        // 0.1 ms between deallocations, to spread out the load on the memory allocator
        // (the 0.1 ms was determined by running a benchmark with thousands of messages
        // executed per round and checking CPU profiles to ensure that the vast majority
        // of deallocations happened on the background thread).
        let deallocator_thread =
            DeallocatorThread::new("ExecutionDeallocator", Duration::from_micros(100));
        Self {
            log,
            hypervisor,
            canister_manager,
            ingress_history_writer,
            metrics,
            call_tree_metrics: CallTreeMetricsImpl::new(metrics_registry),
            config,
            cycles_account_manager,
            own_subnet_id,
            own_subnet_type,
            paused_execution_registry: Default::default(),
            resource_saturation_scaling,
            deallocator_thread,
        }
    }

    pub fn state_changes_error(&self) -> &IntCounter {
        &self.metrics.state_changes_error
    }

    pub fn canister_not_found_error(&self) -> &IntCounter {
        &self.metrics.canister_not_found_error
    }

    /// Computes the current amount of memory available on the subnet.
    ///
    /// Time complexity: `O(|canisters|)`.
    pub fn subnet_available_memory(&self, state: &ReplicatedState) -> SubnetAvailableMemory {
        let memory_taken = state.memory_taken();
        SubnetAvailableMemory::new(
            self.config.subnet_memory_capacity.get() as i64
                - self.config.subnet_memory_reservation.get() as i64
                - memory_taken.execution().get() as i64,
            self.config
                .guaranteed_response_message_memory_capacity
                .get() as i64
                - memory_taken.guaranteed_response_messages().get() as i64,
            self.config
                .subnet_wasm_custom_sections_memory_capacity
                .get() as i64
                - memory_taken.wasm_custom_sections().get() as i64,
        )
    }

    /// Computes the current amount of guaranteed response message memory available
    /// on the subnet.
    ///
    /// This is a more efficient alternative to `memory_taken()` for cases when only
    /// the guaranteed response message memory usage is necessary.
    ///
    /// Time complexity: `O(|canisters|)`.
    pub fn subnet_available_guaranteed_response_message_memory(
        &self,
        state: &ReplicatedState,
    ) -> i64 {
        self.config
            .guaranteed_response_message_memory_capacity
            .get() as i64
            - state.guaranteed_response_message_memory_taken().get() as i64
    }

    /// Computes number of callbacks available up to the subnet's callback soft cap.
    ///
    /// Time complexity: `O(|canisters|)`.
    pub fn subnet_available_callbacks(&self, state: &ReplicatedState) -> i64 {
        self.config
            .subnet_callback_soft_limit
            .saturating_sub(state.callback_count()) as i64
    }

    /// Executes a replicated message sent to a subnet.
    ///
    /// Returns the new replicated state and an optional number of instructions
    /// consumed by the message execution.
    #[allow(clippy::cognitive_complexity)]
    #[allow(clippy::too_many_arguments)]
    pub fn execute_subnet_message(
        &self,
        msg: CanisterMessage,
        mut state: ReplicatedState,
        instruction_limits: InstructionLimits,
        rng: &mut dyn RngCore,
        chain_key_data: &ChainKeyData,
        replica_version: &ReplicaVersion,
        registry_settings: &RegistryExecutionSettings,
        current_round: ExecutionRound,
        round_limits: &mut RoundLimits,
    ) -> (ReplicatedState, Option<NumInstructions>) {
        let since = Instant::now(); // Start logging execution time.

        let mut msg = match msg {
            CanisterMessage::Response(response) => {
                let context = state
                    .metadata
                    .subnet_call_context_manager
                    .retrieve_context(response.originator_reply_callback, &self.log);
                return match context {
                    None => (state, Some(NumInstructions::from(0))),
                    Some(context) => {
                        let time_elapsed =
                            state.time().saturating_duration_since(context.get_time());
                        let request = context.get_request();

                        self.metrics.observe_subnet_message(
                            &request.method_name,
                            time_elapsed.as_secs_f64(),
                            &match &response.response_payload {
                                Payload::Data(_) => Ok(()),
                                Payload::Reject(_) => Err(ErrorCode::CanisterRejectedMessage),
                            },
                        );

                        if let (
                            SubnetCallContext::SignWithThreshold(threshold_context),
                            Payload::Data(_),
                        ) = (&context, &response.response_payload)
                        {
                            *state
                                .metadata
                                .subnet_metrics
                                .threshold_signature_agreements
                                .entry(threshold_context.key_id())
                                .or_default() += 1;
                        }

                        state.push_subnet_output_response(
                            Response {
                                originator: request.sender,
                                respondent: CanisterId::from(self.own_subnet_id),
                                originator_reply_callback: request.sender_reply_callback,
                                refund: request.payment,
                                response_payload: response.response_payload.clone(),
                                deadline: request.deadline,
                            }
                            .into(),
                        );

                        (state, Some(NumInstructions::from(0)))
                    }
                };
            }

            CanisterMessage::Ingress(msg) => CanisterCall::Ingress(msg),
            CanisterMessage::Request(msg) => CanisterCall::Request(msg),
        };

        let timestamp_nanos = state.time();
        let method = Ic00Method::from_str(msg.method_name());
        let payload = msg.method_payload();

        if let Ok(permissions) = method.map(Ic00MethodPermissions::new) {
            if let Err(err) = permissions.verify(&msg, &state) {
                let refund = msg.take_cycles();
                let state = self.finish_subnet_message_execution(
                    state,
                    msg,
                    ExecuteSubnetMessageResult::Finished {
                        response: Err(err),
                        refund,
                    },
                    since,
                );
                return (state, Some(NumInstructions::from(0)));
            }
        }

        let result: ExecuteSubnetMessageResult = match method {
            Ok(Ic00Method::InstallCode) => {
                // Tail call is needed for deterministic time slicing here to
                // properly handle the case of a paused execution.
                return self.execute_install_code(
                    msg,
                    None,
                    None,
                    DtsInstallCodeStatus::StartingFirstExecution,
                    state,
                    instruction_limits,
                    round_limits,
                    registry_settings.subnet_size,
                );
            }

            Ok(Ic00Method::InstallChunkedCode) => {
                // Tail call is needed for deterministic time slicing here to
                // properly handle the case of a paused execution.
                return self.execute_install_code(
                    msg,
                    None,
                    None,
                    DtsInstallCodeStatus::StartingFirstExecution,
                    state,
                    instruction_limits,
                    round_limits,
                    registry_settings.subnet_size,
                );
            }

            Ok(Ic00Method::SignWithECDSA) => match &msg {
                CanisterCall::Request(request) => {
                    if payload.is_empty() {
                        use ic_types::messages;
                        state.push_subnet_output_response(
                            Response {
                                originator: request.sender,
                                respondent: CanisterId::from(self.own_subnet_id),
                                originator_reply_callback: request.sender_reply_callback,
                                refund: request.payment,
                                response_payload: messages::Payload::Reject(
                                    messages::RejectContext::new(
                                        ic_error_types::RejectCode::CanisterReject,
                                        "An empty message cannot be signed",
                                    ),
                                ),
                                deadline: request.deadline,
                            }
                            .into(),
                        );
                        return (state, Some(NumInstructions::from(0)));
                    }

                    match SignWithECDSAArgs::decode(payload) {
                        Err(err) => ExecuteSubnetMessageResult::Finished {
                            response: Err(err),
                            refund: msg.take_cycles(),
                        },
                        Ok(args) => {
                            let key_id = MasterPublicKeyId::Ecdsa(args.key_id.clone());
                            match get_master_public_key(
                                &chain_key_data.master_public_keys,
                                self.own_subnet_id,
                                &key_id,
                            ) {
                                Err(err) => ExecuteSubnetMessageResult::Finished {
                                    response: Err(err),
                                    refund: msg.take_cycles(),
                                },
                                Ok(_) => match self.sign_with_threshold(
                                    (**request).clone(),
                                    ThresholdArguments::Ecdsa(EcdsaArguments {
                                        key_id: args.key_id,
                                        message_hash: args.message_hash,
                                    }),
                                    args.derivation_path.into_inner(),
                                    registry_settings
                                        .chain_key_settings
                                        .get(&key_id)
                                        .map(|setting| setting.max_queue_size)
                                        .unwrap_or_default(),
                                    &mut state,
                                    rng,
                                    registry_settings.subnet_size,
                                ) {
                                    Err(err) => ExecuteSubnetMessageResult::Finished {
                                        response: Err(err),
                                        refund: msg.take_cycles(),
                                    },
                                    Ok(()) => {
                                        self.metrics.observe_message_with_label(
                                            &request.method_name,
                                            since.elapsed().as_secs_f64(),
                                            SUBMITTED_OUTCOME_LABEL.into(),
                                            SUCCESS_STATUS_LABEL.into(),
                                        );
                                        ExecuteSubnetMessageResult::Processing
                                    }
                                },
                            }
                        }
                    }
                }
                CanisterCall::Ingress(_) => {
                    self.reject_unexpected_ingress(Ic00Method::SignWithECDSA)
                }
            },

            Ok(Ic00Method::CreateCanister) => {
                match &mut msg {
                    CanisterCall::Ingress(_) => {
                        self.reject_unexpected_ingress(Ic00Method::CreateCanister)
                    }
                    CanisterCall::Request(req) => {
                        let cycles = Arc::make_mut(req).take_cycles();
                        match CreateCanisterArgs::decode(req.method_payload()) {
                            Err(err) => ExecuteSubnetMessageResult::Finished {
                                response: Err(err),
                                refund: cycles,
                            },
                            Ok(args) => {
                                // Start logging execution time for `create_canister`.
                                let since = Instant::now();

                                let sender_canister_version = args.get_sender_canister_version();

                                let settings = args.settings.unwrap_or_default();
                                let result = match CanisterSettings::try_from(settings) {
                                    Err(err) => ExecuteSubnetMessageResult::Finished {
                                        response: Err(err.into()),
                                        refund: cycles,
                                    },
                                    Ok(settings) => self.create_canister(
                                        msg.canister_change_origin(sender_canister_version),
                                        cycles,
                                        settings,
                                        registry_settings,
                                        &mut state,
                                        round_limits,
                                    ),
                                };
                                info!(
                                            self.log,
                                            "Finished executing create_canister message after {:?} with result: {:?}",
                                            since.elapsed().as_secs_f64(),
                                            result
                                        );

                                result
                            }
                        }
                    }
                }
            }

            Ok(Ic00Method::UninstallCode) => {
                let res = UninstallCodeArgs::decode(payload).and_then(|args| {
                    self.canister_manager
                        .uninstall_code(
                            msg.canister_change_origin(args.get_sender_canister_version()),
                            args.get_canister_id(),
                            &mut state,
                            &self.metrics.canister_not_found_error,
                        )
                        .map(|()| (EmptyBlob.encode(), Some(args.get_canister_id())))
                        .map_err(|err| err.into())
                });
                ExecuteSubnetMessageResult::Finished {
                    response: res,
                    refund: msg.take_cycles(),
                }
            }

            Ok(Ic00Method::UpdateSettings) => {
                let res = match UpdateSettingsArgs::decode(payload) {
                    Err(err) => Err(err),
                    Ok(args) => {
                        // Start logging execution time for `update_settings`.
                        let since = Instant::now();

                        let canister_id = args.get_canister_id();
                        let sender_canister_version = args.get_sender_canister_version();

                        let result = match CanisterSettings::try_from(args.settings) {
                            Err(err) => Err(err.into()),
                            Ok(settings) => self
                                .update_settings(
                                    timestamp_nanos,
                                    msg.canister_change_origin(sender_canister_version),
                                    settings,
                                    canister_id,
                                    &mut state,
                                    round_limits,
                                    registry_settings.subnet_size,
                                )
                                .map(|res| (res, Some(canister_id))),
                        };
                        // The induction cost of `UpdateSettings` is charged
                        // after applying the new settings to allow users to
                        // decrease the freezing threshold if it was set too
                        // high that topping up the canister is not feasible.
                        if let CanisterCall::Ingress(ingress) = &msg {
                            if let Ok(canister) = get_canister_mut(canister_id, &mut state) {
                                if is_delayed_ingress_induction_cost(&ingress.method_payload) {
                                    let bytes_to_charge =
                                        ingress.method_payload.len() + ingress.method_name.len();
                                    let induction_cost = self
                                        .cycles_account_manager
                                        .ingress_induction_cost_from_bytes(
                                            NumBytes::from(bytes_to_charge as u64),
                                            registry_settings.subnet_size,
                                        );
                                    let memory_usage = canister.memory_usage();
                                    let message_memory_usage = canister.message_memory_usage();
                                    // This call may fail with `CanisterOutOfCyclesError`,
                                    // which is not actionable at this point.
                                    let _ignore_error = self.cycles_account_manager.consume_cycles(
                                        &mut canister.system_state,
                                        memory_usage,
                                        message_memory_usage,
                                        canister.scheduler_state.compute_allocation,
                                        induction_cost,
                                        registry_settings.subnet_size,
                                        CyclesUseCase::IngressInduction,
                                        false, // we ignore the error anyway => no need to reveal top up balance
                                    );
                                }
                            }
                        }
                        info!(
                            self.log,
                            "Finished executing update_settings message on canister {:?} after {:?} with result: {:?}",
                            canister_id,
                            since.elapsed().as_secs_f64(),
                            result
                        );
                        result
                    }
                };
                ExecuteSubnetMessageResult::Finished {
                    response: res,
                    refund: msg.take_cycles(),
                }
            }

            Ok(Ic00Method::CanisterStatus) => {
                let res = CanisterIdRecord::decode(payload).and_then(|args| {
                    self.get_canister_status(
                        *msg.sender(),
                        args.get_canister_id(),
                        &mut state,
                        registry_settings.subnet_size,
                    )
                    .map(|res| (res, Some(args.get_canister_id())))
                });
                ExecuteSubnetMessageResult::Finished {
                    response: res,
                    refund: msg.take_cycles(),
                }
            }

            Ok(Ic00Method::CanisterInfo) => match &msg {
                CanisterCall::Request(_) => {
                    let res = CanisterInfoRequest::decode(payload).and_then(|record| {
                        self.get_canister_info(
                            record.canister_id(),
                            record.num_requested_changes(),
                            &state,
                        )
                        .map(|res| (res, Some(record.canister_id())))
                    });
                    ExecuteSubnetMessageResult::Finished {
                        response: res,
                        refund: msg.take_cycles(),
                    }
                }
                CanisterCall::Ingress(_) => {
                    self.reject_unexpected_ingress(Ic00Method::CanisterInfo)
                }
            },

            Ok(Ic00Method::StartCanister) => {
                let res = CanisterIdRecord::decode(payload).and_then(|args| {
                    self.start_canister(args.get_canister_id(), *msg.sender(), &mut state)
                        .map(|res| (res, Some(args.get_canister_id())))
                });
                ExecuteSubnetMessageResult::Finished {
                    response: res,
                    refund: msg.take_cycles(),
                }
            }

            Ok(Ic00Method::StopCanister) => match CanisterIdRecord::decode(payload) {
                Err(err) => ExecuteSubnetMessageResult::Finished {
                    response: Err(err),
                    refund: msg.take_cycles(),
                },
                Ok(args) => self.stop_canister(args.get_canister_id(), &msg, &mut state),
            },

            Ok(Ic00Method::DeleteCanister) => {
                let res = CanisterIdRecord::decode(payload).and_then(|args| {
                    // Start logging execution time for `delete_canister`.
                    let since = Instant::now();

                    let result = self
                        .canister_manager
                        .delete_canister(*msg.sender(), args.get_canister_id(), &mut state)
                        .map(|()| (EmptyBlob.encode(), Some(args.get_canister_id())))
                        .map_err(|err| err.into());

                    info!(
                        self.log,
                        "Finished executing delete_canister message on canister {:?} after {:?} with result: {:?}",
                        args.get_canister_id(),
                        since.elapsed().as_secs_f64(),
                        result
                    );
                    result
                });
                ExecuteSubnetMessageResult::Finished {
                    response: res,
                    refund: msg.take_cycles(),
                }
            }

            Ok(Ic00Method::RawRand) => match &msg {
                CanisterCall::Ingress(_) => self.reject_unexpected_ingress(Ic00Method::RawRand),
                CanisterCall::Request(_) => {
                    let res = match EmptyBlob::decode(payload) {
                        Err(err) => Err(err),
                        Ok(EmptyBlob) => {
                            let mut buffer = vec![0u8; 32];
                            rng.fill_bytes(&mut buffer);
                            Ok(Encode!(&buffer).unwrap())
                        }
                    };
                    ExecuteSubnetMessageResult::Finished {
                        response: res.map(|res| (res, None)),
                        refund: msg.take_cycles(),
                    }
                }
            },

            Ok(Ic00Method::DepositCycles) => match CanisterIdRecord::decode(payload) {
                Err(err) => ExecuteSubnetMessageResult::Finished {
                    response: Err(err),
                    refund: msg.take_cycles(),
                },
                Ok(args) => self.deposit_cycles(args.get_canister_id(), &mut msg, &mut state),
            },

            Ok(Ic00Method::HttpRequest) => match state.metadata.own_subnet_features.http_requests {
                true => match &msg {
                    CanisterCall::Request(request) => {
                        match CanisterHttpRequestArgs::decode(payload) {
                            Err(err) => ExecuteSubnetMessageResult::Finished {
                                response: Err(err),
                                refund: msg.take_cycles(),
                            },
                            Ok(args) => match CanisterHttpRequestContext::try_from((
                                state.time(),
                                request.as_ref(),
                                args,
                            )) {
                                Err(err) => ExecuteSubnetMessageResult::Finished {
                                    response: Err(err.into()),
                                    refund: msg.take_cycles(),
                                },
                                Ok(mut canister_http_request_context) => {
                                    let http_request_fee =
                                        self.cycles_account_manager.http_request_fee(
                                            canister_http_request_context.variable_parts_size(),
                                            canister_http_request_context.max_response_bytes,
                                            registry_settings.subnet_size,
                                        );
                                    // Here we make sure that we do not let upper layers open new
                                    // http calls while the maximum number of calls is in-flight.
                                    // Later, in the http adapter we also have a bounded queue of
                                    // the same size, but this queue alone is not enough as it is
                                    // used as the interface between DSM and consensus, and the latter
                                    // consumes requests from this queue upon the request processing
                                    // start. This means more elements can be added to the queue, while
                                    // previous requests are still in-flight.
                                    if state
                                        .metadata
                                        .subnet_call_context_manager
                                        .canister_http_request_contexts
                                        .len()
                                        >= self.config.max_canister_http_requests_in_flight
                                    {
                                        let err = Err(UserError::new(
                                            ErrorCode::CanisterRejectedMessage,
                                            format!("max number ({}) of http requests in-flight reached.", self.config.max_canister_http_requests_in_flight),
                                        ));
                                        ExecuteSubnetMessageResult::Finished {
                                            response: err,
                                            refund: msg.take_cycles(),
                                        }
                                    } else if request.payment < http_request_fee {
                                        let err = Err(UserError::new(
                                                        ErrorCode::CanisterRejectedMessage,
                                                        format!(
                                                            "http_request request sent with {} cycles, but {} cycles are required.",
                                                            request.payment, http_request_fee
                                                        ),
                                                    ));
                                        ExecuteSubnetMessageResult::Finished {
                                            response: err,
                                            refund: msg.take_cycles(),
                                        }
                                    } else {
                                        canister_http_request_context.request.payment -=
                                            http_request_fee;
                                        let http_fee = NominalCycles::from(http_request_fee);
                                        state
                                            .metadata
                                            .subnet_metrics
                                            .consumed_cycles_http_outcalls += http_fee;
                                        state
                                            .metadata
                                            .subnet_metrics
                                            .observe_consumed_cycles_with_use_case(
                                                CyclesUseCase::HTTPOutcalls,
                                                http_fee,
                                            );
                                        state.metadata.subnet_call_context_manager.push_context(
                                            SubnetCallContext::CanisterHttpRequest(
                                                canister_http_request_context,
                                            ),
                                        );
                                        self.metrics.observe_message_with_label(
                                            &request.method_name,
                                            since.elapsed().as_secs_f64(),
                                            SUBMITTED_OUTCOME_LABEL.into(),
                                            SUCCESS_STATUS_LABEL.into(),
                                        );
                                        ExecuteSubnetMessageResult::Processing
                                    }
                                }
                            },
                        }
                    }

                    CanisterCall::Ingress(_) => {
                        self.reject_unexpected_ingress(Ic00Method::HttpRequest)
                    }
                },
                false => {
                    let err = Err(UserError::new(
                        ErrorCode::CanisterContractViolation,
                        "This API is not enabled on this subnet".to_string(),
                    ));
                    ExecuteSubnetMessageResult::Finished {
                        response: err,
                        refund: msg.take_cycles(),
                    }
                }
            },

            Ok(Ic00Method::SetupInitialDKG) => match &msg {
                CanisterCall::Request(request) => self
                    .setup_initial_dkg(payload, request, &mut state, rng)
                    .map_or_else(
                        |err| ExecuteSubnetMessageResult::Finished {
                            response: Err(err),
                            refund: msg.take_cycles(),
                        },
                        |()| ExecuteSubnetMessageResult::Processing,
                    ),
                CanisterCall::Ingress(_) => {
                    self.reject_unexpected_ingress(Ic00Method::SetupInitialDKG)
                }
            },

            Ok(Ic00Method::ECDSAPublicKey) => {
                let cycles = msg.take_cycles();
                match &msg {
                    CanisterCall::Request(request) => {
                        let res = match ECDSAPublicKeyArgs::decode(request.method_payload()) {
                            Err(err) => Err(err),
                            Ok(args) => match get_master_public_key(
                                &chain_key_data.master_public_keys,
                                self.own_subnet_id,
                                &MasterPublicKeyId::Ecdsa(args.key_id.clone()),
                            ) {
                                Err(err) => Err(err),
                                Ok(pubkey) => {
                                    let canister_id = match args.canister_id {
                                        Some(id) => id.into(),
                                        None => *msg.sender(),
                                    };
                                    self.get_threshold_public_key(
                                        pubkey,
                                        canister_id,
                                        args.derivation_path.into_inner(),
                                    )
                                    .map(|res| {
                                        (
                                            ECDSAPublicKeyResponse {
                                                public_key: res.public_key,
                                                chain_code: res.chain_key,
                                            }
                                            .encode(),
                                            None,
                                        )
                                    })
                                }
                            },
                        };
                        ExecuteSubnetMessageResult::Finished {
                            response: res,
                            refund: cycles,
                        }
                    }
                    CanisterCall::Ingress(_) => {
                        self.reject_unexpected_ingress(Ic00Method::ECDSAPublicKey)
                    }
                }
            }

            Ok(Ic00Method::ComputeInitialIDkgDealings) => {
                let cycles = msg.take_cycles();
                match &msg {
                    CanisterCall::Request(request) => {
                        match ComputeInitialIDkgDealingsArgs::decode(request.method_payload()) {
                            Ok(args) => match get_master_public_key(
                                &chain_key_data.master_public_keys,
                                self.own_subnet_id,
                                &args.key_id,
                            ) {
                                Ok(_) => self
                                    .compute_initial_idkg_dealings(&mut state, args, request)
                                    .map_or_else(
                                        |err| ExecuteSubnetMessageResult::Finished {
                                            response: Err(err),
                                            refund: cycles,
                                        },
                                        |()| ExecuteSubnetMessageResult::Processing,
                                    ),
                                Err(err) => ExecuteSubnetMessageResult::Finished {
                                    response: Err(err),
                                    refund: cycles,
                                },
                            },
                            Err(err) => ExecuteSubnetMessageResult::Finished {
                                response: Err(err),
                                refund: cycles,
                            },
                        }
                    }
                    CanisterCall::Ingress(_) => {
                        self.reject_unexpected_ingress(Ic00Method::ComputeInitialIDkgDealings)
                    }
                }
            }

            Ok(Ic00Method::SchnorrPublicKey) => {
                let cycles = msg.take_cycles();
                match &msg {
                    CanisterCall::Request(request) => {
                        let res = match SchnorrPublicKeyArgs::decode(request.method_payload()) {
                            Err(err) => Err(err),
                            Ok(args) => match get_master_public_key(
                                &chain_key_data.master_public_keys,
                                self.own_subnet_id,
                                &MasterPublicKeyId::Schnorr(args.key_id.clone()),
                            ) {
                                Err(err) => Err(err),
                                Ok(pubkey) => {
                                    let canister_id = match args.canister_id {
                                        Some(id) => id.into(),
                                        None => *msg.sender(),
                                    };
                                    self.get_threshold_public_key(
                                        pubkey,
                                        canister_id,
                                        args.derivation_path.into_inner(),
                                    )
                                    .map(|res| {
                                        (
                                            SchnorrPublicKeyResponse {
                                                public_key: res.public_key,
                                                chain_code: res.chain_key,
                                            }
                                            .encode(),
                                            None,
                                        )
                                    })
                                }
                            },
                        };
                        ExecuteSubnetMessageResult::Finished {
                            response: res,
                            refund: cycles,
                        }
                    }
                    CanisterCall::Ingress(_) => {
                        self.reject_unexpected_ingress(Ic00Method::SchnorrPublicKey)
                    }
                }
            }

            Ok(Ic00Method::SignWithSchnorr) => match &msg {
                CanisterCall::Request(request) => {
                    if payload.is_empty() {
                        use ic_types::messages;
                        state.push_subnet_output_response(
                            Response {
                                originator: request.sender,
                                respondent: CanisterId::from(self.own_subnet_id),
                                originator_reply_callback: request.sender_reply_callback,
                                refund: request.payment,
                                response_payload: messages::Payload::Reject(
                                    messages::RejectContext::new(
                                        ic_error_types::RejectCode::CanisterReject,
                                        "An empty message cannot be signed",
                                    ),
                                ),
                                deadline: request.deadline,
                            }
                            .into(),
                        );
                        return (state, Some(NumInstructions::from(0)));
                    }

                    match SignWithSchnorrArgs::decode(payload) {
                        Err(err) => ExecuteSubnetMessageResult::Finished {
                            response: Err(err),
                            refund: msg.take_cycles(),
                        },
                        Ok(args) => {
                            let key_id = MasterPublicKeyId::Schnorr(args.key_id.clone());
                            match get_master_public_key(
                                &chain_key_data.master_public_keys,
                                self.own_subnet_id,
                                &key_id,
                            ) {
                                Err(err) => ExecuteSubnetMessageResult::Finished {
                                    response: Err(err),
                                    refund: msg.take_cycles(),
                                },
                                Ok(_) => match self.sign_with_threshold(
                                    (**request).clone(),
                                    ThresholdArguments::Schnorr(SchnorrArguments {
                                        key_id: args.key_id,
                                        message: Arc::new(args.message),
                                        taproot_tree_root: args.aux.map(|v| match v {
                                            SignWithSchnorrAux::Bip341(v) => {
                                                Arc::new(v.merkle_root_hash.into_vec())
                                            }
                                        }),
                                    }),
                                    args.derivation_path.into_inner(),
                                    registry_settings
                                        .chain_key_settings
                                        .get(&key_id)
                                        .map(|setting| setting.max_queue_size)
                                        .unwrap_or_default(),
                                    &mut state,
                                    rng,
                                    registry_settings.subnet_size,
                                ) {
                                    Err(err) => ExecuteSubnetMessageResult::Finished {
                                        response: Err(err),
                                        refund: msg.take_cycles(),
                                    },
                                    Ok(()) => {
                                        self.metrics.observe_message_with_label(
                                            &request.method_name,
                                            since.elapsed().as_secs_f64(),
                                            SUBMITTED_OUTCOME_LABEL.into(),
                                            SUCCESS_STATUS_LABEL.into(),
                                        );
                                        ExecuteSubnetMessageResult::Processing
                                    }
                                },
                            }
                        }
                    }
                }
                CanisterCall::Ingress(_) => {
                    self.reject_unexpected_ingress(Ic00Method::SignWithSchnorr)
                }
            },

            Ok(Ic00Method::VetKdPublicKey) => {
                let cycles = msg.take_cycles();
                match &msg {
                    CanisterCall::Request(request) => {
                        let res = match VetKdPublicKeyArgs::decode(request.method_payload()) {
                            Err(err) => Err(err),
                            Ok(args) => match get_master_public_key(
                                &chain_key_data.master_public_keys,
                                self.own_subnet_id,
                                &MasterPublicKeyId::VetKd(args.key_id.clone()),
                            ) {
                                Err(err) => Err(err),
                                Ok(pubkey) => {
                                    let canister_id = match args.canister_id {
                                        Some(id) => id.into(),
                                        None => *msg.sender(),
                                    };
                                    self.get_vetkd_public_key(pubkey, canister_id, args.context)
                                        .map(|public_key| {
                                            (VetKdPublicKeyResult { public_key }.encode(), None)
                                        })
                                }
                            },
                        };
                        ExecuteSubnetMessageResult::Finished {
                            response: res,
                            refund: cycles,
                        }
                    }
                    CanisterCall::Ingress(_) => {
                        self.reject_unexpected_ingress(Ic00Method::VetKdPublicKey)
                    }
                }
            }
            Ok(Ic00Method::ReshareChainKey) => {
                let cycles = msg.take_cycles();
                match msg {
                    CanisterCall::Request(ref request) => self
                        .reshare_chain_key(&mut state, rng, chain_key_data, request)
                        .map_or_else(
                            |err| ExecuteSubnetMessageResult::Finished {
                                response: Err(err),
                                refund: cycles,
                            },
                            |()| ExecuteSubnetMessageResult::Processing,
                        ),
                    CanisterCall::Ingress(_) => {
                        self.reject_unexpected_ingress(Ic00Method::ReshareChainKey)
                    }
                }
            }
            Ok(Ic00Method::VetKdDeriveKey) => match &msg {
                CanisterCall::Request(request) => {
                    if payload.is_empty() {
                        use ic_types::messages;
                        state.push_subnet_output_response(
                            Response {
                                originator: request.sender,
                                respondent: CanisterId::from(self.own_subnet_id),
                                originator_reply_callback: request.sender_reply_callback,
                                refund: request.payment,
                                response_payload: messages::Payload::Reject(
                                    messages::RejectContext::new(
                                        ic_error_types::RejectCode::CanisterReject,
                                        "Message payload empty",
                                    ),
                                ),
                                deadline: request.deadline,
                            }
                            .into(),
                        );
                        return (state, Some(NumInstructions::from(0)));
                    }

                    match self.vetkd_derive_key(
                        request,
                        payload,
                        chain_key_data,
                        &mut state,
                        rng,
                        registry_settings,
                        current_round,
                    ) {
                        Err(err) => ExecuteSubnetMessageResult::Finished {
                            response: Err(err),
                            refund: msg.take_cycles(),
                        },
                        Ok(()) => {
                            self.metrics.observe_message_with_label(
                                &request.method_name,
                                since.elapsed().as_secs_f64(),
                                SUBMITTED_OUTCOME_LABEL.into(),
                                SUCCESS_STATUS_LABEL.into(),
                            );
                            ExecuteSubnetMessageResult::Processing
                        }
                    }
                }
                CanisterCall::Ingress(_) => {
                    self.reject_unexpected_ingress(Ic00Method::VetKdDeriveKey)
                }
            },

            Ok(Ic00Method::ProvisionalCreateCanisterWithCycles) => {
                let res =
                    ProvisionalCreateCanisterWithCyclesArgs::decode(payload).and_then(|args| {
                        let cycles_amount = args.to_u128();
                        let sender_canister_version = args.get_sender_canister_version();
                        match CanisterSettings::try_from(args.settings) {
                            Ok(settings) => self
                                .canister_manager
                                .create_canister_with_cycles(
                                    msg.canister_change_origin(sender_canister_version),
                                    cycles_amount,
                                    settings,
                                    args.specified_id,
                                    &mut state,
                                    &registry_settings.provisional_whitelist,
                                    registry_settings.max_number_of_canisters,
                                    round_limits,
                                    self.subnet_memory_saturation(
                                        &round_limits.subnet_available_memory,
                                    ),
                                    registry_settings.subnet_size,
                                    &self.metrics.canister_creation_error,
                                )
                                .map(|canister_id| {
                                    (
                                        CanisterIdRecord::from(canister_id).encode(),
                                        Some(canister_id),
                                    )
                                })
                                .map_err(|err| err.into()),
                            Err(err) => Err(err.into()),
                        }
                    });
                ExecuteSubnetMessageResult::Finished {
                    response: res,
                    refund: msg.take_cycles(),
                }
            }

            Ok(Ic00Method::ProvisionalTopUpCanister) => {
                let res = ProvisionalTopUpCanisterArgs::decode(payload).and_then(|args| {
                    let canister_id = args.get_canister_id();
                    self.add_cycles(
                        *msg.sender(),
                        args.get_canister_id(),
                        args.to_u128(),
                        &mut state,
                        &registry_settings.provisional_whitelist,
                    )
                    .map(|res| (res, Some(canister_id)))
                });
                ExecuteSubnetMessageResult::Finished {
                    response: res,
                    refund: msg.take_cycles(),
                }
            }

            Ok(Ic00Method::BitcoinSendTransactionInternal) => match &msg {
                CanisterCall::Request(request) => {
                    match crate::bitcoin::send_transaction_internal(
                        &self.config.bitcoin.privileged_access,
                        request,
                        &mut state,
                    ) {
                        Ok(()) => ExecuteSubnetMessageResult::Processing,
                        Err(err) => ExecuteSubnetMessageResult::Finished {
                            response: Err(err),
                            refund: msg.take_cycles(),
                        },
                    }
                }
                CanisterCall::Ingress(_) => {
                    self.reject_unexpected_ingress(Ic00Method::BitcoinGetSuccessors)
                }
            },

            Ok(Ic00Method::BitcoinGetSuccessors) => match &msg {
                CanisterCall::Request(request) => {
                    match crate::bitcoin::get_successors(
                        &self.config.bitcoin.privileged_access,
                        request,
                        &mut state,
                    ) {
                        Ok(Some(payload)) => ExecuteSubnetMessageResult::Finished {
                            response: Ok((payload, None)),
                            refund: msg.take_cycles(),
                        },
                        Ok(None) => ExecuteSubnetMessageResult::Processing,
                        Err(err) => ExecuteSubnetMessageResult::Finished {
                            response: Err(err),
                            refund: msg.take_cycles(),
                        },
                    }
                }
                CanisterCall::Ingress(_) => {
                    self.reject_unexpected_ingress(Ic00Method::BitcoinGetSuccessors)
                }
            },

            Ok(Ic00Method::BitcoinGetBalance)
            | Ok(Ic00Method::BitcoinGetUtxos)
            | Ok(Ic00Method::BitcoinGetBlockHeaders)
            | Ok(Ic00Method::BitcoinSendTransaction)
            | Ok(Ic00Method::BitcoinGetCurrentFeePercentiles) => {
                // Code path can only be triggered if there are no bitcoin canisters to route
                // the request to.
                ExecuteSubnetMessageResult::Finished {
                    response: Err(UserError::new(
                        ErrorCode::CanisterRejectedMessage,
                        "No bitcoin canisters available.",
                    )),
                    refund: msg.take_cycles(),
                }
            }

            Ok(Ic00Method::UploadChunk) => {
                let resource_saturation =
                    self.subnet_memory_saturation(&round_limits.subnet_available_memory);
                let res = UploadChunkArgs::decode(payload).and_then(|args| {
                    let canister_id = args.get_canister_id();
                    self.upload_chunk(
                        *msg.sender(),
                        &mut state,
                        args,
                        round_limits,
                        registry_settings.subnet_size,
                        &resource_saturation,
                    )
                    .map(|res| (res, Some(canister_id)))
                });
                ExecuteSubnetMessageResult::Finished {
                    response: res,
                    refund: msg.take_cycles(),
                }
            }

            Ok(Ic00Method::ClearChunkStore) => {
                let res = ClearChunkStoreArgs::decode(payload).and_then(|args| {
                    let canister_id = args.get_canister_id();
                    self.clear_chunk_store(*msg.sender(), &mut state, args)
                        .map(|res| (res, Some(canister_id)))
                });
                ExecuteSubnetMessageResult::Finished {
                    response: res,
                    refund: msg.take_cycles(),
                }
            }

            Ok(Ic00Method::StoredChunks) => {
                let res = StoredChunksArgs::decode(payload).and_then(|args| {
                    let canister_id = args.get_canister_id();
                    self.stored_chunks(*msg.sender(), &state, args)
                        .map(|res| (res, Some(canister_id)))
                });
                ExecuteSubnetMessageResult::Finished {
                    response: res,
                    refund: msg.take_cycles(),
                }
            }

            Ok(Ic00Method::NodeMetricsHistory) => match &msg {
                CanisterCall::Ingress(_) => {
                    self.reject_unexpected_ingress(Ic00Method::NodeMetricsHistory)
                }
                CanisterCall::Request(_) => {
                    let res = NodeMetricsHistoryArgs::decode(payload)
                        .and_then(|args| self.node_metrics_history(&state, args));
                    ExecuteSubnetMessageResult::Finished {
                        response: res.map(|res| (res, None)),
                        refund: msg.take_cycles(),
                    }
                }
            },

            Ok(Ic00Method::SubnetInfo) => match &msg {
                CanisterCall::Ingress(_) => self.reject_unexpected_ingress(Ic00Method::SubnetInfo),
                CanisterCall::Request(_) => {
                    let res = SubnetInfoArgs::decode(payload)
                        .and_then(|args| self.subnet_info(replica_version, args));
                    ExecuteSubnetMessageResult::Finished {
                        response: res.map(|res| (res, None)),
                        refund: msg.take_cycles(),
                    }
                }
            },

            Ok(Ic00Method::FetchCanisterLogs) => ExecuteSubnetMessageResult::Finished {
                response: Err(UserError::new(
                    ErrorCode::CanisterRejectedMessage,
                    format!(
                        "{} API is only accessible in non-replicated mode",
                        Ic00Method::FetchCanisterLogs
                    ),
                )),
                refund: msg.take_cycles(),
            },

            Ok(Ic00Method::TakeCanisterSnapshot) => match TakeCanisterSnapshotArgs::decode(payload)
            {
                Err(err) => ExecuteSubnetMessageResult::Finished {
                    response: Err(err),
                    refund: msg.take_cycles(),
                },
                Ok(args) => {
                    let canister_id = args.get_canister_id();
                    let (result, instructions_used) = self.take_canister_snapshot(
                        *msg.sender(),
                        &mut state,
                        args,
                        registry_settings.subnet_size,
                        round_limits,
                    );
                    let msg_result = ExecuteSubnetMessageResult::Finished {
                        response: result.map(|res| (res, Some(canister_id))),
                        refund: msg.take_cycles(),
                    };

                    let state = self.finish_subnet_message_execution(state, msg, msg_result, since);
                    return (state, Some(instructions_used));
                }
            },

            Ok(Ic00Method::LoadCanisterSnapshot) => match LoadCanisterSnapshotArgs::decode(payload)
            {
                Err(err) => ExecuteSubnetMessageResult::Finished {
                    response: Err(err),
                    refund: msg.take_cycles(),
                },
                Ok(args) => {
                    let origin = msg.canister_change_origin(args.get_sender_canister_version());
                    let canister_id = args.get_canister_id();
                    let (result, instructions_used) = self.load_canister_snapshot(
                        registry_settings.subnet_size,
                        *msg.sender(),
                        &mut state,
                        args,
                        round_limits,
                        origin,
                    );
                    let msg_result = ExecuteSubnetMessageResult::Finished {
                        response: result.map(|res| (res, Some(canister_id))),
                        refund: msg.take_cycles(),
                    };

                    let state = self.finish_subnet_message_execution(state, msg, msg_result, since);
                    return (state, Some(instructions_used));
                }
            },

            Ok(Ic00Method::ListCanisterSnapshots) => {
                let res = ListCanisterSnapshotArgs::decode(payload).and_then(|args| {
                    let canister_id = args.get_canister_id();
                    self.list_canister_snapshot(*msg.sender(), &mut state, args)
                        .map(|res| (res, Some(canister_id)))
                });
                ExecuteSubnetMessageResult::Finished {
                    response: res,
                    refund: msg.take_cycles(),
                }
            }

            Ok(Ic00Method::DeleteCanisterSnapshot) => {
                let res = DeleteCanisterSnapshotArgs::decode(payload).and_then(|args| {
                    let canister_id = args.get_canister_id();
                    self.delete_canister_snapshot(*msg.sender(), &mut state, args, round_limits)
                        .map(|res| (res, Some(canister_id)))
                });
                ExecuteSubnetMessageResult::Finished {
                    response: res,
                    refund: msg.take_cycles(),
                }
            }

            Ok(Ic00Method::ReadCanisterSnapshotMetadata) => {
                let res = ReadCanisterSnapshotMetadataArgs::decode(payload).and_then(|args| {
                    match self.config.canister_snapshot_download {
                        FlagStatus::Disabled => Err(UserError::new(
                            ErrorCode::UnknownManagementMessage,
                            "Not yet implemented".to_string(),
                        )),
                        FlagStatus::Enabled => {
                            let canister_id = args.get_canister_id();
                            self.read_canister_snapshot_metadata(*msg.sender(), &state, args)
                                .map(|x| (x, Some(canister_id)))
                        }
                    }
                });
                ExecuteSubnetMessageResult::Finished {
                    response: res,
                    refund: msg.take_cycles(),
                }
            }

            Ok(Ic00Method::ReadCanisterSnapshotData) => {
                let res = ReadCanisterSnapshotDataArgs::decode(payload).and_then(|args| match self
                    .config
                    .canister_snapshot_download
                {
                    FlagStatus::Disabled => Err(UserError::new(
                        ErrorCode::UnknownManagementMessage,
                        "Not yet implemented".to_string(),
                    )),
                    FlagStatus::Enabled => {
                        let canister_id = args.get_canister_id();
                        self.read_snapshot_data(
                            *msg.sender(),
                            &mut state,
                            args,
                            registry_settings.subnet_size,
                        )
                        .map(|res| (res, Some(canister_id)))
                    }
                });
                ExecuteSubnetMessageResult::Finished {
                    response: res,
                    refund: msg.take_cycles(),
                }
            }

            Ok(Ic00Method::UploadCanisterSnapshotMetadata) => {
                match UploadCanisterSnapshotMetadataArgs::decode(payload) {
                    Err(err) => ExecuteSubnetMessageResult::Finished {
                        response: Err(err),
                        refund: msg.take_cycles(),
                    },
                    Ok(args) => match self.config.canister_snapshot_upload {
                        FlagStatus::Disabled => ExecuteSubnetMessageResult::Finished {
                            response: Err(UserError::new(
                                ErrorCode::UnknownManagementMessage,
                                "Not yet implemented".to_string(),
                            )),
                            refund: msg.take_cycles(),
                        },
                        FlagStatus::Enabled => {
                            let canister_id = args.get_canister_id();
                            let (result, instructions_used) = self.create_snapshot_from_metadata(
                                *msg.sender(),
                                &mut state,
                                args,
                                registry_settings.subnet_size,
                                round_limits,
                            );
                            let msg_result = ExecuteSubnetMessageResult::Finished {
                                response: result.map(|res| (res, Some(canister_id))),
                                refund: msg.take_cycles(),
                            };
                            let state =
                                self.finish_subnet_message_execution(state, msg, msg_result, since);
                            return (state, Some(instructions_used));
                        }
                    },
                }
            }

            Ok(Ic00Method::UploadCanisterSnapshotData) => {
                match UploadCanisterSnapshotDataArgs::decode(payload) {
                    Err(err) => ExecuteSubnetMessageResult::Finished {
                        response: Err(err),
                        refund: msg.take_cycles(),
                    },
                    Ok(args) => match self.config.canister_snapshot_upload {
                        FlagStatus::Disabled => ExecuteSubnetMessageResult::Finished {
                            response: Err(UserError::new(
                                ErrorCode::UnknownManagementMessage,
                                "Not yet implemented".to_string(),
                            )),
                            refund: msg.take_cycles(),
                        },
                        FlagStatus::Enabled => {
                            let canister_id = args.get_canister_id();
                            let (result, instructions_used) = self.write_snapshot_data(
                                *msg.sender(),
                                &mut state,
                                args,
                                registry_settings.subnet_size,
                                round_limits,
                            );
                            let msg_result = ExecuteSubnetMessageResult::Finished {
                                response: result.map(|res| (res, Some(canister_id))),
                                refund: msg.take_cycles(),
                            };
                            let state =
                                self.finish_subnet_message_execution(state, msg, msg_result, since);
                            return (state, Some(instructions_used));
                        }
                    },
                }
            }

            Err(ParseError::VariantNotFound) => {
                let res = Err(UserError::new(
                    ErrorCode::CanisterMethodNotFound,
                    format!("Management canister has no method '{}'", msg.method_name()),
                ));
                ExecuteSubnetMessageResult::Finished {
                    response: res,
                    refund: msg.take_cycles(),
                }
            }
        };

        // Note that some branches above have early returns:
        //   - `InstallCode`
        //   - `InstallChunkedCode`
        //   - `TakeCanisterSnapshot`
        //   - `LoadCanisterSnapshot`
        //   - `SignWithECDSA`
        // If you modify code below, please also update
        // these cases.
        let state = self.finish_subnet_message_execution(state, msg, result, since);
        (state, Some(NumInstructions::from(0)))
    }

    /// Observes a subnet message metrics and outputs the given subnet response.
    fn finish_subnet_message_execution(
        &self,
        mut state: ReplicatedState,
        message: CanisterCall,
        result: ExecuteSubnetMessageResult,
        since: Instant,
    ) -> ReplicatedState {
        match &result {
            ExecuteSubnetMessageResult::Processing => {}
            ExecuteSubnetMessageResult::Finished { response, .. } => {
                // Request has been executed. Observe metrics and respond.
                let method_name = String::from(message.method_name());

                let res = match response {
                    Ok((res, canister_id)) => {
                        if let Some(canister_id) = canister_id {
                            if let Some(canister_state) = state.canister_state_mut(canister_id) {
                                canister_state.update_on_low_wasm_memory_hook_condition();
                            }
                        }
                        Ok(res)
                    }
                    Err(err) => Err(err.code()),
                };

                self.metrics.observe_subnet_message(
                    method_name.as_str(),
                    since.elapsed().as_secs_f64(),
                    &res,
                );
            }
        }
        self.output_subnet_response(message, state, result)
    }

    /// Executes a replicated message sent to a canister or a canister task.
    #[allow(clippy::too_many_arguments)]
    pub fn execute_canister_input(
        &self,
        canister: CanisterState,
        instruction_limits: InstructionLimits,
        max_instructions_per_message_without_dts: NumInstructions,
        input: CanisterMessageOrTask,
        prepaid_execution_cycles: Option<Cycles>,
        time: Time,
        network_topology: Arc<NetworkTopology>,
        round_limits: &mut RoundLimits,
        subnet_size: usize,
    ) -> ExecuteMessageResult {
        match canister.next_execution() {
            NextExecution::None | NextExecution::StartNew => {}
            NextExecution::ContinueLong | NextExecution::ContinueInstallCode => {
                // We should never try to execute a canister message in
                // replicated mode if there is a pending long execution.
                panic!(
                    "Replicated execution with another pending DTS execution: {:?}",
                    canister.next_execution()
                );
            }
        }

        let round_counters = RoundCounters {
            execution_refund_error: &self.metrics.execution_cycles_refund_error,
            state_changes_error: &self.metrics.state_changes_error,
            invalid_system_call_error: &self.metrics.invalid_system_call_error,
            charging_from_balance_error: &self.metrics.charging_from_balance_error,
            unexpected_response_error: &self.metrics.unexpected_response_error,
            response_cycles_refund_error: &self.metrics.response_cycles_refund_error,
            invalid_canister_state_error: &self.metrics.invalid_canister_state_error,
            ingress_with_cycles_error: &self.metrics.ingress_with_cycles_error,
        };

        let round = RoundContext {
            network_topology: &network_topology,
            hypervisor: &self.hypervisor,
            cycles_account_manager: &self.cycles_account_manager,
            counters: round_counters,
            log: &self.log,
            time,
        };

        let req = match input {
            CanisterMessageOrTask::Task(task) => {
                return self.execute_canister_task(
                    canister,
                    task,
                    prepaid_execution_cycles,
                    instruction_limits,
                    round,
                    round_limits,
                    subnet_size,
                );
            }
            CanisterMessageOrTask::Message(CanisterMessage::Response(response)) => {
                return self.execute_canister_response(
                    canister,
                    response,
                    instruction_limits,
                    time,
                    network_topology,
                    round_limits,
                    subnet_size,
                )
            }
            CanisterMessageOrTask::Message(CanisterMessage::Request(request)) => {
                CanisterCall::Request(request)
            }
            CanisterMessageOrTask::Message(CanisterMessage::Ingress(ingress)) => {
                CanisterCall::Ingress(ingress)
            }
        };

        let method = {
            // Note that Wasm validation guarantees that a name cannot be
            // exported multiple times as different types. So the order of
            // checks here matters only for performance, not correctness.
            let method = WasmMethod::Query(req.method_name().to_string());
            if canister.exports_method(&method) {
                method
            } else {
                let method = WasmMethod::CompositeQuery(req.method_name().to_string());
                if canister.exports_method(&method) {
                    method
                } else {
                    WasmMethod::Update(req.method_name().to_string())
                }
            }
        };

        match &method {
            WasmMethod::Query(_) | WasmMethod::CompositeQuery(_) => {
                let instruction_limits = InstructionLimits::new(
                    FlagStatus::Enabled,
                    max_instructions_per_message_without_dts,
                    instruction_limits.slice(),
                );
                let execution_parameters = self.execution_parameters(
                    &canister,
                    instruction_limits,
                    ExecutionMode::Replicated,
                    // Effectively disable subnet memory resource reservation for queries.
                    ResourceSaturation::default(),
                );
                let result = execute_call_or_task(
                    canister,
                    CanisterCallOrTask::Query(req),
                    method,
                    prepaid_execution_cycles,
                    execution_parameters,
                    time,
                    round,
                    round_limits,
                    subnet_size,
                    &self.call_tree_metrics,
                    self.config.dirty_page_logging,
                    self.deallocator_thread.sender(),
                );
                if let ExecuteMessageResult::Finished {
                    canister: _,
                    response: ExecutionResponse::Request(_),
                    instructions_used: _,
                    heap_delta: _,
                    call_duration: Some(duration),
                } = &result
                {
                    self.metrics.call_durations.observe(duration.as_secs_f64());
                }
                result
            }
            WasmMethod::Update(_) => {
                let execution_parameters = self.execution_parameters(
                    &canister,
                    instruction_limits,
                    ExecutionMode::Replicated,
                    self.subnet_memory_saturation(&round_limits.subnet_available_memory),
                );
                execute_call_or_task(
                    canister,
                    CanisterCallOrTask::Update(req),
                    method,
                    prepaid_execution_cycles,
                    execution_parameters,
                    time,
                    round,
                    round_limits,
                    subnet_size,
                    &self.call_tree_metrics,
                    self.config.dirty_page_logging,
                    self.deallocator_thread.sender(),
                )
            }
            WasmMethod::System(_) => {
                unreachable!("Unreachable based on the previous statement");
            }
        }
    }

    /// Executes a canister task of a given canister.
    fn execute_canister_task(
        &self,
        canister: CanisterState,
        task: CanisterTask,
        prepaid_execution_cycles: Option<Cycles>,
        instruction_limits: InstructionLimits,
        round: RoundContext,
        round_limits: &mut RoundLimits,
        subnet_size: usize,
    ) -> ExecuteMessageResult {
        let execution_parameters = self.execution_parameters(
            &canister,
            instruction_limits,
            ExecutionMode::Replicated,
            self.subnet_memory_saturation(&round_limits.subnet_available_memory),
        );
        execute_call_or_task(
            canister,
            CanisterCallOrTask::Task(task.clone()),
            WasmMethod::System(SystemMethod::from(task)),
            prepaid_execution_cycles,
            execution_parameters,
            round.time,
            round,
            round_limits,
            subnet_size,
            &self.call_tree_metrics,
            self.config.dirty_page_logging,
            self.deallocator_thread.sender(),
        )
    }

    /// Returns the maximum amount of memory that can be utilized by a single
    /// canister.
    pub fn max_canister_memory_size(&self, wasm_execution_mode: WasmExecutionMode) -> NumBytes {
        match wasm_execution_mode {
            WasmExecutionMode::Wasm32 => self.config.max_canister_memory_size_wasm32,
            WasmExecutionMode::Wasm64 => self.config.max_canister_memory_size_wasm64,
        }
    }

    /// Returns the subnet memory capacity.
    pub fn subnet_memory_capacity(&self) -> NumBytes {
        self.config.subnet_memory_capacity
    }

    /// Builds execution parameters for the given canister with the given
    /// instruction limit and available subnet memory counter.
    fn execution_parameters(
        &self,
        canister: &CanisterState,
        instruction_limits: InstructionLimits,
        execution_mode: ExecutionMode,
        subnet_memory_saturation: ResourceSaturation,
    ) -> ExecutionParameters {
        let wasm_execution_mode = match &canister.execution_state {
            // The canister is not already installed, so we do not know what kind of canister it is.
            // Therefore we can assume it is Wasm64 because Wasm64 can have a larger memory limit.
            None => WasmExecutionMode::Wasm64,
            Some(execution_state) => execution_state.wasm_execution_mode,
        };
        let max_memory_size = self.max_canister_memory_size(wasm_execution_mode);

        ExecutionParameters {
            instruction_limits,
            canister_memory_limit: canister.memory_limit(max_memory_size),
            wasm_memory_limit: canister.wasm_memory_limit(),
            memory_allocation: canister.memory_allocation(),
            canister_guaranteed_callback_quota: self.config.canister_guaranteed_callback_quota
                as u64,
            compute_allocation: canister.compute_allocation(),
            subnet_type: self.own_subnet_type,
            execution_mode,
            subnet_memory_saturation,
        }
    }

    fn create_canister(
        &self,
        origin: CanisterChangeOrigin,
        cycles: Cycles,
        settings: CanisterSettings,
        registry_settings: &RegistryExecutionSettings,
        state: &mut ReplicatedState,
        round_limits: &mut RoundLimits,
    ) -> ExecuteSubnetMessageResult {
        let sender = origin.origin();
        match state.find_subnet_id(sender) {
            Ok(sender_subnet_id) => {
                let (res, cycles) = self.canister_manager.create_canister(
                    origin,
                    sender_subnet_id,
                    cycles,
                    settings,
                    registry_settings.max_number_of_canisters,
                    state,
                    registry_settings.subnet_size,
                    round_limits,
                    self.subnet_memory_saturation(&round_limits.subnet_available_memory),
                    &self.metrics.canister_creation_error,
                );
                ExecuteSubnetMessageResult::Finished {
                    response: res
                        .map(|new_canister_id| {
                            (
                                CanisterIdRecord::from(new_canister_id).encode(),
                                Some(new_canister_id),
                            )
                        })
                        .map_err(|err| err.into()),
                    refund: cycles,
                }
            }
            Err(err) => ExecuteSubnetMessageResult::Finished {
                response: Err(err),
                refund: cycles,
            },
        }
    }

    fn update_settings(
        &self,
        timestamp_nanos: Time,
        origin: CanisterChangeOrigin,
        settings: CanisterSettings,
        canister_id: CanisterId,
        state: &mut ReplicatedState,
        round_limits: &mut RoundLimits,
        subnet_size: usize,
    ) -> Result<Vec<u8>, UserError> {
        let canister = get_canister_mut(canister_id, state)?;
        self.canister_manager
            .update_settings(
                timestamp_nanos,
                origin,
                settings,
                canister,
                round_limits,
                self.subnet_memory_saturation(&round_limits.subnet_available_memory),
                subnet_size,
            )
            .map(|()| EmptyBlob.encode())
            .map_err(|err| err.into())
    }

    fn start_canister(
        &self,
        canister_id: CanisterId,
        sender: PrincipalId,
        state: &mut ReplicatedState,
    ) -> Result<Vec<u8>, UserError> {
        let canister = get_canister_mut(canister_id, state)?;

        let result = self.canister_manager.start_canister(sender, canister);

        match result {
            Ok(stop_contexts) => {
                // Reject outstanding stop messages (if any).
                self.reject_stop_requests(canister_id, stop_contexts, state);
                Ok(EmptyBlob.encode())
            }
            Err(err) => Err(err.into()),
        }
    }

    fn deposit_cycles(
        &self,
        canister_id: CanisterId,
        msg: &mut CanisterCall,
        state: &mut ReplicatedState,
    ) -> ExecuteSubnetMessageResult {
        match state.canister_state_mut(&canister_id) {
            None => ExecuteSubnetMessageResult::Finished {
                response: Err(UserError::new(
                    ErrorCode::CanisterNotFound,
                    format!("Canister {} not found.", &canister_id),
                )),
                refund: msg.take_cycles(),
            },

            Some(canister_state) => {
                let cycles = msg.take_cycles();
                canister_state
                    .system_state
                    .add_cycles(cycles, CyclesUseCase::NonConsumed);
                if cycles.get() > LOG_CANISTER_OPERATION_CYCLES_THRESHOLD {
                    info!(
                        self.log,
                        "Canister {} deposited {} cycles to canister {}.",
                        msg.sender(),
                        cycles,
                        canister_id.get(),
                    );
                }
                ExecuteSubnetMessageResult::Finished {
                    response: Ok((EmptyBlob.encode(), Some(canister_id))),
                    refund: Cycles::zero(),
                }
            }
        }
    }

    fn get_canister_status(
        &self,
        sender: PrincipalId,
        canister_id: CanisterId,
        state: &mut ReplicatedState,
        subnet_size: usize,
    ) -> Result<Vec<u8>, UserError> {
        let canister = get_canister_mut(canister_id, state)?;

        self.canister_manager
            .get_canister_status(sender, canister, subnet_size)
            .map(|status| status.encode())
            .map_err(|err| err.into())
    }

    fn get_canister_info(
        &self,
        canister_id: CanisterId,
        num_requested_changes: Option<u64>,
        state: &ReplicatedState,
    ) -> Result<Vec<u8>, UserError> {
        let canister = get_canister(canister_id, state)?;
        let canister_history = canister.system_state.get_canister_history();
        let total_num_changes = canister_history.get_total_num_changes();
        let changes = canister_history
            .get_changes(num_requested_changes.unwrap_or(0) as usize)
            .map(|e| (*e.clone()).clone())
            .collect();
        let module_hash = canister
            .execution_state
            .as_ref()
            .map(|es| es.wasm_binary.binary.module_hash().to_vec());
        let controllers = canister
            .controllers()
            .iter()
            .copied()
            .collect::<Vec<PrincipalId>>();
        let res = CanisterInfoResponse::new(total_num_changes, changes, module_hash, controllers);
        Ok(res.encode())
    }

    fn stop_canister(
        &self,
        canister_id: CanisterId,
        msg: &CanisterCall,
        state: &mut ReplicatedState,
    ) -> ExecuteSubnetMessageResult {
        let call_id = state
            .metadata
            .subnet_call_context_manager
            .push_stop_canister_call(StopCanisterCall {
                call: msg.clone(),
                effective_canister_id: canister_id,
                time: state.time(),
            });
        match self.canister_manager.stop_canister(
            canister_id,
            StopCanisterContext::from((msg.clone(), call_id)),
            state,
        ) {
            StopCanisterResult::RequestAccepted => ExecuteSubnetMessageResult::Processing,
            StopCanisterResult::Failure {
                error,
                cycles_to_return,
            } => ExecuteSubnetMessageResult::Finished {
                response: Err(error.into()),
                refund: cycles_to_return,
            },
            StopCanisterResult::AlreadyStopped { cycles_to_return } => {
                ExecuteSubnetMessageResult::Finished {
                    response: Ok((EmptyBlob.encode(), Some(canister_id))),
                    refund: cycles_to_return,
                }
            }
        }
    }

    fn add_cycles(
        &self,
        sender: PrincipalId,
        canister_id: CanisterId,
        cycles: Option<u128>,
        state: &mut ReplicatedState,
        provisional_whitelist: &ProvisionalWhitelist,
    ) -> Result<Vec<u8>, UserError> {
        let canister = get_canister_mut(canister_id, state)?;
        self.canister_manager
            .add_cycles(sender, cycles, canister, provisional_whitelist)
            .map(|()| EmptyBlob.encode())
            .map_err(|err| err.into())
    }

    fn upload_chunk(
        &self,
        sender: PrincipalId,
        state: &mut ReplicatedState,
        args: UploadChunkArgs,
        round_limits: &mut RoundLimits,
        subnet_size: usize,
        resource_saturation: &ResourceSaturation,
    ) -> Result<Vec<u8>, UserError> {
        let canister = get_canister_mut(args.get_canister_id(), state)?;
        self.canister_manager
            .upload_chunk(
                sender,
                canister,
                args.chunk,
                round_limits,
                subnet_size,
                resource_saturation,
            )
            .map(
                |UploadChunkResult {
                     reply,
                     heap_delta_increase,
                 }| {
                    state.metadata.heap_delta_estimate += heap_delta_increase;
                    reply.encode()
                },
            )
            .map_err(|err| err.into())
    }

    fn clear_chunk_store(
        &self,
        sender: PrincipalId,
        state: &mut ReplicatedState,
        args: ClearChunkStoreArgs,
    ) -> Result<Vec<u8>, UserError> {
        let canister = get_canister_mut(args.get_canister_id(), state)?;
        self.canister_manager
            .clear_chunk_store(sender, canister)
            .map(|()| EmptyBlob.encode())
            .map_err(|err| err.into())
    }

    fn stored_chunks(
        &self,
        sender: PrincipalId,
        state: &ReplicatedState,
        args: StoredChunksArgs,
    ) -> Result<Vec<u8>, UserError> {
        let canister = get_canister(args.get_canister_id(), state)?;
        self.canister_manager
            .stored_chunks(sender, canister)
            .map(|reply| reply.encode())
            .map_err(|err| err.into())
    }

    /// Creates a new canister snapshot and inserts it into `ReplicatedState`.
    fn take_canister_snapshot(
        &self,
        sender: PrincipalId,
        state: &mut ReplicatedState,
        args: TakeCanisterSnapshotArgs,
        subnet_size: usize,
        round_limits: &mut RoundLimits,
    ) -> (Result<Vec<u8>, UserError>, NumInstructions) {
        let canister_id = args.get_canister_id();
        // Take canister out.
        let mut canister = match state.take_canister_state(&canister_id) {
            None => {
                return (
                    Err(UserError::new(
                        ErrorCode::CanisterNotFound,
                        format!("Canister {} not found.", &canister_id),
                    )),
                    NumInstructions::new(0),
                )
            }
            Some(canister) => canister,
        };

        let resource_saturation =
            self.subnet_memory_saturation(&round_limits.subnet_available_memory);
        let replace_snapshot = args.replace_snapshot();
        let result = self.canister_manager.take_canister_snapshot(
            subnet_size,
            sender,
            &mut canister,
            replace_snapshot,
            state,
            round_limits,
            &resource_saturation,
        );
        // Put canister back.
        state.put_canister_state(canister);

        match result {
            Ok((response, instructions_used)) => (Ok(response.encode()), instructions_used),
            Err(err) => (Err(err.into()), NumInstructions::new(0)),
        }
    }

    /// Loads a canister snapshot onto an existing canister.
    fn load_canister_snapshot(
        &self,
        subnet_size: usize,
        sender: PrincipalId,
        state: &mut ReplicatedState,
        args: LoadCanisterSnapshotArgs,
        round_limits: &mut RoundLimits,
        origin: CanisterChangeOrigin,
    ) -> (Result<Vec<u8>, UserError>, NumInstructions) {
        let canister_id = args.get_canister_id();
        // Take canister out.
        let mut old_canister = match state.take_canister_state(&canister_id) {
            None => {
                return (
                    Err(UserError::new(
                        ErrorCode::CanisterNotFound,
                        format!("Canister {} not found.", &canister_id),
                    )),
                    NumInstructions::new(0),
                )
            }
            Some(canister) => canister,
        };

        let snapshot_id = args.snapshot_id();
        let resource_saturation =
            self.subnet_memory_saturation(&round_limits.subnet_available_memory);
        let (result, instructions_used) = self.canister_manager.load_canister_snapshot(
            subnet_size,
            sender,
            &mut old_canister,
            snapshot_id,
            state,
            round_limits,
            origin,
            &resource_saturation,
            &self.metrics.long_execution_already_in_progress,
        );

        let result = match result {
            Ok(new_canister) => {
                state.put_canister_state(new_canister);
                Ok(EmptyBlob.encode())
            }
            Err(err) => {
                // Could not load the canister snapshot, thus put back old state.
                state.put_canister_state(old_canister);
                Err(err.into())
            }
        };

        (result, instructions_used)
    }

    /// Lists the snapshots belonging to the specified canister.
    fn list_canister_snapshot(
        &self,
        sender: PrincipalId,
        state: &mut ReplicatedState,
        args: ListCanisterSnapshotArgs,
    ) -> Result<Vec<u8>, UserError> {
        let canister = get_canister(args.get_canister_id(), state)?;

        let result = self
            .canister_manager
            .list_canister_snapshot(sender, canister, state)
            .map_err(UserError::from)?;

        Ok(Encode!(&result).unwrap())
    }

    /// Deletes the specified canister snapshot if it exists.
    fn delete_canister_snapshot(
        &self,
        sender: PrincipalId,
        state: &mut ReplicatedState,
        args: DeleteCanisterSnapshotArgs,
        round_limits: &mut RoundLimits,
    ) -> Result<Vec<u8>, UserError> {
        let canister_id = args.get_canister_id();
        // Take canister out.
        let mut canister = match state.take_canister_state(&canister_id) {
            None => {
                return Err(UserError::new(
                    ErrorCode::CanisterNotFound,
                    format!("Canister {} not found.", &canister_id),
                ))
            }
            Some(canister) => canister,
        };

        let result = self
            .canister_manager
            .delete_canister_snapshot(
                sender,
                &mut canister,
                args.get_snapshot_id(),
                state,
                round_limits,
            )
            .map(|()| EmptyBlob.encode())
            .map_err(|err| err.into());

        // Put canister back.
        state.put_canister_state(canister);
        result
    }

    fn read_snapshot_data(
        &self,
        sender: PrincipalId,
        state: &mut ReplicatedState,
        args: ReadCanisterSnapshotDataArgs,
        subnet_size: usize,
    ) -> Result<Vec<u8>, UserError> {
        let canister_id = args.get_canister_id();
        // Take canister out.
        let mut canister = match state.take_canister_state(&canister_id) {
            None => {
                return Err(UserError::new(
                    ErrorCode::CanisterNotFound,
                    format!("Canister {} not found.", &canister_id),
                ))
            }
            Some(canister) => canister,
        };

        let result = self
            .canister_manager
            .read_snapshot_data(
                sender,
                &mut canister,
                args.get_snapshot_id(),
                args.kind,
                state,
                subnet_size,
            )
            .map(|res| Encode!(&res).unwrap())
            .map_err(UserError::from);

        // Put canister back.
        state.put_canister_state(canister);
        result
    }

    fn read_canister_snapshot_metadata(
        &self,
        sender: PrincipalId,
        state: &ReplicatedState,
        args: ReadCanisterSnapshotMetadataArgs,
    ) -> Result<Vec<u8>, UserError> {
        let canister = get_canister(args.get_canister_id(), state)?;
        let snapshot_id = args.get_snapshot_id();
        self.canister_manager
            .read_snapshot_metadata(sender, snapshot_id, canister, state)
            .map(|res| Encode!(&res).unwrap())
            .map_err(UserError::from)
    }

    fn create_snapshot_from_metadata(
        &self,
        sender: PrincipalId,
        state: &mut ReplicatedState,
        args: UploadCanisterSnapshotMetadataArgs,
        subnet_size: usize,
        round_limits: &mut RoundLimits,
    ) -> (Result<Vec<u8>, UserError>, NumInstructions) {
        let canister_id = args.get_canister_id();
        // Take canister out.
        let mut canister = match state.take_canister_state(&canister_id) {
            None => {
                return (
                    Err(UserError::new(
                        ErrorCode::CanisterNotFound,
                        format!("Canister {} not found.", &canister_id),
                    )),
                    NumInstructions::new(0),
                )
            }
            Some(canister) => canister,
        };

        let resource_saturation =
            self.subnet_memory_saturation(&round_limits.subnet_available_memory);
        let result = self.canister_manager.create_snapshot_from_metadata(
            sender,
            &mut canister,
            args,
            state,
            subnet_size,
            round_limits,
            &resource_saturation,
        );
        // Put canister back.
        state.put_canister_state(canister);
        match result {
            Ok((snapshot_id, instructions_used)) => (
                Ok(Encode!(&UploadCanisterSnapshotMetadataResponse {
                    snapshot_id: snapshot_id.to_vec()
                })
                .unwrap()),
                instructions_used,
            ),
<<<<<<< HEAD
            Err(e) => (Err(UserError::from(e)), NumInstructions::new(0)),
=======
            Err(e) => (Err(e), NumInstructions::new(0)),
>>>>>>> 398efca6
        }
    }

    fn write_snapshot_data(
        &self,
        sender: PrincipalId,
        state: &mut ReplicatedState,
        args: UploadCanisterSnapshotDataArgs,
        subnet_size: usize,
        round_limits: &mut RoundLimits,
    ) -> (Result<Vec<u8>, UserError>, NumInstructions) {
        let canister_id = args.get_canister_id();
        // Take canister out.
        let mut canister = match state.take_canister_state(&canister_id) {
            None => {
                return (
                    Err(UserError::new(
                        ErrorCode::CanisterNotFound,
                        format!("Canister {} not found.", &canister_id),
                    )),
                    NumInstructions::new(0),
                )
            }
            Some(canister) => canister,
        };

        let resource_saturation =
            self.subnet_memory_saturation(&round_limits.subnet_available_memory);
        let result = self.canister_manager.write_snapshot_data(
            sender,
            &mut canister,
            &args,
            state,
            round_limits,
            subnet_size,
            &resource_saturation,
        );
        // Put canister back.
        state.put_canister_state(canister);

        match result {
            Ok(instructions_used) => (Ok(Encode!(&()).unwrap()), instructions_used),
            Err(e) => (Err(UserError::from(e)), NumInstructions::new(0)),
        }
    }

    fn node_metrics_history(
        &self,
        state: &ReplicatedState,
        args: NodeMetricsHistoryArgs,
    ) -> Result<Vec<u8>, UserError> {
        if args.subnet_id != self.own_subnet_id.get() {
            return Err(UserError::new(
                ErrorCode::CanisterRejectedMessage,
                format!(
                    "Provided target subnet ID {} does not match current subnet ID {}.",
                    args.subnet_id, self.own_subnet_id
                ),
            ));
        }

        let result = state
            .metadata
            .blockmaker_metrics_time_series
            .node_metrics_history(Time::from_nanos_since_unix_epoch(
                args.start_at_timestamp_nanos,
            ));
        Ok(Encode!(&result).unwrap())
    }

    fn subnet_info(
        &self,
        replica_version: &ReplicaVersion,
        args: SubnetInfoArgs,
    ) -> Result<Vec<u8>, UserError> {
        if args.subnet_id != self.own_subnet_id.get() {
            return Err(UserError::new(
                ErrorCode::CanisterRejectedMessage,
                format!(
                    "Provided target subnet ID {} does not match current subnet ID {}.",
                    args.subnet_id, self.own_subnet_id
                ),
            ));
        }
        let res = SubnetInfoResponse {
            replica_version: replica_version.to_string(),
        };
        Ok(Encode!(&res).unwrap())
    }

    // Executes an inter-canister response.
    //
    // Returns a tuple with the result, along with a flag indicating whether or
    // not to refund the remaining cycles to the canister.
    #[allow(clippy::too_many_arguments)]
    pub fn execute_canister_response(
        &self,
        canister: CanisterState,
        response: Arc<Response>,
        instruction_limits: InstructionLimits,
        time: Time,
        network_topology: Arc<NetworkTopology>,
        round_limits: &mut RoundLimits,
        subnet_size: usize,
    ) -> ExecuteMessageResult {
        let execution_parameters = self.execution_parameters(
            &canister,
            instruction_limits,
            ExecutionMode::Replicated,
            self.subnet_memory_saturation(&round_limits.subnet_available_memory),
        );

        let round_counters = RoundCounters {
            execution_refund_error: &self.metrics.execution_cycles_refund_error,
            state_changes_error: &self.metrics.state_changes_error,
            invalid_system_call_error: &self.metrics.invalid_system_call_error,
            charging_from_balance_error: &self.metrics.charging_from_balance_error,
            unexpected_response_error: &self.metrics.unexpected_response_error,
            response_cycles_refund_error: &self.metrics.response_cycles_refund_error,
            invalid_canister_state_error: &self.metrics.invalid_canister_state_error,
            ingress_with_cycles_error: &self.metrics.ingress_with_cycles_error,
        };

        let round = RoundContext {
            network_topology: &network_topology,
            hypervisor: &self.hypervisor,
            cycles_account_manager: &self.cycles_account_manager,
            counters: round_counters,
            log: &self.log,
            time,
        };
        // This function is called on an execution thread with a scaled
        // available memory. We also need to scale the subnet reservation in
        // order to be consistent with the scaling of the available memory.
        let scaled_subnet_memory_reservation = NumBytes::new(
            self.config.subnet_memory_reservation.get()
                / round_limits.subnet_available_memory.get_scaling_factor() as u64,
        );
        execute_response(
            canister,
            response,
            time,
            execution_parameters,
            round,
            round_limits,
            subnet_size,
            scaled_subnet_memory_reservation,
            &self.call_tree_metrics,
            self.config.dirty_page_logging,
            self.deallocator_thread.sender(),
        )
    }

    /// Asks the canister if it is willing to accept the provided ingress
    /// message.
    pub fn should_accept_ingress_message(
        &self,
        state: Arc<ReplicatedState>,
        provisional_whitelist: &ProvisionalWhitelist,
        ingress: &SignedIngressContent,
        execution_mode: ExecutionMode,
        metrics: &IngressFilterMetrics,
    ) -> Result<(), UserError> {
        let canister = |canister_id: CanisterId| -> Result<&CanisterState, UserError> {
            match state.canister_state(&canister_id) {
                Some(canister) => Ok(canister),
                None => Err(UserError::new(
                    ErrorCode::CanisterNotFound,
                    format!("Canister {} not found", canister_id),
                )),
            }
        };
        let effective_canister_id =
            extract_effective_canister_id(ingress, state.metadata.own_subnet_id)
                .map_err(|err| err.into_user_error(ingress.method_name()))?;

        // A first-pass check on the canister's balance to prevent needless gossiping
        // if the canister's balance is too low. A more rigorous check happens later
        // in the ingress selector.
        {
            let subnet_size = state
                .metadata
                .network_topology
                .get_subnet_size(&state.metadata.own_subnet_id)
                .unwrap_or(SMALL_APP_SUBNET_MAX_SIZE);
            let induction_cost = self.cycles_account_manager.ingress_induction_cost(
                ingress,
                effective_canister_id,
                subnet_size,
            );

            if let IngressInductionCost::Fee { payer, cost } = induction_cost {
                let paying_canister = canister(payer)?;
                let reveal_top_up = paying_canister
                    .controllers()
                    .contains(&ingress.sender().get());
                if let Err(err) = self.cycles_account_manager.can_withdraw_cycles(
                    &paying_canister.system_state,
                    cost,
                    paying_canister.memory_usage(),
                    paying_canister.message_memory_usage(),
                    paying_canister.scheduler_state.compute_allocation,
                    subnet_size,
                    reveal_top_up,
                ) {
                    return Err(UserError::new(
                        ErrorCode::CanisterOutOfCycles,
                        err.to_string(),
                    ));
                }
            }
        }

        if ingress.is_addressed_to_subnet(self.own_subnet_id) {
            return self.canister_manager.should_accept_ingress_message(
                state,
                provisional_whitelist,
                ingress,
                effective_canister_id,
            );
        }

        let canister_state = canister(ingress.canister_id())?;

        match canister_state.status() {
            CanisterStatusType::Running => {}
            CanisterStatusType::Stopping => {
                return Err(UserError::new(
                    ErrorCode::CanisterStopping,
                    format!("Canister {} is stopping", ingress.canister_id()),
                ));
            }
            CanisterStatusType::Stopped => {
                return Err(UserError::new(
                    ErrorCode::CanisterStopped,
                    format!("Canister {} is stopped", ingress.canister_id()),
                ));
            }
        }

        // Composite queries are not allowed to be called in replicated mode.
        let method = WasmMethod::CompositeQuery(ingress.method_name().to_string());
        if canister_state.exports_method(&method) {
            return Err(UserError::new(
                ErrorCode::CompositeQueryCalledInReplicatedMode,
                "Composite query cannot be called in replicated mode",
            ));
        }

        // An inspect message is expected to finish quickly, so DTS is not
        // supported for it.
        let instruction_limits = InstructionLimits::new(
            FlagStatus::Disabled,
            self.config.max_instructions_for_message_acceptance_calls,
            self.config.max_instructions_for_message_acceptance_calls,
        );

        // Letting the canister grow arbitrarily when executing the
        // query is fine as we do not persist state modifications.
        let subnet_available_memory = subnet_memory_capacity(&self.config);
        let execution_parameters = self.execution_parameters(
            canister_state,
            instruction_limits,
            execution_mode,
            // Effectively disable subnet memory resource reservation for queries.
            ResourceSaturation::default(),
        );

        inspect_message::execute_inspect_message(
            state.time(),
            canister_state.clone(),
            ingress,
            execution_parameters,
            subnet_available_memory,
            &self.hypervisor,
            &state.metadata.network_topology,
            &self.log,
            &self.metrics.state_changes_error,
            metrics,
        )
        .1
    }

    // Output the response of a subnet message depending on its type.
    //
    // Canister requests are responded to by adding a response to the subnet's
    // output queue. Ingress requests are responded to by writing to ingress
    // history.
    fn output_subnet_response(
        &self,
        msg: CanisterCall,
        mut state: ReplicatedState,
        result: ExecuteSubnetMessageResult,
    ) -> ReplicatedState {
        match msg {
            CanisterCall::Request(req) => match result {
                ExecuteSubnetMessageResult::Processing => state,
                ExecuteSubnetMessageResult::Finished { response, refund } => {
                    let payload = match response {
                        Ok((payload, ..)) => Payload::Data(payload),
                        Err(err) => Payload::Reject(err.into()),
                    };

                    let subnet_id_as_canister_id = CanisterId::from(self.own_subnet_id);
                    let response = Response {
                        originator: req.sender,
                        respondent: subnet_id_as_canister_id,
                        originator_reply_callback: req.sender_reply_callback,
                        refund,
                        response_payload: payload,
                        deadline: req.deadline,
                    };

                    state.push_subnet_output_response(response.into());
                    state
                }
            },
            CanisterCall::Ingress(ingress) => match result {
                ExecuteSubnetMessageResult::Processing => {
                    let status = IngressStatus::Known {
                        receiver: ingress.receiver.get(),
                        user_id: ingress.source,
                        time: state.time(),
                        state: IngressState::Processing,
                    };
                    self.ingress_history_writer.set_status(
                        &mut state,
                        ingress.message_id.clone(),
                        status,
                    );
                    state
                }
                ExecuteSubnetMessageResult::Finished { response, refund } => {
                    debug_assert!(refund.is_zero());
                    if !refund.is_zero() {
                        self.metrics.ingress_with_cycles_error.inc();
                        warn!(
                                self.log,
                                "[EXC-BUG] No funds can be included with an ingress message: user {}, canister_id {}, message_id {}.",
                                ingress.source, ingress.receiver, ingress.message_id
                            );
                    }
                    let status = match response {
                        Ok((payload, ..)) => IngressStatus::Known {
                            receiver: ingress.receiver.get(),
                            user_id: ingress.source,
                            time: state.time(),
                            state: IngressState::Completed(WasmResult::Reply(payload)),
                        },
                        Err(err) => IngressStatus::Known {
                            receiver: ingress.receiver.get(),
                            user_id: ingress.source,
                            time: state.time(),
                            state: IngressState::Failed(err),
                        },
                    };

                    self.ingress_history_writer.set_status(
                        &mut state,
                        ingress.message_id.clone(),
                        status,
                    );
                    state
                }
            },
        }
    }

    // Rejects pending stop requests with an error indicating the request has been
    // cancelled.
    fn reject_stop_requests(
        &self,
        canister_id: CanisterId,
        stop_contexts: Vec<StopCanisterContext>,
        state: &mut ReplicatedState,
    ) {
        for stop_context in stop_contexts {
            match stop_context {
                StopCanisterContext::Ingress {
                    sender,
                    message_id,
                    call_id,
                } => {
                    let time = state.time();
                    // Rejecting a stop_canister request from a user.
                    self.remove_stop_canister_call(state, canister_id, call_id);
                    self.ingress_history_writer.set_status(
                        state,
                        message_id,
                        IngressStatus::Known {
                            receiver: IC_00.get(),
                            user_id: sender,
                            time,
                            state: IngressState::Failed(UserError::new(
                                ErrorCode::CanisterStoppingCancelled,
                                format!("Canister {}'s stop request was cancelled.", canister_id),
                            )),
                        },
                    );
                }
                StopCanisterContext::Canister {
                    sender,
                    reply_callback,
                    call_id,
                    cycles,
                    deadline,
                } => {
                    // Rejecting a stop_canister request from a canister.
                    let subnet_id_as_canister_id = CanisterId::from(self.own_subnet_id);
                    self.remove_stop_canister_call(state, canister_id, call_id);

                    let response = Response {
                        originator: sender,
                        respondent: subnet_id_as_canister_id,
                        originator_reply_callback: reply_callback,
                        refund: cycles,
                        response_payload: Payload::Reject(RejectContext::new(
                            RejectCode::CanisterError,
                            format!("Canister {}'s stop request cancelled", canister_id),
                        )),
                        deadline,
                    };
                    state.push_subnet_output_response(response.into());
                }
            }
        }
    }

    fn setup_initial_dkg(
        &self,
        payload: &[u8],
        request: &Request,
        state: &mut ReplicatedState,
        rng: &mut dyn RngCore,
    ) -> Result<(), UserError> {
        match SetupInitialDKGArgs::decode(payload) {
            Err(err) => Err(err),
            Ok(settings) => match settings.get_set_of_node_ids() {
                Err(err) => Err(err),
                Ok(nodes_in_target_subnet) => {
                    let mut target_id = [0u8; 32];
                    rng.fill_bytes(&mut target_id);

                    info!(
                        self.log,
                        "Assigned the target_id {:?} to the new DKG setup request for nodes {:?}",
                        target_id,
                        &nodes_in_target_subnet
                    );
                    state.metadata.subnet_call_context_manager.push_context(
                        SubnetCallContext::SetupInitialDKG(SetupInitialDkgContext {
                            request: request.clone(),
                            nodes_in_target_subnet,
                            target_id: NiDkgTargetId::new(target_id),
                            registry_version: settings.get_registry_version(),
                            time: state.time(),
                        }),
                    );
                    Ok(())
                }
            },
        }
    }

    fn get_threshold_public_key(
        &self,
        subnet_public_key: &MasterPublicKey,
        caller: PrincipalId,
        derivation_path: Vec<Vec<u8>>,
    ) -> Result<PublicKey, UserError> {
        derive_threshold_public_key(
            subnet_public_key,
            &ExtendedDerivationPath {
                caller,
                derivation_path,
            },
        )
        .map_err(|err| UserError::new(ErrorCode::CanisterRejectedMessage, format!("{}", err)))
    }

    fn get_vetkd_public_key(
        &self,
        subnet_public_key: &MasterPublicKey,
        caller: PrincipalId,
        context: Vec<u8>,
    ) -> Result<Vec<u8>, UserError> {
        if subnet_public_key.algorithm_id != ic_types::crypto::AlgorithmId::VetKD {
            return Err(UserError::new(
                ErrorCode::CanisterRejectedMessage,
                "Provided subnet master key is not for VetKD".to_string(),
            ));
        }

        let dpk = ic_vetkeys::MasterPublicKey::deserialize(&subnet_public_key.public_key).map_err(
            |err| {
                UserError::new(
                    ErrorCode::CanisterRejectedMessage,
                    format!("Invalid VetKD subnet key: {:?}", err),
                )
            },
        )?;

        Ok(dpk
            .derive_canister_key(caller.as_slice())
            .derive_sub_key(&context)
            .serialize())
    }

    fn vetkd_derive_key(
        &self,
        request: &Request,
        payload: &[u8],
        chain_key_data: &ChainKeyData,
        state: &mut ReplicatedState,
        rng: &mut dyn RngCore,
        registry_settings: &RegistryExecutionSettings,
        current_round: ExecutionRound,
    ) -> Result<(), UserError> {
        let args = VetKdDeriveKeyArgs::decode(payload)?;
        let key_id = MasterPublicKeyId::VetKd(args.key_id.clone());
        let _master_public_key_exists = get_master_public_key(
            &chain_key_data.master_public_keys,
            self.own_subnet_id,
            &key_id,
        )?;
        let Some(ni_dkg_id) = chain_key_data.nidkg_ids.get(&key_id) else {
            warn!(
                self.log,
                "No NiDkgId delivered to answer vetkd request for key {}.", key_id
            );
            return Err(UserError::new(
                ErrorCode::CanisterRejectedMessage,
                format!(
                    "Subnet {} does not hold NiDkgTranscript for key {}.",
                    self.own_subnet_id, key_id
                ),
            ));
        };
        if !ic_vetkeys::is_valid_transport_public_key_encoding(&args.transport_public_key) {
            return Err(UserError::new(
                ErrorCode::CanisterRejectedMessage,
                "The provided transport public key is invalid.",
            ));
        }
        self.sign_with_threshold(
            (*request).clone(),
            ThresholdArguments::VetKd(VetKdArguments {
                key_id: args.key_id,
                input: Arc::new(args.input),
                transport_public_key: args.transport_public_key.to_vec(),
                ni_dkg_id: ni_dkg_id.clone(),
                height: Height::new(current_round.get()),
            }),
            vec![args.context],
            registry_settings
                .chain_key_settings
                .get(&key_id)
                .map(|setting| setting.max_queue_size)
                .unwrap_or_default(),
            state,
            rng,
            registry_settings.subnet_size,
        )
    }

    fn calculate_signature_fee(&self, args: &ThresholdArguments, subnet_size: usize) -> Cycles {
        let cam = &self.cycles_account_manager;
        match args {
            ThresholdArguments::Ecdsa(_) => cam.ecdsa_signature_fee(subnet_size),
            ThresholdArguments::Schnorr(_) => cam.schnorr_signature_fee(subnet_size),
            ThresholdArguments::VetKd(_) => cam.vetkd_fee(subnet_size),
        }
    }

    #[allow(clippy::too_many_arguments)]
    fn sign_with_threshold(
        &self,
        mut request: Request,
        args: ThresholdArguments,
        derivation_path: Vec<Vec<u8>>,
        max_queue_size: u32,
        state: &mut ReplicatedState,
        rng: &mut dyn RngCore,
        subnet_size: usize,
    ) -> Result<(), UserError> {
        if let ThresholdArguments::Schnorr(schnorr) = &args {
            let alg = schnorr.key_id.algorithm;
            match (alg, &schnorr.taproot_tree_root) {
                (SchnorrAlgorithm::Bip340Secp256k1, Some(aux)) => {
                    if !aux.is_empty() && aux.len() != 32 {
                        return Err(UserError::new(
                            ErrorCode::CanisterRejectedMessage,
                            format!("Invalid aux field for {}", alg),
                        ));
                    }
                }
                (_, None) => {}
                (_, Some(_)) => {
                    return Err(UserError::new(
                        ErrorCode::CanisterRejectedMessage,
                        format!("Schnorr algorithm {} does not support aux input", alg),
                    ));
                }
            }
        }

        let topology = &state.metadata.network_topology;
        // If the request isn't from the NNS, then we need to charge for it.
        let source_subnet = topology.routing_table.route(request.sender.get());
        if source_subnet != Some(state.metadata.network_topology.nns_subnet_id) {
            let signature_fee = self.calculate_signature_fee(&args, subnet_size);
            if request.payment < signature_fee {
                return Err(UserError::new(
                    ErrorCode::CanisterRejectedMessage,
                    format!(
                        "{} request sent with {} cycles, but {} cycles are required.",
                        request.method_name, request.payment, signature_fee
                    ),
                ));
            } else {
                // Charge for the request.
                request.payment -= signature_fee;
                let nominal_fee = NominalCycles::from(signature_fee);
                let use_case = match args {
                    ThresholdArguments::Ecdsa(_) => {
                        state.metadata.subnet_metrics.consumed_cycles_ecdsa_outcalls += nominal_fee;
                        CyclesUseCase::ECDSAOutcalls
                    }
                    ThresholdArguments::Schnorr(_) => CyclesUseCase::SchnorrOutcalls,
                    ThresholdArguments::VetKd(_) => CyclesUseCase::VetKd,
                };
                state
                    .metadata
                    .subnet_metrics
                    .observe_consumed_cycles_with_use_case(use_case, nominal_fee);
            }
        }

        let threshold_key = args.key_id();

        // Check if the key is enabled.
        if !topology
            .chain_key_enabled_subnets(&threshold_key)
            .contains(&state.metadata.own_subnet_id)
        {
            return Err(UserError::new(
                ErrorCode::CanisterRejectedMessage,
                format!(
                    "{} request failed: unknown or disabled threshold key {}.",
                    request.method_name, threshold_key
                ),
            ));
        }

        // Check if the queue is full.
        if state
            .metadata
            .subnet_call_context_manager
            .sign_with_threshold_contexts_count(&threshold_key)
            >= max_queue_size as usize
        {
            return Err(UserError::new(
                ErrorCode::CanisterRejectedMessage,
                format!(
                    "{} request failed: request queue for key {} is full.",
                    request.method_name, threshold_key
                ),
            ));
        }

        let mut pseudo_random_id = [0u8; 32];
        rng.fill_bytes(&mut pseudo_random_id);

        state.metadata.subnet_call_context_manager.push_context(
            SubnetCallContext::SignWithThreshold(SignWithThresholdContext {
                request,
                args,
                derivation_path: Arc::new(derivation_path),
                pseudo_random_id,
                batch_time: state.metadata.batch_time,
                matched_pre_signature: None,
                nonce: None,
            }),
        );
        Ok(())
    }

    // TODO(CRP-2613): Remove this function after migrating registry to `reshare_chain_key`
    fn compute_initial_idkg_dealings(
        &self,
        state: &mut ReplicatedState,
        args: ComputeInitialIDkgDealingsArgs,
        request: &Request,
    ) -> Result<(), UserError> {
        let nodes = args.get_set_of_nodes()?;
        let registry_version = args.get_registry_version();

        if !args.key_id.is_idkg_key() {
            return Err(UserError::new(
                ErrorCode::CanisterRejectedMessage,
                "This key is not an idkg key",
            ));
        }

        state.metadata.subnet_call_context_manager.push_context(
            SubnetCallContext::ReshareChainKey(ReshareChainKeyContext {
                request: request.clone(),
                key_id: args.key_id,
                nodes,
                registry_version,
                time: state.time(),
                target_id: NiDkgTargetId::new([0; 32]),
            }),
        );
        Ok(())
    }

    fn reshare_chain_key(
        &self,
        state: &mut ReplicatedState,
        rng: &mut dyn RngCore,
        chain_key_data: &ChainKeyData,
        request: &Request,
    ) -> Result<(), UserError> {
        let args = ReshareChainKeyArgs::decode(request.method_payload())?;
        let _key = get_master_public_key(
            &chain_key_data.master_public_keys,
            self.own_subnet_id,
            &args.key_id,
        )?;

        let mut target_id = [0u8; 32];
        rng.fill_bytes(&mut target_id);

        let nodes = args.get_set_of_nodes()?;
        let registry_version = args.get_registry_version();

        state.metadata.subnet_call_context_manager.push_context(
            SubnetCallContext::ReshareChainKey(ReshareChainKeyContext {
                request: request.clone(),
                key_id: args.key_id,
                nodes,
                registry_version,
                time: state.time(),
                target_id: NiDkgTargetId::new(target_id),
            }),
        );
        Ok(())
    }

    /// A helper function to make error handling more compact using `?`.
    fn decode_input_and_take_canister(
        msg: &CanisterCall,
        state: &mut ReplicatedState,
    ) -> Result<(InstallCodeContext, CanisterState), UserError> {
        let payload = msg.method_payload();
        let method = Ic00Method::from_str(msg.method_name()).map_err(|_| {
            UserError::new(
                ErrorCode::CanisterMethodNotFound,
                format!("Management canister has no method '{}'", msg.method_name()),
            )
        })?;
        let install_context = match method {
            Ic00Method::InstallCode => {
                let args = InstallCodeArgsV2::decode(payload)?;
                InstallCodeContext::try_from((
                    msg.canister_change_origin(args.get_sender_canister_version()),
                    args,
                ))?
            }
            Ic00Method::InstallChunkedCode => {
                let args = InstallChunkedCodeArgs::decode(payload)?;
                let origin = msg.canister_change_origin(args.get_sender_canister_version());

                let store_canister_id = args
                    .store_canister_id()
                    .unwrap_or(args.target_canister_id());

                let store_canister = &state
                        .canister_state(&store_canister_id)
                        .ok_or_else(|| {
                            UserError::new(
                                ErrorCode::CanisterNotFound,
                                format!("InstallChunkedCode Error: Store canister {} was not found on subnet {} of target canister {}", store_canister_id, state.metadata.own_subnet_id, args.target_canister_id()),
                            )
                        })?;
                // If the `store_canister` is different from the caller, we need
                // to verify that the caller is a controller of the store.
                if store_canister.canister_id().get() != origin.origin() {
                    validate_controller(store_canister, &origin.origin())?;
                }
                InstallCodeContext::chunked_install(
                    origin,
                    args,
                    &store_canister.system_state.wasm_chunk_store,
                )?
            }
            other => {
                return Err(UserError::new(
                    ErrorCode::UnknownManagementMessage,
                    format!("Expected an install code message, but found {}", other),
                ))
            }
        };

        let canister = state
            .take_canister_state(&install_context.canister_id)
            .ok_or(CanisterManagerError::CanisterNotFound(
                install_context.canister_id,
            ))?;
        Ok((install_context, canister))
    }

    /// Starts execution of the given `install_code` subnet message.
    /// With deterministic time slicing, the execution may be paused if it
    /// exceeds the given slice limit.
    ///
    /// Precondition:
    /// - The given message is an `install_code` message.
    /// - The canister does not have any paused execution in its task queue.
    /// - A call id will be present for an install code message to ensure that
    ///   potentially long-running messages are exposed to the subnet.
    ///   During a subnet split, the original subnet knows which
    ///   aborted install code message must be rejected if the targeted
    ///   canister has been moved to another subnet.
    ///
    /// Postcondition:
    /// - If the execution is finished, then it outputs the subnet response.
    /// - Otherwise, a new paused `install_code` execution is registered and
    ///   added to the task queue of the canister.
    pub fn execute_install_code(
        &self,
        mut msg: CanisterCall,
        call_id: Option<InstallCodeCallId>,
        prepaid_execution_cycles: Option<Cycles>,
        dts_status: DtsInstallCodeStatus,
        mut state: ReplicatedState,
        instruction_limits: InstructionLimits,
        round_limits: &mut RoundLimits,
        subnet_size: usize,
    ) -> (ReplicatedState, Option<NumInstructions>) {
        // Start logging execution time for `install_code`.
        let since = Instant::now();

        let (install_context, old_canister) =
            match Self::decode_input_and_take_canister(&msg, &mut state) {
                Ok(result) => result,
                Err(err) => {
                    let refund = msg.take_cycles();
                    let state = self.finish_subnet_message_execution(
                        state,
                        msg,
                        ExecuteSubnetMessageResult::Finished {
                            response: Err(err),
                            refund,
                        },
                        since,
                    );
                    return (state, Some(NumInstructions::from(0)));
                }
            };

        let call_id = match call_id {
            None => {
                // Call ID is not provided only if the current
                // DTS execution of install_code is the first execution.
                debug_assert_eq!(
                    dts_status,
                    DtsInstallCodeStatus::StartingFirstExecution,
                    "Dts status mismatch: expected StartingFirstExecution, got {}",
                    dts_status
                );
                // Keep track of all existing long running install code messages.
                // During a subnet split, the requests are rejected if the target canister moved to a new subnet.
                state
                    .metadata
                    .subnet_call_context_manager
                    .push_install_code_call(InstallCodeCall {
                        call: msg.clone(),
                        time: state.time(),
                        effective_canister_id: install_context.canister_id,
                    })
            }
            Some(call_id) => call_id,
        };

        // Check the precondition.
        match old_canister.next_execution() {
            NextExecution::None | NextExecution::StartNew => {}
            NextExecution::ContinueLong | NextExecution::ContinueInstallCode => {
                panic!("Attempt to start a new `install_code` execution while the previous execution is still in progress.");
            }
        }

        let canister_id = old_canister.canister_id();
        let new_wasm_hash = (&install_context.wasm_source).into();
        let compilation_cost_handling = if state
            .metadata
            .expected_compiled_wasms
            .contains(&new_wasm_hash)
        {
            CompilationCostHandling::CountReducedAmount
        } else {
            CompilationCostHandling::CountFullAmount
        };
        info!(
            self.log,
            "Start executing install_code message on canister {:?}", canister_id,
        );

        let execution_parameters = self.execution_parameters(
            &old_canister,
            instruction_limits,
            ExecutionMode::Replicated,
            self.subnet_memory_saturation(&round_limits.subnet_available_memory),
        );
        let round_counters = RoundCounters {
            execution_refund_error: &self.metrics.execution_cycles_refund_error,
            state_changes_error: &self.metrics.state_changes_error,
            invalid_system_call_error: &self.metrics.invalid_system_call_error,
            charging_from_balance_error: &self.metrics.charging_from_balance_error,
            unexpected_response_error: &self.metrics.unexpected_response_error,
            response_cycles_refund_error: &self.metrics.response_cycles_refund_error,
            invalid_canister_state_error: &self.metrics.invalid_canister_state_error,
            ingress_with_cycles_error: &self.metrics.ingress_with_cycles_error,
        };

        let dts_result = self.canister_manager.install_code_dts(
            install_context,
            msg,
            call_id,
            prepaid_execution_cycles,
            old_canister,
            state.time(),
            "NOT_USED".into(),
            &state.metadata.network_topology,
            execution_parameters,
            round_limits,
            compilation_cost_handling,
            round_counters,
            subnet_size,
            self.config.dirty_page_logging,
        );
        self.process_install_code_result(state, dts_result, dts_status, since)
    }

    /// Processes the result of install code message that was executed using
    /// deterministic time slicing:
    /// - If the execution is finished, then it outputs the subnet response.
    /// - If the execution is paused, then it enqueues it to the task queue of
    ///   the canister.
    ///
    /// In both cases, the functions gets the canister from the result and adds
    /// it to the replicated state.
    fn process_install_code_result(
        &self,
        mut state: ReplicatedState,
        dts_result: DtsInstallCodeResult,
        dts_status: DtsInstallCodeStatus,
        since: Instant,
    ) -> (ReplicatedState, Option<NumInstructions>) {
        let execution_duration = since.elapsed().as_secs_f64();
        match dts_result {
            DtsInstallCodeResult::Finished {
                canister,
                mut message,
                call_id,
                instructions_used,
                result,
            } => {
                let canister_id = canister.canister_id();
                let result = match result {
                    Ok(result) => {
                        state.metadata.heap_delta_estimate += result.heap_delta;
                        if let Some(new_wasm_hash) = result.new_wasm_hash {
                            state
                                .metadata
                                .expected_compiled_wasms
                                .insert(WasmHash::from(new_wasm_hash));
                        }
                        info!(
                            self.log,
                            "Finished executing install_code message on canister {:?} after {:?}, old wasm hash {:?}, new wasm hash {:?}, instructions consumed: {}",
                            canister_id,
                            execution_duration,
                            result.old_wasm_hash,
                            result.new_wasm_hash,
                            instructions_used.display());

                        Ok((EmptyBlob.encode(), Some(canister_id)))
                    }
                    Err(err) => {
                        info!(
                            self.log,
                            "Finished executing install_code message on canister {:?} after {:?} with error: {:?}, instructions consumed {}",
                            canister_id,
                            execution_duration,
                            err,
                            instructions_used.display());
                        Err(err.into())
                    }
                };
                state.put_canister_state(canister);
                let refund = message.take_cycles();
                // The message can be removed because a response was produced.
                let install_code_call = state
                    .metadata
                    .subnet_call_context_manager
                    .remove_install_code_call(call_id);
                if install_code_call.is_none() {
                    self.metrics
                        .observe_call_id_without_install_code_call_error_counter(
                            &self.log,
                            call_id,
                            canister_id,
                        );
                }
                let state = self.finish_subnet_message_execution(
                    state,
                    message,
                    ExecuteSubnetMessageResult::Finished {
                        response: result,
                        refund,
                    },
                    since,
                );
                (state, Some(instructions_used))
            }
            DtsInstallCodeResult::Paused {
                mut canister,
                paused_execution,
                ingress_status,
            } => {
                let id = self.register_paused_install_code(paused_execution);
                canister
                    .system_state
                    .task_queue
                    .enqueue(ExecutionTask::PausedInstallCode(id));

                match (dts_status, ingress_status) {
                    (DtsInstallCodeStatus::StartingFirstExecution, Some((message_id, status))) => {
                        self.ingress_history_writer
                            .set_status(&mut state, message_id, status);
                    }
                    (DtsInstallCodeStatus::StartingFirstExecution, None) => {
                        // The original message is not an ingress message.
                    }
                    (DtsInstallCodeStatus::ResumingPausedOrAbortedExecution, _) => {
                        // Resuming a previously aborted execution does not
                        // update the ingress status.
                    }
                };

                state.put_canister_state(canister);
                (state, None)
            }
        }
    }

    /// Resumes a previously paused or aborted `install_code`.
    ///
    /// Precondition:
    /// - The first task in the task queue is paused or aborted `install_code`.
    ///
    /// Postcondition:
    /// - If the execution is finished, then it outputs the subnet response.
    /// - Otherwise, a new paused `install_code` execution is registered and
    ///   added to the task queue of the canister.
    pub fn resume_install_code(
        &self,
        mut state: ReplicatedState,
        canister_id: &CanisterId,
        instruction_limits: InstructionLimits,
        round_limits: &mut RoundLimits,
        subnet_size: usize,
    ) -> (ReplicatedState, Option<NumInstructions>) {
        let task = state
            .canister_state_mut(canister_id)
            .unwrap()
            .system_state
            .task_queue
            .pop_front()
            .unwrap();
        match task {
            ExecutionTask::Heartbeat
            | ExecutionTask::GlobalTimer
            | ExecutionTask::OnLowWasmMemory
            | ExecutionTask::PausedExecution { .. }
            | ExecutionTask::AbortedExecution { .. } => {
                panic!(
                    "Unexpected task {:?} in `resume_install_code` (broken precondition).",
                    task
                );
            }
            ExecutionTask::PausedInstallCode(id) => {
                let since = Instant::now();
                let paused = self.take_paused_install_code(id).unwrap();
                let canister = state.take_canister_state(canister_id).unwrap();
                let round_counters = RoundCounters {
                    execution_refund_error: &self.metrics.execution_cycles_refund_error,
                    state_changes_error: &self.metrics.state_changes_error,
                    invalid_system_call_error: &self.metrics.invalid_system_call_error,
                    charging_from_balance_error: &self.metrics.charging_from_balance_error,
                    unexpected_response_error: &self.metrics.unexpected_response_error,
                    response_cycles_refund_error: &self.metrics.response_cycles_refund_error,
                    invalid_canister_state_error: &self.metrics.invalid_canister_state_error,
                    ingress_with_cycles_error: &self.metrics.ingress_with_cycles_error,
                };
                let round = RoundContext {
                    network_topology: &state.metadata.network_topology,
                    hypervisor: &self.hypervisor,
                    cycles_account_manager: &self.cycles_account_manager,
                    counters: round_counters,
                    log: &self.log,
                    time: state.metadata.time(),
                };
                let dts_result = paused.resume(canister, round, round_limits);
                let dts_status = DtsInstallCodeStatus::ResumingPausedOrAbortedExecution;
                self.process_install_code_result(state, dts_result, dts_status, since)
            }
            ExecutionTask::AbortedInstallCode {
                message,
                call_id,
                prepaid_execution_cycles,
            } => self.execute_install_code(
                message,
                Some(call_id),
                Some(prepaid_execution_cycles),
                DtsInstallCodeStatus::ResumingPausedOrAbortedExecution,
                state,
                instruction_limits,
                round_limits,
                subnet_size,
            ),
        }
    }

    /// Returns the paused execution by its id.
    fn take_paused_execution(&self, id: PausedExecutionId) -> Option<Box<dyn PausedExecution>> {
        let mut guard = self.paused_execution_registry.lock().unwrap();
        guard.paused_execution.remove(&id)
    }

    /// Returns the paused `install_code` execution by its id.
    fn take_paused_install_code(
        &self,
        id: PausedExecutionId,
    ) -> Option<Box<dyn PausedInstallCodeExecution>> {
        let mut guard = self.paused_execution_registry.lock().unwrap();
        guard.paused_install_code.remove(&id)
    }

    fn abort_paused_execution_and_return_task(
        &self,
        paused_task: &ExecutionTask,
        log: &ReplicaLogger,
    ) -> ExecutionTask {
        match *paused_task {
            ExecutionTask::PausedExecution { id, .. } => {
                let paused = self.take_paused_execution(id).unwrap();
                let (input, prepaid_execution_cycles) = paused.abort(log);

                ExecutionTask::AbortedExecution {
                    input,
                    prepaid_execution_cycles,
                }
            }
            ExecutionTask::PausedInstallCode(id) => {
                let paused = self.take_paused_install_code(id).unwrap();
                let (message, call_id, prepaid_execution_cycles) = paused.abort(log);

                ExecutionTask::AbortedInstallCode {
                    message,
                    call_id,
                    prepaid_execution_cycles,
                }
            }
            ExecutionTask::AbortedExecution { .. }
            | ExecutionTask::AbortedInstallCode { .. }
            | ExecutionTask::Heartbeat
            | ExecutionTask::GlobalTimer
            | ExecutionTask::OnLowWasmMemory => {
                unreachable!(
                    "Function abort_paused_execution_and_return_task is only called after
                    the paused task is returned from TaskQueue, hence no task other than PausedExecution
                    and PausedInstallCode should appear in paused_task except if there is a bug."
                )
            }
        }
    }

    /// Registers the given paused execution and returns its id.
    fn register_paused_execution(&self, paused: Box<dyn PausedExecution>) -> PausedExecutionId {
        let mut guard = self.paused_execution_registry.lock().unwrap();
        let id = PausedExecutionId(guard.next_id);
        guard.next_id += 1;
        guard.paused_execution.insert(id, paused);
        id
    }

    /// Registers the given paused `install_code` execution and returns its id.
    fn register_paused_install_code(
        &self,
        paused: Box<dyn PausedInstallCodeExecution>,
    ) -> PausedExecutionId {
        let mut guard = self.paused_execution_registry.lock().unwrap();
        let id = PausedExecutionId(guard.next_id);
        guard.next_id += 1;
        guard.paused_install_code.insert(id, paused);
        id
    }

    /// Aborts paused execution in the given state.
    pub fn abort_canister(&self, canister: &mut CanisterState, log: &ReplicaLogger) {
        if !canister.system_state.task_queue.is_empty() {
            if let Some(paused_task) = canister.system_state.task_queue.get_paused_task() {
                self.metrics.executions_aborted.inc();
                // TODO: EXC-1730 if `PausedExecutionRegistry` becomes local we can abort
                // paused execution on the canister without requesting ID from TaskQueue.
                let aborted_task = self.abort_paused_execution_and_return_task(paused_task, log);

                canister
                    .system_state
                    .task_queue
                    .replace_paused_with_aborted_task(aborted_task);
            }
            let canister_id = canister.canister_id();
            canister.system_state.apply_ingress_induction_cycles_debit(
                canister_id,
                log,
                &self.metrics.charging_from_balance_error,
            );
        };
    }

    /// Aborts all paused execution in the given state.
    pub fn abort_all_paused_executions(&self, state: &mut ReplicatedState, log: &ReplicaLogger) {
        for canister in state.canisters_iter_mut() {
            self.abort_canister(canister, log);
        }
    }

    /// Aborts all paused executions known to the execution environment. This
    /// function is useful in the case when the replica abandons the old
    /// replicated state that has paused execution when it syncs to a more
    /// recent replicated state.
    pub fn abandon_paused_executions(&self) {
        let mut guard = self.paused_execution_registry.lock().unwrap();
        let paused_execution = std::mem::take(&mut guard.paused_execution);
        for p in paused_execution.into_values() {
            p.abort(&self.log);
        }
        let paused_install_code = std::mem::take(&mut guard.paused_install_code);
        for p in paused_install_code.into_values() {
            p.abort(&self.log);
        }
    }

    /// If the given result corresponds to a finished execution, then it processes
    /// the response and return the ingress status (if any). Otherwise, it registers
    /// the paused execution and adds it to the task queue.
    pub fn process_result(
        &self,
        result: ExecuteMessageResult,
    ) -> (
        CanisterState,
        Option<NumInstructions>,
        NumBytes,
        Option<(MessageId, IngressStatus)>,
    ) {
        match result {
            ExecuteMessageResult::Finished {
                mut canister,
                response,
                instructions_used,
                heap_delta,
                call_duration,
            } => {
                let ingress_status = match response {
                    ExecutionResponse::Ingress(ingress_status) => Some(ingress_status),
                    ExecutionResponse::Request(response) => {
                        debug_assert_eq!(
                            response.respondent,
                            canister.canister_id(),
                            "Respondent mismatch"
                        );
                        canister.push_output_response(response.into());
                        None
                    }
                    ExecutionResponse::Empty => None,
                };
                if let Some(duration) = call_duration {
                    self.metrics.call_durations.observe(duration.as_secs_f64());
                }

                (
                    canister,
                    Some(instructions_used),
                    heap_delta,
                    ingress_status,
                )
            }
            ExecuteMessageResult::Paused {
                mut canister,
                paused_execution,
                ingress_status,
            } => {
                let input = paused_execution.input();
                let id = self.register_paused_execution(paused_execution);
                canister
                    .system_state
                    .task_queue
                    .enqueue(ExecutionTask::PausedExecution { id, input });
                (canister, None, NumBytes::from(0), ingress_status)
            }
        }
    }

    /// Helper function to respond to a stop request based on the provided `StopCanisterReply`.
    fn reply_to_stop_context(
        &self,
        stop_context: &StopCanisterContext,
        state: &mut ReplicatedState,
        canister_id: CanisterId,
        time: Time,
        reply: StopCanisterReply,
    ) {
        let call_id = stop_context.call_id();
        self.remove_stop_canister_call(state, canister_id, *call_id);

        match stop_context {
            StopCanisterContext::Ingress {
                sender, message_id, ..
            } => {
                // Responding to stop_canister request from a user.
                let ingress_state = match reply {
                    StopCanisterReply::Completed => {
                        IngressState::Completed(WasmResult::Reply(EmptyBlob.encode()))
                    }
                    StopCanisterReply::Timeout => IngressState::Failed(UserError::new(
                        ErrorCode::StopCanisterRequestTimeout,
                        "Stop canister request timed out".to_string(),
                    )),
                };
                self.ingress_history_writer.set_status(
                    state,
                    message_id.clone(),
                    IngressStatus::Known {
                        receiver: IC_00.get(),
                        user_id: *sender,
                        time,
                        state: ingress_state,
                    },
                );
            }
            StopCanisterContext::Canister {
                sender,
                reply_callback,
                cycles,
                deadline,
                ..
            } => {
                // Responding to stop_canister request from a canister.
                let subnet_id_as_canister_id = CanisterId::from(self.own_subnet_id);
                let response_payload = match reply {
                    StopCanisterReply::Completed => Payload::Data(EmptyBlob.encode()),
                    StopCanisterReply::Timeout => Payload::Reject(RejectContext::new(
                        RejectCode::SysTransient,
                        "Stop canister request timed out",
                    )),
                };
                let response = ic_types::messages::Response {
                    originator: *sender,
                    respondent: subnet_id_as_canister_id,
                    originator_reply_callback: *reply_callback,
                    refund: *cycles,
                    response_payload,
                    deadline: *deadline,
                };
                state.push_subnet_output_response(response.into());
            }
        }
    }

    /// Helper function to remove stop canister calls
    /// from SubnetCallContextManager based on provided call id.
    fn remove_stop_canister_call(
        &self,
        state: &mut ReplicatedState,
        canister_id: CanisterId,
        call_id: Option<StopCanisterCallId>,
    ) {
        if let Some(call_id) = call_id {
            let stop_canister_call = state
                .metadata
                .subnet_call_context_manager
                .remove_stop_canister_call(call_id);

            match stop_canister_call {
                Some(stop_canister_call) => {
                    let call = stop_canister_call.call;
                    let time_elapsed = state
                        .time()
                        .saturating_duration_since(stop_canister_call.time);
                    if let CanisterCall::Request(request) = call {
                        self.metrics.observe_subnet_message(
                            &request.method_name,
                            time_elapsed.as_secs_f64(),
                            &Ok(()),
                        );
                    }
                }
                None => info!(
                    self.log,
                    "Could not remove stop_canister call for call ID {} and canister {}",
                    call_id,
                    canister_id,
                ),
            }
        }
    }

    /// Checks for stopping canisters and performs the following:
    ///   1. If there are stop contexts that have timed out, respond to them.
    ///   2. If any stopping canisters are ready to stop, transition them to
    ///      be fully stopped and reply to the corresponding stop contexts.
    ///
    /// Responses to the pending stop messages are written to ingress history
    /// or returned to the calling canisters respectively.
    pub fn process_stopping_canisters(&self, mut state: ReplicatedState) -> ReplicatedState {
        let mut canister_states = state.take_canister_states();
        let time = state.time();

        for canister in canister_states.values_mut() {
            let (stopped, stop_contexts) =
                canister.system_state.try_stop_canister(|stop_context| {
                    match stop_context.call_id() {
                        Some(call_id) => {
                            let sc_time = state
                                .metadata
                                .subnet_call_context_manager
                                .get_time_for_stop_canister_call(call_id);
                            match sc_time {
                                Some(t) => time >= t + self.config.stop_canister_timeout_duration,
                                // Should never hit this case unless there's a
                                // bug but handle it for robustness.
                                None => false,
                            }
                        }
                        // Should only happen for old stop requests that existed
                        // before call ids were added.
                        None => false,
                    }
                });
            if stopped {
                canister.system_state.canister_version += 1;
            }
            for stop_context in stop_contexts.iter() {
                self.reply_to_stop_context(
                    stop_context,
                    &mut state,
                    canister.canister_id(),
                    time,
                    if stopped {
                        StopCanisterReply::Completed
                    } else {
                        StopCanisterReply::Timeout
                    },
                );
            }
        }
        state.put_canister_states(canister_states);
        state
    }

    fn reject_unexpected_ingress(&self, method: Ic00Method) -> ExecuteSubnetMessageResult {
        self.metrics.unfiltered_ingress_error.inc();
        error!(
            self.log,
            "[EXC-BUG] Ingress messages to {} should've been filtered earlier.", method
        );
        ExecuteSubnetMessageResult::Finished {
            response: Err(UserError::new(
                ErrorCode::CanisterContractViolation,
                format!("{} cannot be called by a user.", method),
            )),
            refund: Cycles::zero(),
        }
    }

    // Returns the subnet memory saturation based on the given subnet available
    // memory, which may have been scaled for the current thread.
    fn subnet_memory_saturation(
        &self,
        subnet_available_memory: &SubnetAvailableMemory,
    ) -> ResourceSaturation {
        // Compute the total subnet available memory based on the scaled subnet
        // available memory. In other words, un-scale the scaled value.
        let subnet_available_memory = subnet_available_memory
            .get_execution_memory()
            .saturating_mul(subnet_available_memory.get_scaling_factor())
            .max(0) as u64;

        // Compute the memory usage as the capacity minus the available memory.
        let subnet_memory_usage = self
            .config
            .subnet_memory_capacity
            .get()
            .saturating_sub(subnet_available_memory);

        ResourceSaturation::new_scaled(
            subnet_memory_usage,
            self.config.subnet_memory_threshold.get(),
            self.config.subnet_memory_capacity.get(),
            self.resource_saturation_scaling as u64,
        )
    }

    /// Returns the default value of `wasm_memory_limit` in canister settings.
    pub fn default_wasm_memory_limit(&self) -> NumBytes {
        self.config.default_wasm_memory_limit
    }

    /// For testing purposes only.
    #[doc(hidden)]
    pub fn hypervisor_for_testing(&self) -> &Hypervisor {
        &self.hypervisor
    }

    #[doc(hidden)]
    pub fn clear_compilation_cache_for_testing(&self) {
        (*self.hypervisor).clear_compilation_cache_for_testing()
    }

    /// Used for tests where the test setup needs to be aware of the subnet
    /// type.
    #[doc(hidden)]
    pub fn own_subnet_type(&self) -> SubnetType {
        self.own_subnet_type
    }
}

#[cfg(debug_assertions)]
impl Drop for ExecutionEnvironment {
    fn drop(&mut self) {
        // In tests, wait for all states to be dropped before continuing, to avoid any
        // race conditions. This is not an issue in the replica, as it never drops the
        // `ExecutionEnvironment`.
        self.deallocator_thread.flush_deallocation_channel();
    }
}

/// Indicates whether the full time spent compiling this canister or a reduced
/// amount should count against the round instruction limits. Reduced amounts
/// should be counted when the module was deserialized from a previous
/// compilation instead of fully compiled. Canisters should always be charged
/// for compilation costs even when they aren't counted against the round
/// limits. Only public for testing.
#[doc(hidden)]
#[derive(Copy, Clone, Debug)]
pub enum CompilationCostHandling {
    CountReducedAmount,
    CountFullAmount,
}

/// The expected speed up of deserializing a module compared to compiling it.
const DESERIALIZATION_SPEED_UP_FACTOR: u64 = 100;

impl CompilationCostHandling {
    /// Adjusts the compilation cost based on how it should be handled. Only public for use in tests.
    #[doc(hidden)]
    pub fn adjusted_compilation_cost(&self, compilation_cost: NumInstructions) -> NumInstructions {
        match self {
            CompilationCostHandling::CountReducedAmount => {
                compilation_cost / DESERIALIZATION_SPEED_UP_FACTOR
            }
            CompilationCostHandling::CountFullAmount => compilation_cost,
        }
    }
}

/// Returns the subnet's configured memory capacity (ignoring current usage).
pub(crate) fn subnet_memory_capacity(config: &ExecutionConfig) -> SubnetAvailableMemory {
    SubnetAvailableMemory::new(
        config.subnet_memory_capacity.get() as i64,
        config.guaranteed_response_message_memory_capacity.get() as i64,
        config.subnet_wasm_custom_sections_memory_capacity.get() as i64,
    )
}

fn get_canister(
    canister_id: CanisterId,
    state: &ReplicatedState,
) -> Result<&CanisterState, UserError> {
    match state.canister_state(&canister_id) {
        Some(canister) => Ok(canister),
        None => Err(UserError::new(
            ErrorCode::CanisterNotFound,
            format!("Canister {} not found.", &canister_id),
        )),
    }
}

fn get_canister_mut(
    canister_id: CanisterId,
    state: &mut ReplicatedState,
) -> Result<&mut CanisterState, UserError> {
    match state.canister_state_mut(&canister_id) {
        Some(canister) => Ok(canister),
        None => Err(UserError::new(
            ErrorCode::CanisterNotFound,
            format!("Canister {} not found.", &canister_id),
        )),
    }
}

/// The result of `execute_canister()`.
pub struct ExecuteCanisterResult {
    pub canister: CanisterState,
    pub instructions_used: Option<NumInstructions>,
    pub heap_delta: NumBytes,
    pub ingress_status: Option<(MessageId, IngressStatus)>,
    // The description of the executed task or message.
    pub description: Option<String>,
}

/// Executes the given input message or task.
/// This is a helper for `execute_canister()`.
fn execute_canister_input(
    input: CanisterMessageOrTask,
    prepaid_execution_cycles: Option<Cycles>,
    exec_env: &ExecutionEnvironment,
    canister: CanisterState,
    instruction_limits: InstructionLimits,
    max_instructions_per_message_without_dts: NumInstructions,
    network_topology: Arc<NetworkTopology>,
    time: Time,
    round_limits: &mut RoundLimits,
    subnet_size: usize,
) -> ExecuteCanisterResult {
    let info = input.to_string();
    let result = exec_env.execute_canister_input(
        canister,
        instruction_limits,
        max_instructions_per_message_without_dts,
        input,
        prepaid_execution_cycles,
        time,
        network_topology,
        round_limits,
        subnet_size,
    );
    let (canister, instructions_used, heap_delta, ingress_status) = exec_env.process_result(result);
    ExecuteCanisterResult {
        canister,
        instructions_used,
        heap_delta,
        ingress_status,
        description: Some(info),
    }
}

/// Executes either a single task from the task queue of the canister or a
/// single input message if there is no task.
pub fn execute_canister(
    exec_env: &ExecutionEnvironment,
    mut canister: CanisterState,
    instruction_limits: InstructionLimits,
    max_instructions_per_message_without_dts: NumInstructions,
    network_topology: Arc<NetworkTopology>,
    time: Time,
    round_limits: &mut RoundLimits,
    subnet_size: usize,
) -> ExecuteCanisterResult {
    match canister.next_execution() {
        NextExecution::None | NextExecution::ContinueInstallCode => {
            return ExecuteCanisterResult {
                canister,
                instructions_used: None,
                heap_delta: NumBytes::from(0),
                ingress_status: None,
                description: None,
            };
        }
        NextExecution::StartNew | NextExecution::ContinueLong => {}
    }

    let (input, prepaid_execution_cycles) = match canister.system_state.task_queue.pop_front() {
        Some(task) => match task {
            ExecutionTask::PausedExecution { id, .. } => {
                let paused = exec_env.take_paused_execution(id).unwrap();
                let round_counters = RoundCounters {
                    execution_refund_error: &exec_env.metrics.execution_cycles_refund_error,
                    state_changes_error: &exec_env.metrics.state_changes_error,
                    invalid_system_call_error: &exec_env.metrics.invalid_system_call_error,
                    charging_from_balance_error: &exec_env.metrics.charging_from_balance_error,
                    unexpected_response_error: &exec_env.metrics.unexpected_response_error,
                    response_cycles_refund_error: &exec_env.metrics.response_cycles_refund_error,
                    invalid_canister_state_error: &exec_env.metrics.invalid_canister_state_error,
                    ingress_with_cycles_error: &exec_env.metrics.ingress_with_cycles_error,
                };
                let round_context = RoundContext {
                    network_topology: &network_topology,
                    hypervisor: &exec_env.hypervisor,
                    cycles_account_manager: &exec_env.cycles_account_manager,
                    counters: round_counters,
                    log: &exec_env.log,
                    time,
                };
                let result = paused.resume(
                    canister,
                    round_context,
                    round_limits,
                    subnet_size,
                    &exec_env.call_tree_metrics,
                    exec_env.deallocator_thread.sender(),
                );
                let (canister, instructions_used, heap_delta, ingress_status) =
                    exec_env.process_result(result);
                return ExecuteCanisterResult {
                    canister,
                    instructions_used,
                    heap_delta,
                    ingress_status,
                    description: Some("paused execution".to_string()),
                };
            }
            ExecutionTask::Heartbeat => {
                let task = CanisterMessageOrTask::Task(CanisterTask::Heartbeat);
                (task, None)
            }
            ExecutionTask::GlobalTimer => {
                let task = CanisterMessageOrTask::Task(CanisterTask::GlobalTimer);
                (task, None)
            }
            ExecutionTask::OnLowWasmMemory => {
                let task = CanisterMessageOrTask::Task(CanisterTask::OnLowWasmMemory);
                (task, None)
            }
            ExecutionTask::AbortedExecution {
                input,
                prepaid_execution_cycles,
            } => (input, Some(prepaid_execution_cycles)),
            ExecutionTask::PausedInstallCode(..) | ExecutionTask::AbortedInstallCode { .. } => {
                unreachable!("The guard at the beginning filters these cases out")
            }
        },
        None => {
            let message = canister.pop_input().unwrap();
            if let CanisterMessage::Request(req) = &message {
                if req.payload_size_bytes() > MAX_INTER_CANISTER_PAYLOAD_IN_BYTES {
                    exec_env.metrics.oversize_intra_subnet_messages.inc();
                }
            }
            (CanisterMessageOrTask::Message(message), None)
        }
    };
    execute_canister_input(
        input,
        prepaid_execution_cycles,
        exec_env,
        canister,
        instruction_limits,
        max_instructions_per_message_without_dts,
        network_topology,
        time,
        round_limits,
        subnet_size,
    )
}

fn get_master_public_key<'a>(
    chain_key_subnet_public_keys: &'a BTreeMap<MasterPublicKeyId, MasterPublicKey>,
    subnet_id: SubnetId,
    key_id: &MasterPublicKeyId,
) -> Result<&'a MasterPublicKey, UserError> {
    match chain_key_subnet_public_keys.get(key_id) {
        None => Err(UserError::new(
            ErrorCode::CanisterRejectedMessage,
            format!(
                "Subnet {} does not hold threshold key {}.",
                subnet_id, key_id
            ),
        )),
        Some(master_key) => Ok(master_key),
    }
}<|MERGE_RESOLUTION|>--- conflicted
+++ resolved
@@ -2595,11 +2595,7 @@
                 .unwrap()),
                 instructions_used,
             ),
-<<<<<<< HEAD
-            Err(e) => (Err(UserError::from(e)), NumInstructions::new(0)),
-=======
             Err(e) => (Err(e), NumInstructions::new(0)),
->>>>>>> 398efca6
         }
     }
 
