--- conflicted
+++ resolved
@@ -67,12 +67,8 @@
     CanisterState, ExecutionTask, NetworkTopology, ReplicatedState,
 };
 use ic_types::{
-<<<<<<< HEAD
     batch::CanisterCyclesCostSchedule,
-    canister_http::CanisterHttpRequestContext,
-=======
     canister_http::{CanisterHttpRequestContext, MAX_CANISTER_HTTP_RESPONSE_BYTES},
->>>>>>> aa078c6c
     crypto::{
         canister_threshold_sig::{MasterPublicKey, PublicKey},
         threshold_sig::ni_dkg::NiDkgTargetId,
