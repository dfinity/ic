use crate::{
    canister_manager::{
        types::{
            CanisterManagerError, CanisterMgrConfig, DtsInstallCodeResult, InstallCodeContext,
            PausedInstallCodeExecution, StopCanisterResult, UploadChunkResult,
        },
        CanisterManager,
    },
    canister_settings::CanisterSettings,
    execution::{
        call_or_task::execute_call_or_task, inspect_message, install_code::validate_controller,
        response::execute_response,
    },
    execution_environment_metrics::{
        ExecutionEnvironmentMetrics, SUBMITTED_OUTCOME_LABEL, SUCCESS_STATUS_LABEL,
    },
    hypervisor::Hypervisor,
    ic00_permissions::Ic00MethodPermissions,
    metrics::{CallTreeMetrics, CallTreeMetricsImpl, IngressFilterMetrics},
};
use candid::Encode;
use ic_base_types::PrincipalId;
use ic_config::execution_environment::Config as ExecutionConfig;
use ic_config::flag_status::FlagStatus;
use ic_crypto_utils_canister_threshold_sig::{
    derive_threshold_public_key, derive_vetkd_public_key, is_valid_transport_public_key,
};
use ic_cycles_account_manager::{
    is_delayed_ingress_induction_cost, CyclesAccountManager, IngressInductionCost,
    ResourceSaturation,
};
use ic_embedders::wasmtime_embedder::system_api::{ExecutionParameters, InstructionLimits};
use ic_error_types::{ErrorCode, RejectCode, UserError};
use ic_interfaces::execution_environment::{
    ChainKeyData, ExecutionMode, IngressHistoryWriter, RegistryExecutionSettings,
    SubnetAvailableMemory,
};
use ic_limits::{LOG_CANISTER_OPERATION_CYCLES_THRESHOLD, SMALL_APP_SUBNET_MAX_SIZE};
use ic_logger::{error, info, warn, ReplicaLogger};
use ic_management_canister_types_private::{
    CanisterChangeOrigin, CanisterHttpRequestArgs, CanisterIdRecord, CanisterInfoRequest,
    CanisterInfoResponse, CanisterStatusType, ClearChunkStoreArgs, ComputeInitialIDkgDealingsArgs,
    CreateCanisterArgs, DeleteCanisterSnapshotArgs, ECDSAPublicKeyArgs, ECDSAPublicKeyResponse,
    EmptyBlob, InstallChunkedCodeArgs, InstallCodeArgsV2, ListCanisterSnapshotArgs,
    LoadCanisterSnapshotArgs, MasterPublicKeyId, Method as Ic00Method, NodeMetricsHistoryArgs,
    Payload as Ic00Payload, ProvisionalCreateCanisterWithCyclesArgs, ProvisionalTopUpCanisterArgs,
    ReadCanisterSnapshotDataArgs, ReadCanisterSnapshotMetadataArgs, ReshareChainKeyArgs,
    SchnorrAlgorithm, SchnorrPublicKeyArgs, SchnorrPublicKeyResponse, SetupInitialDKGArgs,
    SignWithECDSAArgs, SignWithSchnorrArgs, SignWithSchnorrAux, StoredChunksArgs, SubnetInfoArgs,
    SubnetInfoResponse, TakeCanisterSnapshotArgs, UninstallCodeArgs, UpdateSettingsArgs,
    UploadCanisterSnapshotDataArgs, UploadCanisterSnapshotMetadataArgs, UploadChunkArgs,
    VetKdDeriveKeyArgs, VetKdPublicKeyArgs, VetKdPublicKeyResult, IC_00,
};
use ic_metrics::MetricsRegistry;
use ic_registry_provisional_whitelist::ProvisionalWhitelist;
use ic_registry_subnet_type::SubnetType;
use ic_replicated_state::{
    canister_state::{
        execution_state::WasmExecutionMode,
        system_state::{CyclesUseCase, PausedExecutionId},
        NextExecution,
    },
    metadata_state::subnet_call_context_manager::{
        EcdsaArguments, InstallCodeCall, InstallCodeCallId, ReshareChainKeyContext,
        SchnorrArguments, SetupInitialDkgContext, SignWithThresholdContext, StopCanisterCall,
        SubnetCallContext, ThresholdArguments, VetKdArguments,
    },
    page_map::PageAllocatorFileDescriptor,
    CanisterState, ExecutionTask, NetworkTopology, ReplicatedState,
};
use ic_types::{
    canister_http::CanisterHttpRequestContext,
    crypto::{
        canister_threshold_sig::{MasterPublicKey, PublicKey},
        threshold_sig::ni_dkg::NiDkgTargetId,
        vetkd::VetKdDerivationContext,
        ExtendedDerivationPath,
    },
    ingress::{IngressState, IngressStatus, WasmResult},
    messages::{
        extract_effective_canister_id, CanisterCall, CanisterCallOrTask, CanisterMessage,
        CanisterMessageOrTask, CanisterTask, Payload, RejectContext, Request, Response,
        SignedIngressContent, StopCanisterCallId, StopCanisterContext,
        MAX_INTER_CANISTER_PAYLOAD_IN_BYTES,
    },
    methods::SystemMethod,
    nominal_cycles::NominalCycles,
    CanisterId, Cycles, ExecutionRound, Height, NumBytes, NumInstructions, ReplicaVersion,
    SubnetId, Time,
};
use ic_types::{messages::MessageId, methods::WasmMethod};
use ic_utils_thread::deallocator_thread::{DeallocationSender, DeallocatorThread};
use ic_wasm_types::WasmHash;
use phantom_newtype::AmountOf;
use prometheus::IntCounter;
use rand::RngCore;
use std::{
    collections::{BTreeMap, HashMap},
    convert::{Into, TryFrom},
    fmt,
    str::FromStr,
    sync::{Arc, Mutex},
    time::{Duration, Instant},
};
use strum::ParseError;

#[cfg(test)]
mod tests;

/// The response of the executed message created by the `ic0.msg_reply()`
/// or `ic0.msg_reject()` System API functions.
/// If the execution failed or did not call these System API functions,
/// then the response is empty.
#[derive(Debug)]
pub enum ExecutionResponse {
    Ingress((MessageId, IngressStatus)),
    Request(Response),
    Empty,
}

/// The data structure returned by
/// `ExecutionEnvironment.execute_canister_input()`.
#[derive(Debug)]
pub enum ExecuteMessageResult {
    Finished {
        /// The new state of the canister after execution.
        canister: CanisterState,

        /// The response of the executed message. The caller needs to either push it
        /// to the output queue of the canister or update the ingress status.
        response: ExecutionResponse,

        /// The number of instructions used by the message execution.
        instructions_used: NumInstructions,

        /// The size of the heap delta the canister produced
        heap_delta: NumBytes,

        /// The call duration, if the call context completed.
        call_duration: Option<Duration>,
    },
    Paused {
        /// The old state of the canister before execution
        /// with some changes necessary for DTS.
        canister: CanisterState,

        /// The paused execution that the caller can either resume or abort.
        paused_execution: Box<dyn PausedExecution>,

        /// If the original message was an ingress message, then this field
        /// contains an ingress status with the state `Processing`.
        ingress_status: Option<(MessageId, IngressStatus)>,
    },
}

/// The result of executing a subnet message.
///
/// Most messages will end up in the `Finished` state once the management
/// canister handles them.
///
/// `Processing` can occur for messages that do not complete immediately, like
/// stop_canister requests or the ones that need to be handled by consensus.
#[derive(Debug)]
enum ExecuteSubnetMessageResult {
    Processing,
    Finished {
        response: Result<(Vec<u8>, Option<CanisterId>), UserError>,
        refund: Cycles,
    },
}

/// Contains counters needed to keep track of unexpected errors.
#[derive(Clone)]
pub struct RoundCounters<'a> {
    pub execution_refund_error: &'a IntCounter,
    pub state_changes_error: &'a IntCounter,
    pub invalid_system_call_error: &'a IntCounter,
    pub charging_from_balance_error: &'a IntCounter,
    pub unexpected_response_error: &'a IntCounter,
    pub response_cycles_refund_error: &'a IntCounter,
    pub invalid_canister_state_error: &'a IntCounter,
    pub ingress_with_cycles_error: &'a IntCounter,
}

/// Contains round-specific context necessary for resuming a paused execution.
#[derive(Clone)]
pub struct RoundContext<'a> {
    pub network_topology: &'a NetworkTopology,
    pub hypervisor: &'a Hypervisor,
    pub cycles_account_manager: &'a CyclesAccountManager,
    pub counters: RoundCounters<'a>,
    pub log: &'a ReplicaLogger,
    pub time: Time,
}

/// Keeps track of instruction remaining in the current execution round.
/// This type is useful for deterministic time slicing because it allows
/// to distinguish a round instructions from a message instructions.
///
/// Another motivation for this type is that `NumInstructions` is backed
/// by an unsigned integer and loses information below zero whereas this
/// type is signed and works well if Wasm execution overshoots the limit
/// making the remaining instructions negative.
pub struct RoundInstructionsTag;
pub type RoundInstructions = AmountOf<RoundInstructionsTag, i64>;

/// Orphan rules prevent defining `From` / `Into` helpers, so we have to define
/// standalone helpers.
pub fn as_round_instructions(n: NumInstructions) -> RoundInstructions {
    RoundInstructions::from(i64::try_from(n.get()).unwrap_or(i64::MAX))
}
pub fn as_num_instructions(a: RoundInstructions) -> NumInstructions {
    NumInstructions::from(u64::try_from(a.get()).unwrap_or(0))
}

/// Contains limits (or budget) for various resources that affect duration of
/// a round such as
/// - executed instructions,
/// - produced heap delta,
/// - allocated bytes,
/// - etc.
///
/// This struct is passed by a mutable reference throughout the entire
/// execution layer:
/// - the scheduler initializes the limits at the start of each round.
/// - high-level execution functions pass the reference through.
/// - low-level execution functions decrease the limits based on the data returned
///   by the Wasm executor.
///
/// A recommended pattern for adding a new limit:
/// - the limit is represented as a signed integer to avoid losing information when
///   a Wasm execution overshoots the limit.
/// - the round stops when the limit reaches zero.
/// - the scheduler (and any other high-level caller) can compute consumption of
///   some function `foo()` as follows:
///   ```text
///   let limit_before = round_limits.$limit;
///   foo(..., &mut round_limits);
///   let consumption = limit_before - round_limits.$limit;
///   ```
///
/// Note that other entry-points of the execution layer such as the query handler,
/// inspect message, benchmarks, tests also have to initialize the round limits.
/// In such cases the "round" should be considered as a trivial round consisting
/// of a single message.
#[derive(Clone, Debug, Default)]
pub struct RoundLimits {
    /// Keeps track of remaining instructions in this execution round.
    pub instructions: RoundInstructions,

    /// Keeps track of the available storage memory. It decreases if
    /// - Wasm execution grows the Wasm/stable memory.
    /// - Wasm execution pushes a new guaranteed response request to the output
    ///   queue.
    pub subnet_available_memory: SubnetAvailableMemory,

    /// The number of outgoing calls that can still be made across the subnet before
    /// canisters are limited to their own callback quota.
    pub subnet_available_callbacks: i64,

    // TODO would be nice to change that to available, but this requires
    // a lot of changes since available allocation sits in CanisterManager config
    pub compute_allocation_used: u64,
}

impl RoundLimits {
    /// Returns true if the instructions limit has been reached.
    pub fn instructions_reached(&self) -> bool {
        self.instructions <= RoundInstructions::from(0)
    }
}

/// Represent a paused execution that can be resumed or aborted.
pub trait PausedExecution: std::fmt::Debug + Send {
    /// Resumes a paused execution.
    /// It takes:
    /// - the canister state,
    /// - system parameters that can change while the execution is in progress,
    /// - helpers.
    ///
    /// If the execution finishes, then it returns the new canister state and
    /// the result of the execution.
    fn resume(
        self: Box<Self>,
        canister: CanisterState,
        round_context: RoundContext,
        round_limits: &mut RoundLimits,
        subnet_size: usize,
        call_tree_metrics: &dyn CallTreeMetrics,
        deallocation_sender: &DeallocationSender,
    ) -> ExecuteMessageResult;

    /// Aborts the paused execution.
    /// Returns the original message and the cycles prepaid for execution.
    fn abort(self: Box<Self>, log: &ReplicaLogger) -> (CanisterMessageOrTask, Cycles);

    /// Returns a reference to the message or task being executed.
    fn input(&self) -> CanisterMessageOrTask;
}

/// Stores all paused executions keyed by their ids.
#[derive(Default)]
struct PausedExecutionRegistry {
    // A counter that increases monotonically until it wraps around.
    // Wrapping around is not a problem because all paused executions
    // are aborted before the next checkpoint and there cannot be
    // more than 2^64 paused executions between two checkpoints.
    next_id: u64,

    // Paused executions of ordinary canister messages.
    paused_execution: HashMap<PausedExecutionId, Box<dyn PausedExecution>>,

    // Paused executions of `install_code` subnet messages.
    paused_install_code: HashMap<PausedExecutionId, Box<dyn PausedInstallCodeExecution>>,
}

// The replies that can be returned for a `stop_canister` request.
#[derive(Eq, PartialEq, Debug)]
enum StopCanisterReply {
    // The stop request was completed successfully.
    Completed,
    // The stop request timed out.
    Timeout,
}

/// ExecutionEnvironment is the component responsible for executing messages
/// on the IC.
pub struct ExecutionEnvironment {
    log: ReplicaLogger,
    hypervisor: Arc<Hypervisor>,
    canister_manager: CanisterManager,
    ingress_history_writer: Arc<dyn IngressHistoryWriter<State = ReplicatedState>>,
    metrics: ExecutionEnvironmentMetrics,
    call_tree_metrics: CallTreeMetricsImpl,
    config: ExecutionConfig,
    cycles_account_manager: Arc<CyclesAccountManager>,
    own_subnet_id: SubnetId,
    own_subnet_type: SubnetType,
    // Global registry of all the paused executions and install code executions
    // on the current subnet.
    paused_execution_registry: Arc<Mutex<PausedExecutionRegistry>>,
    // This scaling factor accounts for the execution threads running in
    // parallel and potentially reserving resources. It should be initialized to
    // the number of scheduler cores.
    resource_saturation_scaling: usize,
    deallocator_thread: DeallocatorThread,
}

/// This is a helper enum that indicates whether the current DTS execution of
/// install_code is the first execution or not.
#[derive(Eq, PartialEq, Debug)]
pub enum DtsInstallCodeStatus {
    StartingFirstExecution,
    ResumingPausedOrAbortedExecution,
}

impl fmt::Display for DtsInstallCodeStatus {
    fn fmt(&self, f: &mut fmt::Formatter<'_>) -> fmt::Result {
        let status = match &self {
            DtsInstallCodeStatus::StartingFirstExecution => "StartingFirstExecution",
            DtsInstallCodeStatus::ResumingPausedOrAbortedExecution => {
                "ResumingPausedOrAbortedExecution"
            }
        };
        write!(f, "{status}")
    }
}

impl ExecutionEnvironment {
    #[allow(clippy::too_many_arguments)]
    pub fn new(
        log: ReplicaLogger,
        hypervisor: Arc<Hypervisor>,
        ingress_history_writer: Arc<dyn IngressHistoryWriter<State = ReplicatedState>>,
        metrics_registry: &MetricsRegistry,
        own_subnet_id: SubnetId,
        own_subnet_type: SubnetType,
        compute_capacity: usize,
        config: ExecutionConfig,
        cycles_account_manager: Arc<CyclesAccountManager>,
        resource_saturation_scaling: usize,
        fd_factory: Arc<dyn PageAllocatorFileDescriptor>,
        heap_delta_rate_limit: NumBytes,
        upload_wasm_chunk_instructions: NumInstructions,
        canister_snapshot_baseline_instructions: NumInstructions,
    ) -> Self {
        // Assert the flag implication: DTS => sandboxing.
        assert!(
            config.deterministic_time_slicing == FlagStatus::Disabled
                || config.canister_sandboxing_flag == FlagStatus::Enabled,
            "Deterministic time slicing works only with canister sandboxing."
        );
        let canister_manager_config: CanisterMgrConfig = CanisterMgrConfig::new(
            config.subnet_memory_capacity,
            config.default_provisional_cycles_balance,
            config.default_freeze_threshold,
            own_subnet_id,
            own_subnet_type,
            config.max_controllers,
            compute_capacity,
            config.max_canister_memory_size_wasm32,
            config.max_canister_memory_size_wasm64,
            config.rate_limiting_of_instructions,
            config.allocatable_compute_capacity_in_percent,
            config.rate_limiting_of_heap_delta,
            heap_delta_rate_limit,
            upload_wasm_chunk_instructions,
            config.embedders_config.wasm_max_size,
            canister_snapshot_baseline_instructions,
            config.default_wasm_memory_limit,
            config.max_number_of_snapshots_per_canister,
        );
        let metrics = ExecutionEnvironmentMetrics::new(metrics_registry);
        let canister_manager = CanisterManager::new(
            Arc::clone(&hypervisor),
            log.clone(),
            canister_manager_config,
            Arc::clone(&cycles_account_manager),
            Arc::clone(&ingress_history_writer),
            fd_factory,
        );
        // Deallocate `SystemStates` and `ExecutionStates` in the background. Sleep for
        // 0.1 ms between deallocations, to spread out the load on the memory allocator
        // (the 0.1 ms was determined by running a benchmark with thousands of messages
        // executed per round and checking CPU profiles to ensure that the vast majority
        // of deallocations happened on the background thread).
        let deallocator_thread =
            DeallocatorThread::new("ExecutionDeallocator", Duration::from_micros(100));
        Self {
            log,
            hypervisor,
            canister_manager,
            ingress_history_writer,
            metrics,
            call_tree_metrics: CallTreeMetricsImpl::new(metrics_registry),
            config,
            cycles_account_manager,
            own_subnet_id,
            own_subnet_type,
            paused_execution_registry: Default::default(),
            resource_saturation_scaling,
            deallocator_thread,
        }
    }

    pub fn state_changes_error(&self) -> &IntCounter {
        &self.metrics.state_changes_error
    }

    pub fn canister_not_found_error(&self) -> &IntCounter {
        &self.metrics.canister_not_found_error
    }

    /// Computes the current amount of memory available on the subnet.
    ///
    /// Time complexity: `O(|canisters|)`.
    pub fn subnet_available_memory(&self, state: &ReplicatedState) -> SubnetAvailableMemory {
        let memory_taken = state.memory_taken();
        SubnetAvailableMemory::new(
            self.config.subnet_memory_capacity.get() as i64
                - self.config.subnet_memory_reservation.get() as i64
                - memory_taken.execution().get() as i64,
            self.config
                .guaranteed_response_message_memory_capacity
                .get() as i64
                - memory_taken.guaranteed_response_messages().get() as i64,
            self.config
                .subnet_wasm_custom_sections_memory_capacity
                .get() as i64
                - memory_taken.wasm_custom_sections().get() as i64,
        )
    }

    /// Computes the current amount of guaranteed response message memory available
    /// on the subnet.
    ///
    /// This is a more efficient alternative to `memory_taken()` for cases when only
    /// the guaranteed response message memory usage is necessary.
    ///
    /// Time complexity: `O(|canisters|)`.
    pub fn subnet_available_guaranteed_response_message_memory(
        &self,
        state: &ReplicatedState,
    ) -> i64 {
        self.config
            .guaranteed_response_message_memory_capacity
            .get() as i64
            - state.guaranteed_response_message_memory_taken().get() as i64
    }

    /// Computes number of callbacks available up to the subnet's callback soft cap.
    ///
    /// Time complexity: `O(|canisters|)`.
    pub fn subnet_available_callbacks(&self, state: &ReplicatedState) -> i64 {
        self.config
            .subnet_callback_soft_limit
            .saturating_sub(state.callback_count()) as i64
    }

    /// Executes a replicated message sent to a subnet.
    ///
    /// Returns the new replicated state and an optional number of instructions
    /// consumed by the message execution.
    #[allow(clippy::cognitive_complexity)]
    #[allow(clippy::too_many_arguments)]
    pub fn execute_subnet_message(
        &self,
        msg: CanisterMessage,
        mut state: ReplicatedState,
        instruction_limits: InstructionLimits,
        rng: &mut dyn RngCore,
        chain_key_data: &ChainKeyData,
        replica_version: &ReplicaVersion,
        registry_settings: &RegistryExecutionSettings,
        current_round: ExecutionRound,
        round_limits: &mut RoundLimits,
    ) -> (ReplicatedState, Option<NumInstructions>) {
        let since = Instant::now(); // Start logging execution time.

        let mut msg = match msg {
            CanisterMessage::Response(response) => {
                let context = state
                    .metadata
                    .subnet_call_context_manager
                    .retrieve_context(response.originator_reply_callback, &self.log);
                return match context {
                    None => (state, Some(NumInstructions::from(0))),
                    Some(context) => {
                        let time_elapsed =
                            state.time().saturating_duration_since(context.get_time());
                        let request = context.get_request();

                        self.metrics.observe_subnet_message(
                            &request.method_name,
                            time_elapsed.as_secs_f64(),
                            &match &response.response_payload {
                                Payload::Data(_) => Ok(()),
                                Payload::Reject(_) => Err(ErrorCode::CanisterRejectedMessage),
                            },
                        );

                        if let (
                            SubnetCallContext::SignWithThreshold(threshold_context),
                            Payload::Data(_),
                        ) = (&context, &response.response_payload)
                        {
                            *state
                                .metadata
                                .subnet_metrics
                                .threshold_signature_agreements
                                .entry(threshold_context.key_id())
                                .or_default() += 1;
                        }

                        state.push_subnet_output_response(
                            Response {
                                originator: request.sender,
                                respondent: CanisterId::from(self.own_subnet_id),
                                originator_reply_callback: request.sender_reply_callback,
                                refund: request.payment,
                                response_payload: response.response_payload.clone(),
                                deadline: request.deadline,
                            }
                            .into(),
                        );

                        (state, Some(NumInstructions::from(0)))
                    }
                };
            }

            CanisterMessage::Ingress(msg) => CanisterCall::Ingress(msg),
            CanisterMessage::Request(msg) => CanisterCall::Request(msg),
        };

        let timestamp_nanos = state.time();
        let method = Ic00Method::from_str(msg.method_name());
        let payload = msg.method_payload();

        if let Ok(permissions) = method.map(Ic00MethodPermissions::new) {
            if let Err(err) = permissions.verify(&msg, &state) {
                let refund = msg.take_cycles();
                let state = self.finish_subnet_message_execution(
                    state,
                    msg,
                    ExecuteSubnetMessageResult::Finished {
                        response: Err(err),
                        refund,
                    },
                    since,
                );
                return (state, Some(NumInstructions::from(0)));
            }
        }

        let result: ExecuteSubnetMessageResult = match method {
            Ok(Ic00Method::InstallCode) => {
                // Tail call is needed for deterministic time slicing here to
                // properly handle the case of a paused execution.
                return self.execute_install_code(
                    msg,
                    None,
                    None,
                    DtsInstallCodeStatus::StartingFirstExecution,
                    state,
                    instruction_limits,
                    round_limits,
                    registry_settings.subnet_size,
                );
            }

            Ok(Ic00Method::InstallChunkedCode) => {
                // Tail call is needed for deterministic time slicing here to
                // properly handle the case of a paused execution.
                return self.execute_install_code(
                    msg,
                    None,
                    None,
                    DtsInstallCodeStatus::StartingFirstExecution,
                    state,
                    instruction_limits,
                    round_limits,
                    registry_settings.subnet_size,
                );
            }

            Ok(Ic00Method::SignWithECDSA) => match &msg {
                CanisterCall::Request(request) => {
                    if payload.is_empty() {
                        use ic_types::messages;
                        state.push_subnet_output_response(
                            Response {
                                originator: request.sender,
                                respondent: CanisterId::from(self.own_subnet_id),
                                originator_reply_callback: request.sender_reply_callback,
                                refund: request.payment,
                                response_payload: messages::Payload::Reject(
                                    messages::RejectContext::new(
                                        ic_error_types::RejectCode::CanisterReject,
                                        "An empty message cannot be signed",
                                    ),
                                ),
                                deadline: request.deadline,
                            }
                            .into(),
                        );
                        return (state, Some(NumInstructions::from(0)));
                    }

                    match SignWithECDSAArgs::decode(payload) {
                        Err(err) => ExecuteSubnetMessageResult::Finished {
                            response: Err(err),
                            refund: msg.take_cycles(),
                        },
                        Ok(args) => {
                            let key_id = MasterPublicKeyId::Ecdsa(args.key_id.clone());
                            match get_master_public_key(
                                &chain_key_data.master_public_keys,
                                self.own_subnet_id,
                                &key_id,
                            ) {
                                Err(err) => ExecuteSubnetMessageResult::Finished {
                                    response: Err(err),
                                    refund: msg.take_cycles(),
                                },
                                Ok(_) => match self.sign_with_threshold(
                                    (**request).clone(),
                                    ThresholdArguments::Ecdsa(EcdsaArguments {
                                        key_id: args.key_id,
                                        message_hash: args.message_hash,
                                    }),
                                    args.derivation_path.into_inner(),
                                    registry_settings
                                        .chain_key_settings
                                        .get(&key_id)
                                        .map(|setting| setting.max_queue_size)
                                        .unwrap_or_default(),
                                    &mut state,
                                    rng,
                                    registry_settings.subnet_size,
                                ) {
                                    Err(err) => ExecuteSubnetMessageResult::Finished {
                                        response: Err(err),
                                        refund: msg.take_cycles(),
                                    },
                                    Ok(()) => {
                                        self.metrics.observe_message_with_label(
                                            &request.method_name,
                                            since.elapsed().as_secs_f64(),
                                            SUBMITTED_OUTCOME_LABEL.into(),
                                            SUCCESS_STATUS_LABEL.into(),
                                        );
                                        ExecuteSubnetMessageResult::Processing
                                    }
                                },
                            }
                        }
                    }
                }
                CanisterCall::Ingress(_) => {
                    self.reject_unexpected_ingress(Ic00Method::SignWithECDSA)
                }
            },

            Ok(Ic00Method::CreateCanister) => {
                match &mut msg {
                    CanisterCall::Ingress(_) => {
                        self.reject_unexpected_ingress(Ic00Method::CreateCanister)
                    }
                    CanisterCall::Request(req) => {
                        let cycles = Arc::make_mut(req).take_cycles();
                        match CreateCanisterArgs::decode(req.method_payload()) {
                            Err(err) => ExecuteSubnetMessageResult::Finished {
                                response: Err(err),
                                refund: cycles,
                            },
                            Ok(args) => {
                                // Start logging execution time for `create_canister`.
                                let since = Instant::now();

                                let sender_canister_version = args.get_sender_canister_version();

                                let settings = args.settings.unwrap_or_default();
                                let result = match CanisterSettings::try_from(settings) {
                                    Err(err) => ExecuteSubnetMessageResult::Finished {
                                        response: Err(err.into()),
                                        refund: cycles,
                                    },
                                    Ok(settings) => self.create_canister(
                                        msg.canister_change_origin(sender_canister_version),
                                        cycles,
                                        settings,
                                        registry_settings,
                                        &mut state,
                                        round_limits,
                                    ),
                                };
                                info!(
                                            self.log,
                                            "Finished executing create_canister message after {:?} with result: {:?}",
                                            since.elapsed().as_secs_f64(),
                                            result
                                        );

                                result
                            }
                        }
                    }
                }
            }

            Ok(Ic00Method::UninstallCode) => {
                let res = UninstallCodeArgs::decode(payload).and_then(|args| {
                    self.canister_manager
                        .uninstall_code(
                            msg.canister_change_origin(args.get_sender_canister_version()),
                            args.get_canister_id(),
                            &mut state,
                            &self.metrics.canister_not_found_error,
                        )
                        .map(|()| (EmptyBlob.encode(), Some(args.get_canister_id())))
                        .map_err(|err| err.into())
                });
                ExecuteSubnetMessageResult::Finished {
                    response: res,
                    refund: msg.take_cycles(),
                }
            }

            Ok(Ic00Method::UpdateSettings) => {
                let res = match UpdateSettingsArgs::decode(payload) {
                    Err(err) => Err(err),
                    Ok(args) => {
                        // Start logging execution time for `update_settings`.
                        let since = Instant::now();

                        let canister_id = args.get_canister_id();
                        let sender_canister_version = args.get_sender_canister_version();

                        let result = match CanisterSettings::try_from(args.settings) {
                            Err(err) => Err(err.into()),
                            Ok(settings) => self
                                .update_settings(
                                    timestamp_nanos,
                                    msg.canister_change_origin(sender_canister_version),
                                    settings,
                                    canister_id,
                                    &mut state,
                                    round_limits,
                                    registry_settings.subnet_size,
                                )
                                .map(|res| (res, Some(canister_id))),
                        };
                        // The induction cost of `UpdateSettings` is charged
                        // after applying the new settings to allow users to
                        // decrease the freezing threshold if it was set too
                        // high that topping up the canister is not feasible.
                        if let CanisterCall::Ingress(ingress) = &msg {
                            if let Ok(canister) = get_canister_mut(canister_id, &mut state) {
                                if is_delayed_ingress_induction_cost(&ingress.method_payload) {
                                    let bytes_to_charge =
                                        ingress.method_payload.len() + ingress.method_name.len();
                                    let induction_cost = self
                                        .cycles_account_manager
                                        .ingress_induction_cost_from_bytes(
                                            NumBytes::from(bytes_to_charge as u64),
                                            registry_settings.subnet_size,
                                        );
                                    let memory_usage = canister.memory_usage();
                                    let message_memory_usage = canister.message_memory_usage();
                                    // This call may fail with `CanisterOutOfCyclesError`,
                                    // which is not actionable at this point.
                                    let _ignore_error = self.cycles_account_manager.consume_cycles(
                                        &mut canister.system_state,
                                        memory_usage,
                                        message_memory_usage,
                                        canister.scheduler_state.compute_allocation,
                                        induction_cost,
                                        registry_settings.subnet_size,
                                        CyclesUseCase::IngressInduction,
                                        false, // we ignore the error anyway => no need to reveal top up balance
                                    );
                                }
                            }
                        }
                        info!(
                            self.log,
                            "Finished executing update_settings message on canister {:?} after {:?} with result: {:?}",
                            canister_id,
                            since.elapsed().as_secs_f64(),
                            result
                        );
                        result
                    }
                };
                ExecuteSubnetMessageResult::Finished {
                    response: res,
                    refund: msg.take_cycles(),
                }
            }

            Ok(Ic00Method::CanisterStatus) => {
                let res = CanisterIdRecord::decode(payload).and_then(|args| {
                    self.get_canister_status(
                        *msg.sender(),
                        args.get_canister_id(),
                        &mut state,
                        registry_settings.subnet_size,
                    )
                    .map(|res| (res, Some(args.get_canister_id())))
                });
                ExecuteSubnetMessageResult::Finished {
                    response: res,
                    refund: msg.take_cycles(),
                }
            }

            Ok(Ic00Method::CanisterInfo) => match &msg {
                CanisterCall::Request(_) => {
                    let res = CanisterInfoRequest::decode(payload).and_then(|record| {
                        self.get_canister_info(
                            record.canister_id(),
                            record.num_requested_changes(),
                            &state,
                        )
                        .map(|res| (res, Some(record.canister_id())))
                    });
                    ExecuteSubnetMessageResult::Finished {
                        response: res,
                        refund: msg.take_cycles(),
                    }
                }
                CanisterCall::Ingress(_) => {
                    self.reject_unexpected_ingress(Ic00Method::CanisterInfo)
                }
            },

            Ok(Ic00Method::StartCanister) => {
                let res = CanisterIdRecord::decode(payload).and_then(|args| {
                    self.start_canister(args.get_canister_id(), *msg.sender(), &mut state)
                        .map(|res| (res, Some(args.get_canister_id())))
                });
                ExecuteSubnetMessageResult::Finished {
                    response: res,
                    refund: msg.take_cycles(),
                }
            }

            Ok(Ic00Method::StopCanister) => match CanisterIdRecord::decode(payload) {
                Err(err) => ExecuteSubnetMessageResult::Finished {
                    response: Err(err),
                    refund: msg.take_cycles(),
                },
                Ok(args) => self.stop_canister(args.get_canister_id(), &msg, &mut state),
            },

            Ok(Ic00Method::DeleteCanister) => {
                let res = CanisterIdRecord::decode(payload).and_then(|args| {
                    // Start logging execution time for `delete_canister`.
                    let since = Instant::now();

                    let result = self
                        .canister_manager
                        .delete_canister(*msg.sender(), args.get_canister_id(), &mut state)
                        .map(|()| (EmptyBlob.encode(), Some(args.get_canister_id())))
                        .map_err(|err| err.into());

                    info!(
                        self.log,
                        "Finished executing delete_canister message on canister {:?} after {:?} with result: {:?}",
                        args.get_canister_id(),
                        since.elapsed().as_secs_f64(),
                        result
                    );
                    result
                });
                ExecuteSubnetMessageResult::Finished {
                    response: res,
                    refund: msg.take_cycles(),
                }
            }

            Ok(Ic00Method::RawRand) => match &msg {
                CanisterCall::Ingress(_) => self.reject_unexpected_ingress(Ic00Method::RawRand),
                CanisterCall::Request(_) => {
                    let res = match EmptyBlob::decode(payload) {
                        Err(err) => Err(err),
                        Ok(EmptyBlob) => {
                            let mut buffer = vec![0u8; 32];
                            rng.fill_bytes(&mut buffer);
                            Ok(Encode!(&buffer).unwrap())
                        }
                    };
                    ExecuteSubnetMessageResult::Finished {
                        response: res.map(|res| (res, None)),
                        refund: msg.take_cycles(),
                    }
                }
            },

            Ok(Ic00Method::DepositCycles) => match CanisterIdRecord::decode(payload) {
                Err(err) => ExecuteSubnetMessageResult::Finished {
                    response: Err(err),
                    refund: msg.take_cycles(),
                },
                Ok(args) => self.deposit_cycles(args.get_canister_id(), &mut msg, &mut state),
            },

            Ok(Ic00Method::HttpRequest) => match state.metadata.own_subnet_features.http_requests {
                true => match &msg {
                    CanisterCall::Request(request) => {
                        match CanisterHttpRequestArgs::decode(payload) {
                            Err(err) => ExecuteSubnetMessageResult::Finished {
                                response: Err(err),
                                refund: msg.take_cycles(),
                            },
                            Ok(args) => match CanisterHttpRequestContext::try_from((
                                state.time(),
                                request.as_ref(),
                                args,
                            )) {
                                Err(err) => ExecuteSubnetMessageResult::Finished {
                                    response: Err(err.into()),
                                    refund: msg.take_cycles(),
                                },
                                Ok(mut canister_http_request_context) => {
                                    let http_request_fee =
                                        self.cycles_account_manager.http_request_fee(
                                            canister_http_request_context.variable_parts_size(),
                                            canister_http_request_context.max_response_bytes,
                                            registry_settings.subnet_size,
                                        );
                                    // Here we make sure that we do not let upper layers open new
                                    // http calls while the maximum number of calls is in-flight.
                                    // Later, in the http adapter we also have a bounded queue of
                                    // the same size, but this queue alone is not enough as it is
                                    // used as the interface between DSM and consensus, and the latter
                                    // consumes requests from this queue upon the request processing
                                    // start. This means more elements can be added to the queue, while
                                    // previous requests are still in-flight.
                                    if state
                                        .metadata
                                        .subnet_call_context_manager
                                        .canister_http_request_contexts
                                        .len()
                                        >= self.config.max_canister_http_requests_in_flight
                                    {
                                        let err = Err(UserError::new(
                                            ErrorCode::CanisterRejectedMessage,
                                            format!("max number ({}) of http requests in-flight reached.", self.config.max_canister_http_requests_in_flight),
                                        ));
                                        ExecuteSubnetMessageResult::Finished {
                                            response: err,
                                            refund: msg.take_cycles(),
                                        }
                                    } else if request.payment < http_request_fee {
                                        let err = Err(UserError::new(
                                                        ErrorCode::CanisterRejectedMessage,
                                                        format!(
                                                            "http_request request sent with {} cycles, but {} cycles are required.",
                                                            request.payment, http_request_fee
                                                        ),
                                                    ));
                                        ExecuteSubnetMessageResult::Finished {
                                            response: err,
                                            refund: msg.take_cycles(),
                                        }
                                    } else {
                                        canister_http_request_context.request.payment -=
                                            http_request_fee;
                                        let http_fee = NominalCycles::from(http_request_fee);
                                        state
                                            .metadata
                                            .subnet_metrics
                                            .consumed_cycles_http_outcalls += http_fee;
                                        state
                                            .metadata
                                            .subnet_metrics
                                            .observe_consumed_cycles_with_use_case(
                                                CyclesUseCase::HTTPOutcalls,
                                                http_fee,
                                            );
                                        state.metadata.subnet_call_context_manager.push_context(
                                            SubnetCallContext::CanisterHttpRequest(
                                                canister_http_request_context,
                                            ),
                                        );
                                        self.metrics.observe_message_with_label(
                                            &request.method_name,
                                            since.elapsed().as_secs_f64(),
                                            SUBMITTED_OUTCOME_LABEL.into(),
                                            SUCCESS_STATUS_LABEL.into(),
                                        );
                                        ExecuteSubnetMessageResult::Processing
                                    }
                                }
                            },
                        }
                    }

                    CanisterCall::Ingress(_) => {
                        self.reject_unexpected_ingress(Ic00Method::HttpRequest)
                    }
                },
                false => {
                    let err = Err(UserError::new(
                        ErrorCode::CanisterContractViolation,
                        "This API is not enabled on this subnet".to_string(),
                    ));
                    ExecuteSubnetMessageResult::Finished {
                        response: err,
                        refund: msg.take_cycles(),
                    }
                }
            },

            Ok(Ic00Method::SetupInitialDKG) => match &msg {
                CanisterCall::Request(request) => self
                    .setup_initial_dkg(payload, request, &mut state, rng)
                    .map_or_else(
                        |err| ExecuteSubnetMessageResult::Finished {
                            response: Err(err),
                            refund: msg.take_cycles(),
                        },
                        |()| ExecuteSubnetMessageResult::Processing,
                    ),
                CanisterCall::Ingress(_) => {
                    self.reject_unexpected_ingress(Ic00Method::SetupInitialDKG)
                }
            },

            Ok(Ic00Method::ECDSAPublicKey) => {
                let cycles = msg.take_cycles();
                match &msg {
                    CanisterCall::Request(request) => {
                        let res = match ECDSAPublicKeyArgs::decode(request.method_payload()) {
                            Err(err) => Err(err),
                            Ok(args) => match get_master_public_key(
                                &chain_key_data.master_public_keys,
                                self.own_subnet_id,
                                &MasterPublicKeyId::Ecdsa(args.key_id.clone()),
                            ) {
                                Err(err) => Err(err),
                                Ok(pubkey) => {
                                    let canister_id = match args.canister_id {
                                        Some(id) => id.into(),
                                        None => *msg.sender(),
                                    };
                                    self.get_threshold_public_key(
                                        pubkey,
                                        canister_id,
                                        args.derivation_path.into_inner(),
                                    )
                                    .map(|res| {
                                        (
                                            ECDSAPublicKeyResponse {
                                                public_key: res.public_key,
                                                chain_code: res.chain_key,
                                            }
                                            .encode(),
                                            None,
                                        )
                                    })
                                }
                            },
                        };
                        ExecuteSubnetMessageResult::Finished {
                            response: res,
                            refund: cycles,
                        }
                    }
                    CanisterCall::Ingress(_) => {
                        self.reject_unexpected_ingress(Ic00Method::ECDSAPublicKey)
                    }
                }
            }

            Ok(Ic00Method::ComputeInitialIDkgDealings) => {
                let cycles = msg.take_cycles();
                match &msg {
                    CanisterCall::Request(request) => {
                        match ComputeInitialIDkgDealingsArgs::decode(request.method_payload()) {
                            Ok(args) => match get_master_public_key(
                                &chain_key_data.master_public_keys,
                                self.own_subnet_id,
                                &args.key_id,
                            ) {
                                Ok(_) => self
                                    .compute_initial_idkg_dealings(&mut state, args, request)
                                    .map_or_else(
                                        |err| ExecuteSubnetMessageResult::Finished {
                                            response: Err(err),
                                            refund: cycles,
                                        },
                                        |()| ExecuteSubnetMessageResult::Processing,
                                    ),
                                Err(err) => ExecuteSubnetMessageResult::Finished {
                                    response: Err(err),
                                    refund: cycles,
                                },
                            },
                            Err(err) => ExecuteSubnetMessageResult::Finished {
                                response: Err(err),
                                refund: cycles,
                            },
                        }
                    }
                    CanisterCall::Ingress(_) => {
                        self.reject_unexpected_ingress(Ic00Method::ComputeInitialIDkgDealings)
                    }
                }
            }

            Ok(Ic00Method::SchnorrPublicKey) => {
                let cycles = msg.take_cycles();
                match &msg {
                    CanisterCall::Request(request) => {
                        let res = match SchnorrPublicKeyArgs::decode(request.method_payload()) {
                            Err(err) => Err(err),
                            Ok(args) => match get_master_public_key(
                                &chain_key_data.master_public_keys,
                                self.own_subnet_id,
                                &MasterPublicKeyId::Schnorr(args.key_id.clone()),
                            ) {
                                Err(err) => Err(err),
                                Ok(pubkey) => {
                                    let canister_id = match args.canister_id {
                                        Some(id) => id.into(),
                                        None => *msg.sender(),
                                    };
                                    self.get_threshold_public_key(
                                        pubkey,
                                        canister_id,
                                        args.derivation_path.into_inner(),
                                    )
                                    .map(|res| {
                                        (
                                            SchnorrPublicKeyResponse {
                                                public_key: res.public_key,
                                                chain_code: res.chain_key,
                                            }
                                            .encode(),
                                            None,
                                        )
                                    })
                                }
                            },
                        };
                        ExecuteSubnetMessageResult::Finished {
                            response: res,
                            refund: cycles,
                        }
                    }
                    CanisterCall::Ingress(_) => {
                        self.reject_unexpected_ingress(Ic00Method::SchnorrPublicKey)
                    }
                }
            }

            Ok(Ic00Method::SignWithSchnorr) => match &msg {
                CanisterCall::Request(request) => {
                    if payload.is_empty() {
                        use ic_types::messages;
                        state.push_subnet_output_response(
                            Response {
                                originator: request.sender,
                                respondent: CanisterId::from(self.own_subnet_id),
                                originator_reply_callback: request.sender_reply_callback,
                                refund: request.payment,
                                response_payload: messages::Payload::Reject(
                                    messages::RejectContext::new(
                                        ic_error_types::RejectCode::CanisterReject,
                                        "An empty message cannot be signed",
                                    ),
                                ),
                                deadline: request.deadline,
                            }
                            .into(),
                        );
                        return (state, Some(NumInstructions::from(0)));
                    }

                    match SignWithSchnorrArgs::decode(payload) {
                        Err(err) => ExecuteSubnetMessageResult::Finished {
                            response: Err(err),
                            refund: msg.take_cycles(),
                        },
                        Ok(args) => {
                            let key_id = MasterPublicKeyId::Schnorr(args.key_id.clone());
                            match get_master_public_key(
                                &chain_key_data.master_public_keys,
                                self.own_subnet_id,
                                &key_id,
                            ) {
                                Err(err) => ExecuteSubnetMessageResult::Finished {
                                    response: Err(err),
                                    refund: msg.take_cycles(),
                                },
                                Ok(_) => match self.sign_with_threshold(
                                    (**request).clone(),
                                    ThresholdArguments::Schnorr(SchnorrArguments {
                                        key_id: args.key_id,
                                        message: Arc::new(args.message),
                                        taproot_tree_root: args.aux.map(|v| match v {
                                            SignWithSchnorrAux::Bip341(v) => {
                                                Arc::new(v.merkle_root_hash.into_vec())
                                            }
                                        }),
                                    }),
                                    args.derivation_path.into_inner(),
                                    registry_settings
                                        .chain_key_settings
                                        .get(&key_id)
                                        .map(|setting| setting.max_queue_size)
                                        .unwrap_or_default(),
                                    &mut state,
                                    rng,
                                    registry_settings.subnet_size,
                                ) {
                                    Err(err) => ExecuteSubnetMessageResult::Finished {
                                        response: Err(err),
                                        refund: msg.take_cycles(),
                                    },
                                    Ok(()) => {
                                        self.metrics.observe_message_with_label(
                                            &request.method_name,
                                            since.elapsed().as_secs_f64(),
                                            SUBMITTED_OUTCOME_LABEL.into(),
                                            SUCCESS_STATUS_LABEL.into(),
                                        );
                                        ExecuteSubnetMessageResult::Processing
                                    }
                                },
                            }
                        }
                    }
                }
                CanisterCall::Ingress(_) => {
                    self.reject_unexpected_ingress(Ic00Method::SignWithSchnorr)
                }
            },

            Ok(Ic00Method::VetKdPublicKey) => {
                let cycles = msg.take_cycles();
                match &msg {
                    CanisterCall::Request(request) => {
                        let res = match VetKdPublicKeyArgs::decode(request.method_payload()) {
                            Err(err) => Err(err),
                            Ok(args) => match get_master_public_key(
                                &chain_key_data.master_public_keys,
                                self.own_subnet_id,
                                &MasterPublicKeyId::VetKd(args.key_id.clone()),
                            ) {
                                Err(err) => Err(err),
                                Ok(pubkey) => {
                                    let canister_id = match args.canister_id {
                                        Some(id) => id.into(),
                                        None => *msg.sender(),
                                    };
                                    self.get_vetkd_public_key(pubkey, canister_id, args.context)
                                        .map(|public_key| {
                                            (VetKdPublicKeyResult { public_key }.encode(), None)
                                        })
                                }
                            },
                        };
                        ExecuteSubnetMessageResult::Finished {
                            response: res,
                            refund: cycles,
                        }
                    }
                    CanisterCall::Ingress(_) => {
                        self.reject_unexpected_ingress(Ic00Method::VetKdPublicKey)
                    }
                }
            }
            Ok(Ic00Method::ReshareChainKey) => {
                let cycles = msg.take_cycles();
                match msg {
                    CanisterCall::Request(ref request) => self
                        .reshare_chain_key(&mut state, rng, chain_key_data, request)
                        .map_or_else(
                            |err| ExecuteSubnetMessageResult::Finished {
                                response: Err(err),
                                refund: cycles,
                            },
                            |()| ExecuteSubnetMessageResult::Processing,
                        ),
                    CanisterCall::Ingress(_) => {
                        self.reject_unexpected_ingress(Ic00Method::ReshareChainKey)
                    }
                }
            }
            Ok(Ic00Method::VetKdDeriveKey) => match &msg {
                CanisterCall::Request(request) => {
                    if payload.is_empty() {
                        use ic_types::messages;
                        state.push_subnet_output_response(
                            Response {
                                originator: request.sender,
                                respondent: CanisterId::from(self.own_subnet_id),
                                originator_reply_callback: request.sender_reply_callback,
                                refund: request.payment,
                                response_payload: messages::Payload::Reject(
                                    messages::RejectContext::new(
                                        ic_error_types::RejectCode::CanisterReject,
                                        "Message payload empty",
                                    ),
                                ),
                                deadline: request.deadline,
                            }
                            .into(),
                        );
                        return (state, Some(NumInstructions::from(0)));
                    }

                    match self.vetkd_derive_key(
                        request,
                        payload,
                        chain_key_data,
                        &mut state,
                        rng,
                        registry_settings,
                        current_round,
                    ) {
                        Err(err) => ExecuteSubnetMessageResult::Finished {
                            response: Err(err),
                            refund: msg.take_cycles(),
                        },
                        Ok(()) => {
                            self.metrics.observe_message_with_label(
                                &request.method_name,
                                since.elapsed().as_secs_f64(),
                                SUBMITTED_OUTCOME_LABEL.into(),
                                SUCCESS_STATUS_LABEL.into(),
                            );
                            ExecuteSubnetMessageResult::Processing
                        }
                    }
                }
                CanisterCall::Ingress(_) => {
                    self.reject_unexpected_ingress(Ic00Method::VetKdDeriveKey)
                }
            },

            Ok(Ic00Method::ProvisionalCreateCanisterWithCycles) => {
                let res =
                    ProvisionalCreateCanisterWithCyclesArgs::decode(payload).and_then(|args| {
                        let cycles_amount = args.to_u128();
                        let sender_canister_version = args.get_sender_canister_version();
                        match CanisterSettings::try_from(args.settings) {
                            Ok(settings) => self
                                .canister_manager
                                .create_canister_with_cycles(
                                    msg.canister_change_origin(sender_canister_version),
                                    cycles_amount,
                                    settings,
                                    args.specified_id,
                                    &mut state,
                                    &registry_settings.provisional_whitelist,
                                    registry_settings.max_number_of_canisters,
                                    round_limits,
                                    self.subnet_memory_saturation(
                                        &round_limits.subnet_available_memory,
                                    ),
                                    registry_settings.subnet_size,
                                    &self.metrics.canister_creation_error,
                                )
                                .map(|canister_id| {
                                    (
                                        CanisterIdRecord::from(canister_id).encode(),
                                        Some(canister_id),
                                    )
                                })
                                .map_err(|err| err.into()),
                            Err(err) => Err(err.into()),
                        }
                    });
                ExecuteSubnetMessageResult::Finished {
                    response: res,
                    refund: msg.take_cycles(),
                }
            }

            Ok(Ic00Method::ProvisionalTopUpCanister) => {
                let res = ProvisionalTopUpCanisterArgs::decode(payload).and_then(|args| {
                    let canister_id = args.get_canister_id();
                    self.add_cycles(
                        *msg.sender(),
                        args.get_canister_id(),
                        args.to_u128(),
                        &mut state,
                        &registry_settings.provisional_whitelist,
                    )
                    .map(|res| (res, Some(canister_id)))
                });
                ExecuteSubnetMessageResult::Finished {
                    response: res,
                    refund: msg.take_cycles(),
                }
            }

            Ok(Ic00Method::BitcoinSendTransactionInternal) => match &msg {
                CanisterCall::Request(request) => {
                    match crate::bitcoin::send_transaction_internal(
                        &self.config.bitcoin.privileged_access,
                        request,
                        &mut state,
                    ) {
                        Ok(()) => ExecuteSubnetMessageResult::Processing,
                        Err(err) => ExecuteSubnetMessageResult::Finished {
                            response: Err(err),
                            refund: msg.take_cycles(),
                        },
                    }
                }
                CanisterCall::Ingress(_) => {
                    self.reject_unexpected_ingress(Ic00Method::BitcoinGetSuccessors)
                }
            },

            Ok(Ic00Method::BitcoinGetSuccessors) => match &msg {
                CanisterCall::Request(request) => {
                    match crate::bitcoin::get_successors(
                        &self.config.bitcoin.privileged_access,
                        request,
                        &mut state,
                    ) {
                        Ok(Some(payload)) => ExecuteSubnetMessageResult::Finished {
                            response: Ok((payload, None)),
                            refund: msg.take_cycles(),
                        },
                        Ok(None) => ExecuteSubnetMessageResult::Processing,
                        Err(err) => ExecuteSubnetMessageResult::Finished {
                            response: Err(err),
                            refund: msg.take_cycles(),
                        },
                    }
                }
                CanisterCall::Ingress(_) => {
                    self.reject_unexpected_ingress(Ic00Method::BitcoinGetSuccessors)
                }
            },

            Ok(Ic00Method::BitcoinGetBalance)
            | Ok(Ic00Method::BitcoinGetUtxos)
            | Ok(Ic00Method::BitcoinGetBlockHeaders)
            | Ok(Ic00Method::BitcoinSendTransaction)
            | Ok(Ic00Method::BitcoinGetCurrentFeePercentiles) => {
                // Code path can only be triggered if there are no bitcoin canisters to route
                // the request to.
                ExecuteSubnetMessageResult::Finished {
                    response: Err(UserError::new(
                        ErrorCode::CanisterRejectedMessage,
                        "No bitcoin canisters available.",
                    )),
                    refund: msg.take_cycles(),
                }
            }

            Ok(Ic00Method::UploadChunk) => {
                let resource_saturation =
                    self.subnet_memory_saturation(&round_limits.subnet_available_memory);
                let res = UploadChunkArgs::decode(payload).and_then(|args| {
                    let canister_id = args.get_canister_id();
                    self.upload_chunk(
                        *msg.sender(),
                        &mut state,
                        args,
                        round_limits,
                        registry_settings.subnet_size,
                        &resource_saturation,
                    )
                    .map(|res| (res, Some(canister_id)))
                });
                ExecuteSubnetMessageResult::Finished {
                    response: res,
                    refund: msg.take_cycles(),
                }
            }

            Ok(Ic00Method::ClearChunkStore) => {
                let res = ClearChunkStoreArgs::decode(payload).and_then(|args| {
                    let canister_id = args.get_canister_id();
                    self.clear_chunk_store(*msg.sender(), &mut state, args)
                        .map(|res| (res, Some(canister_id)))
                });
                ExecuteSubnetMessageResult::Finished {
                    response: res,
                    refund: msg.take_cycles(),
                }
            }

            Ok(Ic00Method::StoredChunks) => {
                let res = StoredChunksArgs::decode(payload).and_then(|args| {
                    let canister_id = args.get_canister_id();
                    self.stored_chunks(*msg.sender(), &state, args)
                        .map(|res| (res, Some(canister_id)))
                });
                ExecuteSubnetMessageResult::Finished {
                    response: res,
                    refund: msg.take_cycles(),
                }
            }

            Ok(Ic00Method::NodeMetricsHistory) => match &msg {
                CanisterCall::Ingress(_) => {
                    self.reject_unexpected_ingress(Ic00Method::NodeMetricsHistory)
                }
                CanisterCall::Request(_) => {
                    let res = NodeMetricsHistoryArgs::decode(payload)
                        .and_then(|args| self.node_metrics_history(&state, args));
                    ExecuteSubnetMessageResult::Finished {
                        response: res.map(|res| (res, None)),
                        refund: msg.take_cycles(),
                    }
                }
            },

            Ok(Ic00Method::SubnetInfo) => match &msg {
                CanisterCall::Ingress(_) => self.reject_unexpected_ingress(Ic00Method::SubnetInfo),
                CanisterCall::Request(_) => {
                    let res = SubnetInfoArgs::decode(payload)
                        .and_then(|args| self.subnet_info(replica_version, args));
                    ExecuteSubnetMessageResult::Finished {
                        response: res.map(|res| (res, None)),
                        refund: msg.take_cycles(),
                    }
                }
            },

            Ok(Ic00Method::FetchCanisterLogs) => ExecuteSubnetMessageResult::Finished {
                response: Err(UserError::new(
                    ErrorCode::CanisterRejectedMessage,
                    format!(
                        "{} API is only accessible in non-replicated mode",
                        Ic00Method::FetchCanisterLogs
                    ),
                )),
                refund: msg.take_cycles(),
            },

            Ok(Ic00Method::TakeCanisterSnapshot) => match TakeCanisterSnapshotArgs::decode(payload)
            {
                Err(err) => ExecuteSubnetMessageResult::Finished {
                    response: Err(err),
                    refund: msg.take_cycles(),
                },
                Ok(args) => {
                    let canister_id = args.get_canister_id();
                    let (result, instructions_used) = self.take_canister_snapshot(
                        *msg.sender(),
                        &mut state,
                        args,
                        registry_settings.subnet_size,
                        round_limits,
                    );
                    let msg_result = ExecuteSubnetMessageResult::Finished {
                        response: result.map(|res| (res, Some(canister_id))),
                        refund: msg.take_cycles(),
                    };

                    let state = self.finish_subnet_message_execution(state, msg, msg_result, since);
                    return (state, Some(instructions_used));
                }
            },

            Ok(Ic00Method::LoadCanisterSnapshot) => match LoadCanisterSnapshotArgs::decode(payload)
            {
                Err(err) => ExecuteSubnetMessageResult::Finished {
                    response: Err(err),
                    refund: msg.take_cycles(),
                },
                Ok(args) => {
                    let origin = msg.canister_change_origin(args.get_sender_canister_version());
                    let canister_id = args.get_canister_id();
                    let (result, instructions_used) = self.load_canister_snapshot(
                        registry_settings.subnet_size,
                        *msg.sender(),
                        &mut state,
                        args,
                        round_limits,
                        origin,
                    );
                    let msg_result = ExecuteSubnetMessageResult::Finished {
                        response: result.map(|res| (res, Some(canister_id))),
                        refund: msg.take_cycles(),
                    };

                    let state = self.finish_subnet_message_execution(state, msg, msg_result, since);
                    return (state, Some(instructions_used));
                }
            },

            Ok(Ic00Method::ListCanisterSnapshots) => {
                let res = ListCanisterSnapshotArgs::decode(payload).and_then(|args| {
                    let canister_id = args.get_canister_id();
                    self.list_canister_snapshot(*msg.sender(), &mut state, args)
                        .map(|res| (res, Some(canister_id)))
                });
                ExecuteSubnetMessageResult::Finished {
                    response: res,
                    refund: msg.take_cycles(),
                }
            }

            Ok(Ic00Method::DeleteCanisterSnapshot) => {
                let res = DeleteCanisterSnapshotArgs::decode(payload).and_then(|args| {
                    let canister_id = args.get_canister_id();
                    self.delete_canister_snapshot(*msg.sender(), &mut state, args, round_limits)
                        .map(|res| (res, Some(canister_id)))
                });
                ExecuteSubnetMessageResult::Finished {
                    response: res,
                    refund: msg.take_cycles(),
                }
            }

            Ok(Ic00Method::ReadCanisterSnapshotMetadata) => {
                let res = ReadCanisterSnapshotMetadataArgs::decode(payload).and_then(|args| {
                    match self.config.canister_snapshot_download {
                        FlagStatus::Disabled => Ok((vec![], None)),
                        FlagStatus::Enabled => {
                            let canister_id = args.get_canister_id();
                            self.read_canister_snapshot_metadata(*msg.sender(), &state, args)
                                .map(|x| (x, Some(canister_id)))
                        }
                    }
                });
                ExecuteSubnetMessageResult::Finished {
                    response: res,
                    refund: msg.take_cycles(),
                }
            }

            Ok(Ic00Method::ReadCanisterSnapshotData) => {
                #[allow(clippy::bind_instead_of_map)]
                let res = ReadCanisterSnapshotDataArgs::decode(payload).and_then(|args| {
                    match self.config.canister_snapshot_download {
                        FlagStatus::Disabled => Ok((vec![], None)),
                        FlagStatus::Enabled => {
                            let canister_id = args.get_canister_id();
<<<<<<< HEAD
                            // TODO: do we need to account for copying the bytes -> costs and round_limits?
=======
                            // TODO: [EXC-2018] do we need to account for copying the bytes -> costs and round_limits?
>>>>>>> d5d8d47c
                            self.read_snapshot_data(*msg.sender(), &state, args)
                                .map(|res| (res, Some(canister_id)))
                        }
                    }
                });
                ExecuteSubnetMessageResult::Finished {
                    response: res,
                    refund: msg.take_cycles(),
                }
            }

            Ok(Ic00Method::UploadCanisterSnapshotMetadata) => {
                // TODO: EXC-1959
                #[allow(clippy::bind_instead_of_map)]
                let res =
                    UploadCanisterSnapshotMetadataArgs::decode(payload).and_then(
                        |_args| match self.config.canister_snapshot_upload {
                            FlagStatus::Disabled => Ok((vec![], None)),
                            FlagStatus::Enabled => Ok((vec![], None)),
                        },
                    );
                ExecuteSubnetMessageResult::Finished {
                    response: res,
                    refund: msg.take_cycles(),
                }
            }

            Ok(Ic00Method::UploadCanisterSnapshotData) => {
                // TODO: EXC-1960
                #[allow(clippy::bind_instead_of_map)]
                let res = UploadCanisterSnapshotDataArgs::decode(payload).and_then(|_args| {
                    match self.config.canister_snapshot_upload {
                        FlagStatus::Disabled => Ok((vec![], None)),
                        FlagStatus::Enabled => Ok((vec![], None)),
                    }
                });
                ExecuteSubnetMessageResult::Finished {
                    response: res,
                    refund: msg.take_cycles(),
                }
            }

            Err(ParseError::VariantNotFound) => {
                let res = Err(UserError::new(
                    ErrorCode::CanisterMethodNotFound,
                    format!("Management canister has no method '{}'", msg.method_name()),
                ));
                ExecuteSubnetMessageResult::Finished {
                    response: res,
                    refund: msg.take_cycles(),
                }
            }
        };

        // Note that some branches above have early returns:
        //   - `InstallCode`
        //   - `InstallChunkedCode`
        //   - `TakeCanisterSnapshot`
        //   - `LoadCanisterSnapshot`
        //   - `SignWithECDSA`
        // If you modify code below, please also update
        // these cases.
        let state = self.finish_subnet_message_execution(state, msg, result, since);
        (state, Some(NumInstructions::from(0)))
    }

    /// Observes a subnet message metrics and outputs the given subnet response.
    fn finish_subnet_message_execution(
        &self,
        mut state: ReplicatedState,
        message: CanisterCall,
        result: ExecuteSubnetMessageResult,
        since: Instant,
    ) -> ReplicatedState {
        match &result {
            ExecuteSubnetMessageResult::Processing => {}
            ExecuteSubnetMessageResult::Finished { response, .. } => {
                // Request has been executed. Observe metrics and respond.
                let method_name = String::from(message.method_name());

                let res = match response {
                    Ok((res, canister_id)) => {
                        if let Some(canister_id) = canister_id {
                            if let Some(canister_state) = state.canister_state_mut(canister_id) {
                                canister_state.update_on_low_wasm_memory_hook_condition();
                            }
                        }
                        Ok(res)
                    }
                    Err(err) => Err(err.code()),
                };

                self.metrics.observe_subnet_message(
                    method_name.as_str(),
                    since.elapsed().as_secs_f64(),
                    &res,
                );
            }
        }
        self.output_subnet_response(message, state, result)
    }

    /// Executes a replicated message sent to a canister or a canister task.
    #[allow(clippy::too_many_arguments)]
    pub fn execute_canister_input(
        &self,
        canister: CanisterState,
        instruction_limits: InstructionLimits,
        max_instructions_per_message_without_dts: NumInstructions,
        input: CanisterMessageOrTask,
        prepaid_execution_cycles: Option<Cycles>,
        time: Time,
        network_topology: Arc<NetworkTopology>,
        round_limits: &mut RoundLimits,
        subnet_size: usize,
    ) -> ExecuteMessageResult {
        match canister.next_execution() {
            NextExecution::None | NextExecution::StartNew => {}
            NextExecution::ContinueLong | NextExecution::ContinueInstallCode => {
                // We should never try to execute a canister message in
                // replicated mode if there is a pending long execution.
                panic!(
                    "Replicated execution with another pending DTS execution: {:?}",
                    canister.next_execution()
                );
            }
        }

        let round_counters = RoundCounters {
            execution_refund_error: &self.metrics.execution_cycles_refund_error,
            state_changes_error: &self.metrics.state_changes_error,
            invalid_system_call_error: &self.metrics.invalid_system_call_error,
            charging_from_balance_error: &self.metrics.charging_from_balance_error,
            unexpected_response_error: &self.metrics.unexpected_response_error,
            response_cycles_refund_error: &self.metrics.response_cycles_refund_error,
            invalid_canister_state_error: &self.metrics.invalid_canister_state_error,
            ingress_with_cycles_error: &self.metrics.ingress_with_cycles_error,
        };

        let round = RoundContext {
            network_topology: &network_topology,
            hypervisor: &self.hypervisor,
            cycles_account_manager: &self.cycles_account_manager,
            counters: round_counters,
            log: &self.log,
            time,
        };

        let req = match input {
            CanisterMessageOrTask::Task(task) => {
                return self.execute_canister_task(
                    canister,
                    task,
                    prepaid_execution_cycles,
                    instruction_limits,
                    round,
                    round_limits,
                    subnet_size,
                );
            }
            CanisterMessageOrTask::Message(CanisterMessage::Response(response)) => {
                return self.execute_canister_response(
                    canister,
                    response,
                    instruction_limits,
                    time,
                    network_topology,
                    round_limits,
                    subnet_size,
                )
            }
            CanisterMessageOrTask::Message(CanisterMessage::Request(request)) => {
                CanisterCall::Request(request)
            }
            CanisterMessageOrTask::Message(CanisterMessage::Ingress(ingress)) => {
                CanisterCall::Ingress(ingress)
            }
        };

        let method = {
            // Note that Wasm validation guarantees that a name cannot be
            // exported multiple times as different types. So the order of
            // checks here matters only for performance, not correctness.
            let method = WasmMethod::Query(req.method_name().to_string());
            if canister.exports_method(&method) {
                method
            } else {
                let method = WasmMethod::CompositeQuery(req.method_name().to_string());
                if canister.exports_method(&method) {
                    method
                } else {
                    WasmMethod::Update(req.method_name().to_string())
                }
            }
        };

        match &method {
            WasmMethod::Query(_) | WasmMethod::CompositeQuery(_) => {
                let instruction_limits = InstructionLimits::new(
                    FlagStatus::Enabled,
                    max_instructions_per_message_without_dts,
                    instruction_limits.slice(),
                );
                let execution_parameters = self.execution_parameters(
                    &canister,
                    instruction_limits,
                    ExecutionMode::Replicated,
                    // Effectively disable subnet memory resource reservation for queries.
                    ResourceSaturation::default(),
                );
                let result = execute_call_or_task(
                    canister,
                    CanisterCallOrTask::Query(req),
                    method,
                    prepaid_execution_cycles,
                    execution_parameters,
                    time,
                    round,
                    round_limits,
                    subnet_size,
                    &self.call_tree_metrics,
                    self.config.dirty_page_logging,
                    self.deallocator_thread.sender(),
                );
                if let ExecuteMessageResult::Finished {
                    canister: _,
                    response: ExecutionResponse::Request(_),
                    instructions_used: _,
                    heap_delta: _,
                    call_duration: Some(duration),
                } = &result
                {
                    self.metrics.call_durations.observe(duration.as_secs_f64());
                }
                result
            }
            WasmMethod::Update(_) => {
                let execution_parameters = self.execution_parameters(
                    &canister,
                    instruction_limits,
                    ExecutionMode::Replicated,
                    self.subnet_memory_saturation(&round_limits.subnet_available_memory),
                );
                execute_call_or_task(
                    canister,
                    CanisterCallOrTask::Update(req),
                    method,
                    prepaid_execution_cycles,
                    execution_parameters,
                    time,
                    round,
                    round_limits,
                    subnet_size,
                    &self.call_tree_metrics,
                    self.config.dirty_page_logging,
                    self.deallocator_thread.sender(),
                )
            }
            WasmMethod::System(_) => {
                unreachable!("Unreachable based on the previous statement");
            }
        }
    }

    /// Executes a canister task of a given canister.
    fn execute_canister_task(
        &self,
        canister: CanisterState,
        task: CanisterTask,
        prepaid_execution_cycles: Option<Cycles>,
        instruction_limits: InstructionLimits,
        round: RoundContext,
        round_limits: &mut RoundLimits,
        subnet_size: usize,
    ) -> ExecuteMessageResult {
        let execution_parameters = self.execution_parameters(
            &canister,
            instruction_limits,
            ExecutionMode::Replicated,
            self.subnet_memory_saturation(&round_limits.subnet_available_memory),
        );
        execute_call_or_task(
            canister,
            CanisterCallOrTask::Task(task.clone()),
            WasmMethod::System(SystemMethod::from(task)),
            prepaid_execution_cycles,
            execution_parameters,
            round.time,
            round,
            round_limits,
            subnet_size,
            &self.call_tree_metrics,
            self.config.dirty_page_logging,
            self.deallocator_thread.sender(),
        )
    }

    /// Returns the maximum amount of memory that can be utilized by a single
    /// canister.
    pub fn max_canister_memory_size(&self, wasm_execution_mode: WasmExecutionMode) -> NumBytes {
        match wasm_execution_mode {
            WasmExecutionMode::Wasm32 => self.config.max_canister_memory_size_wasm32,
            WasmExecutionMode::Wasm64 => self.config.max_canister_memory_size_wasm64,
        }
    }

    /// Returns the subnet memory capacity.
    pub fn subnet_memory_capacity(&self) -> NumBytes {
        self.config.subnet_memory_capacity
    }

    /// Builds execution parameters for the given canister with the given
    /// instruction limit and available subnet memory counter.
    fn execution_parameters(
        &self,
        canister: &CanisterState,
        instruction_limits: InstructionLimits,
        execution_mode: ExecutionMode,
        subnet_memory_saturation: ResourceSaturation,
    ) -> ExecutionParameters {
        let wasm_execution_mode = match &canister.execution_state {
            // The canister is not already installed, so we do not know what kind of canister it is.
            // Therefore we can assume it is Wasm64 because Wasm64 can have a larger memory limit.
            None => WasmExecutionMode::Wasm64,
            Some(execution_state) => execution_state.wasm_execution_mode,
        };
        let max_memory_size = self.max_canister_memory_size(wasm_execution_mode);

        ExecutionParameters {
            instruction_limits,
            canister_memory_limit: canister.memory_limit(max_memory_size),
            wasm_memory_limit: canister.wasm_memory_limit(),
            memory_allocation: canister.memory_allocation(),
            canister_guaranteed_callback_quota: self.config.canister_guaranteed_callback_quota
                as u64,
            compute_allocation: canister.compute_allocation(),
            subnet_type: self.own_subnet_type,
            execution_mode,
            subnet_memory_saturation,
        }
    }

    fn create_canister(
        &self,
        origin: CanisterChangeOrigin,
        cycles: Cycles,
        settings: CanisterSettings,
        registry_settings: &RegistryExecutionSettings,
        state: &mut ReplicatedState,
        round_limits: &mut RoundLimits,
    ) -> ExecuteSubnetMessageResult {
        let sender = origin.origin();
        match state.find_subnet_id(sender) {
            Ok(sender_subnet_id) => {
                let (res, cycles) = self.canister_manager.create_canister(
                    origin,
                    sender_subnet_id,
                    cycles,
                    settings,
                    registry_settings.max_number_of_canisters,
                    state,
                    registry_settings.subnet_size,
                    round_limits,
                    self.subnet_memory_saturation(&round_limits.subnet_available_memory),
                    &self.metrics.canister_creation_error,
                );
                ExecuteSubnetMessageResult::Finished {
                    response: res
                        .map(|new_canister_id| {
                            (
                                CanisterIdRecord::from(new_canister_id).encode(),
                                Some(new_canister_id),
                            )
                        })
                        .map_err(|err| err.into()),
                    refund: cycles,
                }
            }
            Err(err) => ExecuteSubnetMessageResult::Finished {
                response: Err(err),
                refund: cycles,
            },
        }
    }

    fn update_settings(
        &self,
        timestamp_nanos: Time,
        origin: CanisterChangeOrigin,
        settings: CanisterSettings,
        canister_id: CanisterId,
        state: &mut ReplicatedState,
        round_limits: &mut RoundLimits,
        subnet_size: usize,
    ) -> Result<Vec<u8>, UserError> {
        let canister = get_canister_mut(canister_id, state)?;
        self.canister_manager
            .update_settings(
                timestamp_nanos,
                origin,
                settings,
                canister,
                round_limits,
                self.subnet_memory_saturation(&round_limits.subnet_available_memory),
                subnet_size,
            )
            .map(|()| EmptyBlob.encode())
            .map_err(|err| err.into())
    }

    fn start_canister(
        &self,
        canister_id: CanisterId,
        sender: PrincipalId,
        state: &mut ReplicatedState,
    ) -> Result<Vec<u8>, UserError> {
        let canister = get_canister_mut(canister_id, state)?;

        let result = self.canister_manager.start_canister(sender, canister);

        match result {
            Ok(stop_contexts) => {
                // Reject outstanding stop messages (if any).
                self.reject_stop_requests(canister_id, stop_contexts, state);
                Ok(EmptyBlob.encode())
            }
            Err(err) => Err(err.into()),
        }
    }

    fn deposit_cycles(
        &self,
        canister_id: CanisterId,
        msg: &mut CanisterCall,
        state: &mut ReplicatedState,
    ) -> ExecuteSubnetMessageResult {
        match state.canister_state_mut(&canister_id) {
            None => ExecuteSubnetMessageResult::Finished {
                response: Err(UserError::new(
                    ErrorCode::CanisterNotFound,
                    format!("Canister {} not found.", &canister_id),
                )),
                refund: msg.take_cycles(),
            },

            Some(canister_state) => {
                let cycles = msg.take_cycles();
                canister_state
                    .system_state
                    .add_cycles(cycles, CyclesUseCase::NonConsumed);
                if cycles.get() > LOG_CANISTER_OPERATION_CYCLES_THRESHOLD {
                    info!(
                        self.log,
                        "Canister {} deposited {} cycles to canister {}.",
                        msg.sender(),
                        cycles,
                        canister_id.get(),
                    );
                }
                ExecuteSubnetMessageResult::Finished {
                    response: Ok((EmptyBlob.encode(), Some(canister_id))),
                    refund: Cycles::zero(),
                }
            }
        }
    }

    fn get_canister_status(
        &self,
        sender: PrincipalId,
        canister_id: CanisterId,
        state: &mut ReplicatedState,
        subnet_size: usize,
    ) -> Result<Vec<u8>, UserError> {
        let canister = get_canister_mut(canister_id, state)?;

        self.canister_manager
            .get_canister_status(sender, canister, subnet_size)
            .map(|status| status.encode())
            .map_err(|err| err.into())
    }

    fn get_canister_info(
        &self,
        canister_id: CanisterId,
        num_requested_changes: Option<u64>,
        state: &ReplicatedState,
    ) -> Result<Vec<u8>, UserError> {
        let canister = get_canister(canister_id, state)?;
        let canister_history = canister.system_state.get_canister_history();
        let total_num_changes = canister_history.get_total_num_changes();
        let changes = canister_history
            .get_changes(num_requested_changes.unwrap_or(0) as usize)
            .map(|e| (*e.clone()).clone())
            .collect();
        let module_hash = canister
            .execution_state
            .as_ref()
            .map(|es| es.wasm_binary.binary.module_hash().to_vec());
        let controllers = canister
            .controllers()
            .iter()
            .copied()
            .collect::<Vec<PrincipalId>>();
        let res = CanisterInfoResponse::new(total_num_changes, changes, module_hash, controllers);
        Ok(res.encode())
    }

    fn stop_canister(
        &self,
        canister_id: CanisterId,
        msg: &CanisterCall,
        state: &mut ReplicatedState,
    ) -> ExecuteSubnetMessageResult {
        let call_id = state
            .metadata
            .subnet_call_context_manager
            .push_stop_canister_call(StopCanisterCall {
                call: msg.clone(),
                effective_canister_id: canister_id,
                time: state.time(),
            });
        match self.canister_manager.stop_canister(
            canister_id,
            StopCanisterContext::from((msg.clone(), call_id)),
            state,
        ) {
            StopCanisterResult::RequestAccepted => ExecuteSubnetMessageResult::Processing,
            StopCanisterResult::Failure {
                error,
                cycles_to_return,
            } => ExecuteSubnetMessageResult::Finished {
                response: Err(error.into()),
                refund: cycles_to_return,
            },
            StopCanisterResult::AlreadyStopped { cycles_to_return } => {
                ExecuteSubnetMessageResult::Finished {
                    response: Ok((EmptyBlob.encode(), Some(canister_id))),
                    refund: cycles_to_return,
                }
            }
        }
    }

    fn add_cycles(
        &self,
        sender: PrincipalId,
        canister_id: CanisterId,
        cycles: Option<u128>,
        state: &mut ReplicatedState,
        provisional_whitelist: &ProvisionalWhitelist,
    ) -> Result<Vec<u8>, UserError> {
        let canister = get_canister_mut(canister_id, state)?;
        self.canister_manager
            .add_cycles(sender, cycles, canister, provisional_whitelist)
            .map(|()| EmptyBlob.encode())
            .map_err(|err| err.into())
    }

    fn upload_chunk(
        &self,
        sender: PrincipalId,
        state: &mut ReplicatedState,
        args: UploadChunkArgs,
        round_limits: &mut RoundLimits,
        subnet_size: usize,
        resource_saturation: &ResourceSaturation,
    ) -> Result<Vec<u8>, UserError> {
        let canister = get_canister_mut(args.get_canister_id(), state)?;
        self.canister_manager
            .upload_chunk(
                sender,
                canister,
                &args.chunk,
                round_limits,
                subnet_size,
                resource_saturation,
            )
            .map(
                |UploadChunkResult {
                     reply,
                     heap_delta_increase,
                 }| {
                    state.metadata.heap_delta_estimate += heap_delta_increase;
                    reply.encode()
                },
            )
            .map_err(|err| err.into())
    }

    fn clear_chunk_store(
        &self,
        sender: PrincipalId,
        state: &mut ReplicatedState,
        args: ClearChunkStoreArgs,
    ) -> Result<Vec<u8>, UserError> {
        let canister = get_canister_mut(args.get_canister_id(), state)?;
        self.canister_manager
            .clear_chunk_store(sender, canister)
            .map(|()| EmptyBlob.encode())
            .map_err(|err| err.into())
    }

    fn stored_chunks(
        &self,
        sender: PrincipalId,
        state: &ReplicatedState,
        args: StoredChunksArgs,
    ) -> Result<Vec<u8>, UserError> {
        let canister = get_canister(args.get_canister_id(), state)?;
        self.canister_manager
            .stored_chunks(sender, canister)
            .map(|reply| reply.encode())
            .map_err(|err| err.into())
    }

    /// Creates a new canister snapshot and inserts it into `ReplicatedState`.
    fn take_canister_snapshot(
        &self,
        sender: PrincipalId,
        state: &mut ReplicatedState,
        args: TakeCanisterSnapshotArgs,
        subnet_size: usize,
        round_limits: &mut RoundLimits,
    ) -> (Result<Vec<u8>, UserError>, NumInstructions) {
        let canister_id = args.get_canister_id();
        // Take canister out.
        let mut canister = match state.take_canister_state(&canister_id) {
            None => {
                return (
                    Err(UserError::new(
                        ErrorCode::CanisterNotFound,
                        format!("Canister {} not found.", &canister_id),
                    )),
                    NumInstructions::new(0),
                )
            }
            Some(canister) => canister,
        };

        let resource_saturation =
            self.subnet_memory_saturation(&round_limits.subnet_available_memory);
        let replace_snapshot = args.replace_snapshot();
        let (result, instructions_used) = self.canister_manager.take_canister_snapshot(
            subnet_size,
            sender,
            &mut canister,
            replace_snapshot,
            state,
            round_limits,
            &resource_saturation,
        );
        // Put canister back.
        state.put_canister_state(canister);

        match result {
            Ok(response) => (Ok(response.encode()), instructions_used),
            Err(err) => (Err(err.into()), instructions_used),
        }
    }

    /// Loads a canister snapshot onto an existing canister.
    fn load_canister_snapshot(
        &self,
        subnet_size: usize,
        sender: PrincipalId,
        state: &mut ReplicatedState,
        args: LoadCanisterSnapshotArgs,
        round_limits: &mut RoundLimits,
        origin: CanisterChangeOrigin,
    ) -> (Result<Vec<u8>, UserError>, NumInstructions) {
        let canister_id = args.get_canister_id();
        // Take canister out.
        let mut old_canister = match state.take_canister_state(&canister_id) {
            None => {
                return (
                    Err(UserError::new(
                        ErrorCode::CanisterNotFound,
                        format!("Canister {} not found.", &canister_id),
                    )),
                    NumInstructions::new(0),
                )
            }
            Some(canister) => canister,
        };

        let snapshot_id = args.snapshot_id();
        let resource_saturation =
            self.subnet_memory_saturation(&round_limits.subnet_available_memory);
        let (result, instructions_used) = self.canister_manager.load_canister_snapshot(
            subnet_size,
            sender,
            &mut old_canister,
            snapshot_id,
            state,
            round_limits,
            origin,
            &resource_saturation,
            &self.metrics.long_execution_already_in_progress,
        );

        let result = match result {
            Ok(new_canister) => {
                state.put_canister_state(new_canister);
                Ok(EmptyBlob.encode())
            }
            Err(err) => {
                // Could not load the canister snapshot, thus put back old state.
                state.put_canister_state(old_canister);
                Err(err.into())
            }
        };

        (result, instructions_used)
    }

    /// Lists the snapshots belonging to the specified canister.
    fn list_canister_snapshot(
        &self,
        sender: PrincipalId,
        state: &mut ReplicatedState,
        args: ListCanisterSnapshotArgs,
    ) -> Result<Vec<u8>, UserError> {
        let canister = get_canister(args.get_canister_id(), state)?;

        let result = self
            .canister_manager
            .list_canister_snapshot(sender, canister, state)
            .map_err(UserError::from)?;

        Ok(Encode!(&result).unwrap())
    }

    /// Deletes the specified canister snapshot if it exists.
    fn delete_canister_snapshot(
        &self,
        sender: PrincipalId,
        state: &mut ReplicatedState,
        args: DeleteCanisterSnapshotArgs,
        round_limits: &mut RoundLimits,
    ) -> Result<Vec<u8>, UserError> {
        let canister_id = args.get_canister_id();
        // Take canister out.
        let mut canister = match state.take_canister_state(&canister_id) {
            None => {
                return Err(UserError::new(
                    ErrorCode::CanisterNotFound,
                    format!("Canister {} not found.", &canister_id),
                ))
            }
            Some(canister) => canister,
        };

        let result = self
            .canister_manager
            .delete_canister_snapshot(
                sender,
                &mut canister,
                args.get_snapshot_id(),
                state,
                round_limits,
            )
            .map(|()| EmptyBlob.encode())
            .map_err(|err| err.into());

        // Put canister back.
        state.put_canister_state(canister);
        result
    }

    fn read_snapshot_data(
        &self,
        sender: PrincipalId,
        state: &ReplicatedState,
        args: ReadCanisterSnapshotDataArgs,
    ) -> Result<Vec<u8>, UserError> {
        let canister = get_canister(args.get_canister_id(), state)?;
        self.canister_manager
            .read_snapshot_data(sender, canister, args.get_snapshot_id(), args.kind, state)
            .map(|res| Encode!(&res).unwrap())
            .map_err(UserError::from)
    }

    fn read_canister_snapshot_metadata(
        &self,
        sender: PrincipalId,
        state: &ReplicatedState,
        args: ReadCanisterSnapshotMetadataArgs,
    ) -> Result<Vec<u8>, UserError> {
        let canister = get_canister(args.get_canister_id(), state)?;
        let snapshot_id = args.get_snapshot_id();
        self.canister_manager
            .read_snapshot_metadata(sender, snapshot_id, canister, state)
            .map(|res| Encode!(&res).unwrap())
            .map_err(UserError::from)
    }

    fn node_metrics_history(
        &self,
        state: &ReplicatedState,
        args: NodeMetricsHistoryArgs,
    ) -> Result<Vec<u8>, UserError> {
        if args.subnet_id != self.own_subnet_id.get() {
            return Err(UserError::new(
                ErrorCode::CanisterRejectedMessage,
                format!(
                    "Provided target subnet ID {} does not match current subnet ID {}.",
                    args.subnet_id, self.own_subnet_id
                ),
            ));
        }

        let result = state
            .metadata
            .blockmaker_metrics_time_series
            .node_metrics_history(Time::from_nanos_since_unix_epoch(
                args.start_at_timestamp_nanos,
            ));
        Ok(Encode!(&result).unwrap())
    }

    fn subnet_info(
        &self,
        replica_version: &ReplicaVersion,
        args: SubnetInfoArgs,
    ) -> Result<Vec<u8>, UserError> {
        if args.subnet_id != self.own_subnet_id.get() {
            return Err(UserError::new(
                ErrorCode::CanisterRejectedMessage,
                format!(
                    "Provided target subnet ID {} does not match current subnet ID {}.",
                    args.subnet_id, self.own_subnet_id
                ),
            ));
        }
        let res = SubnetInfoResponse {
            replica_version: replica_version.to_string(),
        };
        Ok(Encode!(&res).unwrap())
    }

    // Executes an inter-canister response.
    //
    // Returns a tuple with the result, along with a flag indicating whether or
    // not to refund the remaining cycles to the canister.
    #[allow(clippy::too_many_arguments)]
    pub fn execute_canister_response(
        &self,
        canister: CanisterState,
        response: Arc<Response>,
        instruction_limits: InstructionLimits,
        time: Time,
        network_topology: Arc<NetworkTopology>,
        round_limits: &mut RoundLimits,
        subnet_size: usize,
    ) -> ExecuteMessageResult {
        let execution_parameters = self.execution_parameters(
            &canister,
            instruction_limits,
            ExecutionMode::Replicated,
            self.subnet_memory_saturation(&round_limits.subnet_available_memory),
        );

        let round_counters = RoundCounters {
            execution_refund_error: &self.metrics.execution_cycles_refund_error,
            state_changes_error: &self.metrics.state_changes_error,
            invalid_system_call_error: &self.metrics.invalid_system_call_error,
            charging_from_balance_error: &self.metrics.charging_from_balance_error,
            unexpected_response_error: &self.metrics.unexpected_response_error,
            response_cycles_refund_error: &self.metrics.response_cycles_refund_error,
            invalid_canister_state_error: &self.metrics.invalid_canister_state_error,
            ingress_with_cycles_error: &self.metrics.ingress_with_cycles_error,
        };

        let round = RoundContext {
            network_topology: &network_topology,
            hypervisor: &self.hypervisor,
            cycles_account_manager: &self.cycles_account_manager,
            counters: round_counters,
            log: &self.log,
            time,
        };
        // This function is called on an execution thread with a scaled
        // available memory. We also need to scale the subnet reservation in
        // order to be consistent with the scaling of the available memory.
        let scaled_subnet_memory_reservation = NumBytes::new(
            self.config.subnet_memory_reservation.get()
                / round_limits.subnet_available_memory.get_scaling_factor() as u64,
        );
        execute_response(
            canister,
            response,
            time,
            execution_parameters,
            round,
            round_limits,
            subnet_size,
            scaled_subnet_memory_reservation,
            &self.call_tree_metrics,
            self.config.dirty_page_logging,
            self.deallocator_thread.sender(),
        )
    }

    /// Asks the canister if it is willing to accept the provided ingress
    /// message.
    pub fn should_accept_ingress_message(
        &self,
        state: Arc<ReplicatedState>,
        provisional_whitelist: &ProvisionalWhitelist,
        ingress: &SignedIngressContent,
        execution_mode: ExecutionMode,
        metrics: &IngressFilterMetrics,
    ) -> Result<(), UserError> {
        let canister = |canister_id: CanisterId| -> Result<&CanisterState, UserError> {
            match state.canister_state(&canister_id) {
                Some(canister) => Ok(canister),
                None => Err(UserError::new(
                    ErrorCode::CanisterNotFound,
                    format!("Canister {} not found", canister_id),
                )),
            }
        };
        let effective_canister_id =
            extract_effective_canister_id(ingress, state.metadata.own_subnet_id)
                .map_err(|err| err.into_user_error(ingress.method_name()))?;

        // A first-pass check on the canister's balance to prevent needless gossiping
        // if the canister's balance is too low. A more rigorous check happens later
        // in the ingress selector.
        {
            let subnet_size = state
                .metadata
                .network_topology
                .get_subnet_size(&state.metadata.own_subnet_id)
                .unwrap_or(SMALL_APP_SUBNET_MAX_SIZE);
            let induction_cost = self.cycles_account_manager.ingress_induction_cost(
                ingress,
                effective_canister_id,
                subnet_size,
            );

            if let IngressInductionCost::Fee { payer, cost } = induction_cost {
                let paying_canister = canister(payer)?;
                let reveal_top_up = paying_canister
                    .controllers()
                    .contains(&ingress.sender().get());
                if let Err(err) = self.cycles_account_manager.can_withdraw_cycles(
                    &paying_canister.system_state,
                    cost,
                    paying_canister.memory_usage(),
                    paying_canister.message_memory_usage(),
                    paying_canister.scheduler_state.compute_allocation,
                    subnet_size,
                    reveal_top_up,
                ) {
                    return Err(UserError::new(
                        ErrorCode::CanisterOutOfCycles,
                        err.to_string(),
                    ));
                }
            }
        }

        if ingress.is_addressed_to_subnet(self.own_subnet_id) {
            return self.canister_manager.should_accept_ingress_message(
                state,
                provisional_whitelist,
                ingress,
                effective_canister_id,
            );
        }

        let canister_state = canister(ingress.canister_id())?;

        match canister_state.status() {
            CanisterStatusType::Running => {}
            CanisterStatusType::Stopping => {
                return Err(UserError::new(
                    ErrorCode::CanisterStopping,
                    format!("Canister {} is stopping", ingress.canister_id()),
                ));
            }
            CanisterStatusType::Stopped => {
                return Err(UserError::new(
                    ErrorCode::CanisterStopped,
                    format!("Canister {} is stopped", ingress.canister_id()),
                ));
            }
        }

        // Composite queries are not allowed to be called in replicated mode.
        let method = WasmMethod::CompositeQuery(ingress.method_name().to_string());
        if canister_state.exports_method(&method) {
            return Err(UserError::new(
                ErrorCode::CompositeQueryCalledInReplicatedMode,
                "Composite query cannot be called in replicated mode",
            ));
        }

        // An inspect message is expected to finish quickly, so DTS is not
        // supported for it.
        let instruction_limits = InstructionLimits::new(
            FlagStatus::Disabled,
            self.config.max_instructions_for_message_acceptance_calls,
            self.config.max_instructions_for_message_acceptance_calls,
        );

        // Letting the canister grow arbitrarily when executing the
        // query is fine as we do not persist state modifications.
        let subnet_available_memory = subnet_memory_capacity(&self.config);
        let execution_parameters = self.execution_parameters(
            canister_state,
            instruction_limits,
            execution_mode,
            // Effectively disable subnet memory resource reservation for queries.
            ResourceSaturation::default(),
        );

        inspect_message::execute_inspect_message(
            state.time(),
            canister_state.clone(),
            ingress,
            execution_parameters,
            subnet_available_memory,
            &self.hypervisor,
            &state.metadata.network_topology,
            &self.log,
            &self.metrics.state_changes_error,
            metrics,
        )
        .1
    }

    // Output the response of a subnet message depending on its type.
    //
    // Canister requests are responded to by adding a response to the subnet's
    // output queue. Ingress requests are responded to by writing to ingress
    // history.
    fn output_subnet_response(
        &self,
        msg: CanisterCall,
        mut state: ReplicatedState,
        result: ExecuteSubnetMessageResult,
    ) -> ReplicatedState {
        match msg {
            CanisterCall::Request(req) => match result {
                ExecuteSubnetMessageResult::Processing => state,
                ExecuteSubnetMessageResult::Finished { response, refund } => {
                    let payload = match response {
                        Ok((payload, ..)) => Payload::Data(payload),
                        Err(err) => Payload::Reject(err.into()),
                    };

                    let subnet_id_as_canister_id = CanisterId::from(self.own_subnet_id);
                    let response = Response {
                        originator: req.sender,
                        respondent: subnet_id_as_canister_id,
                        originator_reply_callback: req.sender_reply_callback,
                        refund,
                        response_payload: payload,
                        deadline: req.deadline,
                    };

                    state.push_subnet_output_response(response.into());
                    state
                }
            },
            CanisterCall::Ingress(ingress) => match result {
                ExecuteSubnetMessageResult::Processing => {
                    let status = IngressStatus::Known {
                        receiver: ingress.receiver.get(),
                        user_id: ingress.source,
                        time: state.time(),
                        state: IngressState::Processing,
                    };
                    self.ingress_history_writer.set_status(
                        &mut state,
                        ingress.message_id.clone(),
                        status,
                    );
                    state
                }
                ExecuteSubnetMessageResult::Finished { response, refund } => {
                    debug_assert!(refund.is_zero());
                    if !refund.is_zero() {
                        self.metrics.ingress_with_cycles_error.inc();
                        warn!(
                                self.log,
                                "[EXC-BUG] No funds can be included with an ingress message: user {}, canister_id {}, message_id {}.",
                                ingress.source, ingress.receiver, ingress.message_id
                            );
                    }
                    let status = match response {
                        Ok((payload, ..)) => IngressStatus::Known {
                            receiver: ingress.receiver.get(),
                            user_id: ingress.source,
                            time: state.time(),
                            state: IngressState::Completed(WasmResult::Reply(payload)),
                        },
                        Err(err) => IngressStatus::Known {
                            receiver: ingress.receiver.get(),
                            user_id: ingress.source,
                            time: state.time(),
                            state: IngressState::Failed(err),
                        },
                    };

                    self.ingress_history_writer.set_status(
                        &mut state,
                        ingress.message_id.clone(),
                        status,
                    );
                    state
                }
            },
        }
    }

    // Rejects pending stop requests with an error indicating the request has been
    // cancelled.
    fn reject_stop_requests(
        &self,
        canister_id: CanisterId,
        stop_contexts: Vec<StopCanisterContext>,
        state: &mut ReplicatedState,
    ) {
        for stop_context in stop_contexts {
            match stop_context {
                StopCanisterContext::Ingress {
                    sender,
                    message_id,
                    call_id,
                } => {
                    let time = state.time();
                    // Rejecting a stop_canister request from a user.
                    self.remove_stop_canister_call(state, canister_id, call_id);
                    self.ingress_history_writer.set_status(
                        state,
                        message_id,
                        IngressStatus::Known {
                            receiver: IC_00.get(),
                            user_id: sender,
                            time,
                            state: IngressState::Failed(UserError::new(
                                ErrorCode::CanisterStoppingCancelled,
                                format!("Canister {}'s stop request was cancelled.", canister_id),
                            )),
                        },
                    );
                }
                StopCanisterContext::Canister {
                    sender,
                    reply_callback,
                    call_id,
                    cycles,
                    deadline,
                } => {
                    // Rejecting a stop_canister request from a canister.
                    let subnet_id_as_canister_id = CanisterId::from(self.own_subnet_id);
                    self.remove_stop_canister_call(state, canister_id, call_id);

                    let response = Response {
                        originator: sender,
                        respondent: subnet_id_as_canister_id,
                        originator_reply_callback: reply_callback,
                        refund: cycles,
                        response_payload: Payload::Reject(RejectContext::new(
                            RejectCode::CanisterError,
                            format!("Canister {}'s stop request cancelled", canister_id),
                        )),
                        deadline,
                    };
                    state.push_subnet_output_response(response.into());
                }
            }
        }
    }

    fn setup_initial_dkg(
        &self,
        payload: &[u8],
        request: &Request,
        state: &mut ReplicatedState,
        rng: &mut dyn RngCore,
    ) -> Result<(), UserError> {
        match SetupInitialDKGArgs::decode(payload) {
            Err(err) => Err(err),
            Ok(settings) => match settings.get_set_of_node_ids() {
                Err(err) => Err(err),
                Ok(nodes_in_target_subnet) => {
                    let mut target_id = [0u8; 32];
                    rng.fill_bytes(&mut target_id);

                    info!(
                        self.log,
                        "Assigned the target_id {:?} to the new DKG setup request for nodes {:?}",
                        target_id,
                        &nodes_in_target_subnet
                    );
                    state.metadata.subnet_call_context_manager.push_context(
                        SubnetCallContext::SetupInitialDKG(SetupInitialDkgContext {
                            request: request.clone(),
                            nodes_in_target_subnet,
                            target_id: NiDkgTargetId::new(target_id),
                            registry_version: settings.get_registry_version(),
                            time: state.time(),
                        }),
                    );
                    Ok(())
                }
            },
        }
    }

    fn get_threshold_public_key(
        &self,
        subnet_public_key: &MasterPublicKey,
        caller: PrincipalId,
        derivation_path: Vec<Vec<u8>>,
    ) -> Result<PublicKey, UserError> {
        derive_threshold_public_key(
            subnet_public_key,
            &ExtendedDerivationPath {
                caller,
                derivation_path,
            },
        )
        .map_err(|err| UserError::new(ErrorCode::CanisterRejectedMessage, format!("{}", err)))
    }

    fn get_vetkd_public_key(
        &self,
        subnet_public_key: &MasterPublicKey,
        caller: PrincipalId,
        context: Vec<u8>,
    ) -> Result<Vec<u8>, UserError> {
        derive_vetkd_public_key(
            subnet_public_key,
            &VetKdDerivationContext { caller, context },
        )
        .map_err(|err| {
            UserError::new(
                ErrorCode::CanisterRejectedMessage,
                format!("failed to retrieve VetKD public key: {}", err),
            )
        })
    }

    fn vetkd_derive_key(
        &self,
        request: &Request,
        payload: &[u8],
        chain_key_data: &ChainKeyData,
        state: &mut ReplicatedState,
        rng: &mut dyn RngCore,
        registry_settings: &RegistryExecutionSettings,
        current_round: ExecutionRound,
    ) -> Result<(), UserError> {
        let args = VetKdDeriveKeyArgs::decode(payload)?;
        let key_id = MasterPublicKeyId::VetKd(args.key_id.clone());
        let _master_public_key_exists = get_master_public_key(
            &chain_key_data.master_public_keys,
            self.own_subnet_id,
            &key_id,
        )?;
        let Some(ni_dkg_id) = chain_key_data.nidkg_ids.get(&key_id) else {
            warn!(
                self.log,
                "No NiDkgId delivered to answer vetkd request for key {}.", key_id
            );
            return Err(UserError::new(
                ErrorCode::CanisterRejectedMessage,
                format!(
                    "Subnet {} does not hold NiDkgTranscript for key {}.",
                    self.own_subnet_id, key_id
                ),
            ));
        };
        if !is_valid_transport_public_key(&args.transport_public_key) {
            return Err(UserError::new(
                ErrorCode::CanisterRejectedMessage,
                "The provided transport public key is invalid.",
            ));
        }
        self.sign_with_threshold(
            (*request).clone(),
            ThresholdArguments::VetKd(VetKdArguments {
                key_id: args.key_id,
                input: Arc::new(args.input),
                transport_public_key: args.transport_public_key.to_vec(),
                ni_dkg_id: ni_dkg_id.clone(),
                height: Height::new(current_round.get()),
            }),
            vec![args.context],
            registry_settings
                .chain_key_settings
                .get(&key_id)
                .map(|setting| setting.max_queue_size)
                .unwrap_or_default(),
            state,
            rng,
            registry_settings.subnet_size,
        )
    }

    fn calculate_signature_fee(&self, args: &ThresholdArguments, subnet_size: usize) -> Cycles {
        let cam = &self.cycles_account_manager;
        match args {
            ThresholdArguments::Ecdsa(_) => cam.ecdsa_signature_fee(subnet_size),
            ThresholdArguments::Schnorr(_) => cam.schnorr_signature_fee(subnet_size),
            ThresholdArguments::VetKd(_) => cam.vetkd_fee(subnet_size),
        }
    }

    #[allow(clippy::too_many_arguments)]
    fn sign_with_threshold(
        &self,
        mut request: Request,
        args: ThresholdArguments,
        derivation_path: Vec<Vec<u8>>,
        max_queue_size: u32,
        state: &mut ReplicatedState,
        rng: &mut dyn RngCore,
        subnet_size: usize,
    ) -> Result<(), UserError> {
        if let ThresholdArguments::Schnorr(schnorr) = &args {
            let alg = schnorr.key_id.algorithm;
            match (alg, &schnorr.taproot_tree_root) {
                (SchnorrAlgorithm::Bip340Secp256k1, Some(aux)) => {
                    if aux.len() != 0 && aux.len() != 32 {
                        return Err(UserError::new(
                            ErrorCode::CanisterRejectedMessage,
                            format!("Invalid aux field for {}", alg),
                        ));
                    }
                }
                (_, None) => {}
                (_, Some(_)) => {
                    return Err(UserError::new(
                        ErrorCode::CanisterRejectedMessage,
                        format!("Schnorr algorithm {} does not support aux input", alg),
                    ));
                }
            }
        }

        let topology = &state.metadata.network_topology;
        // If the request isn't from the NNS, then we need to charge for it.
        let source_subnet = topology.routing_table.route(request.sender.get());
        if source_subnet != Some(state.metadata.network_topology.nns_subnet_id) {
            let signature_fee = self.calculate_signature_fee(&args, subnet_size);
            if request.payment < signature_fee {
                return Err(UserError::new(
                    ErrorCode::CanisterRejectedMessage,
                    format!(
                        "{} request sent with {} cycles, but {} cycles are required.",
                        request.method_name, request.payment, signature_fee
                    ),
                ));
            } else {
                // Charge for the request.
                request.payment -= signature_fee;
                let nominal_fee = NominalCycles::from(signature_fee);
                let use_case = match args {
                    ThresholdArguments::Ecdsa(_) => {
                        state.metadata.subnet_metrics.consumed_cycles_ecdsa_outcalls += nominal_fee;
                        CyclesUseCase::ECDSAOutcalls
                    }
                    ThresholdArguments::Schnorr(_) => CyclesUseCase::SchnorrOutcalls,
                    ThresholdArguments::VetKd(_) => CyclesUseCase::VetKd,
                };
                state
                    .metadata
                    .subnet_metrics
                    .observe_consumed_cycles_with_use_case(use_case, nominal_fee);
            }
        }

        let threshold_key = args.key_id();

        // Check if the key is enabled.
        if !topology
            .chain_key_enabled_subnets(&threshold_key)
            .contains(&state.metadata.own_subnet_id)
        {
            return Err(UserError::new(
                ErrorCode::CanisterRejectedMessage,
                format!(
                    "{} request failed: unknown or disabled threshold key {}.",
                    request.method_name, threshold_key
                ),
            ));
        }

        // Check if the queue is full.
        if state
            .metadata
            .subnet_call_context_manager
            .sign_with_threshold_contexts_count(&threshold_key)
            >= max_queue_size as usize
        {
            return Err(UserError::new(
                ErrorCode::CanisterRejectedMessage,
                format!(
                    "{} request failed: request queue for key {} is full.",
                    request.method_name, threshold_key
                ),
            ));
        }

        let mut pseudo_random_id = [0u8; 32];
        rng.fill_bytes(&mut pseudo_random_id);

        state.metadata.subnet_call_context_manager.push_context(
            SubnetCallContext::SignWithThreshold(SignWithThresholdContext {
                request,
                args,
                derivation_path: Arc::new(derivation_path),
                pseudo_random_id,
                batch_time: state.metadata.batch_time,
                matched_pre_signature: None,
                nonce: None,
            }),
        );
        Ok(())
    }

    // TODO(CRP-2613): Remove this function after migrating registry to `reshare_chain_key`
    fn compute_initial_idkg_dealings(
        &self,
        state: &mut ReplicatedState,
        args: ComputeInitialIDkgDealingsArgs,
        request: &Request,
    ) -> Result<(), UserError> {
        let nodes = args.get_set_of_nodes()?;
        let registry_version = args.get_registry_version();

        if !args.key_id.is_idkg_key() {
            return Err(UserError::new(
                ErrorCode::CanisterRejectedMessage,
                "This key is not an idkg key",
            ));
        }

        state.metadata.subnet_call_context_manager.push_context(
            SubnetCallContext::ReshareChainKey(ReshareChainKeyContext {
                request: request.clone(),
                key_id: args.key_id,
                nodes,
                registry_version,
                time: state.time(),
                target_id: NiDkgTargetId::new([0; 32]),
            }),
        );
        Ok(())
    }

    fn reshare_chain_key(
        &self,
        state: &mut ReplicatedState,
        rng: &mut dyn RngCore,
        chain_key_data: &ChainKeyData,
        request: &Request,
    ) -> Result<(), UserError> {
        let args = ReshareChainKeyArgs::decode(request.method_payload())?;
        let _key = get_master_public_key(
            &chain_key_data.master_public_keys,
            self.own_subnet_id,
            &args.key_id,
        )?;

        let mut target_id = [0u8; 32];
        rng.fill_bytes(&mut target_id);

        let nodes = args.get_set_of_nodes()?;
        let registry_version = args.get_registry_version();

        state.metadata.subnet_call_context_manager.push_context(
            SubnetCallContext::ReshareChainKey(ReshareChainKeyContext {
                request: request.clone(),
                key_id: args.key_id,
                nodes,
                registry_version,
                time: state.time(),
                target_id: NiDkgTargetId::new(target_id),
            }),
        );
        Ok(())
    }

    /// A helper function to make error handling more compact using `?`.
    fn decode_input_and_take_canister(
        msg: &CanisterCall,
        state: &mut ReplicatedState,
    ) -> Result<(InstallCodeContext, CanisterState), UserError> {
        let payload = msg.method_payload();
        let method = Ic00Method::from_str(msg.method_name()).map_err(|_| {
            UserError::new(
                ErrorCode::CanisterMethodNotFound,
                format!("Management canister has no method '{}'", msg.method_name()),
            )
        })?;
        let install_context = match method {
            Ic00Method::InstallCode => {
                let args = InstallCodeArgsV2::decode(payload)?;
                InstallCodeContext::try_from((
                    msg.canister_change_origin(args.get_sender_canister_version()),
                    args,
                ))?
            }
            Ic00Method::InstallChunkedCode => {
                let args = InstallChunkedCodeArgs::decode(payload)?;
                let origin = msg.canister_change_origin(args.get_sender_canister_version());

                let store_canister_id = args
                    .store_canister_id()
                    .unwrap_or(args.target_canister_id());

                let store_canister = &state
                        .canister_state(&store_canister_id)
                        .ok_or_else(|| {
                            UserError::new(
                                ErrorCode::CanisterNotFound,
                                format!("InstallChunkedCode Error: Store canister {} was not found on subnet {} of target canister {}", store_canister_id, state.metadata.own_subnet_id, args.target_canister_id()),
                            )
                        })?;
                // If the `store_canister` is different from the caller, we need
                // to verify that the caller is a controller of the store.
                if store_canister.canister_id().get() != origin.origin() {
                    validate_controller(store_canister, &origin.origin())?;
                }
                InstallCodeContext::chunked_install(
                    origin,
                    args,
                    &store_canister.system_state.wasm_chunk_store,
                )?
            }
            other => {
                return Err(UserError::new(
                    ErrorCode::UnknownManagementMessage,
                    format!("Expected an install code message, but found {}", other),
                ))
            }
        };

        let canister = state
            .take_canister_state(&install_context.canister_id)
            .ok_or(CanisterManagerError::CanisterNotFound(
                install_context.canister_id,
            ))?;
        Ok((install_context, canister))
    }

    /// Starts execution of the given `install_code` subnet message.
    /// With deterministic time slicing, the execution may be paused if it
    /// exceeds the given slice limit.
    ///
    /// Precondition:
    /// - The given message is an `install_code` message.
    /// - The canister does not have any paused execution in its task queue.
    /// - A call id will be present for an install code message to ensure that
    ///     potentially long-running messages are exposed to the subnet.
    ///     During a subnet split, the original subnet knows which
    ///     aborted install code message must be rejected if the targeted
    ///     canister has been moved to another subnet.
    ///
    /// Postcondition:
    /// - If the execution is finished, then it outputs the subnet response.
    /// - Otherwise, a new paused `install_code` execution is registered and
    ///   added to the task queue of the canister.
    pub fn execute_install_code(
        &self,
        mut msg: CanisterCall,
        call_id: Option<InstallCodeCallId>,
        prepaid_execution_cycles: Option<Cycles>,
        dts_status: DtsInstallCodeStatus,
        mut state: ReplicatedState,
        instruction_limits: InstructionLimits,
        round_limits: &mut RoundLimits,
        subnet_size: usize,
    ) -> (ReplicatedState, Option<NumInstructions>) {
        // Start logging execution time for `install_code`.
        let since = Instant::now();

        let (install_context, old_canister) =
            match Self::decode_input_and_take_canister(&msg, &mut state) {
                Ok(result) => result,
                Err(err) => {
                    let refund = msg.take_cycles();
                    let state = self.finish_subnet_message_execution(
                        state,
                        msg,
                        ExecuteSubnetMessageResult::Finished {
                            response: Err(err),
                            refund,
                        },
                        since,
                    );
                    return (state, Some(NumInstructions::from(0)));
                }
            };

        // Track whether the deprecated fields in install_code were used.
        if install_context.compute_allocation.is_some() {
            self.metrics.compute_allocation_in_install_code_total.inc();
        }
        if install_context.memory_allocation.is_some() {
            self.metrics.memory_allocation_in_install_code_total.inc();
        }

        let call_id = match call_id {
            None => {
                // Call ID is not provided only if the current
                // DTS execution of install_code is the first execution.
                debug_assert_eq!(
                    dts_status,
                    DtsInstallCodeStatus::StartingFirstExecution,
                    "Dts status mismatch: expected StartingFirstExecution, got {}",
                    dts_status
                );
                // Keep track of all existing long running install code messages.
                // During a subnet split, the requests are rejected if the target canister moved to a new subnet.
                state
                    .metadata
                    .subnet_call_context_manager
                    .push_install_code_call(InstallCodeCall {
                        call: msg.clone(),
                        time: state.time(),
                        effective_canister_id: install_context.canister_id,
                    })
            }
            Some(call_id) => call_id,
        };

        // Check the precondition.
        match old_canister.next_execution() {
            NextExecution::None | NextExecution::StartNew => {}
            NextExecution::ContinueLong | NextExecution::ContinueInstallCode => {
                panic!("Attempt to start a new `install_code` execution while the previous execution is still in progress.");
            }
        }

        let canister_id = old_canister.canister_id();
        let new_wasm_hash = (&install_context.wasm_source).into();
        let compilation_cost_handling = if state
            .metadata
            .expected_compiled_wasms
            .contains(&new_wasm_hash)
        {
            CompilationCostHandling::CountReducedAmount
        } else {
            CompilationCostHandling::CountFullAmount
        };
        info!(
            self.log,
            "Start executing install_code message on canister {:?}", canister_id,
        );

        let execution_parameters = self.execution_parameters(
            &old_canister,
            instruction_limits,
            ExecutionMode::Replicated,
            self.subnet_memory_saturation(&round_limits.subnet_available_memory),
        );
        let round_counters = RoundCounters {
            execution_refund_error: &self.metrics.execution_cycles_refund_error,
            state_changes_error: &self.metrics.state_changes_error,
            invalid_system_call_error: &self.metrics.invalid_system_call_error,
            charging_from_balance_error: &self.metrics.charging_from_balance_error,
            unexpected_response_error: &self.metrics.unexpected_response_error,
            response_cycles_refund_error: &self.metrics.response_cycles_refund_error,
            invalid_canister_state_error: &self.metrics.invalid_canister_state_error,
            ingress_with_cycles_error: &self.metrics.ingress_with_cycles_error,
        };

        let dts_result = self.canister_manager.install_code_dts(
            install_context,
            msg,
            call_id,
            prepaid_execution_cycles,
            old_canister,
            state.time(),
            "NOT_USED".into(),
            &state.metadata.network_topology,
            execution_parameters,
            round_limits,
            compilation_cost_handling,
            round_counters,
            subnet_size,
            self.config.dirty_page_logging,
        );
        self.process_install_code_result(state, dts_result, dts_status, since)
    }

    /// Processes the result of install code message that was executed using
    /// deterministic time slicing:
    /// - If the execution is finished, then it outputs the subnet response.
    /// - If the execution is paused, then it enqueues it to the task queue of
    ///   the canister.
    ///
    /// In both cases, the functions gets the canister from the result and adds
    /// it to the replicated state.
    fn process_install_code_result(
        &self,
        mut state: ReplicatedState,
        dts_result: DtsInstallCodeResult,
        dts_status: DtsInstallCodeStatus,
        since: Instant,
    ) -> (ReplicatedState, Option<NumInstructions>) {
        let execution_duration = since.elapsed().as_secs_f64();
        match dts_result {
            DtsInstallCodeResult::Finished {
                canister,
                mut message,
                call_id,
                instructions_used,
                result,
            } => {
                let canister_id = canister.canister_id();
                let result = match result {
                    Ok(result) => {
                        state.metadata.heap_delta_estimate += result.heap_delta;
                        if let Some(new_wasm_hash) = result.new_wasm_hash {
                            state
                                .metadata
                                .expected_compiled_wasms
                                .insert(WasmHash::from(new_wasm_hash));
                        }
                        info!(
                            self.log,
                            "Finished executing install_code message on canister {:?} after {:?}, old wasm hash {:?}, new wasm hash {:?}, instructions consumed: {}",
                            canister_id,
                            execution_duration,
                            result.old_wasm_hash,
                            result.new_wasm_hash,
                            instructions_used.display());

                        Ok((EmptyBlob.encode(), Some(canister_id)))
                    }
                    Err(err) => {
                        info!(
                            self.log,
                            "Finished executing install_code message on canister {:?} after {:?} with error: {:?}, instructions consumed {}",
                            canister_id,
                            execution_duration,
                            err,
                            instructions_used.display());
                        Err(err.into())
                    }
                };
                state.put_canister_state(canister);
                let refund = message.take_cycles();
                // The message can be removed because a response was produced.
                let install_code_call = state
                    .metadata
                    .subnet_call_context_manager
                    .remove_install_code_call(call_id);
                if install_code_call.is_none() {
                    self.metrics
                        .observe_call_id_without_install_code_call_error_counter(
                            &self.log,
                            call_id,
                            canister_id,
                        );
                }
                let state = self.finish_subnet_message_execution(
                    state,
                    message,
                    ExecuteSubnetMessageResult::Finished {
                        response: result,
                        refund,
                    },
                    since,
                );
                (state, Some(instructions_used))
            }
            DtsInstallCodeResult::Paused {
                mut canister,
                paused_execution,
                ingress_status,
            } => {
                let id = self.register_paused_install_code(paused_execution);
                canister
                    .system_state
                    .task_queue
                    .enqueue(ExecutionTask::PausedInstallCode(id));

                match (dts_status, ingress_status) {
                    (DtsInstallCodeStatus::StartingFirstExecution, Some((message_id, status))) => {
                        self.ingress_history_writer
                            .set_status(&mut state, message_id, status);
                    }
                    (DtsInstallCodeStatus::StartingFirstExecution, None) => {
                        // The original message is not an ingress message.
                    }
                    (DtsInstallCodeStatus::ResumingPausedOrAbortedExecution, _) => {
                        // Resuming a previously aborted execution does not
                        // update the ingress status.
                    }
                };

                state.put_canister_state(canister);
                (state, None)
            }
        }
    }

    /// Resumes a previously paused or aborted `install_code`.
    ///
    /// Precondition:
    /// - The first task in the task queue is paused or aborted `install_code`.
    ///
    /// Postcondition:
    /// - If the execution is finished, then it outputs the subnet response.
    /// - Otherwise, a new paused `install_code` execution is registered and
    ///   added to the task queue of the canister.
    pub fn resume_install_code(
        &self,
        mut state: ReplicatedState,
        canister_id: &CanisterId,
        instruction_limits: InstructionLimits,
        round_limits: &mut RoundLimits,
        subnet_size: usize,
    ) -> (ReplicatedState, Option<NumInstructions>) {
        let task = state
            .canister_state_mut(canister_id)
            .unwrap()
            .system_state
            .task_queue
            .pop_front()
            .unwrap();
        match task {
            ExecutionTask::Heartbeat
            | ExecutionTask::GlobalTimer
            | ExecutionTask::OnLowWasmMemory
            | ExecutionTask::PausedExecution { .. }
            | ExecutionTask::AbortedExecution { .. } => {
                panic!(
                    "Unexpected task {:?} in `resume_install_code` (broken precondition).",
                    task
                );
            }
            ExecutionTask::PausedInstallCode(id) => {
                let since = Instant::now();
                let paused = self.take_paused_install_code(id).unwrap();
                let canister = state.take_canister_state(canister_id).unwrap();
                let round_counters = RoundCounters {
                    execution_refund_error: &self.metrics.execution_cycles_refund_error,
                    state_changes_error: &self.metrics.state_changes_error,
                    invalid_system_call_error: &self.metrics.invalid_system_call_error,
                    charging_from_balance_error: &self.metrics.charging_from_balance_error,
                    unexpected_response_error: &self.metrics.unexpected_response_error,
                    response_cycles_refund_error: &self.metrics.response_cycles_refund_error,
                    invalid_canister_state_error: &self.metrics.invalid_canister_state_error,
                    ingress_with_cycles_error: &self.metrics.ingress_with_cycles_error,
                };
                let round = RoundContext {
                    network_topology: &state.metadata.network_topology,
                    hypervisor: &self.hypervisor,
                    cycles_account_manager: &self.cycles_account_manager,
                    counters: round_counters,
                    log: &self.log,
                    time: state.metadata.time(),
                };
                let dts_result = paused.resume(canister, round, round_limits);
                let dts_status = DtsInstallCodeStatus::ResumingPausedOrAbortedExecution;
                self.process_install_code_result(state, dts_result, dts_status, since)
            }
            ExecutionTask::AbortedInstallCode {
                message,
                call_id,
                prepaid_execution_cycles,
            } => self.execute_install_code(
                message,
                Some(call_id),
                Some(prepaid_execution_cycles),
                DtsInstallCodeStatus::ResumingPausedOrAbortedExecution,
                state,
                instruction_limits,
                round_limits,
                subnet_size,
            ),
        }
    }

    /// Returns the paused execution by its id.
    fn take_paused_execution(&self, id: PausedExecutionId) -> Option<Box<dyn PausedExecution>> {
        let mut guard = self.paused_execution_registry.lock().unwrap();
        guard.paused_execution.remove(&id)
    }

    /// Returns the paused `install_code` execution by its id.
    fn take_paused_install_code(
        &self,
        id: PausedExecutionId,
    ) -> Option<Box<dyn PausedInstallCodeExecution>> {
        let mut guard = self.paused_execution_registry.lock().unwrap();
        guard.paused_install_code.remove(&id)
    }

    fn abort_paused_execution_and_return_task(
        &self,
        paused_task: &ExecutionTask,
        log: &ReplicaLogger,
    ) -> ExecutionTask {
        match *paused_task {
            ExecutionTask::PausedExecution { id, .. } => {
                let paused = self.take_paused_execution(id).unwrap();
                let (input, prepaid_execution_cycles) = paused.abort(log);

                ExecutionTask::AbortedExecution {
                    input,
                    prepaid_execution_cycles,
                }
            }
            ExecutionTask::PausedInstallCode(id) => {
                let paused = self.take_paused_install_code(id).unwrap();
                let (message, call_id, prepaid_execution_cycles) = paused.abort(log);

                ExecutionTask::AbortedInstallCode {
                    message,
                    call_id,
                    prepaid_execution_cycles,
                }
            }
            ExecutionTask::AbortedExecution { .. }
            | ExecutionTask::AbortedInstallCode { .. }
            | ExecutionTask::Heartbeat
            | ExecutionTask::GlobalTimer
            | ExecutionTask::OnLowWasmMemory => {
                unreachable!(
                    "Function abort_paused_execution_and_return_task is only called after
                    the paused task is returned from TaskQueue, hence no task other than PausedExecution
                    and PausedInstallCode should appear in paused_task except if there is a bug."
                )
            }
        }
    }

    /// Registers the given paused execution and returns its id.
    fn register_paused_execution(&self, paused: Box<dyn PausedExecution>) -> PausedExecutionId {
        let mut guard = self.paused_execution_registry.lock().unwrap();
        let id = PausedExecutionId(guard.next_id);
        guard.next_id += 1;
        guard.paused_execution.insert(id, paused);
        id
    }

    /// Registers the given paused `install_code` execution and returns its id.
    fn register_paused_install_code(
        &self,
        paused: Box<dyn PausedInstallCodeExecution>,
    ) -> PausedExecutionId {
        let mut guard = self.paused_execution_registry.lock().unwrap();
        let id = PausedExecutionId(guard.next_id);
        guard.next_id += 1;
        guard.paused_install_code.insert(id, paused);
        id
    }

    /// Aborts paused execution in the given state.
    pub fn abort_canister(&self, canister: &mut CanisterState, log: &ReplicaLogger) {
        if !canister.system_state.task_queue.is_empty() {
            if let Some(paused_task) = canister.system_state.task_queue.get_paused_task() {
                self.metrics.executions_aborted.inc();
                // TODO: EXC-1730 if `PausedExecutionRegistry` becomes local we can abort
                // paused execution on the canister without requesting ID from TaskQueue.
                let aborted_task = self.abort_paused_execution_and_return_task(paused_task, log);

                canister
                    .system_state
                    .task_queue
                    .replace_paused_with_aborted_task(aborted_task);
            }
            let canister_id = canister.canister_id();
            canister.system_state.apply_ingress_induction_cycles_debit(
                canister_id,
                log,
                &self.metrics.charging_from_balance_error,
            );
        };
    }

    /// Aborts all paused execution in the given state.
    pub fn abort_all_paused_executions(&self, state: &mut ReplicatedState, log: &ReplicaLogger) {
        for canister in state.canisters_iter_mut() {
            self.abort_canister(canister, log);
        }
    }

    /// Aborts all paused executions known to the execution environment. This
    /// function is useful in the case when the replica abandons the old
    /// replicated state that has paused execution when it syncs to a more
    /// recent replicated state.
    pub fn abandon_paused_executions(&self) {
        let mut guard = self.paused_execution_registry.lock().unwrap();
        let paused_execution = std::mem::take(&mut guard.paused_execution);
        for p in paused_execution.into_values() {
            p.abort(&self.log);
        }
        let paused_install_code = std::mem::take(&mut guard.paused_install_code);
        for p in paused_install_code.into_values() {
            p.abort(&self.log);
        }
    }

    /// If the given result corresponds to a finished execution, then it processes
    /// the response and return the ingress status (if any). Otherwise, it registers
    /// the paused execution and adds it to the task queue.
    pub fn process_result(
        &self,
        result: ExecuteMessageResult,
    ) -> (
        CanisterState,
        Option<NumInstructions>,
        NumBytes,
        Option<(MessageId, IngressStatus)>,
    ) {
        match result {
            ExecuteMessageResult::Finished {
                mut canister,
                response,
                instructions_used,
                heap_delta,
                call_duration,
            } => {
                let ingress_status = match response {
                    ExecutionResponse::Ingress(ingress_status) => Some(ingress_status),
                    ExecutionResponse::Request(response) => {
                        debug_assert_eq!(
                            response.respondent,
                            canister.canister_id(),
                            "Respondent mismatch"
                        );
                        canister.push_output_response(response.into());
                        None
                    }
                    ExecutionResponse::Empty => None,
                };
                if let Some(duration) = call_duration {
                    self.metrics.call_durations.observe(duration.as_secs_f64());
                }

                (
                    canister,
                    Some(instructions_used),
                    heap_delta,
                    ingress_status,
                )
            }
            ExecuteMessageResult::Paused {
                mut canister,
                paused_execution,
                ingress_status,
            } => {
                let input = paused_execution.input();
                let id = self.register_paused_execution(paused_execution);
                canister
                    .system_state
                    .task_queue
                    .enqueue(ExecutionTask::PausedExecution { id, input });
                (canister, None, NumBytes::from(0), ingress_status)
            }
        }
    }

    /// Helper function to respond to a stop request based on the provided `StopCanisterReply`.
    fn reply_to_stop_context(
        &self,
        stop_context: &StopCanisterContext,
        state: &mut ReplicatedState,
        canister_id: CanisterId,
        time: Time,
        reply: StopCanisterReply,
    ) {
        let call_id = stop_context.call_id();
        self.remove_stop_canister_call(state, canister_id, *call_id);

        match stop_context {
            StopCanisterContext::Ingress {
                sender, message_id, ..
            } => {
                // Responding to stop_canister request from a user.
                let ingress_state = match reply {
                    StopCanisterReply::Completed => {
                        IngressState::Completed(WasmResult::Reply(EmptyBlob.encode()))
                    }
                    StopCanisterReply::Timeout => IngressState::Failed(UserError::new(
                        ErrorCode::StopCanisterRequestTimeout,
                        "Stop canister request timed out".to_string(),
                    )),
                };
                self.ingress_history_writer.set_status(
                    state,
                    message_id.clone(),
                    IngressStatus::Known {
                        receiver: IC_00.get(),
                        user_id: *sender,
                        time,
                        state: ingress_state,
                    },
                );
            }
            StopCanisterContext::Canister {
                sender,
                reply_callback,
                cycles,
                deadline,
                ..
            } => {
                // Responding to stop_canister request from a canister.
                let subnet_id_as_canister_id = CanisterId::from(self.own_subnet_id);
                let response_payload = match reply {
                    StopCanisterReply::Completed => Payload::Data(EmptyBlob.encode()),
                    StopCanisterReply::Timeout => Payload::Reject(RejectContext::new(
                        RejectCode::SysTransient,
                        "Stop canister request timed out",
                    )),
                };
                let response = ic_types::messages::Response {
                    originator: *sender,
                    respondent: subnet_id_as_canister_id,
                    originator_reply_callback: *reply_callback,
                    refund: *cycles,
                    response_payload,
                    deadline: *deadline,
                };
                state.push_subnet_output_response(response.into());
            }
        }
    }

    /// Helper function to remove stop canister calls
    /// from SubnetCallContextManager based on provided call id.
    fn remove_stop_canister_call(
        &self,
        state: &mut ReplicatedState,
        canister_id: CanisterId,
        call_id: Option<StopCanisterCallId>,
    ) {
        if let Some(call_id) = call_id {
            let stop_canister_call = state
                .metadata
                .subnet_call_context_manager
                .remove_stop_canister_call(call_id);

            match stop_canister_call {
                Some(stop_canister_call) => {
                    let call = stop_canister_call.call;
                    let time_elapsed = state
                        .time()
                        .saturating_duration_since(stop_canister_call.time);
                    if let CanisterCall::Request(request) = call {
                        self.metrics.observe_subnet_message(
                            &request.method_name,
                            time_elapsed.as_secs_f64(),
                            &Ok(()),
                        );
                    }
                }
                None => info!(
                    self.log,
                    "Could not remove stop_canister call for call ID {} and canister {}",
                    call_id,
                    canister_id,
                ),
            }
        }
    }

    /// Checks for stopping canisters and performs the following:
    ///   1. If there are stop contexts that have timed out, respond to them.
    ///   2. If any stopping canisters are ready to stop, transition them to
    ///      be fully stopped and reply to the corresponding stop contexts.
    ///
    /// Responses to the pending stop messages are written to ingress history
    /// or returned to the calling canisters respectively.
    pub fn process_stopping_canisters(&self, mut state: ReplicatedState) -> ReplicatedState {
        let mut canister_states = state.take_canister_states();
        let time = state.time();

        for canister in canister_states.values_mut() {
            let (stopped, stop_contexts) =
                canister.system_state.try_stop_canister(|stop_context| {
                    match stop_context.call_id() {
                        Some(call_id) => {
                            let sc_time = state
                                .metadata
                                .subnet_call_context_manager
                                .get_time_for_stop_canister_call(call_id);
                            match sc_time {
                                Some(t) => time >= t + self.config.stop_canister_timeout_duration,
                                // Should never hit this case unless there's a
                                // bug but handle it for robustness.
                                None => false,
                            }
                        }
                        // Should only happen for old stop requests that existed
                        // before call ids were added.
                        None => false,
                    }
                });
            if stopped {
                canister.system_state.canister_version += 1;
            }
            for stop_context in stop_contexts.iter() {
                self.reply_to_stop_context(
                    stop_context,
                    &mut state,
                    canister.canister_id(),
                    time,
                    if stopped {
                        StopCanisterReply::Completed
                    } else {
                        StopCanisterReply::Timeout
                    },
                );
            }
        }
        state.put_canister_states(canister_states);
        state
    }

    fn reject_unexpected_ingress(&self, method: Ic00Method) -> ExecuteSubnetMessageResult {
        self.metrics.unfiltered_ingress_error.inc();
        error!(
            self.log,
            "[EXC-BUG] Ingress messages to {} should've been filtered earlier.", method
        );
        ExecuteSubnetMessageResult::Finished {
            response: Err(UserError::new(
                ErrorCode::CanisterContractViolation,
                format!("{} cannot be called by a user.", method),
            )),
            refund: Cycles::zero(),
        }
    }

    // Returns the subnet memory saturation based on the given subnet available
    // memory, which may have been scaled for the current thread.
    fn subnet_memory_saturation(
        &self,
        subnet_available_memory: &SubnetAvailableMemory,
    ) -> ResourceSaturation {
        // Compute the total subnet available memory based on the scaled subnet
        // available memory. In other words, un-scale the scaled value.
        let subnet_available_memory = subnet_available_memory
            .get_execution_memory()
            .saturating_mul(subnet_available_memory.get_scaling_factor())
            .max(0) as u64;

        // Compute the memory usage as the capacity minus the available memory.
        let subnet_memory_usage = self
            .config
            .subnet_memory_capacity
            .get()
            .saturating_sub(subnet_available_memory);

        ResourceSaturation::new_scaled(
            subnet_memory_usage,
            self.config.subnet_memory_threshold.get(),
            self.config.subnet_memory_capacity.get(),
            self.resource_saturation_scaling as u64,
        )
    }

    /// Returns the default value of `wasm_memory_limit` in canister settings.
    pub fn default_wasm_memory_limit(&self) -> NumBytes {
        self.config.default_wasm_memory_limit
    }

    /// For testing purposes only.
    #[doc(hidden)]
    pub fn hypervisor_for_testing(&self) -> &Hypervisor {
        &self.hypervisor
    }

    #[doc(hidden)]
    pub fn clear_compilation_cache_for_testing(&self) {
        (*self.hypervisor).clear_compilation_cache_for_testing()
    }

    /// Used for tests where the test setup needs to be aware of the subnet
    /// type.
    #[doc(hidden)]
    pub fn own_subnet_type(&self) -> SubnetType {
        self.own_subnet_type
    }
}

#[cfg(debug_assertions)]
impl Drop for ExecutionEnvironment {
    fn drop(&mut self) {
        // In tests, wait for all states to be dropped before continuing, to avoid any
        // race conditions. This is not an issue in the replica, as it never drops the
        // `ExecutionEnvironment`.
        self.deallocator_thread.flush_deallocation_channel();
    }
}

/// Indicates whether the full time spent compiling this canister or a reduced
/// amount should count against the round instruction limits. Reduced amounts
/// should be counted when the module was deserialized from a previous
/// compilation instead of fully compiled. Canisters should always be charged
/// for compilation costs even when they aren't counted against the round
/// limits. Only public for testing.
#[doc(hidden)]
#[derive(Copy, Clone, Debug)]
pub enum CompilationCostHandling {
    CountReducedAmount,
    CountFullAmount,
}

/// The expected speed up of deserializing a module compared to compiling it.
const DESERIALIZATION_SPEED_UP_FACTOR: u64 = 100;

impl CompilationCostHandling {
    /// Adjusts the compilation cost based on how it should be handled. Only public for use in tests.
    #[doc(hidden)]
    pub fn adjusted_compilation_cost(&self, compilation_cost: NumInstructions) -> NumInstructions {
        match self {
            CompilationCostHandling::CountReducedAmount => {
                compilation_cost / DESERIALIZATION_SPEED_UP_FACTOR
            }
            CompilationCostHandling::CountFullAmount => compilation_cost,
        }
    }
}

/// Returns the subnet's configured memory capacity (ignoring current usage).
pub(crate) fn subnet_memory_capacity(config: &ExecutionConfig) -> SubnetAvailableMemory {
    SubnetAvailableMemory::new(
        config.subnet_memory_capacity.get() as i64,
        config.guaranteed_response_message_memory_capacity.get() as i64,
        config.subnet_wasm_custom_sections_memory_capacity.get() as i64,
    )
}

fn get_canister(
    canister_id: CanisterId,
    state: &ReplicatedState,
) -> Result<&CanisterState, UserError> {
    match state.canister_state(&canister_id) {
        Some(canister) => Ok(canister),
        None => Err(UserError::new(
            ErrorCode::CanisterNotFound,
            format!("Canister {} not found.", &canister_id),
        )),
    }
}

fn get_canister_mut(
    canister_id: CanisterId,
    state: &mut ReplicatedState,
) -> Result<&mut CanisterState, UserError> {
    match state.canister_state_mut(&canister_id) {
        Some(canister) => Ok(canister),
        None => Err(UserError::new(
            ErrorCode::CanisterNotFound,
            format!("Canister {} not found.", &canister_id),
        )),
    }
}

/// The result of `execute_canister()`.
pub struct ExecuteCanisterResult {
    pub canister: CanisterState,
    pub instructions_used: Option<NumInstructions>,
    pub heap_delta: NumBytes,
    pub ingress_status: Option<(MessageId, IngressStatus)>,
    // The description of the executed task or message.
    pub description: Option<String>,
}

/// Executes the given input message or task.
/// This is a helper for `execute_canister()`.
fn execute_canister_input(
    input: CanisterMessageOrTask,
    prepaid_execution_cycles: Option<Cycles>,
    exec_env: &ExecutionEnvironment,
    canister: CanisterState,
    instruction_limits: InstructionLimits,
    max_instructions_per_message_without_dts: NumInstructions,
    network_topology: Arc<NetworkTopology>,
    time: Time,
    round_limits: &mut RoundLimits,
    subnet_size: usize,
) -> ExecuteCanisterResult {
    let info = input.to_string();
    let result = exec_env.execute_canister_input(
        canister,
        instruction_limits,
        max_instructions_per_message_without_dts,
        input,
        prepaid_execution_cycles,
        time,
        network_topology,
        round_limits,
        subnet_size,
    );
    let (canister, instructions_used, heap_delta, ingress_status) = exec_env.process_result(result);
    ExecuteCanisterResult {
        canister,
        instructions_used,
        heap_delta,
        ingress_status,
        description: Some(info),
    }
}

/// Executes either a single task from the task queue of the canister or a
/// single input message if there is no task.
pub fn execute_canister(
    exec_env: &ExecutionEnvironment,
    mut canister: CanisterState,
    instruction_limits: InstructionLimits,
    max_instructions_per_message_without_dts: NumInstructions,
    network_topology: Arc<NetworkTopology>,
    time: Time,
    round_limits: &mut RoundLimits,
    subnet_size: usize,
) -> ExecuteCanisterResult {
    match canister.next_execution() {
        NextExecution::None | NextExecution::ContinueInstallCode => {
            return ExecuteCanisterResult {
                canister,
                instructions_used: None,
                heap_delta: NumBytes::from(0),
                ingress_status: None,
                description: None,
            };
        }
        NextExecution::StartNew | NextExecution::ContinueLong => {}
    }

    let (input, prepaid_execution_cycles) = match canister.system_state.task_queue.pop_front() {
        Some(task) => match task {
            ExecutionTask::PausedExecution { id, .. } => {
                let paused = exec_env.take_paused_execution(id).unwrap();
                let round_counters = RoundCounters {
                    execution_refund_error: &exec_env.metrics.execution_cycles_refund_error,
                    state_changes_error: &exec_env.metrics.state_changes_error,
                    invalid_system_call_error: &exec_env.metrics.invalid_system_call_error,
                    charging_from_balance_error: &exec_env.metrics.charging_from_balance_error,
                    unexpected_response_error: &exec_env.metrics.unexpected_response_error,
                    response_cycles_refund_error: &exec_env.metrics.response_cycles_refund_error,
                    invalid_canister_state_error: &exec_env.metrics.invalid_canister_state_error,
                    ingress_with_cycles_error: &exec_env.metrics.ingress_with_cycles_error,
                };
                let round_context = RoundContext {
                    network_topology: &network_topology,
                    hypervisor: &exec_env.hypervisor,
                    cycles_account_manager: &exec_env.cycles_account_manager,
                    counters: round_counters,
                    log: &exec_env.log,
                    time,
                };
                let result = paused.resume(
                    canister,
                    round_context,
                    round_limits,
                    subnet_size,
                    &exec_env.call_tree_metrics,
                    exec_env.deallocator_thread.sender(),
                );
                let (canister, instructions_used, heap_delta, ingress_status) =
                    exec_env.process_result(result);
                return ExecuteCanisterResult {
                    canister,
                    instructions_used,
                    heap_delta,
                    ingress_status,
                    description: Some("paused execution".to_string()),
                };
            }
            ExecutionTask::Heartbeat => {
                let task = CanisterMessageOrTask::Task(CanisterTask::Heartbeat);
                (task, None)
            }
            ExecutionTask::GlobalTimer => {
                let task = CanisterMessageOrTask::Task(CanisterTask::GlobalTimer);
                (task, None)
            }
            ExecutionTask::OnLowWasmMemory => {
                let task = CanisterMessageOrTask::Task(CanisterTask::OnLowWasmMemory);
                (task, None)
            }
            ExecutionTask::AbortedExecution {
                input,
                prepaid_execution_cycles,
            } => (input, Some(prepaid_execution_cycles)),
            ExecutionTask::PausedInstallCode(..) | ExecutionTask::AbortedInstallCode { .. } => {
                unreachable!("The guard at the beginning filters these cases out")
            }
        },
        None => {
            let message = canister.pop_input().unwrap();
            if let CanisterMessage::Request(req) = &message {
                if req.payload_size_bytes() > MAX_INTER_CANISTER_PAYLOAD_IN_BYTES {
                    exec_env.metrics.oversize_intra_subnet_messages.inc();
                }
            }
            (CanisterMessageOrTask::Message(message), None)
        }
    };
    execute_canister_input(
        input,
        prepaid_execution_cycles,
        exec_env,
        canister,
        instruction_limits,
        max_instructions_per_message_without_dts,
        network_topology,
        time,
        round_limits,
        subnet_size,
    )
}

fn get_master_public_key<'a>(
    chain_key_subnet_public_keys: &'a BTreeMap<MasterPublicKeyId, MasterPublicKey>,
    subnet_id: SubnetId,
    key_id: &MasterPublicKeyId,
) -> Result<&'a MasterPublicKey, UserError> {
    match chain_key_subnet_public_keys.get(key_id) {
        None => Err(UserError::new(
            ErrorCode::CanisterRejectedMessage,
            format!(
                "Subnet {} does not hold threshold key {}.",
                subnet_id, key_id
            ),
        )),
        Some(master_key) => Ok(master_key),
    }
}<|MERGE_RESOLUTION|>--- conflicted
+++ resolved
@@ -1680,11 +1680,7 @@
                         FlagStatus::Disabled => Ok((vec![], None)),
                         FlagStatus::Enabled => {
                             let canister_id = args.get_canister_id();
-<<<<<<< HEAD
-                            // TODO: do we need to account for copying the bytes -> costs and round_limits?
-=======
                             // TODO: [EXC-2018] do we need to account for copying the bytes -> costs and round_limits?
->>>>>>> d5d8d47c
                             self.read_snapshot_data(*msg.sender(), &state, args)
                                 .map(|res| (res, Some(canister_id)))
                         }
