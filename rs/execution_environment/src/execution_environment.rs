use crate::{
    canister_manager::{
        types::{
            CanisterManagerError, CanisterMgrConfig, DtsInstallCodeResult, InstallCodeContext,
            PausedInstallCodeExecution, StopCanisterResult, UploadChunkResult,
        },
        CanisterManager,
    },
    canister_settings::CanisterSettings,
    execution::{
        call_or_task::execute_call_or_task, inspect_message, install_code::validate_controller,
        response::execute_response,
    },
    execution_environment_metrics::{
        ExecutionEnvironmentMetrics, SUBMITTED_OUTCOME_LABEL, SUCCESS_STATUS_LABEL,
    },
    hypervisor::Hypervisor,
    ic00_permissions::Ic00MethodPermissions,
    metrics::{CallTreeMetrics, CallTreeMetricsImpl, IngressFilterMetrics},
};
use candid::Encode;
use ic_base_types::PrincipalId;
use ic_config::execution_environment::Config as ExecutionConfig;
use ic_config::flag_status::FlagStatus;
use ic_crypto_utils_canister_threshold_sig::{
    derive_threshold_public_key, derive_vetkd_public_key, is_valid_transport_public_key,
};
use ic_cycles_account_manager::{
    is_delayed_ingress_induction_cost, CyclesAccountManager, IngressInductionCost,
    ResourceSaturation,
};
use ic_error_types::{ErrorCode, RejectCode, UserError};
use ic_interfaces::execution_environment::{
    ChainKeyData, ExecutionMode, IngressHistoryWriter, RegistryExecutionSettings,
    SubnetAvailableMemory,
};
use ic_limits::{LOG_CANISTER_OPERATION_CYCLES_THRESHOLD, SMALL_APP_SUBNET_MAX_SIZE};
use ic_logger::{error, info, warn, ReplicaLogger};
use ic_management_canister_types_private::{
    CanisterChangeOrigin, CanisterHttpRequestArgs, CanisterIdRecord, CanisterInfoRequest,
    CanisterInfoResponse, CanisterStatusType, ClearChunkStoreArgs, ComputeInitialIDkgDealingsArgs,
    CreateCanisterArgs, DeleteCanisterSnapshotArgs, ECDSAPublicKeyArgs, ECDSAPublicKeyResponse,
    EmptyBlob, InstallChunkedCodeArgs, InstallCodeArgsV2, ListCanisterSnapshotArgs,
    LoadCanisterSnapshotArgs, MasterPublicKeyId, Method as Ic00Method, NodeMetricsHistoryArgs,
    Payload as Ic00Payload, ProvisionalCreateCanisterWithCyclesArgs, ProvisionalTopUpCanisterArgs,
<<<<<<< HEAD
    ReshareChainKeyArgs, SchnorrPublicKeyArgs, SchnorrPublicKeyResponse, SetupInitialDKGArgs,
    SignWithECDSAArgs, SignWithSchnorrArgs, SignWithSchnorrAux, StoredChunksArgs, SubnetInfoArgs,
    SubnetInfoResponse, TakeCanisterSnapshotArgs, UninstallCodeArgs, UpdateSettingsArgs,
    UploadChunkArgs, VetKdDeriveEncryptedKeyArgs, VetKdPublicKeyArgs, VetKdPublicKeyResult, IC_00,
=======
    ReshareChainKeyArgs, SchnorrAlgorithm, SchnorrPublicKeyArgs, SchnorrPublicKeyResponse,
    SetupInitialDKGArgs, SignWithECDSAArgs, SignWithSchnorrArgs, SignWithSchnorrAux,
    StoredChunksArgs, SubnetInfoArgs, SubnetInfoResponse, TakeCanisterSnapshotArgs,
    UninstallCodeArgs, UpdateSettingsArgs, UploadChunkArgs, VetKdDeriveEncryptedKeyArgs,
    VetKdPublicKeyArgs, VetKdPublicKeyResult, IC_00,
>>>>>>> ae96d74e
};
use ic_metrics::MetricsRegistry;
use ic_registry_provisional_whitelist::ProvisionalWhitelist;
use ic_registry_subnet_type::SubnetType;
use ic_replicated_state::{
    canister_state::{
        execution_state::WasmExecutionMode,
        system_state::{CyclesUseCase, PausedExecutionId},
        NextExecution,
    },
    metadata_state::subnet_call_context_manager::{
        EcdsaArguments, InstallCodeCall, InstallCodeCallId, ReshareChainKeyContext,
        SchnorrArguments, SetupInitialDkgContext, SignWithThresholdContext, StopCanisterCall,
        SubnetCallContext, ThresholdArguments, VetKdArguments,
    },
    page_map::PageAllocatorFileDescriptor,
    CanisterState, ExecutionTask, NetworkTopology, ReplicatedState,
};
use ic_system_api::{ExecutionParameters, InstructionLimits};
use ic_types::{
    canister_http::CanisterHttpRequestContext,
    crypto::{
        canister_threshold_sig::{MasterPublicKey, PublicKey},
        threshold_sig::ni_dkg::NiDkgTargetId,
        vetkd::VetKdDerivationDomain,
        ExtendedDerivationPath,
    },
    ingress::{IngressState, IngressStatus, WasmResult},
    messages::{
        extract_effective_canister_id, CanisterCall, CanisterCallOrTask, CanisterMessage,
        CanisterMessageOrTask, CanisterTask, Payload, RejectContext, Request, Response,
        SignedIngressContent, StopCanisterCallId, StopCanisterContext,
        MAX_INTER_CANISTER_PAYLOAD_IN_BYTES,
    },
    methods::SystemMethod,
    nominal_cycles::NominalCycles,
    CanisterId, Cycles, ExecutionRound, Height, NumBytes, NumInstructions, ReplicaVersion,
    SubnetId, Time,
};
use ic_types::{messages::MessageId, methods::WasmMethod};
use ic_utils_thread::deallocator_thread::{DeallocationSender, DeallocatorThread};
use ic_wasm_types::WasmHash;
use phantom_newtype::AmountOf;
use prometheus::IntCounter;
use rand::RngCore;
use std::{
    collections::{BTreeMap, HashMap},
    convert::{Into, TryFrom},
    fmt,
    str::FromStr,
    sync::{Arc, Mutex},
    time::{Duration, Instant},
};
use strum::ParseError;

#[cfg(test)]
mod tests;

/// The response of the executed message created by the `ic0.msg_reply()`
/// or `ic0.msg_reject()` System API functions.
/// If the execution failed or did not call these System API functions,
/// then the response is empty.
#[derive(Debug)]
pub enum ExecutionResponse {
    Ingress((MessageId, IngressStatus)),
    Request(Response),
    Empty,
}

/// The data structure returned by
/// `ExecutionEnvironment.execute_canister_input()`.
#[derive(Debug)]
pub enum ExecuteMessageResult {
    Finished {
        /// The new state of the canister after execution.
        canister: CanisterState,

        /// The response of the executed message. The caller needs to either push it
        /// to the output queue of the canister or update the ingress status.
        response: ExecutionResponse,

        /// The number of instructions used by the message execution.
        instructions_used: NumInstructions,

        /// The size of the heap delta the canister produced
        heap_delta: NumBytes,

        /// The call duration, if the call context completed.
        call_duration: Option<Duration>,
    },
    Paused {
        /// The old state of the canister before execution
        /// with some changes necessary for DTS.
        canister: CanisterState,

        /// The paused execution that the caller can either resume or abort.
        paused_execution: Box<dyn PausedExecution>,

        /// If the original message was an ingress message, then this field
        /// contains an ingress status with the state `Processing`.
        ingress_status: Option<(MessageId, IngressStatus)>,
    },
}

/// The result of executing a subnet message.
///
/// Most messages will end up in the `Finished` state once the management
/// canister handles them.
///
/// `Processing` can occur for messages that do not complete immediately, like
/// stop_canister requests or the ones that need to be handled by consensus.
#[derive(Debug)]
enum ExecuteSubnetMessageResult {
    Processing,
    Finished {
        response: Result<(Vec<u8>, Option<CanisterId>), UserError>,
        refund: Cycles,
    },
}

/// Contains counters needed to keep track of unexpected errors.
#[derive(Clone)]
pub struct RoundCounters<'a> {
    pub execution_refund_error: &'a IntCounter,
    pub state_changes_error: &'a IntCounter,
    pub invalid_system_call_error: &'a IntCounter,
    pub charging_from_balance_error: &'a IntCounter,
    pub unexpected_response_error: &'a IntCounter,
    pub response_cycles_refund_error: &'a IntCounter,
    pub invalid_canister_state_error: &'a IntCounter,
    pub ingress_with_cycles_error: &'a IntCounter,
}

/// Contains round-specific context necessary for resuming a paused execution.
#[derive(Clone)]
pub struct RoundContext<'a> {
    pub network_topology: &'a NetworkTopology,
    pub hypervisor: &'a Hypervisor,
    pub cycles_account_manager: &'a CyclesAccountManager,
    pub counters: RoundCounters<'a>,
    pub log: &'a ReplicaLogger,
    pub time: Time,
}

/// Keeps track of instruction remaining in the current execution round.
/// This type is useful for deterministic time slicing because it allows
/// to distinguish a round instructions from a message instructions.
///
/// Another motivation for this type is that `NumInstructions` is backed
/// by an unsigned integer and loses information below zero whereas this
/// type is signed and works well if Wasm execution overshoots the limit
/// making the remaining instructions negative.
pub struct RoundInstructionsTag;
pub type RoundInstructions = AmountOf<RoundInstructionsTag, i64>;

/// Orphan rules prevent defining `From` / `Into` helpers, so we have to define
/// standalone helpers.
pub fn as_round_instructions(n: NumInstructions) -> RoundInstructions {
    RoundInstructions::from(i64::try_from(n.get()).unwrap_or(i64::MAX))
}
pub fn as_num_instructions(a: RoundInstructions) -> NumInstructions {
    NumInstructions::from(u64::try_from(a.get()).unwrap_or(0))
}

/// Contains limits (or budget) for various resources that affect duration of
/// a round such as
/// - executed instructions,
/// - produced heap delta,
/// - allocated bytes,
/// - etc.
///
/// This struct is passed by a mutable reference throughout the entire
/// execution layer:
/// - the scheduler initializes the limits at the start of each round.
/// - high-level execution functions pass the reference through.
/// - low-level execution functions decrease the limits based on the data returned
///   by the Wasm executor.
///
/// A recommended pattern for adding a new limit:
/// - the limit is represented as a signed integer to avoid losing information when
///   a Wasm execution overshoots the limit.
/// - the round stops when the limit reaches zero.
/// - the scheduler (and any other high-level caller) can compute consumption of
///   some function `foo()` as follows:
///   ```text
///   let limit_before = round_limits.$limit;
///   foo(..., &mut round_limits);
///   let consumption = limit_before - round_limits.$limit;
///   ```
///
/// Note that other entry-points of the execution layer such as the query handler,
/// inspect message, benchmarks, tests also have to initialize the round limits.
/// In such cases the "round" should be considered as a trivial round consisting
/// of a single message.
#[derive(Clone, Debug, Default)]
pub struct RoundLimits {
    /// Keeps track of remaining instructions in this execution round.
    pub instructions: RoundInstructions,

    /// Keeps track of the available storage memory. It decreases if
    /// - Wasm execution grows the Wasm/stable memory.
    /// - Wasm execution pushes a new guaranteed response request to the output
    ///   queue.
    pub subnet_available_memory: SubnetAvailableMemory,

    /// The number of outgoing calls that can still be made across the subnet before
    /// canisters are limited to their own callback quota.
    pub subnet_available_callbacks: i64,

    // TODO would be nice to change that to available, but this requires
    // a lot of changes since available allocation sits in CanisterManager config
    pub compute_allocation_used: u64,
}

impl RoundLimits {
    /// Returns true if the instructions limit has been reached.
    pub fn instructions_reached(&self) -> bool {
        self.instructions <= RoundInstructions::from(0)
    }
}

/// Represent a paused execution that can be resumed or aborted.
pub trait PausedExecution: std::fmt::Debug + Send {
    /// Resumes a paused execution.
    /// It takes:
    /// - the canister state,
    /// - system parameters that can change while the execution is in progress,
    /// - helpers.
    ///
    /// If the execution finishes, then it returns the new canister state and
    /// the result of the execution.
    fn resume(
        self: Box<Self>,
        canister: CanisterState,
        round_context: RoundContext,
        round_limits: &mut RoundLimits,
        subnet_size: usize,
        call_tree_metrics: &dyn CallTreeMetrics,
        deallocation_sender: &DeallocationSender,
    ) -> ExecuteMessageResult;

    /// Aborts the paused execution.
    /// Returns the original message and the cycles prepaid for execution.
    fn abort(self: Box<Self>, log: &ReplicaLogger) -> (CanisterMessageOrTask, Cycles);

    /// Returns a reference to the message or task being executed.
    fn input(&self) -> CanisterMessageOrTask;
}

/// Stores all paused executions keyed by their ids.
#[derive(Default)]
struct PausedExecutionRegistry {
    // A counter that increases monotonically until it wraps around.
    // Wrapping around is not a problem because all paused executions
    // are aborted before the next checkpoint and there cannot be
    // more than 2^64 paused executions between two checkpoints.
    next_id: u64,

    // Paused executions of ordinary canister messages.
    paused_execution: HashMap<PausedExecutionId, Box<dyn PausedExecution>>,

    // Paused executions of `install_code` subnet messages.
    paused_install_code: HashMap<PausedExecutionId, Box<dyn PausedInstallCodeExecution>>,
}

// The replies that can be returned for a `stop_canister` request.
#[derive(Eq, PartialEq, Debug)]
enum StopCanisterReply {
    // The stop request was completed successfully.
    Completed,
    // The stop request timed out.
    Timeout,
}

/// ExecutionEnvironment is the component responsible for executing messages
/// on the IC.
pub struct ExecutionEnvironment {
    log: ReplicaLogger,
    hypervisor: Arc<Hypervisor>,
    canister_manager: CanisterManager,
    ingress_history_writer: Arc<dyn IngressHistoryWriter<State = ReplicatedState>>,
    metrics: ExecutionEnvironmentMetrics,
    call_tree_metrics: CallTreeMetricsImpl,
    config: ExecutionConfig,
    cycles_account_manager: Arc<CyclesAccountManager>,
    own_subnet_id: SubnetId,
    own_subnet_type: SubnetType,
    // Global registry of all the paused executions and install code executions
    // on the current subnet.
    paused_execution_registry: Arc<Mutex<PausedExecutionRegistry>>,
    // This scaling factor accounts for the execution threads running in
    // parallel and potentially reserving resources. It should be initialized to
    // the number of scheduler cores.
    resource_saturation_scaling: usize,
    deallocator_thread: DeallocatorThread,
}

/// This is a helper enum that indicates whether the current DTS execution of
/// install_code is the first execution or not.
#[derive(Eq, PartialEq, Debug)]
pub enum DtsInstallCodeStatus {
    StartingFirstExecution,
    ResumingPausedOrAbortedExecution,
}

impl fmt::Display for DtsInstallCodeStatus {
    fn fmt(&self, f: &mut fmt::Formatter<'_>) -> fmt::Result {
        let status = match &self {
            DtsInstallCodeStatus::StartingFirstExecution => "StartingFirstExecution",
            DtsInstallCodeStatus::ResumingPausedOrAbortedExecution => {
                "ResumingPausedOrAbortedExecution"
            }
        };
        write!(f, "{status}")
    }
}

impl ExecutionEnvironment {
    #[allow(clippy::too_many_arguments)]
    pub fn new(
        log: ReplicaLogger,
        hypervisor: Arc<Hypervisor>,
        ingress_history_writer: Arc<dyn IngressHistoryWriter<State = ReplicatedState>>,
        metrics_registry: &MetricsRegistry,
        own_subnet_id: SubnetId,
        own_subnet_type: SubnetType,
        compute_capacity: usize,
        config: ExecutionConfig,
        cycles_account_manager: Arc<CyclesAccountManager>,
        resource_saturation_scaling: usize,
        fd_factory: Arc<dyn PageAllocatorFileDescriptor>,
        heap_delta_rate_limit: NumBytes,
        upload_wasm_chunk_instructions: NumInstructions,
        canister_snapshot_baseline_instructions: NumInstructions,
    ) -> Self {
        // Assert the flag implication: DTS => sandboxing.
        assert!(
            config.deterministic_time_slicing == FlagStatus::Disabled
                || config.canister_sandboxing_flag == FlagStatus::Enabled,
            "Deterministic time slicing works only with canister sandboxing."
        );
        let canister_manager_config: CanisterMgrConfig = CanisterMgrConfig::new(
            config.subnet_memory_capacity,
            config.default_provisional_cycles_balance,
            config.default_freeze_threshold,
            own_subnet_id,
            own_subnet_type,
            config.max_controllers,
            compute_capacity,
            config.max_canister_memory_size_wasm32,
            config.max_canister_memory_size_wasm64,
            config.rate_limiting_of_instructions,
            config.allocatable_compute_capacity_in_percent,
            config.rate_limiting_of_heap_delta,
            heap_delta_rate_limit,
            upload_wasm_chunk_instructions,
            config.embedders_config.wasm_max_size,
            canister_snapshot_baseline_instructions,
            config.default_wasm_memory_limit,
            config.max_number_of_snapshots_per_canister,
        );
        let metrics = ExecutionEnvironmentMetrics::new(metrics_registry);
        let canister_manager = CanisterManager::new(
            Arc::clone(&hypervisor),
            log.clone(),
            canister_manager_config,
            Arc::clone(&cycles_account_manager),
            Arc::clone(&ingress_history_writer),
            fd_factory,
        );
        // Deallocate `SystemStates` and `ExecutionStates` in the background. Sleep for
        // 0.1 ms between deallocations, to spread out the load on the memory allocator
        // (the 0.1 ms was determined by running a benchmark with thousands of messages
        // executed per round and checking CPU profiles to ensure that the vast majority
        // of deallocations happened on the background thread).
        let deallocator_thread =
            DeallocatorThread::new("ExecutionDeallocator", Duration::from_micros(100));
        Self {
            log,
            hypervisor,
            canister_manager,
            ingress_history_writer,
            metrics,
            call_tree_metrics: CallTreeMetricsImpl::new(metrics_registry),
            config,
            cycles_account_manager,
            own_subnet_id,
            own_subnet_type,
            paused_execution_registry: Default::default(),
            resource_saturation_scaling,
            deallocator_thread,
        }
    }

    pub fn state_changes_error(&self) -> &IntCounter {
        &self.metrics.state_changes_error
    }

    pub fn canister_not_found_error(&self) -> &IntCounter {
        &self.metrics.canister_not_found_error
    }

    /// Computes the current amount of memory available on the subnet.
    ///
    /// Time complexity: `O(|canisters|)`.
    pub fn subnet_available_memory(&self, state: &ReplicatedState) -> SubnetAvailableMemory {
        let memory_taken = state.memory_taken();
        SubnetAvailableMemory::new(
            self.config.subnet_memory_capacity.get() as i64
                - self.config.subnet_memory_reservation.get() as i64
                - memory_taken.execution().get() as i64,
            self.config
                .guaranteed_response_message_memory_capacity
                .get() as i64
                - memory_taken.guaranteed_response_messages().get() as i64,
            self.config
                .subnet_wasm_custom_sections_memory_capacity
                .get() as i64
                - memory_taken.wasm_custom_sections().get() as i64,
        )
    }

    /// Computes the current amount of guaranteed response message memory available
    /// on the subnet.
    ///
    /// This is a more efficient alternative to `memory_taken()` for cases when only
    /// the guaranteed response message memory usage is necessary.
    ///
    /// Time complexity: `O(|canisters|)`.
    pub fn subnet_available_guaranteed_response_message_memory(
        &self,
        state: &ReplicatedState,
    ) -> i64 {
        self.config
            .guaranteed_response_message_memory_capacity
            .get() as i64
            - state.guaranteed_response_message_memory_taken().get() as i64
    }

    /// Computes number of callbacks available up to the subnet's callback soft cap.
    ///
    /// Time complexity: `O(|canisters|)`.
    pub fn subnet_available_callbacks(&self, state: &ReplicatedState) -> i64 {
        self.config
            .subnet_callback_soft_limit
            .saturating_sub(state.callback_count()) as i64
    }

    /// Executes a replicated message sent to a subnet.
    ///
    /// Returns the new replicated state and an optional number of instructions
    /// consumed by the message execution.
    #[allow(clippy::cognitive_complexity)]
    #[allow(clippy::too_many_arguments)]
    pub fn execute_subnet_message(
        &self,
        msg: CanisterMessage,
        mut state: ReplicatedState,
        instruction_limits: InstructionLimits,
        rng: &mut dyn RngCore,
        chain_key_data: &ChainKeyData,
        replica_version: &ReplicaVersion,
        registry_settings: &RegistryExecutionSettings,
        current_round: ExecutionRound,
        round_limits: &mut RoundLimits,
    ) -> (ReplicatedState, Option<NumInstructions>) {
        let since = Instant::now(); // Start logging execution time.

        let mut msg = match msg {
            CanisterMessage::Response(response) => {
                let context = state
                    .metadata
                    .subnet_call_context_manager
                    .retrieve_context(response.originator_reply_callback, &self.log);
                return match context {
                    None => (state, Some(NumInstructions::from(0))),
                    Some(context) => {
                        let time_elapsed =
                            state.time().saturating_duration_since(context.get_time());
                        let request = context.get_request();

                        self.metrics.observe_subnet_message(
                            &request.method_name,
                            time_elapsed.as_secs_f64(),
                            &match &response.response_payload {
                                Payload::Data(_) => Ok(()),
                                Payload::Reject(_) => Err(ErrorCode::CanisterRejectedMessage),
                            },
                        );

                        if let (
                            SubnetCallContext::SignWithThreshold(threshold_context),
                            Payload::Data(_),
                        ) = (&context, &response.response_payload)
                        {
                            *state
                                .metadata
                                .subnet_metrics
                                .threshold_signature_agreements
                                .entry(threshold_context.key_id())
                                .or_default() += 1;
                        }

                        state.push_subnet_output_response(
                            Response {
                                originator: request.sender,
                                respondent: CanisterId::from(self.own_subnet_id),
                                originator_reply_callback: request.sender_reply_callback,
                                refund: request.payment,
                                response_payload: response.response_payload.clone(),
                                deadline: request.deadline,
                            }
                            .into(),
                        );

                        (state, Some(NumInstructions::from(0)))
                    }
                };
            }

            CanisterMessage::Ingress(msg) => CanisterCall::Ingress(msg),
            CanisterMessage::Request(msg) => CanisterCall::Request(msg),
        };

        let timestamp_nanos = state.time();
        let method = Ic00Method::from_str(msg.method_name());
        let payload = msg.method_payload();

        if let Ok(permissions) = method.map(Ic00MethodPermissions::new) {
            if let Err(err) = permissions.verify(&msg, &state) {
                let refund = msg.take_cycles();
                let state = self.finish_subnet_message_execution(
                    state,
                    msg,
                    ExecuteSubnetMessageResult::Finished {
                        response: Err(err),
                        refund,
                    },
                    since,
                );
                return (state, Some(NumInstructions::from(0)));
            }
        }

        let result: ExecuteSubnetMessageResult = match method {
            Ok(Ic00Method::InstallCode) => {
                // Tail call is needed for deterministic time slicing here to
                // properly handle the case of a paused execution.
                return self.execute_install_code(
                    msg,
                    None,
                    None,
                    DtsInstallCodeStatus::StartingFirstExecution,
                    state,
                    instruction_limits,
                    round_limits,
                    registry_settings.subnet_size,
                );
            }

            Ok(Ic00Method::InstallChunkedCode) => {
                // Tail call is needed for deterministic time slicing here to
                // properly handle the case of a paused execution.
                return self.execute_install_code(
                    msg,
                    None,
                    None,
                    DtsInstallCodeStatus::StartingFirstExecution,
                    state,
                    instruction_limits,
                    round_limits,
                    registry_settings.subnet_size,
                );
            }

            Ok(Ic00Method::SignWithECDSA) => match &msg {
                CanisterCall::Request(request) => {
                    if payload.is_empty() {
                        use ic_types::messages;
                        state.push_subnet_output_response(
                            Response {
                                originator: request.sender,
                                respondent: CanisterId::from(self.own_subnet_id),
                                originator_reply_callback: request.sender_reply_callback,
                                refund: request.payment,
                                response_payload: messages::Payload::Reject(
                                    messages::RejectContext::new(
                                        ic_error_types::RejectCode::CanisterReject,
                                        "An empty message cannot be signed",
                                    ),
                                ),
                                deadline: request.deadline,
                            }
                            .into(),
                        );
                        return (state, Some(NumInstructions::from(0)));
                    }

                    match SignWithECDSAArgs::decode(payload) {
                        Err(err) => ExecuteSubnetMessageResult::Finished {
                            response: Err(err),
                            refund: msg.take_cycles(),
                        },
                        Ok(args) => {
                            let key_id = MasterPublicKeyId::Ecdsa(args.key_id.clone());
                            match get_master_public_key(
                                &chain_key_data.master_public_keys,
                                self.own_subnet_id,
                                &key_id,
                            ) {
                                Err(err) => ExecuteSubnetMessageResult::Finished {
                                    response: Err(err),
                                    refund: msg.take_cycles(),
                                },
                                Ok(_) => match self.sign_with_threshold(
                                    (**request).clone(),
                                    ThresholdArguments::Ecdsa(EcdsaArguments {
                                        key_id: args.key_id,
                                        message_hash: args.message_hash,
                                    }),
                                    args.derivation_path.into_inner(),
                                    registry_settings
                                        .chain_key_settings
                                        .get(&key_id)
                                        .map(|setting| setting.max_queue_size)
                                        .unwrap_or_default(),
                                    &mut state,
                                    rng,
                                    registry_settings.subnet_size,
                                ) {
                                    Err(err) => ExecuteSubnetMessageResult::Finished {
                                        response: Err(err),
                                        refund: msg.take_cycles(),
                                    },
                                    Ok(()) => {
                                        self.metrics.observe_message_with_label(
                                            &request.method_name,
                                            since.elapsed().as_secs_f64(),
                                            SUBMITTED_OUTCOME_LABEL.into(),
                                            SUCCESS_STATUS_LABEL.into(),
                                        );
                                        ExecuteSubnetMessageResult::Processing
                                    }
                                },
                            }
                        }
                    }
                }
                CanisterCall::Ingress(_) => {
                    self.reject_unexpected_ingress(Ic00Method::SignWithECDSA)
                }
            },

            Ok(Ic00Method::CreateCanister) => {
                match &mut msg {
                    CanisterCall::Ingress(_) => {
                        self.reject_unexpected_ingress(Ic00Method::CreateCanister)
                    }
                    CanisterCall::Request(req) => {
                        let cycles = Arc::make_mut(req).take_cycles();
                        match CreateCanisterArgs::decode(req.method_payload()) {
                            Err(err) => ExecuteSubnetMessageResult::Finished {
                                response: Err(err),
                                refund: cycles,
                            },
                            Ok(args) => {
                                // Start logging execution time for `create_canister`.
                                let since = Instant::now();

                                let sender_canister_version = args.get_sender_canister_version();

                                let settings = args.settings.unwrap_or_default();
                                let result = match CanisterSettings::try_from(settings) {
                                    Err(err) => ExecuteSubnetMessageResult::Finished {
                                        response: Err(err.into()),
                                        refund: cycles,
                                    },
                                    Ok(settings) => self.create_canister(
                                        msg.canister_change_origin(sender_canister_version),
                                        cycles,
                                        settings,
                                        registry_settings,
                                        &mut state,
                                        round_limits,
                                    ),
                                };
                                info!(
                                            self.log,
                                            "Finished executing create_canister message after {:?} with result: {:?}",
                                            since.elapsed().as_secs_f64(),
                                            result
                                        );

                                result
                            }
                        }
                    }
                }
            }

            Ok(Ic00Method::UninstallCode) => {
                let res = UninstallCodeArgs::decode(payload).and_then(|args| {
                    self.canister_manager
                        .uninstall_code(
                            msg.canister_change_origin(args.get_sender_canister_version()),
                            args.get_canister_id(),
                            &mut state,
                            &self.metrics.canister_not_found_error,
                        )
                        .map(|()| (EmptyBlob.encode(), Some(args.get_canister_id())))
                        .map_err(|err| err.into())
                });
                ExecuteSubnetMessageResult::Finished {
                    response: res,
                    refund: msg.take_cycles(),
                }
            }

            Ok(Ic00Method::UpdateSettings) => {
                let res = match UpdateSettingsArgs::decode(payload) {
                    Err(err) => Err(err),
                    Ok(args) => {
                        // Start logging execution time for `update_settings`.
                        let since = Instant::now();

                        let canister_id = args.get_canister_id();
                        let sender_canister_version = args.get_sender_canister_version();

                        let result = match CanisterSettings::try_from(args.settings) {
                            Err(err) => Err(err.into()),
                            Ok(settings) => self
                                .update_settings(
                                    timestamp_nanos,
                                    msg.canister_change_origin(sender_canister_version),
                                    settings,
                                    canister_id,
                                    &mut state,
                                    round_limits,
                                    registry_settings.subnet_size,
                                )
                                .map(|res| (res, Some(canister_id))),
                        };
                        // The induction cost of `UpdateSettings` is charged
                        // after applying the new settings to allow users to
                        // decrease the freezing threshold if it was set too
                        // high that topping up the canister is not feasible.
                        if let CanisterCall::Ingress(ingress) = &msg {
                            if let Ok(canister) = get_canister_mut(canister_id, &mut state) {
                                if is_delayed_ingress_induction_cost(&ingress.method_payload) {
                                    let bytes_to_charge =
                                        ingress.method_payload.len() + ingress.method_name.len();
                                    let induction_cost = self
                                        .cycles_account_manager
                                        .ingress_induction_cost_from_bytes(
                                            NumBytes::from(bytes_to_charge as u64),
                                            registry_settings.subnet_size,
                                        );
                                    let memory_usage = canister.memory_usage();
                                    let message_memory_usage = canister.message_memory_usage();
                                    // This call may fail with `CanisterOutOfCyclesError`,
                                    // which is not actionable at this point.
                                    let _ignore_error = self.cycles_account_manager.consume_cycles(
                                        &mut canister.system_state,
                                        memory_usage,
                                        message_memory_usage,
                                        canister.scheduler_state.compute_allocation,
                                        induction_cost,
                                        registry_settings.subnet_size,
                                        CyclesUseCase::IngressInduction,
                                        false, // we ignore the error anyway => no need to reveal top up balance
                                    );
                                }
                            }
                        }
                        info!(
                            self.log,
                            "Finished executing update_settings message on canister {:?} after {:?} with result: {:?}",
                            canister_id,
                            since.elapsed().as_secs_f64(),
                            result
                        );
                        result
                    }
                };
                ExecuteSubnetMessageResult::Finished {
                    response: res,
                    refund: msg.take_cycles(),
                }
            }

            Ok(Ic00Method::CanisterStatus) => {
                let res = CanisterIdRecord::decode(payload).and_then(|args| {
                    self.get_canister_status(
                        *msg.sender(),
                        args.get_canister_id(),
                        &mut state,
                        registry_settings.subnet_size,
                    )
                    .map(|res| (res, Some(args.get_canister_id())))
                });
                ExecuteSubnetMessageResult::Finished {
                    response: res,
                    refund: msg.take_cycles(),
                }
            }

            Ok(Ic00Method::CanisterInfo) => match &msg {
                CanisterCall::Request(_) => {
                    let res = CanisterInfoRequest::decode(payload).and_then(|record| {
                        self.get_canister_info(
                            record.canister_id(),
                            record.num_requested_changes(),
                            &state,
                        )
                        .map(|res| (res, Some(record.canister_id())))
                    });
                    ExecuteSubnetMessageResult::Finished {
                        response: res,
                        refund: msg.take_cycles(),
                    }
                }
                CanisterCall::Ingress(_) => {
                    self.reject_unexpected_ingress(Ic00Method::CanisterInfo)
                }
            },

            Ok(Ic00Method::StartCanister) => {
                let res = CanisterIdRecord::decode(payload).and_then(|args| {
                    self.start_canister(args.get_canister_id(), *msg.sender(), &mut state)
                        .map(|res| (res, Some(args.get_canister_id())))
                });
                ExecuteSubnetMessageResult::Finished {
                    response: res,
                    refund: msg.take_cycles(),
                }
            }

            Ok(Ic00Method::StopCanister) => match CanisterIdRecord::decode(payload) {
                Err(err) => ExecuteSubnetMessageResult::Finished {
                    response: Err(err),
                    refund: msg.take_cycles(),
                },
                Ok(args) => self.stop_canister(args.get_canister_id(), &msg, &mut state),
            },

            Ok(Ic00Method::DeleteCanister) => {
                let res = CanisterIdRecord::decode(payload).and_then(|args| {
                    // Start logging execution time for `delete_canister`.
                    let since = Instant::now();

                    let result = self
                        .canister_manager
                        .delete_canister(*msg.sender(), args.get_canister_id(), &mut state)
                        .map(|()| (EmptyBlob.encode(), Some(args.get_canister_id())))
                        .map_err(|err| err.into());

                    info!(
                        self.log,
                        "Finished executing delete_canister message on canister {:?} after {:?} with result: {:?}",
                        args.get_canister_id(),
                        since.elapsed().as_secs_f64(),
                        result
                    );
                    result
                });
                ExecuteSubnetMessageResult::Finished {
                    response: res,
                    refund: msg.take_cycles(),
                }
            }

            Ok(Ic00Method::RawRand) => match &msg {
                CanisterCall::Ingress(_) => self.reject_unexpected_ingress(Ic00Method::RawRand),
                CanisterCall::Request(_) => {
                    let res = match EmptyBlob::decode(payload) {
                        Err(err) => Err(err),
                        Ok(EmptyBlob) => {
                            let mut buffer = vec![0u8; 32];
                            rng.fill_bytes(&mut buffer);
                            Ok(Encode!(&buffer).unwrap())
                        }
                    };
                    ExecuteSubnetMessageResult::Finished {
                        response: res.map(|res| (res, None)),
                        refund: msg.take_cycles(),
                    }
                }
            },

            Ok(Ic00Method::DepositCycles) => match CanisterIdRecord::decode(payload) {
                Err(err) => ExecuteSubnetMessageResult::Finished {
                    response: Err(err),
                    refund: msg.take_cycles(),
                },
                Ok(args) => self.deposit_cycles(args.get_canister_id(), &mut msg, &mut state),
            },

            Ok(Ic00Method::HttpRequest) => match state.metadata.own_subnet_features.http_requests {
                true => match &msg {
                    CanisterCall::Request(request) => {
                        match CanisterHttpRequestArgs::decode(payload) {
                            Err(err) => ExecuteSubnetMessageResult::Finished {
                                response: Err(err),
                                refund: msg.take_cycles(),
                            },
                            Ok(args) => match CanisterHttpRequestContext::try_from((
                                state.time(),
                                request.as_ref(),
                                args,
                            )) {
                                Err(err) => ExecuteSubnetMessageResult::Finished {
                                    response: Err(err.into()),
                                    refund: msg.take_cycles(),
                                },
                                Ok(mut canister_http_request_context) => {
                                    let http_request_fee =
                                        self.cycles_account_manager.http_request_fee(
                                            canister_http_request_context.variable_parts_size(),
                                            canister_http_request_context.max_response_bytes,
                                            registry_settings.subnet_size,
                                        );
                                    // Here we make sure that we do not let upper layers open new
                                    // http calls while the maximum number of calls is in-flight.
                                    // Later, in the http adapter we also have a bounded queue of
                                    // the same size, but this queue alone is not enough as it is
                                    // used as the interface between DSM and consensus, and the latter
                                    // consumes requests from this queue upon the request processing
                                    // start. This means more elements can be added to the queue, while
                                    // previous requests are still in-flight.
                                    if state
                                        .metadata
                                        .subnet_call_context_manager
                                        .canister_http_request_contexts
                                        .len()
                                        >= self.config.max_canister_http_requests_in_flight
                                    {
                                        let err = Err(UserError::new(
                                            ErrorCode::CanisterRejectedMessage,
                                            format!("max number ({}) of http requests in-flight reached.", self.config.max_canister_http_requests_in_flight),
                                        ));
                                        ExecuteSubnetMessageResult::Finished {
                                            response: err,
                                            refund: msg.take_cycles(),
                                        }
                                    } else if request.payment < http_request_fee {
                                        let err = Err(UserError::new(
                                                        ErrorCode::CanisterRejectedMessage,
                                                        format!(
                                                            "http_request request sent with {} cycles, but {} cycles are required.",
                                                            request.payment, http_request_fee
                                                        ),
                                                    ));
                                        ExecuteSubnetMessageResult::Finished {
                                            response: err,
                                            refund: msg.take_cycles(),
                                        }
                                    } else {
                                        canister_http_request_context.request.payment -=
                                            http_request_fee;
                                        let http_fee = NominalCycles::from(http_request_fee);
                                        state
                                            .metadata
                                            .subnet_metrics
                                            .consumed_cycles_http_outcalls += http_fee;
                                        state
                                            .metadata
                                            .subnet_metrics
                                            .observe_consumed_cycles_with_use_case(
                                                CyclesUseCase::HTTPOutcalls,
                                                http_fee,
                                            );
                                        state.metadata.subnet_call_context_manager.push_context(
                                            SubnetCallContext::CanisterHttpRequest(
                                                canister_http_request_context,
                                            ),
                                        );
                                        self.metrics.observe_message_with_label(
                                            &request.method_name,
                                            since.elapsed().as_secs_f64(),
                                            SUBMITTED_OUTCOME_LABEL.into(),
                                            SUCCESS_STATUS_LABEL.into(),
                                        );
                                        ExecuteSubnetMessageResult::Processing
                                    }
                                }
                            },
                        }
                    }

                    CanisterCall::Ingress(_) => {
                        self.reject_unexpected_ingress(Ic00Method::HttpRequest)
                    }
                },
                false => {
                    let err = Err(UserError::new(
                        ErrorCode::CanisterContractViolation,
                        "This API is not enabled on this subnet".to_string(),
                    ));
                    ExecuteSubnetMessageResult::Finished {
                        response: err,
                        refund: msg.take_cycles(),
                    }
                }
            },

            Ok(Ic00Method::SetupInitialDKG) => match &msg {
                CanisterCall::Request(request) => self
                    .setup_initial_dkg(payload, request, &mut state, rng)
                    .map_or_else(
                        |err| ExecuteSubnetMessageResult::Finished {
                            response: Err(err),
                            refund: msg.take_cycles(),
                        },
                        |()| ExecuteSubnetMessageResult::Processing,
                    ),
                CanisterCall::Ingress(_) => {
                    self.reject_unexpected_ingress(Ic00Method::SetupInitialDKG)
                }
            },

            Ok(Ic00Method::ECDSAPublicKey) => {
                let cycles = msg.take_cycles();
                match &msg {
                    CanisterCall::Request(request) => {
                        let res = match ECDSAPublicKeyArgs::decode(request.method_payload()) {
                            Err(err) => Err(err),
                            Ok(args) => match get_master_public_key(
                                &chain_key_data.master_public_keys,
                                self.own_subnet_id,
                                &MasterPublicKeyId::Ecdsa(args.key_id.clone()),
                            ) {
                                Err(err) => Err(err),
                                Ok(pubkey) => {
                                    let canister_id = match args.canister_id {
                                        Some(id) => id.into(),
                                        None => *msg.sender(),
                                    };
                                    self.get_threshold_public_key(
                                        pubkey,
                                        canister_id,
                                        args.derivation_path.into_inner(),
                                    )
                                    .map(|res| {
                                        (
                                            ECDSAPublicKeyResponse {
                                                public_key: res.public_key,
                                                chain_code: res.chain_key,
                                            }
                                            .encode(),
                                            None,
                                        )
                                    })
                                }
                            },
                        };
                        ExecuteSubnetMessageResult::Finished {
                            response: res,
                            refund: cycles,
                        }
                    }
                    CanisterCall::Ingress(_) => {
                        self.reject_unexpected_ingress(Ic00Method::ECDSAPublicKey)
                    }
                }
            }

            Ok(Ic00Method::ComputeInitialIDkgDealings) => {
                let cycles = msg.take_cycles();
                match &msg {
                    CanisterCall::Request(request) => {
                        match ComputeInitialIDkgDealingsArgs::decode(request.method_payload()) {
                            Ok(args) => match get_master_public_key(
                                &chain_key_data.master_public_keys,
                                self.own_subnet_id,
                                &args.key_id,
                            ) {
                                Ok(_) => self
                                    .compute_initial_idkg_dealings(&mut state, args, request)
                                    .map_or_else(
                                        |err| ExecuteSubnetMessageResult::Finished {
                                            response: Err(err),
                                            refund: cycles,
                                        },
                                        |()| ExecuteSubnetMessageResult::Processing,
                                    ),
                                Err(err) => ExecuteSubnetMessageResult::Finished {
                                    response: Err(err),
                                    refund: cycles,
                                },
                            },
                            Err(err) => ExecuteSubnetMessageResult::Finished {
                                response: Err(err),
                                refund: cycles,
                            },
                        }
                    }
                    CanisterCall::Ingress(_) => {
                        self.reject_unexpected_ingress(Ic00Method::ComputeInitialIDkgDealings)
                    }
                }
            }

            Ok(Ic00Method::SchnorrPublicKey) => {
                let cycles = msg.take_cycles();
                match &msg {
                    CanisterCall::Request(request) => {
                        let res = match SchnorrPublicKeyArgs::decode(request.method_payload()) {
                            Err(err) => Err(err),
                            Ok(args) => match get_master_public_key(
                                &chain_key_data.master_public_keys,
                                self.own_subnet_id,
                                &MasterPublicKeyId::Schnorr(args.key_id.clone()),
                            ) {
                                Err(err) => Err(err),
                                Ok(pubkey) => {
                                    let canister_id = match args.canister_id {
                                        Some(id) => id.into(),
                                        None => *msg.sender(),
                                    };
                                    self.get_threshold_public_key(
                                        pubkey,
                                        canister_id,
                                        args.derivation_path.into_inner(),
                                    )
                                    .map(|res| {
                                        (
                                            SchnorrPublicKeyResponse {
                                                public_key: res.public_key,
                                                chain_code: res.chain_key,
                                            }
                                            .encode(),
                                            None,
                                        )
                                    })
                                }
                            },
                        };
                        ExecuteSubnetMessageResult::Finished {
                            response: res,
                            refund: cycles,
                        }
                    }
                    CanisterCall::Ingress(_) => {
                        self.reject_unexpected_ingress(Ic00Method::SchnorrPublicKey)
                    }
                }
            }

            Ok(Ic00Method::SignWithSchnorr) => match &msg {
                CanisterCall::Request(request) => {
                    if payload.is_empty() {
                        use ic_types::messages;
                        state.push_subnet_output_response(
                            Response {
                                originator: request.sender,
                                respondent: CanisterId::from(self.own_subnet_id),
                                originator_reply_callback: request.sender_reply_callback,
                                refund: request.payment,
                                response_payload: messages::Payload::Reject(
                                    messages::RejectContext::new(
                                        ic_error_types::RejectCode::CanisterReject,
                                        "An empty message cannot be signed",
                                    ),
                                ),
                                deadline: request.deadline,
                            }
                            .into(),
                        );
                        return (state, Some(NumInstructions::from(0)));
                    }

                    match SignWithSchnorrArgs::decode(payload) {
                        Err(err) => ExecuteSubnetMessageResult::Finished {
                            response: Err(err),
                            refund: msg.take_cycles(),
                        },
                        Ok(args) => {
                            let key_id = MasterPublicKeyId::Schnorr(args.key_id.clone());
                            match get_master_public_key(
                                &chain_key_data.master_public_keys,
                                self.own_subnet_id,
                                &key_id,
                            ) {
                                Err(err) => ExecuteSubnetMessageResult::Finished {
                                    response: Err(err),
                                    refund: msg.take_cycles(),
                                },
                                Ok(_) => match self.sign_with_threshold(
                                    (**request).clone(),
                                    ThresholdArguments::Schnorr(SchnorrArguments {
                                        key_id: args.key_id,
                                        message: Arc::new(args.message),
                                        taproot_tree_root: args.aux.map(|v| match v {
                                            SignWithSchnorrAux::Bip341(v) => {
                                                Arc::new(v.merkle_root_hash.into_vec())
                                            }
                                        }),
                                    }),
                                    args.derivation_path.into_inner(),
                                    registry_settings
                                        .chain_key_settings
                                        .get(&key_id)
                                        .map(|setting| setting.max_queue_size)
                                        .unwrap_or_default(),
                                    &mut state,
                                    rng,
                                    registry_settings.subnet_size,
                                ) {
                                    Err(err) => ExecuteSubnetMessageResult::Finished {
                                        response: Err(err),
                                        refund: msg.take_cycles(),
                                    },
                                    Ok(()) => {
                                        self.metrics.observe_message_with_label(
                                            &request.method_name,
                                            since.elapsed().as_secs_f64(),
                                            SUBMITTED_OUTCOME_LABEL.into(),
                                            SUCCESS_STATUS_LABEL.into(),
                                        );
                                        ExecuteSubnetMessageResult::Processing
                                    }
                                },
                            }
                        }
                    }
                }
                CanisterCall::Ingress(_) => {
                    self.reject_unexpected_ingress(Ic00Method::SignWithSchnorr)
                }
            },

            Ok(Ic00Method::VetKdPublicKey) => {
                let cycles = msg.take_cycles();
                match &msg {
                    CanisterCall::Request(request) => {
                        let res = match VetKdPublicKeyArgs::decode(request.method_payload()) {
                            Err(err) => Err(err),
                            Ok(args) => match get_master_public_key(
                                &chain_key_data.master_public_keys,
                                self.own_subnet_id,
                                &MasterPublicKeyId::VetKd(args.key_id.clone()),
                            ) {
                                Err(err) => Err(err),
                                Ok(pubkey) => {
                                    let canister_id = match args.canister_id {
                                        Some(id) => id.into(),
                                        None => *msg.sender(),
                                    };
                                    self.get_vetkd_public_key(
                                        pubkey,
                                        canister_id,
                                        args.derivation_domain,
                                    )
                                    .map(|public_key| {
                                        (VetKdPublicKeyResult { public_key }.encode(), None)
                                    })
                                }
                            },
                        };
                        ExecuteSubnetMessageResult::Finished {
                            response: res,
                            refund: cycles,
                        }
                    }
                    CanisterCall::Ingress(_) => {
                        self.reject_unexpected_ingress(Ic00Method::VetKdPublicKey)
                    }
                }
            }
            Ok(Ic00Method::ReshareChainKey) => {
                let cycles = msg.take_cycles();
<<<<<<< HEAD
                match &msg {
                    CanisterCall::Request(request) => {
                        match ReshareChainKeyArgs::decode(request.method_payload()) {
                            Ok(args) => match get_master_public_key(
                                &chain_key_data.master_public_keys,
                                self.own_subnet_id,
                                &args.key_id,
                            ) {
                                Ok(_) => {
                                    let mut target_id = [0u8; 32];
                                    rng.fill_bytes(&mut target_id);

                                    self.reshare_chain_key(&mut state, args, request, target_id)
                                        .map_or_else(
                                            |err| ExecuteSubnetMessageResult::Finished {
                                                response: Err(err),
                                                refund: cycles,
                                            },
                                            |()| ExecuteSubnetMessageResult::Processing,
                                        )
                                }
                                Err(err) => ExecuteSubnetMessageResult::Finished {
                                    response: Err(err),
                                    refund: cycles,
                                },
                            },
                            Err(err) => ExecuteSubnetMessageResult::Finished {
                                response: Err(err),
                                refund: cycles,
                            },
                        }
                    }
                    CanisterCall::Ingress(_) => {
                        self.reject_unexpected_ingress(Ic00Method::ComputeInitialIDkgDealings)
                    }
                }
            }

=======
                match msg {
                    CanisterCall::Request(ref request) => self
                        .reshare_chain_key(&mut state, rng, chain_key_data, request)
                        .map_or_else(
                            |err| ExecuteSubnetMessageResult::Finished {
                                response: Err(err),
                                refund: cycles,
                            },
                            |()| ExecuteSubnetMessageResult::Processing,
                        ),
                    CanisterCall::Ingress(_) => {
                        self.reject_unexpected_ingress(Ic00Method::ReshareChainKey)
                    }
                }
            }
>>>>>>> ae96d74e
            Ok(Ic00Method::VetKdDeriveEncryptedKey) => match &msg {
                CanisterCall::Request(request) => {
                    if payload.is_empty() {
                        use ic_types::messages;
                        state.push_subnet_output_response(
                            Response {
                                originator: request.sender,
                                respondent: CanisterId::from(self.own_subnet_id),
                                originator_reply_callback: request.sender_reply_callback,
                                refund: request.payment,
                                response_payload: messages::Payload::Reject(
                                    messages::RejectContext::new(
                                        ic_error_types::RejectCode::CanisterReject,
                                        "Message payload empty",
                                    ),
                                ),
                                deadline: request.deadline,
                            }
                            .into(),
                        );
                        return (state, Some(NumInstructions::from(0)));
                    }

                    match self.vetkd_derive_encrypted_key(
                        request,
                        payload,
                        chain_key_data,
                        &mut state,
                        rng,
                        registry_settings,
                        current_round,
                    ) {
                        Err(err) => ExecuteSubnetMessageResult::Finished {
                            response: Err(err),
                            refund: msg.take_cycles(),
                        },
                        Ok(()) => {
                            self.metrics.observe_message_with_label(
                                &request.method_name,
                                since.elapsed().as_secs_f64(),
                                SUBMITTED_OUTCOME_LABEL.into(),
                                SUCCESS_STATUS_LABEL.into(),
                            );
                            ExecuteSubnetMessageResult::Processing
                        }
                    }
                }
                CanisterCall::Ingress(_) => {
                    self.reject_unexpected_ingress(Ic00Method::VetKdDeriveEncryptedKey)
                }
            },

            Ok(Ic00Method::ProvisionalCreateCanisterWithCycles) => {
                let res =
                    ProvisionalCreateCanisterWithCyclesArgs::decode(payload).and_then(|args| {
                        let cycles_amount = args.to_u128();
                        let sender_canister_version = args.get_sender_canister_version();
                        match CanisterSettings::try_from(args.settings) {
                            Ok(settings) => self
                                .canister_manager
                                .create_canister_with_cycles(
                                    msg.canister_change_origin(sender_canister_version),
                                    cycles_amount,
                                    settings,
                                    args.specified_id,
                                    &mut state,
                                    &registry_settings.provisional_whitelist,
                                    registry_settings.max_number_of_canisters,
                                    round_limits,
                                    self.subnet_memory_saturation(
                                        &round_limits.subnet_available_memory,
                                    ),
                                    registry_settings.subnet_size,
                                    &self.metrics.canister_creation_error,
                                )
                                .map(|canister_id| {
                                    (
                                        CanisterIdRecord::from(canister_id).encode(),
                                        Some(canister_id),
                                    )
                                })
                                .map_err(|err| err.into()),
                            Err(err) => Err(err.into()),
                        }
                    });
                ExecuteSubnetMessageResult::Finished {
                    response: res,
                    refund: msg.take_cycles(),
                }
            }

            Ok(Ic00Method::ProvisionalTopUpCanister) => {
                let res = ProvisionalTopUpCanisterArgs::decode(payload).and_then(|args| {
                    let canister_id = args.get_canister_id();
                    self.add_cycles(
                        *msg.sender(),
                        args.get_canister_id(),
                        args.to_u128(),
                        &mut state,
                        &registry_settings.provisional_whitelist,
                    )
                    .map(|res| (res, Some(canister_id)))
                });
                ExecuteSubnetMessageResult::Finished {
                    response: res,
                    refund: msg.take_cycles(),
                }
            }

            Ok(Ic00Method::BitcoinSendTransactionInternal) => match &msg {
                CanisterCall::Request(request) => {
                    match crate::bitcoin::send_transaction_internal(
                        &self.config.bitcoin.privileged_access,
                        request,
                        &mut state,
                    ) {
                        Ok(()) => ExecuteSubnetMessageResult::Processing,
                        Err(err) => ExecuteSubnetMessageResult::Finished {
                            response: Err(err),
                            refund: msg.take_cycles(),
                        },
                    }
                }
                CanisterCall::Ingress(_) => {
                    self.reject_unexpected_ingress(Ic00Method::BitcoinGetSuccessors)
                }
            },

            Ok(Ic00Method::BitcoinGetSuccessors) => match &msg {
                CanisterCall::Request(request) => {
                    match crate::bitcoin::get_successors(
                        &self.config.bitcoin.privileged_access,
                        request,
                        &mut state,
                    ) {
                        Ok(Some(payload)) => ExecuteSubnetMessageResult::Finished {
                            response: Ok((payload, None)),
                            refund: msg.take_cycles(),
                        },
                        Ok(None) => ExecuteSubnetMessageResult::Processing,
                        Err(err) => ExecuteSubnetMessageResult::Finished {
                            response: Err(err),
                            refund: msg.take_cycles(),
                        },
                    }
                }
                CanisterCall::Ingress(_) => {
                    self.reject_unexpected_ingress(Ic00Method::BitcoinGetSuccessors)
                }
            },

            Ok(Ic00Method::BitcoinGetBalance)
            | Ok(Ic00Method::BitcoinGetUtxos)
            | Ok(Ic00Method::BitcoinGetBlockHeaders)
            | Ok(Ic00Method::BitcoinSendTransaction)
            | Ok(Ic00Method::BitcoinGetCurrentFeePercentiles) => {
                // Code path can only be triggered if there are no bitcoin canisters to route
                // the request to.
                ExecuteSubnetMessageResult::Finished {
                    response: Err(UserError::new(
                        ErrorCode::CanisterRejectedMessage,
                        "No bitcoin canisters available.",
                    )),
                    refund: msg.take_cycles(),
                }
            }

            Ok(Ic00Method::UploadChunk) => {
                let resource_saturation =
                    self.subnet_memory_saturation(&round_limits.subnet_available_memory);
                let res = UploadChunkArgs::decode(payload).and_then(|args| {
                    let canister_id = args.get_canister_id();
                    self.upload_chunk(
                        *msg.sender(),
                        &mut state,
                        args,
                        round_limits,
                        registry_settings.subnet_size,
                        &resource_saturation,
                    )
                    .map(|res| (res, Some(canister_id)))
                });
                ExecuteSubnetMessageResult::Finished {
                    response: res,
                    refund: msg.take_cycles(),
                }
            }

            Ok(Ic00Method::ClearChunkStore) => {
                let res = ClearChunkStoreArgs::decode(payload).and_then(|args| {
                    let canister_id = args.get_canister_id();
                    self.clear_chunk_store(*msg.sender(), &mut state, args)
                        .map(|res| (res, Some(canister_id)))
                });
                ExecuteSubnetMessageResult::Finished {
                    response: res,
                    refund: msg.take_cycles(),
                }
            }

            Ok(Ic00Method::StoredChunks) => {
                let res = StoredChunksArgs::decode(payload).and_then(|args| {
                    let canister_id = args.get_canister_id();
                    self.stored_chunks(*msg.sender(), &state, args)
                        .map(|res| (res, Some(canister_id)))
                });
                ExecuteSubnetMessageResult::Finished {
                    response: res,
                    refund: msg.take_cycles(),
                }
            }

            Ok(Ic00Method::NodeMetricsHistory) => match &msg {
                CanisterCall::Ingress(_) => {
                    self.reject_unexpected_ingress(Ic00Method::NodeMetricsHistory)
                }
                CanisterCall::Request(_) => {
                    let res = NodeMetricsHistoryArgs::decode(payload)
                        .and_then(|args| self.node_metrics_history(&state, args));
                    ExecuteSubnetMessageResult::Finished {
                        response: res.map(|res| (res, None)),
                        refund: msg.take_cycles(),
                    }
                }
            },

            Ok(Ic00Method::SubnetInfo) => match &msg {
                CanisterCall::Ingress(_) => self.reject_unexpected_ingress(Ic00Method::SubnetInfo),
                CanisterCall::Request(_) => {
                    let res = SubnetInfoArgs::decode(payload)
                        .and_then(|args| self.subnet_info(replica_version, args));
                    ExecuteSubnetMessageResult::Finished {
                        response: res.map(|res| (res, None)),
                        refund: msg.take_cycles(),
                    }
                }
            },

            Ok(Ic00Method::FetchCanisterLogs) => ExecuteSubnetMessageResult::Finished {
                response: Err(UserError::new(
                    ErrorCode::CanisterRejectedMessage,
                    format!(
                        "{} API is only accessible in non-replicated mode",
                        Ic00Method::FetchCanisterLogs
                    ),
                )),
                refund: msg.take_cycles(),
            },

            Ok(Ic00Method::TakeCanisterSnapshot) => match TakeCanisterSnapshotArgs::decode(payload)
            {
                Err(err) => ExecuteSubnetMessageResult::Finished {
                    response: Err(err),
                    refund: msg.take_cycles(),
                },
                Ok(args) => {
                    let canister_id = args.get_canister_id();
                    let (result, instructions_used) = self.take_canister_snapshot(
                        *msg.sender(),
                        &mut state,
                        args,
                        registry_settings.subnet_size,
                        round_limits,
                    );
                    let msg_result = ExecuteSubnetMessageResult::Finished {
                        response: result.map(|res| (res, Some(canister_id))),
                        refund: msg.take_cycles(),
                    };

                    let state = self.finish_subnet_message_execution(state, msg, msg_result, since);
                    return (state, Some(instructions_used));
                }
            },

            Ok(Ic00Method::LoadCanisterSnapshot) => match LoadCanisterSnapshotArgs::decode(payload)
            {
                Err(err) => ExecuteSubnetMessageResult::Finished {
                    response: Err(err),
                    refund: msg.take_cycles(),
                },
                Ok(args) => {
                    let origin = msg.canister_change_origin(args.get_sender_canister_version());
                    let canister_id = args.get_canister_id();
                    let (result, instructions_used) = self.load_canister_snapshot(
                        registry_settings.subnet_size,
                        *msg.sender(),
                        &mut state,
                        args,
                        round_limits,
                        origin,
                    );
                    let msg_result = ExecuteSubnetMessageResult::Finished {
                        response: result.map(|res| (res, Some(canister_id))),
                        refund: msg.take_cycles(),
                    };

                    let state = self.finish_subnet_message_execution(state, msg, msg_result, since);
                    return (state, Some(instructions_used));
                }
            },

            Ok(Ic00Method::ListCanisterSnapshots) => {
                let res = ListCanisterSnapshotArgs::decode(payload).and_then(|args| {
                    let canister_id = args.get_canister_id();
                    self.list_canister_snapshot(*msg.sender(), &mut state, args)
                        .map(|res| (res, Some(canister_id)))
                });
                ExecuteSubnetMessageResult::Finished {
                    response: res,
                    refund: msg.take_cycles(),
                }
            }

            Ok(Ic00Method::DeleteCanisterSnapshot) => {
                let res = DeleteCanisterSnapshotArgs::decode(payload).and_then(|args| {
                    let canister_id = args.get_canister_id();
                    self.delete_canister_snapshot(*msg.sender(), &mut state, args, round_limits)
                        .map(|res| (res, Some(canister_id)))
                });
                ExecuteSubnetMessageResult::Finished {
                    response: res,
                    refund: msg.take_cycles(),
                }
            }

            Err(ParseError::VariantNotFound) => {
                let res = Err(UserError::new(
                    ErrorCode::CanisterMethodNotFound,
                    format!("Management canister has no method '{}'", msg.method_name()),
                ));
                ExecuteSubnetMessageResult::Finished {
                    response: res,
                    refund: msg.take_cycles(),
                }
            }
        };

        // Note that some branches above have early returns:
        //   - `InstallCode`
        //   - `InstallChunkedCode`
        //   - `TakeCanisterSnapshot`
        //   - `LoadCanisterSnapshot`
        //   - `SignWithECDSA`
        // If you modify code below, please also update
        // these cases.
        let state = self.finish_subnet_message_execution(state, msg, result, since);
        (state, Some(NumInstructions::from(0)))
    }

    /// Observes a subnet message metrics and outputs the given subnet response.
    fn finish_subnet_message_execution(
        &self,
        mut state: ReplicatedState,
        message: CanisterCall,
        result: ExecuteSubnetMessageResult,
        since: Instant,
    ) -> ReplicatedState {
        match &result {
            ExecuteSubnetMessageResult::Processing => {}
            ExecuteSubnetMessageResult::Finished { response, .. } => {
                // Request has been executed. Observe metrics and respond.
                let method_name = String::from(message.method_name());

                let res = match response {
                    Ok((res, canister_id)) => {
                        if let Some(canister_id) = canister_id {
                            if let Some(canister_state) = state.canister_state_mut(canister_id) {
                                canister_state.update_on_low_wasm_memory_hook_condition();
                            }
                        }
                        Ok(res)
                    }
                    Err(err) => Err(err.code()),
                };

                self.metrics.observe_subnet_message(
                    method_name.as_str(),
                    since.elapsed().as_secs_f64(),
                    &res,
                );
            }
        }
        self.output_subnet_response(message, state, result)
    }

    /// Executes a replicated message sent to a canister or a canister task.
    #[allow(clippy::too_many_arguments)]
    pub fn execute_canister_input(
        &self,
        canister: CanisterState,
        instruction_limits: InstructionLimits,
        max_instructions_per_message_without_dts: NumInstructions,
        input: CanisterMessageOrTask,
        prepaid_execution_cycles: Option<Cycles>,
        time: Time,
        network_topology: Arc<NetworkTopology>,
        round_limits: &mut RoundLimits,
        subnet_size: usize,
    ) -> ExecuteMessageResult {
        match canister.next_execution() {
            NextExecution::None | NextExecution::StartNew => {}
            NextExecution::ContinueLong | NextExecution::ContinueInstallCode => {
                // We should never try to execute a canister message in
                // replicated mode if there is a pending long execution.
                panic!(
                    "Replicated execution with another pending DTS execution: {:?}",
                    canister.next_execution()
                );
            }
        }

        let round_counters = RoundCounters {
            execution_refund_error: &self.metrics.execution_cycles_refund_error,
            state_changes_error: &self.metrics.state_changes_error,
            invalid_system_call_error: &self.metrics.invalid_system_call_error,
            charging_from_balance_error: &self.metrics.charging_from_balance_error,
            unexpected_response_error: &self.metrics.unexpected_response_error,
            response_cycles_refund_error: &self.metrics.response_cycles_refund_error,
            invalid_canister_state_error: &self.metrics.invalid_canister_state_error,
            ingress_with_cycles_error: &self.metrics.ingress_with_cycles_error,
        };

        let round = RoundContext {
            network_topology: &network_topology,
            hypervisor: &self.hypervisor,
            cycles_account_manager: &self.cycles_account_manager,
            counters: round_counters,
            log: &self.log,
            time,
        };

        let req = match input {
            CanisterMessageOrTask::Task(task) => {
                return self.execute_canister_task(
                    canister,
                    task,
                    prepaid_execution_cycles,
                    instruction_limits,
                    round,
                    round_limits,
                    subnet_size,
                );
            }
            CanisterMessageOrTask::Message(CanisterMessage::Response(response)) => {
                return self.execute_canister_response(
                    canister,
                    response,
                    instruction_limits,
                    time,
                    network_topology,
                    round_limits,
                    subnet_size,
                )
            }
            CanisterMessageOrTask::Message(CanisterMessage::Request(request)) => {
                CanisterCall::Request(request)
            }
            CanisterMessageOrTask::Message(CanisterMessage::Ingress(ingress)) => {
                CanisterCall::Ingress(ingress)
            }
        };

        let method = {
            // Note that Wasm validation guarantees that a name cannot be
            // exported multiple times as different types. So the order of
            // checks here matters only for performance, not correctness.
            let method = WasmMethod::Query(req.method_name().to_string());
            if canister.exports_method(&method) {
                method
            } else {
                let method = WasmMethod::CompositeQuery(req.method_name().to_string());
                if canister.exports_method(&method) {
                    method
                } else {
                    WasmMethod::Update(req.method_name().to_string())
                }
            }
        };

        match &method {
            WasmMethod::Query(_) | WasmMethod::CompositeQuery(_) => {
                let instruction_limits = InstructionLimits::new(
                    FlagStatus::Enabled,
                    max_instructions_per_message_without_dts,
                    instruction_limits.slice(),
                );
                let execution_parameters = self.execution_parameters(
                    &canister,
                    instruction_limits,
                    ExecutionMode::Replicated,
                    // Effectively disable subnet memory resource reservation for queries.
                    ResourceSaturation::default(),
                );
                let result = execute_call_or_task(
                    canister,
                    CanisterCallOrTask::Query(req),
                    method,
                    prepaid_execution_cycles,
                    execution_parameters,
                    time,
                    round,
                    round_limits,
                    subnet_size,
                    &self.call_tree_metrics,
                    self.config.dirty_page_logging,
                    self.deallocator_thread.sender(),
                );
                if let ExecuteMessageResult::Finished {
                    canister: _,
                    response: ExecutionResponse::Request(_),
                    instructions_used: _,
                    heap_delta: _,
                    call_duration: Some(duration),
                } = &result
                {
                    self.metrics.call_durations.observe(duration.as_secs_f64());
                }
                result
            }
            WasmMethod::Update(_) => {
                let execution_parameters = self.execution_parameters(
                    &canister,
                    instruction_limits,
                    ExecutionMode::Replicated,
                    self.subnet_memory_saturation(&round_limits.subnet_available_memory),
                );
                execute_call_or_task(
                    canister,
                    CanisterCallOrTask::Update(req),
                    method,
                    prepaid_execution_cycles,
                    execution_parameters,
                    time,
                    round,
                    round_limits,
                    subnet_size,
                    &self.call_tree_metrics,
                    self.config.dirty_page_logging,
                    self.deallocator_thread.sender(),
                )
            }
            WasmMethod::System(_) => {
                unreachable!("Unreachable based on the previous statement");
            }
        }
    }

    /// Executes a canister task of a given canister.
    fn execute_canister_task(
        &self,
        canister: CanisterState,
        task: CanisterTask,
        prepaid_execution_cycles: Option<Cycles>,
        instruction_limits: InstructionLimits,
        round: RoundContext,
        round_limits: &mut RoundLimits,
        subnet_size: usize,
    ) -> ExecuteMessageResult {
        let execution_parameters = self.execution_parameters(
            &canister,
            instruction_limits,
            ExecutionMode::Replicated,
            self.subnet_memory_saturation(&round_limits.subnet_available_memory),
        );
        execute_call_or_task(
            canister,
            CanisterCallOrTask::Task(task.clone()),
            WasmMethod::System(SystemMethod::from(task)),
            prepaid_execution_cycles,
            execution_parameters,
            round.time,
            round,
            round_limits,
            subnet_size,
            &self.call_tree_metrics,
            self.config.dirty_page_logging,
            self.deallocator_thread.sender(),
        )
    }

    /// Returns the maximum amount of memory that can be utilized by a single
    /// canister.
    pub fn max_canister_memory_size(&self, wasm_execution_mode: WasmExecutionMode) -> NumBytes {
        match wasm_execution_mode {
            WasmExecutionMode::Wasm32 => self.config.max_canister_memory_size_wasm32,
            WasmExecutionMode::Wasm64 => self.config.max_canister_memory_size_wasm64,
        }
    }

    /// Returns the subnet memory capacity.
    pub fn subnet_memory_capacity(&self) -> NumBytes {
        self.config.subnet_memory_capacity
    }

    /// Builds execution parameters for the given canister with the given
    /// instruction limit and available subnet memory counter.
    fn execution_parameters(
        &self,
        canister: &CanisterState,
        instruction_limits: InstructionLimits,
        execution_mode: ExecutionMode,
        subnet_memory_saturation: ResourceSaturation,
    ) -> ExecutionParameters {
        let wasm_execution_mode = match &canister.execution_state {
            // The canister is not already installed, so we do not know what kind of canister it is.
            // Therefore we can assume it is Wasm64 because Wasm64 can have a larger memory limit.
            None => WasmExecutionMode::Wasm64,
            Some(execution_state) => execution_state.wasm_execution_mode,
        };
        let max_memory_size = self.max_canister_memory_size(wasm_execution_mode);

        ExecutionParameters {
            instruction_limits,
            canister_memory_limit: canister.memory_limit(max_memory_size),
            wasm_memory_limit: canister.wasm_memory_limit(),
            memory_allocation: canister.memory_allocation(),
            canister_guaranteed_callback_quota: self.config.canister_guaranteed_callback_quota
                as u64,
            compute_allocation: canister.compute_allocation(),
            subnet_type: self.own_subnet_type,
            execution_mode,
            subnet_memory_saturation,
        }
    }

    fn create_canister(
        &self,
        origin: CanisterChangeOrigin,
        cycles: Cycles,
        settings: CanisterSettings,
        registry_settings: &RegistryExecutionSettings,
        state: &mut ReplicatedState,
        round_limits: &mut RoundLimits,
    ) -> ExecuteSubnetMessageResult {
        let sender = origin.origin();
        match state.find_subnet_id(sender) {
            Ok(sender_subnet_id) => {
                let (res, cycles) = self.canister_manager.create_canister(
                    origin,
                    sender_subnet_id,
                    cycles,
                    settings,
                    registry_settings.max_number_of_canisters,
                    state,
                    registry_settings.subnet_size,
                    round_limits,
                    self.subnet_memory_saturation(&round_limits.subnet_available_memory),
                    &self.metrics.canister_creation_error,
                );
                ExecuteSubnetMessageResult::Finished {
                    response: res
                        .map(|new_canister_id| {
                            (
                                CanisterIdRecord::from(new_canister_id).encode(),
                                Some(new_canister_id),
                            )
                        })
                        .map_err(|err| err.into()),
                    refund: cycles,
                }
            }
            Err(err) => ExecuteSubnetMessageResult::Finished {
                response: Err(err),
                refund: cycles,
            },
        }
    }

    fn update_settings(
        &self,
        timestamp_nanos: Time,
        origin: CanisterChangeOrigin,
        settings: CanisterSettings,
        canister_id: CanisterId,
        state: &mut ReplicatedState,
        round_limits: &mut RoundLimits,
        subnet_size: usize,
    ) -> Result<Vec<u8>, UserError> {
        let canister = get_canister_mut(canister_id, state)?;
        self.canister_manager
            .update_settings(
                timestamp_nanos,
                origin,
                settings,
                canister,
                round_limits,
                self.subnet_memory_saturation(&round_limits.subnet_available_memory),
                subnet_size,
            )
            .map(|()| EmptyBlob.encode())
            .map_err(|err| err.into())
    }

    fn start_canister(
        &self,
        canister_id: CanisterId,
        sender: PrincipalId,
        state: &mut ReplicatedState,
    ) -> Result<Vec<u8>, UserError> {
        let canister = get_canister_mut(canister_id, state)?;

        let result = self.canister_manager.start_canister(sender, canister);

        match result {
            Ok(stop_contexts) => {
                // Reject outstanding stop messages (if any).
                self.reject_stop_requests(canister_id, stop_contexts, state);
                Ok(EmptyBlob.encode())
            }
            Err(err) => Err(err.into()),
        }
    }

    fn deposit_cycles(
        &self,
        canister_id: CanisterId,
        msg: &mut CanisterCall,
        state: &mut ReplicatedState,
    ) -> ExecuteSubnetMessageResult {
        match state.canister_state_mut(&canister_id) {
            None => ExecuteSubnetMessageResult::Finished {
                response: Err(UserError::new(
                    ErrorCode::CanisterNotFound,
                    format!("Canister {} not found.", &canister_id),
                )),
                refund: msg.take_cycles(),
            },

            Some(canister_state) => {
                let cycles = msg.take_cycles();
                canister_state
                    .system_state
                    .add_cycles(cycles, CyclesUseCase::NonConsumed);
                if cycles.get() > LOG_CANISTER_OPERATION_CYCLES_THRESHOLD {
                    info!(
                        self.log,
                        "Canister {} deposited {} cycles to canister {}.",
                        msg.sender(),
                        cycles,
                        canister_id.get(),
                    );
                }
                ExecuteSubnetMessageResult::Finished {
                    response: Ok((EmptyBlob.encode(), Some(canister_id))),
                    refund: Cycles::zero(),
                }
            }
        }
    }

    fn get_canister_status(
        &self,
        sender: PrincipalId,
        canister_id: CanisterId,
        state: &mut ReplicatedState,
        subnet_size: usize,
    ) -> Result<Vec<u8>, UserError> {
        let canister = get_canister_mut(canister_id, state)?;

        self.canister_manager
            .get_canister_status(sender, canister, subnet_size)
            .map(|status| status.encode())
            .map_err(|err| err.into())
    }

    fn get_canister_info(
        &self,
        canister_id: CanisterId,
        num_requested_changes: Option<u64>,
        state: &ReplicatedState,
    ) -> Result<Vec<u8>, UserError> {
        let canister = get_canister(canister_id, state)?;
        let canister_history = canister.system_state.get_canister_history();
        let total_num_changes = canister_history.get_total_num_changes();
        let changes = canister_history
            .get_changes(num_requested_changes.unwrap_or(0) as usize)
            .map(|e| (*e.clone()).clone())
            .collect();
        let module_hash = canister
            .execution_state
            .as_ref()
            .map(|es| es.wasm_binary.binary.module_hash().to_vec());
        let controllers = canister
            .controllers()
            .iter()
            .copied()
            .collect::<Vec<PrincipalId>>();
        let res = CanisterInfoResponse::new(total_num_changes, changes, module_hash, controllers);
        Ok(res.encode())
    }

    fn stop_canister(
        &self,
        canister_id: CanisterId,
        msg: &CanisterCall,
        state: &mut ReplicatedState,
    ) -> ExecuteSubnetMessageResult {
        let call_id = state
            .metadata
            .subnet_call_context_manager
            .push_stop_canister_call(StopCanisterCall {
                call: msg.clone(),
                effective_canister_id: canister_id,
                time: state.time(),
            });
        match self.canister_manager.stop_canister(
            canister_id,
            StopCanisterContext::from((msg.clone(), call_id)),
            state,
        ) {
            StopCanisterResult::RequestAccepted => ExecuteSubnetMessageResult::Processing,
            StopCanisterResult::Failure {
                error,
                cycles_to_return,
            } => ExecuteSubnetMessageResult::Finished {
                response: Err(error.into()),
                refund: cycles_to_return,
            },
            StopCanisterResult::AlreadyStopped { cycles_to_return } => {
                ExecuteSubnetMessageResult::Finished {
                    response: Ok((EmptyBlob.encode(), Some(canister_id))),
                    refund: cycles_to_return,
                }
            }
        }
    }

    fn add_cycles(
        &self,
        sender: PrincipalId,
        canister_id: CanisterId,
        cycles: Option<u128>,
        state: &mut ReplicatedState,
        provisional_whitelist: &ProvisionalWhitelist,
    ) -> Result<Vec<u8>, UserError> {
        let canister = get_canister_mut(canister_id, state)?;
        self.canister_manager
            .add_cycles(sender, cycles, canister, provisional_whitelist)
            .map(|()| EmptyBlob.encode())
            .map_err(|err| err.into())
    }

    fn upload_chunk(
        &self,
        sender: PrincipalId,
        state: &mut ReplicatedState,
        args: UploadChunkArgs,
        round_limits: &mut RoundLimits,
        subnet_size: usize,
        resource_saturation: &ResourceSaturation,
    ) -> Result<Vec<u8>, UserError> {
        let canister = get_canister_mut(args.get_canister_id(), state)?;
        self.canister_manager
            .upload_chunk(
                sender,
                canister,
                &args.chunk,
                round_limits,
                subnet_size,
                resource_saturation,
            )
            .map(
                |UploadChunkResult {
                     reply,
                     heap_delta_increase,
                 }| {
                    state.metadata.heap_delta_estimate += heap_delta_increase;
                    reply.encode()
                },
            )
            .map_err(|err| err.into())
    }

    fn clear_chunk_store(
        &self,
        sender: PrincipalId,
        state: &mut ReplicatedState,
        args: ClearChunkStoreArgs,
    ) -> Result<Vec<u8>, UserError> {
        let canister = get_canister_mut(args.get_canister_id(), state)?;
        self.canister_manager
            .clear_chunk_store(sender, canister)
            .map(|()| EmptyBlob.encode())
            .map_err(|err| err.into())
    }

    fn stored_chunks(
        &self,
        sender: PrincipalId,
        state: &ReplicatedState,
        args: StoredChunksArgs,
    ) -> Result<Vec<u8>, UserError> {
        let canister = get_canister(args.get_canister_id(), state)?;
        self.canister_manager
            .stored_chunks(sender, canister)
            .map(|reply| reply.encode())
            .map_err(|err| err.into())
    }

    /// Creates a new canister snapshot and inserts it into `ReplicatedState`.
    fn take_canister_snapshot(
        &self,
        sender: PrincipalId,
        state: &mut ReplicatedState,
        args: TakeCanisterSnapshotArgs,
        subnet_size: usize,
        round_limits: &mut RoundLimits,
    ) -> (Result<Vec<u8>, UserError>, NumInstructions) {
        let canister_id = args.get_canister_id();
        // Take canister out.
        let mut canister = match state.take_canister_state(&canister_id) {
            None => {
                return (
                    Err(UserError::new(
                        ErrorCode::CanisterNotFound,
                        format!("Canister {} not found.", &canister_id),
                    )),
                    NumInstructions::new(0),
                )
            }
            Some(canister) => canister,
        };

        let resource_saturation =
            self.subnet_memory_saturation(&round_limits.subnet_available_memory);
        let replace_snapshot = args.replace_snapshot();
        let (result, instructions_used) = self.canister_manager.take_canister_snapshot(
            subnet_size,
            sender,
            &mut canister,
            replace_snapshot,
            state,
            round_limits,
            &resource_saturation,
        );
        // Put canister back.
        state.put_canister_state(canister);

        match result {
            Ok(response) => (Ok(response.encode()), instructions_used),
            Err(err) => (Err(err.into()), instructions_used),
        }
    }

    /// Loads a canister snapshot onto an existing canister.
    fn load_canister_snapshot(
        &self,
        subnet_size: usize,
        sender: PrincipalId,
        state: &mut ReplicatedState,
        args: LoadCanisterSnapshotArgs,
        round_limits: &mut RoundLimits,
        origin: CanisterChangeOrigin,
    ) -> (Result<Vec<u8>, UserError>, NumInstructions) {
        let canister_id = args.get_canister_id();
        // Take canister out.
        let mut old_canister = match state.take_canister_state(&canister_id) {
            None => {
                return (
                    Err(UserError::new(
                        ErrorCode::CanisterNotFound,
                        format!("Canister {} not found.", &canister_id),
                    )),
                    NumInstructions::new(0),
                )
            }
            Some(canister) => canister,
        };

        let snapshot_id = args.snapshot_id();
        let resource_saturation =
            self.subnet_memory_saturation(&round_limits.subnet_available_memory);
        let (result, instructions_used) = self.canister_manager.load_canister_snapshot(
            subnet_size,
            sender,
            &mut old_canister,
            snapshot_id,
            state,
            round_limits,
            origin,
            &resource_saturation,
            &self.metrics.long_execution_already_in_progress,
        );

        let result = match result {
            Ok(new_canister) => {
                state.put_canister_state(new_canister);
                Ok(EmptyBlob.encode())
            }
            Err(err) => {
                // Could not load the canister snapshot, thus put back old state.
                state.put_canister_state(old_canister);
                Err(err.into())
            }
        };

        (result, instructions_used)
    }

    /// Lists the snapshots belonging to the specified canister.
    fn list_canister_snapshot(
        &self,
        sender: PrincipalId,
        state: &mut ReplicatedState,
        args: ListCanisterSnapshotArgs,
    ) -> Result<Vec<u8>, UserError> {
        let canister = get_canister(args.get_canister_id(), state)?;

        let result = self
            .canister_manager
            .list_canister_snapshot(sender, canister, state)
            .map_err(UserError::from)?;

        Ok(Encode!(&result).unwrap())
    }

    /// Deletes the specified canister snapshot if it exists.
    fn delete_canister_snapshot(
        &self,
        sender: PrincipalId,
        state: &mut ReplicatedState,
        args: DeleteCanisterSnapshotArgs,
        round_limits: &mut RoundLimits,
    ) -> Result<Vec<u8>, UserError> {
        let canister_id = args.get_canister_id();
        // Take canister out.
        let mut canister = match state.take_canister_state(&canister_id) {
            None => {
                return Err(UserError::new(
                    ErrorCode::CanisterNotFound,
                    format!("Canister {} not found.", &canister_id),
                ))
            }
            Some(canister) => canister,
        };

        let result = self
            .canister_manager
            .delete_canister_snapshot(
                sender,
                &mut canister,
                args.get_snapshot_id(),
                state,
                round_limits,
            )
            .map(|()| EmptyBlob.encode())
            .map_err(|err| err.into());

        // Put canister back.
        state.put_canister_state(canister);
        result
    }

    fn node_metrics_history(
        &self,
        state: &ReplicatedState,
        args: NodeMetricsHistoryArgs,
    ) -> Result<Vec<u8>, UserError> {
        if args.subnet_id != self.own_subnet_id.get() {
            return Err(UserError::new(
                ErrorCode::CanisterRejectedMessage,
                format!(
                    "Provided target subnet ID {} does not match current subnet ID {}.",
                    args.subnet_id, self.own_subnet_id
                ),
            ));
        }

        let result = state
            .metadata
            .blockmaker_metrics_time_series
            .node_metrics_history(Time::from_nanos_since_unix_epoch(
                args.start_at_timestamp_nanos,
            ));
        Ok(Encode!(&result).unwrap())
    }

    fn subnet_info(
        &self,
        replica_version: &ReplicaVersion,
        args: SubnetInfoArgs,
    ) -> Result<Vec<u8>, UserError> {
        if args.subnet_id != self.own_subnet_id.get() {
            return Err(UserError::new(
                ErrorCode::CanisterRejectedMessage,
                format!(
                    "Provided target subnet ID {} does not match current subnet ID {}.",
                    args.subnet_id, self.own_subnet_id
                ),
            ));
        }
        let res = SubnetInfoResponse {
            replica_version: replica_version.to_string(),
        };
        Ok(Encode!(&res).unwrap())
    }

    // Executes an inter-canister response.
    //
    // Returns a tuple with the result, along with a flag indicating whether or
    // not to refund the remaining cycles to the canister.
    #[allow(clippy::too_many_arguments)]
    pub fn execute_canister_response(
        &self,
        canister: CanisterState,
        response: Arc<Response>,
        instruction_limits: InstructionLimits,
        time: Time,
        network_topology: Arc<NetworkTopology>,
        round_limits: &mut RoundLimits,
        subnet_size: usize,
    ) -> ExecuteMessageResult {
        let execution_parameters = self.execution_parameters(
            &canister,
            instruction_limits,
            ExecutionMode::Replicated,
            self.subnet_memory_saturation(&round_limits.subnet_available_memory),
        );

        let round_counters = RoundCounters {
            execution_refund_error: &self.metrics.execution_cycles_refund_error,
            state_changes_error: &self.metrics.state_changes_error,
            invalid_system_call_error: &self.metrics.invalid_system_call_error,
            charging_from_balance_error: &self.metrics.charging_from_balance_error,
            unexpected_response_error: &self.metrics.unexpected_response_error,
            response_cycles_refund_error: &self.metrics.response_cycles_refund_error,
            invalid_canister_state_error: &self.metrics.invalid_canister_state_error,
            ingress_with_cycles_error: &self.metrics.ingress_with_cycles_error,
        };

        let round = RoundContext {
            network_topology: &network_topology,
            hypervisor: &self.hypervisor,
            cycles_account_manager: &self.cycles_account_manager,
            counters: round_counters,
            log: &self.log,
            time,
        };
        // This function is called on an execution thread with a scaled
        // available memory. We also need to scale the subnet reservation in
        // order to be consistent with the scaling of the available memory.
        let scaled_subnet_memory_reservation = NumBytes::new(
            self.config.subnet_memory_reservation.get()
                / round_limits.subnet_available_memory.get_scaling_factor() as u64,
        );
        execute_response(
            canister,
            response,
            time,
            execution_parameters,
            round,
            round_limits,
            subnet_size,
            scaled_subnet_memory_reservation,
            &self.call_tree_metrics,
            self.config.dirty_page_logging,
            self.deallocator_thread.sender(),
        )
    }

    /// Asks the canister if it is willing to accept the provided ingress
    /// message.
    pub fn should_accept_ingress_message(
        &self,
        state: Arc<ReplicatedState>,
        provisional_whitelist: &ProvisionalWhitelist,
        ingress: &SignedIngressContent,
        execution_mode: ExecutionMode,
        metrics: &IngressFilterMetrics,
    ) -> Result<(), UserError> {
        let canister = |canister_id: CanisterId| -> Result<&CanisterState, UserError> {
            match state.canister_state(&canister_id) {
                Some(canister) => Ok(canister),
                None => Err(UserError::new(
                    ErrorCode::CanisterNotFound,
                    format!("Canister {} not found", canister_id),
                )),
            }
        };
        let effective_canister_id =
            extract_effective_canister_id(ingress, state.metadata.own_subnet_id)
                .map_err(|err| err.into_user_error(ingress.method_name()))?;

        // A first-pass check on the canister's balance to prevent needless gossiping
        // if the canister's balance is too low. A more rigorous check happens later
        // in the ingress selector.
        {
            let subnet_size = state
                .metadata
                .network_topology
                .get_subnet_size(&state.metadata.own_subnet_id)
                .unwrap_or(SMALL_APP_SUBNET_MAX_SIZE);
            let induction_cost = self.cycles_account_manager.ingress_induction_cost(
                ingress,
                effective_canister_id,
                subnet_size,
            );

            if let IngressInductionCost::Fee { payer, cost } = induction_cost {
                let paying_canister = canister(payer)?;
                let reveal_top_up = paying_canister
                    .controllers()
                    .contains(&ingress.sender().get());
                if let Err(err) = self.cycles_account_manager.can_withdraw_cycles(
                    &paying_canister.system_state,
                    cost,
                    paying_canister.memory_usage(),
                    paying_canister.message_memory_usage(),
                    paying_canister.scheduler_state.compute_allocation,
                    subnet_size,
                    reveal_top_up,
                ) {
                    return Err(UserError::new(
                        ErrorCode::CanisterOutOfCycles,
                        err.to_string(),
                    ));
                }
            }
        }

        if ingress.is_addressed_to_subnet(self.own_subnet_id) {
            return self.canister_manager.should_accept_ingress_message(
                state,
                provisional_whitelist,
                ingress,
                effective_canister_id,
            );
        }

        let canister_state = canister(ingress.canister_id())?;

        match canister_state.status() {
            CanisterStatusType::Running => {}
            CanisterStatusType::Stopping => {
                return Err(UserError::new(
                    ErrorCode::CanisterStopping,
                    format!("Canister {} is stopping", ingress.canister_id()),
                ));
            }
            CanisterStatusType::Stopped => {
                return Err(UserError::new(
                    ErrorCode::CanisterStopped,
                    format!("Canister {} is stopped", ingress.canister_id()),
                ));
            }
        }

        // Composite queries are not allowed to be called in replicated mode.
        let method = WasmMethod::CompositeQuery(ingress.method_name().to_string());
        if canister_state.exports_method(&method) {
            return Err(UserError::new(
                ErrorCode::CompositeQueryCalledInReplicatedMode,
                "Composite query cannot be called in replicated mode",
            ));
        }

        // An inspect message is expected to finish quickly, so DTS is not
        // supported for it.
        let instruction_limits = InstructionLimits::new(
            FlagStatus::Disabled,
            self.config.max_instructions_for_message_acceptance_calls,
            self.config.max_instructions_for_message_acceptance_calls,
        );

        // Letting the canister grow arbitrarily when executing the
        // query is fine as we do not persist state modifications.
        let subnet_available_memory = subnet_memory_capacity(&self.config);
        let execution_parameters = self.execution_parameters(
            canister_state,
            instruction_limits,
            execution_mode,
            // Effectively disable subnet memory resource reservation for queries.
            ResourceSaturation::default(),
        );

        inspect_message::execute_inspect_message(
            state.time(),
            canister_state.clone(),
            ingress,
            execution_parameters,
            subnet_available_memory,
            &self.hypervisor,
            &state.metadata.network_topology,
            &self.log,
            &self.metrics.state_changes_error,
            metrics,
        )
        .1
    }

    // Output the response of a subnet message depending on its type.
    //
    // Canister requests are responded to by adding a response to the subnet's
    // output queue. Ingress requests are responded to by writing to ingress
    // history.
    fn output_subnet_response(
        &self,
        msg: CanisterCall,
        mut state: ReplicatedState,
        result: ExecuteSubnetMessageResult,
    ) -> ReplicatedState {
        match msg {
            CanisterCall::Request(req) => match result {
                ExecuteSubnetMessageResult::Processing => state,
                ExecuteSubnetMessageResult::Finished { response, refund } => {
                    let payload = match response {
                        Ok((payload, ..)) => Payload::Data(payload),
                        Err(err) => Payload::Reject(err.into()),
                    };

                    let subnet_id_as_canister_id = CanisterId::from(self.own_subnet_id);
                    let response = Response {
                        originator: req.sender,
                        respondent: subnet_id_as_canister_id,
                        originator_reply_callback: req.sender_reply_callback,
                        refund,
                        response_payload: payload,
                        deadline: req.deadline,
                    };

                    state.push_subnet_output_response(response.into());
                    state
                }
            },
            CanisterCall::Ingress(ingress) => match result {
                ExecuteSubnetMessageResult::Processing => {
                    let status = IngressStatus::Known {
                        receiver: ingress.receiver.get(),
                        user_id: ingress.source,
                        time: state.time(),
                        state: IngressState::Processing,
                    };
                    self.ingress_history_writer.set_status(
                        &mut state,
                        ingress.message_id.clone(),
                        status,
                    );
                    state
                }
                ExecuteSubnetMessageResult::Finished { response, refund } => {
                    debug_assert!(refund.is_zero());
                    if !refund.is_zero() {
                        self.metrics.ingress_with_cycles_error.inc();
                        warn!(
                                self.log,
                                "[EXC-BUG] No funds can be included with an ingress message: user {}, canister_id {}, message_id {}.",
                                ingress.source, ingress.receiver, ingress.message_id
                            );
                    }
                    let status = match response {
                        Ok((payload, ..)) => IngressStatus::Known {
                            receiver: ingress.receiver.get(),
                            user_id: ingress.source,
                            time: state.time(),
                            state: IngressState::Completed(WasmResult::Reply(payload)),
                        },
                        Err(err) => IngressStatus::Known {
                            receiver: ingress.receiver.get(),
                            user_id: ingress.source,
                            time: state.time(),
                            state: IngressState::Failed(err),
                        },
                    };

                    self.ingress_history_writer.set_status(
                        &mut state,
                        ingress.message_id.clone(),
                        status,
                    );
                    state
                }
            },
        }
    }

    // Rejects pending stop requests with an error indicating the request has been
    // cancelled.
    fn reject_stop_requests(
        &self,
        canister_id: CanisterId,
        stop_contexts: Vec<StopCanisterContext>,
        state: &mut ReplicatedState,
    ) {
        for stop_context in stop_contexts {
            match stop_context {
                StopCanisterContext::Ingress {
                    sender,
                    message_id,
                    call_id,
                } => {
                    let time = state.time();
                    // Rejecting a stop_canister request from a user.
                    self.remove_stop_canister_call(state, canister_id, call_id);
                    self.ingress_history_writer.set_status(
                        state,
                        message_id,
                        IngressStatus::Known {
                            receiver: IC_00.get(),
                            user_id: sender,
                            time,
                            state: IngressState::Failed(UserError::new(
                                ErrorCode::CanisterStoppingCancelled,
                                format!("Canister {}'s stop request was cancelled.", canister_id),
                            )),
                        },
                    );
                }
                StopCanisterContext::Canister {
                    sender,
                    reply_callback,
                    call_id,
                    cycles,
                    deadline,
                } => {
                    // Rejecting a stop_canister request from a canister.
                    let subnet_id_as_canister_id = CanisterId::from(self.own_subnet_id);
                    self.remove_stop_canister_call(state, canister_id, call_id);

                    let response = Response {
                        originator: sender,
                        respondent: subnet_id_as_canister_id,
                        originator_reply_callback: reply_callback,
                        refund: cycles,
                        response_payload: Payload::Reject(RejectContext::new(
                            RejectCode::CanisterError,
                            format!("Canister {}'s stop request cancelled", canister_id),
                        )),
                        deadline,
                    };
                    state.push_subnet_output_response(response.into());
                }
            }
        }
    }

    fn setup_initial_dkg(
        &self,
        payload: &[u8],
        request: &Request,
        state: &mut ReplicatedState,
        rng: &mut dyn RngCore,
    ) -> Result<(), UserError> {
        match SetupInitialDKGArgs::decode(payload) {
            Err(err) => Err(err),
            Ok(settings) => match settings.get_set_of_node_ids() {
                Err(err) => Err(err),
                Ok(nodes_in_target_subnet) => {
                    let mut target_id = [0u8; 32];
                    rng.fill_bytes(&mut target_id);

                    info!(
                        self.log,
                        "Assigned the target_id {:?} to the new DKG setup request for nodes {:?}",
                        target_id,
                        &nodes_in_target_subnet
                    );
                    state.metadata.subnet_call_context_manager.push_context(
                        SubnetCallContext::SetupInitialDKG(SetupInitialDkgContext {
                            request: request.clone(),
                            nodes_in_target_subnet,
                            target_id: NiDkgTargetId::new(target_id),
                            registry_version: settings.get_registry_version(),
                            time: state.time(),
                        }),
                    );
                    Ok(())
                }
            },
        }
    }

    fn get_threshold_public_key(
        &self,
        subnet_public_key: &MasterPublicKey,
        caller: PrincipalId,
        derivation_path: Vec<Vec<u8>>,
    ) -> Result<PublicKey, UserError> {
        derive_threshold_public_key(
            subnet_public_key,
            &ExtendedDerivationPath {
                caller,
                derivation_path,
            },
        )
        .map_err(|err| UserError::new(ErrorCode::CanisterRejectedMessage, format!("{}", err)))
    }

    fn get_vetkd_public_key(
        &self,
        subnet_public_key: &MasterPublicKey,
        caller: PrincipalId,
        derivation_domain: Vec<u8>,
    ) -> Result<Vec<u8>, UserError> {
        derive_vetkd_public_key(
            subnet_public_key,
            &VetKdDerivationDomain {
                caller,
                domain: derivation_domain,
            },
        )
        .map_err(|err| {
            UserError::new(
                ErrorCode::CanisterRejectedMessage,
                format!("failed to retrieve VetKD public key: {}", err),
            )
        })
    }

    fn vetkd_derive_encrypted_key(
        &self,
        request: &Request,
        payload: &[u8],
        chain_key_data: &ChainKeyData,
        state: &mut ReplicatedState,
        rng: &mut dyn RngCore,
        registry_settings: &RegistryExecutionSettings,
        current_round: ExecutionRound,
    ) -> Result<(), UserError> {
        let args = VetKdDeriveEncryptedKeyArgs::decode(payload)?;
        let key_id = MasterPublicKeyId::VetKd(args.key_id.clone());
        let _master_public_key_exists = get_master_public_key(
            &chain_key_data.master_public_keys,
            self.own_subnet_id,
            &key_id,
        )?;
        let Some(ni_dkg_id) = chain_key_data.nidkg_ids.get(&key_id) else {
            warn!(
                self.log,
                "No NiDkgId delivered to answer vetkd request for key {}.", key_id
            );
            return Err(UserError::new(
                ErrorCode::CanisterRejectedMessage,
                format!(
                    "Subnet {} does not hold NiDkgTranscript for key {}.",
                    self.own_subnet_id, key_id
                ),
            ));
        };
        if !is_valid_transport_public_key(&args.encryption_public_key) {
            return Err(UserError::new(
                ErrorCode::CanisterRejectedMessage,
                "The provided transport public key is invalid.",
            ));
        }
        self.sign_with_threshold(
            (*request).clone(),
            ThresholdArguments::VetKd(VetKdArguments {
                key_id: args.key_id,
                derivation_id: args.derivation_id,
                encryption_public_key: args.encryption_public_key.to_vec(),
                ni_dkg_id: ni_dkg_id.clone(),
                height: Height::new(current_round.get()),
            }),
            vec![args.derivation_domain],
            registry_settings
                .chain_key_settings
                .get(&key_id)
                .map(|setting| setting.max_queue_size)
                .unwrap_or_default(),
            state,
            rng,
            registry_settings.subnet_size,
        )
    }

    fn calculate_signature_fee(&self, args: &ThresholdArguments, subnet_size: usize) -> Cycles {
        let cam = &self.cycles_account_manager;
        match args {
            ThresholdArguments::Ecdsa(_) => cam.ecdsa_signature_fee(subnet_size),
            ThresholdArguments::Schnorr(_) => cam.schnorr_signature_fee(subnet_size),
            ThresholdArguments::VetKd(_) => cam.vetkd_fee(subnet_size),
        }
    }

    #[allow(clippy::too_many_arguments)]
    fn sign_with_threshold(
        &self,
        mut request: Request,
        args: ThresholdArguments,
        derivation_path: Vec<Vec<u8>>,
        max_queue_size: u32,
        state: &mut ReplicatedState,
        rng: &mut dyn RngCore,
        subnet_size: usize,
    ) -> Result<(), UserError> {
        if let ThresholdArguments::Schnorr(schnorr) = &args {
            let alg = schnorr.key_id.algorithm;
            match (alg, &schnorr.taproot_tree_root) {
                (SchnorrAlgorithm::Bip340Secp256k1, Some(aux)) => {
                    if aux.len() != 0 && aux.len() != 32 {
                        return Err(UserError::new(
                            ErrorCode::CanisterRejectedMessage,
                            format!("Invalid aux field for {}", alg),
                        ));
                    }
                }
                (_, None) => {}
                (_, Some(_)) => {
                    return Err(UserError::new(
                        ErrorCode::CanisterRejectedMessage,
                        format!("Schnorr algorithm {} does not support aux input", alg),
                    ));
                }
            }
        }

        let topology = &state.metadata.network_topology;
        // If the request isn't from the NNS, then we need to charge for it.
        let source_subnet = topology.routing_table.route(request.sender.get());
        if source_subnet != Some(state.metadata.network_topology.nns_subnet_id) {
            let signature_fee = self.calculate_signature_fee(&args, subnet_size);
            if request.payment < signature_fee {
                return Err(UserError::new(
                    ErrorCode::CanisterRejectedMessage,
                    format!(
                        "{} request sent with {} cycles, but {} cycles are required.",
                        request.method_name, request.payment, signature_fee
                    ),
                ));
            } else {
                // Charge for the request.
                request.payment -= signature_fee;
                let nominal_fee = NominalCycles::from(signature_fee);
                let use_case = match args {
                    ThresholdArguments::Ecdsa(_) => {
                        state.metadata.subnet_metrics.consumed_cycles_ecdsa_outcalls += nominal_fee;
                        CyclesUseCase::ECDSAOutcalls
                    }
                    ThresholdArguments::Schnorr(_) => CyclesUseCase::SchnorrOutcalls,
                    ThresholdArguments::VetKd(_) => CyclesUseCase::VetKd,
                };
                state
                    .metadata
                    .subnet_metrics
                    .observe_consumed_cycles_with_use_case(use_case, nominal_fee);
            }
        }

        let threshold_key = args.key_id();

        // Check if the key is enabled.
        if !topology
            .chain_key_enabled_subnets(&threshold_key)
            .contains(&state.metadata.own_subnet_id)
        {
            return Err(UserError::new(
                ErrorCode::CanisterRejectedMessage,
                format!(
                    "{} request failed: unknown or disabled threshold key {}.",
                    request.method_name, threshold_key
                ),
            ));
        }

        // Check if the queue is full.
        if state
            .metadata
            .subnet_call_context_manager
            .sign_with_threshold_contexts_count(&threshold_key)
            >= max_queue_size as usize
        {
            return Err(UserError::new(
                ErrorCode::CanisterRejectedMessage,
                format!(
                    "{} request failed: request queue for key {} is full.",
                    request.method_name, threshold_key
                ),
            ));
        }

        let mut pseudo_random_id = [0u8; 32];
        rng.fill_bytes(&mut pseudo_random_id);

        state.metadata.subnet_call_context_manager.push_context(
            SubnetCallContext::SignWithThreshold(SignWithThresholdContext {
                request,
                args,
                derivation_path,
                pseudo_random_id,
                batch_time: state.metadata.batch_time,
                matched_pre_signature: None,
                nonce: None,
            }),
        );
        Ok(())
    }

    // TODO(CRP-2613): Remove this function after migrating registry to `reshare_chain_key`
    fn compute_initial_idkg_dealings(
        &self,
        state: &mut ReplicatedState,
        args: ComputeInitialIDkgDealingsArgs,
        request: &Request,
    ) -> Result<(), UserError> {
        let nodes = args.get_set_of_nodes()?;
        let registry_version = args.get_registry_version();

        if !args.key_id.is_idkg_key() {
            return Err(UserError::new(
                ErrorCode::CanisterRejectedMessage,
                "This key is not an idkg key",
            ));
        }

        state.metadata.subnet_call_context_manager.push_context(
            SubnetCallContext::ReshareChainKey(ReshareChainKeyContext {
                request: request.clone(),
                key_id: args.key_id,
                nodes,
                registry_version,
                time: state.time(),
                target_id: NiDkgTargetId::new([0; 32]),
            }),
        );
        Ok(())
    }

<<<<<<< HEAD
    fn reshare_chain_key(
        &self,
        state: &mut ReplicatedState,
        args: ReshareChainKeyArgs,
        request: &Request,
        target_id: [u8; 32],
    ) -> Result<(), UserError> {
        let nodes = args.get_set_of_nodes()?;
        let registry_version = args.get_registry_version();

        // TODO(CON-1416): Remove this safety check, once resharing VetKeys also works
        if !args.key_id.is_idkg_key() {
            return Err(UserError::new(
                ErrorCode::CanisterRejectedMessage,
                "This key is not an idkg key",
            ));
        }
=======
    // TODO(CON-1416: Remove this directive)
    #[allow(unreachable_code, unused_variables)]
    fn reshare_chain_key(
        &self,
        state: &mut ReplicatedState,
        rng: &mut dyn RngCore,
        chain_key_data: &ChainKeyData,
        request: &Request,
    ) -> Result<(), UserError> {
        let args = ReshareChainKeyArgs::decode(request.method_payload())?;
        let _key = get_master_public_key(
            &chain_key_data.master_public_keys,
            self.own_subnet_id,
            &args.key_id,
        )?;

        let mut target_id = [0u8; 32];
        rng.fill_bytes(&mut target_id);

        let nodes = args.get_set_of_nodes()?;
        let registry_version = args.get_registry_version();

        // TODO(CON-1416): Activate this endpoint
        return Err(UserError::new(
            ErrorCode::CanisterRejectedMessage,
            "This key is not an idkg key",
        ));
>>>>>>> ae96d74e

        state.metadata.subnet_call_context_manager.push_context(
            SubnetCallContext::ReshareChainKey(ReshareChainKeyContext {
                request: request.clone(),
                key_id: args.key_id,
                nodes,
                registry_version,
                time: state.time(),
                target_id: NiDkgTargetId::new(target_id),
            }),
        );
        Ok(())
    }

    /// A helper function to make error handling more compact using `?`.
    fn decode_input_and_take_canister(
        msg: &CanisterCall,
        state: &mut ReplicatedState,
    ) -> Result<(InstallCodeContext, CanisterState), UserError> {
        let payload = msg.method_payload();
        let method = Ic00Method::from_str(msg.method_name()).map_err(|_| {
            UserError::new(
                ErrorCode::CanisterMethodNotFound,
                format!("Management canister has no method '{}'", msg.method_name()),
            )
        })?;
        let install_context = match method {
            Ic00Method::InstallCode => {
                let args = InstallCodeArgsV2::decode(payload)?;
                InstallCodeContext::try_from((
                    msg.canister_change_origin(args.get_sender_canister_version()),
                    args,
                ))?
            }
            Ic00Method::InstallChunkedCode => {
                let args = InstallChunkedCodeArgs::decode(payload)?;
                let origin = msg.canister_change_origin(args.get_sender_canister_version());

                let store_canister_id = args
                    .store_canister_id()
                    .unwrap_or(args.target_canister_id());

                let store_canister = &state
                        .canister_state(&store_canister_id)
                        .ok_or_else(|| {
                            UserError::new(
                                ErrorCode::CanisterNotFound,
                                format!("InstallChunkedCode Error: Store canister {} was not found on subnet {} of target canister {}", store_canister_id, state.metadata.own_subnet_id, args.target_canister_id()),
                            )
                        })?;
                // If the `store_canister` is different from the caller, we need
                // to verify that the caller is a controller of the store.
                if store_canister.canister_id().get() != origin.origin() {
                    validate_controller(store_canister, &origin.origin())?;
                }
                InstallCodeContext::chunked_install(
                    origin,
                    args,
                    &store_canister.system_state.wasm_chunk_store,
                )?
            }
            other => {
                return Err(UserError::new(
                    ErrorCode::UnknownManagementMessage,
                    format!("Expected an install code message, but found {}", other),
                ))
            }
        };

        let canister = state
            .take_canister_state(&install_context.canister_id)
            .ok_or(CanisterManagerError::CanisterNotFound(
                install_context.canister_id,
            ))?;
        Ok((install_context, canister))
    }

    /// Starts execution of the given `install_code` subnet message.
    /// With deterministic time slicing, the execution may be paused if it
    /// exceeds the given slice limit.
    ///
    /// Precondition:
    /// - The given message is an `install_code` message.
    /// - The canister does not have any paused execution in its task queue.
    /// - A call id will be present for an install code message to ensure that
    ///     potentially long-running messages are exposed to the subnet.
    ///     During a subnet split, the original subnet knows which
    ///     aborted install code message must be rejected if the targeted
    ///     canister has been moved to another subnet.
    ///
    /// Postcondition:
    /// - If the execution is finished, then it outputs the subnet response.
    /// - Otherwise, a new paused `install_code` execution is registered and
    ///   added to the task queue of the canister.
    pub fn execute_install_code(
        &self,
        mut msg: CanisterCall,
        call_id: Option<InstallCodeCallId>,
        prepaid_execution_cycles: Option<Cycles>,
        dts_status: DtsInstallCodeStatus,
        mut state: ReplicatedState,
        instruction_limits: InstructionLimits,
        round_limits: &mut RoundLimits,
        subnet_size: usize,
    ) -> (ReplicatedState, Option<NumInstructions>) {
        // Start logging execution time for `install_code`.
        let since = Instant::now();

        let (install_context, old_canister) =
            match Self::decode_input_and_take_canister(&msg, &mut state) {
                Ok(result) => result,
                Err(err) => {
                    let refund = msg.take_cycles();
                    let state = self.finish_subnet_message_execution(
                        state,
                        msg,
                        ExecuteSubnetMessageResult::Finished {
                            response: Err(err),
                            refund,
                        },
                        since,
                    );
                    return (state, Some(NumInstructions::from(0)));
                }
            };

        // Track whether the deprecated fields in install_code were used.
        if install_context.compute_allocation.is_some() {
            self.metrics.compute_allocation_in_install_code_total.inc();
        }
        if install_context.memory_allocation.is_some() {
            self.metrics.memory_allocation_in_install_code_total.inc();
        }

        let call_id = match call_id {
            None => {
                // Call ID is not provided only if the current
                // DTS execution of install_code is the first execution.
                debug_assert_eq!(
                    dts_status,
                    DtsInstallCodeStatus::StartingFirstExecution,
                    "Dts status mismatch: expected StartingFirstExecution, got {}",
                    dts_status
                );
                // Keep track of all existing long running install code messages.
                // During a subnet split, the requests are rejected if the target canister moved to a new subnet.
                state
                    .metadata
                    .subnet_call_context_manager
                    .push_install_code_call(InstallCodeCall {
                        call: msg.clone(),
                        time: state.time(),
                        effective_canister_id: install_context.canister_id,
                    })
            }
            Some(call_id) => call_id,
        };

        // Check the precondition.
        match old_canister.next_execution() {
            NextExecution::None | NextExecution::StartNew => {}
            NextExecution::ContinueLong | NextExecution::ContinueInstallCode => {
                panic!("Attempt to start a new `install_code` execution while the previous execution is still in progress.");
            }
        }

        let canister_id = old_canister.canister_id();
        let new_wasm_hash = (&install_context.wasm_source).into();
        let compilation_cost_handling = if state
            .metadata
            .expected_compiled_wasms
            .contains(&new_wasm_hash)
        {
            CompilationCostHandling::CountReducedAmount
        } else {
            CompilationCostHandling::CountFullAmount
        };
        info!(
            self.log,
            "Start executing install_code message on canister {:?}", canister_id,
        );

        let execution_parameters = self.execution_parameters(
            &old_canister,
            instruction_limits,
            ExecutionMode::Replicated,
            self.subnet_memory_saturation(&round_limits.subnet_available_memory),
        );
        let round_counters = RoundCounters {
            execution_refund_error: &self.metrics.execution_cycles_refund_error,
            state_changes_error: &self.metrics.state_changes_error,
            invalid_system_call_error: &self.metrics.invalid_system_call_error,
            charging_from_balance_error: &self.metrics.charging_from_balance_error,
            unexpected_response_error: &self.metrics.unexpected_response_error,
            response_cycles_refund_error: &self.metrics.response_cycles_refund_error,
            invalid_canister_state_error: &self.metrics.invalid_canister_state_error,
            ingress_with_cycles_error: &self.metrics.ingress_with_cycles_error,
        };

        let dts_result = self.canister_manager.install_code_dts(
            install_context,
            msg,
            call_id,
            prepaid_execution_cycles,
            old_canister,
            state.time(),
            "NOT_USED".into(),
            &state.metadata.network_topology,
            execution_parameters,
            round_limits,
            compilation_cost_handling,
            round_counters,
            subnet_size,
            self.config.dirty_page_logging,
        );
        self.process_install_code_result(state, dts_result, dts_status, since)
    }

    /// Processes the result of install code message that was executed using
    /// deterministic time slicing:
    /// - If the execution is finished, then it outputs the subnet response.
    /// - If the execution is paused, then it enqueues it to the task queue of
    ///   the canister.
    ///
    /// In both cases, the functions gets the canister from the result and adds
    /// it to the replicated state.
    fn process_install_code_result(
        &self,
        mut state: ReplicatedState,
        dts_result: DtsInstallCodeResult,
        dts_status: DtsInstallCodeStatus,
        since: Instant,
    ) -> (ReplicatedState, Option<NumInstructions>) {
        let execution_duration = since.elapsed().as_secs_f64();
        match dts_result {
            DtsInstallCodeResult::Finished {
                canister,
                mut message,
                call_id,
                instructions_used,
                result,
            } => {
                let canister_id = canister.canister_id();
                let result = match result {
                    Ok(result) => {
                        state.metadata.heap_delta_estimate += result.heap_delta;
                        if let Some(new_wasm_hash) = result.new_wasm_hash {
                            state
                                .metadata
                                .expected_compiled_wasms
                                .insert(WasmHash::from(new_wasm_hash));
                        }
                        info!(
                            self.log,
                            "Finished executing install_code message on canister {:?} after {:?}, old wasm hash {:?}, new wasm hash {:?}, instructions consumed: {}",
                            canister_id,
                            execution_duration,
                            result.old_wasm_hash,
                            result.new_wasm_hash,
                            instructions_used.display());

                        Ok((EmptyBlob.encode(), Some(canister_id)))
                    }
                    Err(err) => {
                        info!(
                            self.log,
                            "Finished executing install_code message on canister {:?} after {:?} with error: {:?}, instructions consumed {}",
                            canister_id,
                            execution_duration,
                            err,
                            instructions_used.display());
                        Err(err.into())
                    }
                };
                state.put_canister_state(canister);
                let refund = message.take_cycles();
                // The message can be removed because a response was produced.
                let install_code_call = state
                    .metadata
                    .subnet_call_context_manager
                    .remove_install_code_call(call_id);
                if install_code_call.is_none() {
                    self.metrics
                        .observe_call_id_without_install_code_call_error_counter(
                            &self.log,
                            call_id,
                            canister_id,
                        );
                }
                let state = self.finish_subnet_message_execution(
                    state,
                    message,
                    ExecuteSubnetMessageResult::Finished {
                        response: result,
                        refund,
                    },
                    since,
                );
                (state, Some(instructions_used))
            }
            DtsInstallCodeResult::Paused {
                mut canister,
                paused_execution,
                ingress_status,
            } => {
                let id = self.register_paused_install_code(paused_execution);
                canister
                    .system_state
                    .task_queue
                    .enqueue(ExecutionTask::PausedInstallCode(id));

                match (dts_status, ingress_status) {
                    (DtsInstallCodeStatus::StartingFirstExecution, Some((message_id, status))) => {
                        self.ingress_history_writer
                            .set_status(&mut state, message_id, status);
                    }
                    (DtsInstallCodeStatus::StartingFirstExecution, None) => {
                        // The original message is not an ingress message.
                    }
                    (DtsInstallCodeStatus::ResumingPausedOrAbortedExecution, _) => {
                        // Resuming a previously aborted execution does not
                        // update the ingress status.
                    }
                };

                state.put_canister_state(canister);
                (state, None)
            }
        }
    }

    /// Resumes a previously paused or aborted `install_code`.
    ///
    /// Precondition:
    /// - The first task in the task queue is paused or aborted `install_code`.
    ///
    /// Postcondition:
    /// - If the execution is finished, then it outputs the subnet response.
    /// - Otherwise, a new paused `install_code` execution is registered and
    ///   added to the task queue of the canister.
    pub fn resume_install_code(
        &self,
        mut state: ReplicatedState,
        canister_id: &CanisterId,
        instruction_limits: InstructionLimits,
        round_limits: &mut RoundLimits,
        subnet_size: usize,
    ) -> (ReplicatedState, Option<NumInstructions>) {
        let task = state
            .canister_state_mut(canister_id)
            .unwrap()
            .system_state
            .task_queue
            .pop_front()
            .unwrap();
        match task {
            ExecutionTask::Heartbeat
            | ExecutionTask::GlobalTimer
            | ExecutionTask::OnLowWasmMemory
            | ExecutionTask::PausedExecution { .. }
            | ExecutionTask::AbortedExecution { .. } => {
                panic!(
                    "Unexpected task {:?} in `resume_install_code` (broken precondition).",
                    task
                );
            }
            ExecutionTask::PausedInstallCode(id) => {
                let since = Instant::now();
                let paused = self.take_paused_install_code(id).unwrap();
                let canister = state.take_canister_state(canister_id).unwrap();
                let round_counters = RoundCounters {
                    execution_refund_error: &self.metrics.execution_cycles_refund_error,
                    state_changes_error: &self.metrics.state_changes_error,
                    invalid_system_call_error: &self.metrics.invalid_system_call_error,
                    charging_from_balance_error: &self.metrics.charging_from_balance_error,
                    unexpected_response_error: &self.metrics.unexpected_response_error,
                    response_cycles_refund_error: &self.metrics.response_cycles_refund_error,
                    invalid_canister_state_error: &self.metrics.invalid_canister_state_error,
                    ingress_with_cycles_error: &self.metrics.ingress_with_cycles_error,
                };
                let round = RoundContext {
                    network_topology: &state.metadata.network_topology,
                    hypervisor: &self.hypervisor,
                    cycles_account_manager: &self.cycles_account_manager,
                    counters: round_counters,
                    log: &self.log,
                    time: state.metadata.time(),
                };
                let dts_result = paused.resume(canister, round, round_limits);
                let dts_status = DtsInstallCodeStatus::ResumingPausedOrAbortedExecution;
                self.process_install_code_result(state, dts_result, dts_status, since)
            }
            ExecutionTask::AbortedInstallCode {
                message,
                call_id,
                prepaid_execution_cycles,
            } => self.execute_install_code(
                message,
                Some(call_id),
                Some(prepaid_execution_cycles),
                DtsInstallCodeStatus::ResumingPausedOrAbortedExecution,
                state,
                instruction_limits,
                round_limits,
                subnet_size,
            ),
        }
    }

    /// Returns the paused execution by its id.
    fn take_paused_execution(&self, id: PausedExecutionId) -> Option<Box<dyn PausedExecution>> {
        let mut guard = self.paused_execution_registry.lock().unwrap();
        guard.paused_execution.remove(&id)
    }

    /// Returns the paused `install_code` execution by its id.
    fn take_paused_install_code(
        &self,
        id: PausedExecutionId,
    ) -> Option<Box<dyn PausedInstallCodeExecution>> {
        let mut guard = self.paused_execution_registry.lock().unwrap();
        guard.paused_install_code.remove(&id)
    }

    fn abort_paused_execution_and_return_task(
        &self,
        paused_task: &ExecutionTask,
        log: &ReplicaLogger,
    ) -> ExecutionTask {
        match *paused_task {
            ExecutionTask::PausedExecution { id, .. } => {
                let paused = self.take_paused_execution(id).unwrap();
                let (input, prepaid_execution_cycles) = paused.abort(log);

                ExecutionTask::AbortedExecution {
                    input,
                    prepaid_execution_cycles,
                }
            }
            ExecutionTask::PausedInstallCode(id) => {
                let paused = self.take_paused_install_code(id).unwrap();
                let (message, call_id, prepaid_execution_cycles) = paused.abort(log);

                ExecutionTask::AbortedInstallCode {
                    message,
                    call_id,
                    prepaid_execution_cycles,
                }
            }
            ExecutionTask::AbortedExecution { .. }
            | ExecutionTask::AbortedInstallCode { .. }
            | ExecutionTask::Heartbeat
            | ExecutionTask::GlobalTimer
            | ExecutionTask::OnLowWasmMemory => {
                unreachable!(
                    "Function abort_paused_execution_and_return_task is only called after
                    the paused task is returned from TaskQueue, hence no task other than PausedExecution
                    and PausedInstallCode should appear in paused_task except if there is a bug."
                )
            }
        }
    }

    /// Registers the given paused execution and returns its id.
    fn register_paused_execution(&self, paused: Box<dyn PausedExecution>) -> PausedExecutionId {
        let mut guard = self.paused_execution_registry.lock().unwrap();
        let id = PausedExecutionId(guard.next_id);
        guard.next_id += 1;
        guard.paused_execution.insert(id, paused);
        id
    }

    /// Registers the given paused `install_code` execution and returns its id.
    fn register_paused_install_code(
        &self,
        paused: Box<dyn PausedInstallCodeExecution>,
    ) -> PausedExecutionId {
        let mut guard = self.paused_execution_registry.lock().unwrap();
        let id = PausedExecutionId(guard.next_id);
        guard.next_id += 1;
        guard.paused_install_code.insert(id, paused);
        id
    }

    /// Aborts paused execution in the given state.
    pub fn abort_canister(&self, canister: &mut CanisterState, log: &ReplicaLogger) {
        if !canister.system_state.task_queue.is_empty() {
            if let Some(paused_task) = canister.system_state.task_queue.get_paused_task() {
                self.metrics.executions_aborted.inc();
                // TODO: EXC-1730 if `PausedExecutionRegistry` becomes local we can abort
                // paused execution on the canister without requesting ID from TaskQueue.
                let aborted_task = self.abort_paused_execution_and_return_task(paused_task, log);

                canister
                    .system_state
                    .task_queue
                    .replace_paused_with_aborted_task(aborted_task);
            }
            let canister_id = canister.canister_id();
            canister.system_state.apply_ingress_induction_cycles_debit(
                canister_id,
                log,
                &self.metrics.charging_from_balance_error,
            );
        };
    }

    /// Aborts all paused execution in the given state.
    pub fn abort_all_paused_executions(&self, state: &mut ReplicatedState, log: &ReplicaLogger) {
        for canister in state.canisters_iter_mut() {
            self.abort_canister(canister, log);
        }
    }

    /// Aborts all paused executions known to the execution environment. This
    /// function is useful in the case when the replica abandons the old
    /// replicated state that has paused execution when it syncs to a more
    /// recent replicated state.
    pub fn abandon_paused_executions(&self) {
        let mut guard = self.paused_execution_registry.lock().unwrap();
        let paused_execution = std::mem::take(&mut guard.paused_execution);
        for p in paused_execution.into_values() {
            p.abort(&self.log);
        }
        let paused_install_code = std::mem::take(&mut guard.paused_install_code);
        for p in paused_install_code.into_values() {
            p.abort(&self.log);
        }
    }

    /// If the given result corresponds to a finished execution, then it processes
    /// the response and return the ingress status (if any). Otherwise, it registers
    /// the paused execution and adds it to the task queue.
    pub fn process_result(
        &self,
        result: ExecuteMessageResult,
    ) -> (
        CanisterState,
        Option<NumInstructions>,
        NumBytes,
        Option<(MessageId, IngressStatus)>,
    ) {
        match result {
            ExecuteMessageResult::Finished {
                mut canister,
                response,
                instructions_used,
                heap_delta,
                call_duration,
            } => {
                let ingress_status = match response {
                    ExecutionResponse::Ingress(ingress_status) => Some(ingress_status),
                    ExecutionResponse::Request(response) => {
                        debug_assert_eq!(
                            response.respondent,
                            canister.canister_id(),
                            "Respondent mismatch"
                        );
                        canister.push_output_response(response.into());
                        None
                    }
                    ExecutionResponse::Empty => None,
                };
                if let Some(duration) = call_duration {
                    self.metrics.call_durations.observe(duration.as_secs_f64());
                }

                (
                    canister,
                    Some(instructions_used),
                    heap_delta,
                    ingress_status,
                )
            }
            ExecuteMessageResult::Paused {
                mut canister,
                paused_execution,
                ingress_status,
            } => {
                let input = paused_execution.input();
                let id = self.register_paused_execution(paused_execution);
                canister
                    .system_state
                    .task_queue
                    .enqueue(ExecutionTask::PausedExecution { id, input });
                (canister, None, NumBytes::from(0), ingress_status)
            }
        }
    }

    /// Helper function to respond to a stop request based on the provided `StopCanisterReply`.
    fn reply_to_stop_context(
        &self,
        stop_context: &StopCanisterContext,
        state: &mut ReplicatedState,
        canister_id: CanisterId,
        time: Time,
        reply: StopCanisterReply,
    ) {
        let call_id = stop_context.call_id();
        self.remove_stop_canister_call(state, canister_id, *call_id);

        match stop_context {
            StopCanisterContext::Ingress {
                sender, message_id, ..
            } => {
                // Responding to stop_canister request from a user.
                let ingress_state = match reply {
                    StopCanisterReply::Completed => {
                        IngressState::Completed(WasmResult::Reply(EmptyBlob.encode()))
                    }
                    StopCanisterReply::Timeout => IngressState::Failed(UserError::new(
                        ErrorCode::StopCanisterRequestTimeout,
                        "Stop canister request timed out".to_string(),
                    )),
                };
                self.ingress_history_writer.set_status(
                    state,
                    message_id.clone(),
                    IngressStatus::Known {
                        receiver: IC_00.get(),
                        user_id: *sender,
                        time,
                        state: ingress_state,
                    },
                );
            }
            StopCanisterContext::Canister {
                sender,
                reply_callback,
                cycles,
                deadline,
                ..
            } => {
                // Responding to stop_canister request from a canister.
                let subnet_id_as_canister_id = CanisterId::from(self.own_subnet_id);
                let response_payload = match reply {
                    StopCanisterReply::Completed => Payload::Data(EmptyBlob.encode()),
                    StopCanisterReply::Timeout => Payload::Reject(RejectContext::new(
                        RejectCode::SysTransient,
                        "Stop canister request timed out",
                    )),
                };
                let response = ic_types::messages::Response {
                    originator: *sender,
                    respondent: subnet_id_as_canister_id,
                    originator_reply_callback: *reply_callback,
                    refund: *cycles,
                    response_payload,
                    deadline: *deadline,
                };
                state.push_subnet_output_response(response.into());
            }
        }
    }

    /// Helper function to remove stop canister calls
    /// from SubnetCallContextManager based on provided call id.
    fn remove_stop_canister_call(
        &self,
        state: &mut ReplicatedState,
        canister_id: CanisterId,
        call_id: Option<StopCanisterCallId>,
    ) {
        if let Some(call_id) = call_id {
            let stop_canister_call = state
                .metadata
                .subnet_call_context_manager
                .remove_stop_canister_call(call_id);

            match stop_canister_call {
                Some(stop_canister_call) => {
                    let call = stop_canister_call.call;
                    let time_elapsed = state
                        .time()
                        .saturating_duration_since(stop_canister_call.time);
                    if let CanisterCall::Request(request) = call {
                        self.metrics.observe_subnet_message(
                            &request.method_name,
                            time_elapsed.as_secs_f64(),
                            &Ok(()),
                        );
                    }
                }
                None => info!(
                    self.log,
                    "Could not remove stop_canister call for call ID {} and canister {}",
                    call_id,
                    canister_id,
                ),
            }
        }
    }

    /// Checks for stopping canisters and performs the following:
    ///   1. If there are stop contexts that have timed out, respond to them.
    ///   2. If any stopping canisters are ready to stop, transition them to
    ///      be fully stopped and reply to the corresponding stop contexts.
    ///
    /// Responses to the pending stop messages are written to ingress history
    /// or returned to the calling canisters respectively.
    pub fn process_stopping_canisters(&self, mut state: ReplicatedState) -> ReplicatedState {
        let mut canister_states = state.take_canister_states();
        let time = state.time();

        for canister in canister_states.values_mut() {
            let (stopped, stop_contexts) =
                canister.system_state.try_stop_canister(|stop_context| {
                    match stop_context.call_id() {
                        Some(call_id) => {
                            let sc_time = state
                                .metadata
                                .subnet_call_context_manager
                                .get_time_for_stop_canister_call(call_id);
                            match sc_time {
                                Some(t) => time >= t + self.config.stop_canister_timeout_duration,
                                // Should never hit this case unless there's a
                                // bug but handle it for robustness.
                                None => false,
                            }
                        }
                        // Should only happen for old stop requests that existed
                        // before call ids were added.
                        None => false,
                    }
                });
            if stopped {
                canister.system_state.canister_version += 1;
            }
            for stop_context in stop_contexts.iter() {
                self.reply_to_stop_context(
                    stop_context,
                    &mut state,
                    canister.canister_id(),
                    time,
                    if stopped {
                        StopCanisterReply::Completed
                    } else {
                        StopCanisterReply::Timeout
                    },
                );
            }
        }
        state.put_canister_states(canister_states);
        state
    }

    fn reject_unexpected_ingress(&self, method: Ic00Method) -> ExecuteSubnetMessageResult {
        self.metrics.unfiltered_ingress_error.inc();
        error!(
            self.log,
            "[EXC-BUG] Ingress messages to {} should've been filtered earlier.", method
        );
        ExecuteSubnetMessageResult::Finished {
            response: Err(UserError::new(
                ErrorCode::CanisterContractViolation,
                format!("{} cannot be called by a user.", method),
            )),
            refund: Cycles::zero(),
        }
    }

    // Returns the subnet memory saturation based on the given subnet available
    // memory, which may have been scaled for the current thread.
    fn subnet_memory_saturation(
        &self,
        subnet_available_memory: &SubnetAvailableMemory,
    ) -> ResourceSaturation {
        // Compute the total subnet available memory based on the scaled subnet
        // available memory. In other words, un-scale the scaled value.
        let subnet_available_memory = subnet_available_memory
            .get_execution_memory()
            .saturating_mul(subnet_available_memory.get_scaling_factor())
            .max(0) as u64;

        // Compute the memory usage as the capacity minus the available memory.
        let subnet_memory_usage = self
            .config
            .subnet_memory_capacity
            .get()
            .saturating_sub(subnet_available_memory);

        ResourceSaturation::new_scaled(
            subnet_memory_usage,
            self.config.subnet_memory_threshold.get(),
            self.config.subnet_memory_capacity.get(),
            self.resource_saturation_scaling as u64,
        )
    }

    /// Returns the default value of `wasm_memory_limit` in canister settings.
    pub fn default_wasm_memory_limit(&self) -> NumBytes {
        self.config.default_wasm_memory_limit
    }

    /// For testing purposes only.
    #[doc(hidden)]
    pub fn hypervisor_for_testing(&self) -> &Hypervisor {
        &self.hypervisor
    }

    #[doc(hidden)]
    pub fn clear_compilation_cache_for_testing(&self) {
        (*self.hypervisor).clear_compilation_cache_for_testing()
    }

    /// Used for tests where the test setup needs to be aware of the subnet
    /// type.
    #[doc(hidden)]
    pub fn own_subnet_type(&self) -> SubnetType {
        self.own_subnet_type
    }
}

#[cfg(debug_assertions)]
impl Drop for ExecutionEnvironment {
    fn drop(&mut self) {
        // In tests, wait for all states to be dropped before continuing, to avoid any
        // race conditions. This is not an issue in the replica, as it never drops the
        // `ExecutionEnvironment`.
        self.deallocator_thread.flush_deallocation_channel();
    }
}

/// Indicates whether the full time spent compiling this canister or a reduced
/// amount should count against the round instruction limits. Reduced amounts
/// should be counted when the module was deserialized from a previous
/// compilation instead of fully compiled. Canisters should always be charged
/// for compilation costs even when they aren't counted against the round
/// limits. Only public for testing.
#[doc(hidden)]
#[derive(Copy, Clone, Debug)]
pub enum CompilationCostHandling {
    CountReducedAmount,
    CountFullAmount,
}

/// The expected speed up of deserializing a module compared to compiling it.
const DESERIALIZATION_SPEED_UP_FACTOR: u64 = 100;

impl CompilationCostHandling {
    /// Adjusts the compilation cost based on how it should be handled. Only public for use in tests.
    #[doc(hidden)]
    pub fn adjusted_compilation_cost(&self, compilation_cost: NumInstructions) -> NumInstructions {
        match self {
            CompilationCostHandling::CountReducedAmount => {
                compilation_cost / DESERIALIZATION_SPEED_UP_FACTOR
            }
            CompilationCostHandling::CountFullAmount => compilation_cost,
        }
    }
}

/// Returns the subnet's configured memory capacity (ignoring current usage).
pub(crate) fn subnet_memory_capacity(config: &ExecutionConfig) -> SubnetAvailableMemory {
    SubnetAvailableMemory::new(
        config.subnet_memory_capacity.get() as i64,
        config.guaranteed_response_message_memory_capacity.get() as i64,
        config.subnet_wasm_custom_sections_memory_capacity.get() as i64,
    )
}

fn get_canister(
    canister_id: CanisterId,
    state: &ReplicatedState,
) -> Result<&CanisterState, UserError> {
    match state.canister_state(&canister_id) {
        Some(canister) => Ok(canister),
        None => Err(UserError::new(
            ErrorCode::CanisterNotFound,
            format!("Canister {} not found.", &canister_id),
        )),
    }
}

fn get_canister_mut(
    canister_id: CanisterId,
    state: &mut ReplicatedState,
) -> Result<&mut CanisterState, UserError> {
    match state.canister_state_mut(&canister_id) {
        Some(canister) => Ok(canister),
        None => Err(UserError::new(
            ErrorCode::CanisterNotFound,
            format!("Canister {} not found.", &canister_id),
        )),
    }
}

/// The result of `execute_canister()`.
pub struct ExecuteCanisterResult {
    pub canister: CanisterState,
    pub instructions_used: Option<NumInstructions>,
    pub heap_delta: NumBytes,
    pub ingress_status: Option<(MessageId, IngressStatus)>,
    // The description of the executed task or message.
    pub description: Option<String>,
}

/// Executes the given input message or task.
/// This is a helper for `execute_canister()`.
fn execute_canister_input(
    input: CanisterMessageOrTask,
    prepaid_execution_cycles: Option<Cycles>,
    exec_env: &ExecutionEnvironment,
    canister: CanisterState,
    instruction_limits: InstructionLimits,
    max_instructions_per_message_without_dts: NumInstructions,
    network_topology: Arc<NetworkTopology>,
    time: Time,
    round_limits: &mut RoundLimits,
    subnet_size: usize,
) -> ExecuteCanisterResult {
    let info = input.to_string();
    let result = exec_env.execute_canister_input(
        canister,
        instruction_limits,
        max_instructions_per_message_without_dts,
        input,
        prepaid_execution_cycles,
        time,
        network_topology,
        round_limits,
        subnet_size,
    );
    let (canister, instructions_used, heap_delta, ingress_status) = exec_env.process_result(result);
    ExecuteCanisterResult {
        canister,
        instructions_used,
        heap_delta,
        ingress_status,
        description: Some(info),
    }
}

/// Executes either a single task from the task queue of the canister or a
/// single input message if there is no task.
pub fn execute_canister(
    exec_env: &ExecutionEnvironment,
    mut canister: CanisterState,
    instruction_limits: InstructionLimits,
    max_instructions_per_message_without_dts: NumInstructions,
    network_topology: Arc<NetworkTopology>,
    time: Time,
    round_limits: &mut RoundLimits,
    subnet_size: usize,
) -> ExecuteCanisterResult {
    match canister.next_execution() {
        NextExecution::None | NextExecution::ContinueInstallCode => {
            return ExecuteCanisterResult {
                canister,
                instructions_used: None,
                heap_delta: NumBytes::from(0),
                ingress_status: None,
                description: None,
            };
        }
        NextExecution::StartNew | NextExecution::ContinueLong => {}
    }

    let (input, prepaid_execution_cycles) = match canister.system_state.task_queue.pop_front() {
        Some(task) => match task {
            ExecutionTask::PausedExecution { id, .. } => {
                let paused = exec_env.take_paused_execution(id).unwrap();
                let round_counters = RoundCounters {
                    execution_refund_error: &exec_env.metrics.execution_cycles_refund_error,
                    state_changes_error: &exec_env.metrics.state_changes_error,
                    invalid_system_call_error: &exec_env.metrics.invalid_system_call_error,
                    charging_from_balance_error: &exec_env.metrics.charging_from_balance_error,
                    unexpected_response_error: &exec_env.metrics.unexpected_response_error,
                    response_cycles_refund_error: &exec_env.metrics.response_cycles_refund_error,
                    invalid_canister_state_error: &exec_env.metrics.invalid_canister_state_error,
                    ingress_with_cycles_error: &exec_env.metrics.ingress_with_cycles_error,
                };
                let round_context = RoundContext {
                    network_topology: &network_topology,
                    hypervisor: &exec_env.hypervisor,
                    cycles_account_manager: &exec_env.cycles_account_manager,
                    counters: round_counters,
                    log: &exec_env.log,
                    time,
                };
                let result = paused.resume(
                    canister,
                    round_context,
                    round_limits,
                    subnet_size,
                    &exec_env.call_tree_metrics,
                    exec_env.deallocator_thread.sender(),
                );
                let (canister, instructions_used, heap_delta, ingress_status) =
                    exec_env.process_result(result);
                return ExecuteCanisterResult {
                    canister,
                    instructions_used,
                    heap_delta,
                    ingress_status,
                    description: Some("paused execution".to_string()),
                };
            }
            ExecutionTask::Heartbeat => {
                let task = CanisterMessageOrTask::Task(CanisterTask::Heartbeat);
                (task, None)
            }
            ExecutionTask::GlobalTimer => {
                let task = CanisterMessageOrTask::Task(CanisterTask::GlobalTimer);
                (task, None)
            }
            ExecutionTask::OnLowWasmMemory => {
                let task = CanisterMessageOrTask::Task(CanisterTask::OnLowWasmMemory);
                (task, None)
            }
            ExecutionTask::AbortedExecution {
                input,
                prepaid_execution_cycles,
            } => (input, Some(prepaid_execution_cycles)),
            ExecutionTask::PausedInstallCode(..) | ExecutionTask::AbortedInstallCode { .. } => {
                unreachable!("The guard at the beginning filters these cases out")
            }
        },
        None => {
            let message = canister.pop_input().unwrap();
            if let CanisterMessage::Request(req) = &message {
                if req.payload_size_bytes() > MAX_INTER_CANISTER_PAYLOAD_IN_BYTES {
                    exec_env.metrics.oversize_intra_subnet_messages.inc();
                }
            }
            (CanisterMessageOrTask::Message(message), None)
        }
    };
    execute_canister_input(
        input,
        prepaid_execution_cycles,
        exec_env,
        canister,
        instruction_limits,
        max_instructions_per_message_without_dts,
        network_topology,
        time,
        round_limits,
        subnet_size,
    )
}

fn get_master_public_key<'a>(
    chain_key_subnet_public_keys: &'a BTreeMap<MasterPublicKeyId, MasterPublicKey>,
    subnet_id: SubnetId,
    key_id: &MasterPublicKeyId,
) -> Result<&'a MasterPublicKey, UserError> {
    match chain_key_subnet_public_keys.get(key_id) {
        None => Err(UserError::new(
            ErrorCode::CanisterRejectedMessage,
            format!(
                "Subnet {} does not hold threshold key {}.",
                subnet_id, key_id
            ),
        )),
        Some(master_key) => Ok(master_key),
    }
}<|MERGE_RESOLUTION|>--- conflicted
+++ resolved
@@ -43,18 +43,11 @@
     EmptyBlob, InstallChunkedCodeArgs, InstallCodeArgsV2, ListCanisterSnapshotArgs,
     LoadCanisterSnapshotArgs, MasterPublicKeyId, Method as Ic00Method, NodeMetricsHistoryArgs,
     Payload as Ic00Payload, ProvisionalCreateCanisterWithCyclesArgs, ProvisionalTopUpCanisterArgs,
-<<<<<<< HEAD
-    ReshareChainKeyArgs, SchnorrPublicKeyArgs, SchnorrPublicKeyResponse, SetupInitialDKGArgs,
-    SignWithECDSAArgs, SignWithSchnorrArgs, SignWithSchnorrAux, StoredChunksArgs, SubnetInfoArgs,
-    SubnetInfoResponse, TakeCanisterSnapshotArgs, UninstallCodeArgs, UpdateSettingsArgs,
-    UploadChunkArgs, VetKdDeriveEncryptedKeyArgs, VetKdPublicKeyArgs, VetKdPublicKeyResult, IC_00,
-=======
     ReshareChainKeyArgs, SchnorrAlgorithm, SchnorrPublicKeyArgs, SchnorrPublicKeyResponse,
     SetupInitialDKGArgs, SignWithECDSAArgs, SignWithSchnorrArgs, SignWithSchnorrAux,
     StoredChunksArgs, SubnetInfoArgs, SubnetInfoResponse, TakeCanisterSnapshotArgs,
     UninstallCodeArgs, UpdateSettingsArgs, UploadChunkArgs, VetKdDeriveEncryptedKeyArgs,
     VetKdPublicKeyArgs, VetKdPublicKeyResult, IC_00,
->>>>>>> ae96d74e
 };
 use ic_metrics::MetricsRegistry;
 use ic_registry_provisional_whitelist::ProvisionalWhitelist;
@@ -1326,46 +1319,6 @@
             }
             Ok(Ic00Method::ReshareChainKey) => {
                 let cycles = msg.take_cycles();
-<<<<<<< HEAD
-                match &msg {
-                    CanisterCall::Request(request) => {
-                        match ReshareChainKeyArgs::decode(request.method_payload()) {
-                            Ok(args) => match get_master_public_key(
-                                &chain_key_data.master_public_keys,
-                                self.own_subnet_id,
-                                &args.key_id,
-                            ) {
-                                Ok(_) => {
-                                    let mut target_id = [0u8; 32];
-                                    rng.fill_bytes(&mut target_id);
-
-                                    self.reshare_chain_key(&mut state, args, request, target_id)
-                                        .map_or_else(
-                                            |err| ExecuteSubnetMessageResult::Finished {
-                                                response: Err(err),
-                                                refund: cycles,
-                                            },
-                                            |()| ExecuteSubnetMessageResult::Processing,
-                                        )
-                                }
-                                Err(err) => ExecuteSubnetMessageResult::Finished {
-                                    response: Err(err),
-                                    refund: cycles,
-                                },
-                            },
-                            Err(err) => ExecuteSubnetMessageResult::Finished {
-                                response: Err(err),
-                                refund: cycles,
-                            },
-                        }
-                    }
-                    CanisterCall::Ingress(_) => {
-                        self.reject_unexpected_ingress(Ic00Method::ComputeInitialIDkgDealings)
-                    }
-                }
-            }
-
-=======
                 match msg {
                     CanisterCall::Request(ref request) => self
                         .reshare_chain_key(&mut state, rng, chain_key_data, request)
@@ -1381,7 +1334,6 @@
                     }
                 }
             }
->>>>>>> ae96d74e
             Ok(Ic00Method::VetKdDeriveEncryptedKey) => match &msg {
                 CanisterCall::Request(request) => {
                     if payload.is_empty() {
@@ -3099,25 +3051,6 @@
         Ok(())
     }
 
-<<<<<<< HEAD
-    fn reshare_chain_key(
-        &self,
-        state: &mut ReplicatedState,
-        args: ReshareChainKeyArgs,
-        request: &Request,
-        target_id: [u8; 32],
-    ) -> Result<(), UserError> {
-        let nodes = args.get_set_of_nodes()?;
-        let registry_version = args.get_registry_version();
-
-        // TODO(CON-1416): Remove this safety check, once resharing VetKeys also works
-        if !args.key_id.is_idkg_key() {
-            return Err(UserError::new(
-                ErrorCode::CanisterRejectedMessage,
-                "This key is not an idkg key",
-            ));
-        }
-=======
     // TODO(CON-1416: Remove this directive)
     #[allow(unreachable_code, unused_variables)]
     fn reshare_chain_key(
@@ -3145,7 +3078,6 @@
             ErrorCode::CanisterRejectedMessage,
             "This key is not an idkg key",
         ));
->>>>>>> ae96d74e
 
         state.metadata.subnet_call_context_manager.push_context(
             SubnetCallContext::ReshareChainKey(ReshareChainKeyContext {
