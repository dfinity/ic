use crate::{
    canister_manager::{
        types::{
            CanisterManagerError, CanisterMgrConfig, DtsInstallCodeResult, InstallCodeContext,
            PausedInstallCodeExecution, StopCanisterResult, UploadChunkResult,
        },
        CanisterManager,
    },
    canister_settings::CanisterSettings,
    execution::{
        call_or_task::execute_call_or_task, inspect_message, install_code::validate_controller,
        response::execute_response,
    },
    execution_environment_metrics::{
        ExecutionEnvironmentMetrics, SUBMITTED_OUTCOME_LABEL, SUCCESS_STATUS_LABEL,
    },
    hypervisor::Hypervisor,
    ic00_permissions::Ic00MethodPermissions,
    metrics::{CallTreeMetrics, CallTreeMetricsImpl, IngressFilterMetrics},
};
use candid::Encode;
use ic_base_types::PrincipalId;
use ic_config::execution_environment::Config as ExecutionConfig;
use ic_config::flag_status::FlagStatus;
use ic_crypto_utils_canister_threshold_sig::{
    derive_threshold_public_key, derive_vetkd_public_key, is_valid_transport_public_key,
};
use ic_cycles_account_manager::{
    is_delayed_ingress_induction_cost, CyclesAccountManager, IngressInductionCost,
    ResourceSaturation,
};
use ic_error_types::{ErrorCode, RejectCode, UserError};
use ic_interfaces::execution_environment::{
    ChainKeyData, ExecutionMode, IngressHistoryWriter, RegistryExecutionSettings,
    SubnetAvailableMemory,
};
use ic_limits::{LOG_CANISTER_OPERATION_CYCLES_THRESHOLD, SMALL_APP_SUBNET_MAX_SIZE};
use ic_logger::{error, info, warn, ReplicaLogger};
use ic_management_canister_types_private::{
    CanisterChangeOrigin, CanisterHttpRequestArgs, CanisterIdRecord, CanisterInfoRequest,
    CanisterInfoResponse, CanisterStatusType, ClearChunkStoreArgs, ComputeInitialIDkgDealingsArgs,
    CreateCanisterArgs, DeleteCanisterSnapshotArgs, ECDSAPublicKeyArgs, ECDSAPublicKeyResponse,
    EmptyBlob, InstallChunkedCodeArgs, InstallCodeArgsV2, ListCanisterSnapshotArgs,
    LoadCanisterSnapshotArgs, MasterPublicKeyId, Method as Ic00Method, NodeMetricsHistoryArgs,
    Payload as Ic00Payload, ProvisionalCreateCanisterWithCyclesArgs, ProvisionalTopUpCanisterArgs,
    ReadCanisterSnapshotDataArgs, ReadCanisterSnapshotMetadataArgs, ReshareChainKeyArgs,
    SchnorrAlgorithm, SchnorrPublicKeyArgs, SchnorrPublicKeyResponse, SetupInitialDKGArgs,
    SignWithECDSAArgs, SignWithSchnorrArgs, SignWithSchnorrAux, StoredChunksArgs, SubnetInfoArgs,
    SubnetInfoResponse, TakeCanisterSnapshotArgs, UninstallCodeArgs, UpdateSettingsArgs,
    UploadCanisterSnapshotDataArgs, UploadCanisterSnapshotMetadataArgs, UploadChunkArgs,
    VetKdDeriveKeyArgs, VetKdPublicKeyArgs, VetKdPublicKeyResult, IC_00,
};
use ic_metrics::MetricsRegistry;
use ic_registry_provisional_whitelist::ProvisionalWhitelist;
use ic_registry_subnet_type::SubnetType;
use ic_replicated_state::{
    canister_state::{
        execution_state::WasmExecutionMode,
        system_state::{CyclesUseCase, PausedExecutionId},
        NextExecution,
    },
    metadata_state::subnet_call_context_manager::{
        EcdsaArguments, InstallCodeCall, InstallCodeCallId, ReshareChainKeyContext,
        SchnorrArguments, SetupInitialDkgContext, SignWithThresholdContext, StopCanisterCall,
        SubnetCallContext, ThresholdArguments, VetKdArguments,
    },
    page_map::PageAllocatorFileDescriptor,
    CanisterState, ExecutionTask, NetworkTopology, ReplicatedState,
};
use ic_system_api::{ExecutionParameters, InstructionLimits};
use ic_types::{
    canister_http::CanisterHttpRequestContext,
    crypto::{
        canister_threshold_sig::{MasterPublicKey, PublicKey},
        threshold_sig::ni_dkg::NiDkgTargetId,
        vetkd::VetKdDerivationContext,
        ExtendedDerivationPath,
    },
    ingress::{IngressState, IngressStatus, WasmResult},
    messages::{
        extract_effective_canister_id, CanisterCall, CanisterCallOrTask, CanisterMessage,
        CanisterMessageOrTask, CanisterTask, Payload, RejectContext, Request, Response,
        SignedIngressContent, StopCanisterCallId, StopCanisterContext,
        MAX_INTER_CANISTER_PAYLOAD_IN_BYTES,
    },
    methods::SystemMethod,
    nominal_cycles::NominalCycles,
    CanisterId, Cycles, ExecutionRound, Height, NumBytes, NumInstructions, ReplicaVersion,
    SubnetId, Time,
};
use ic_types::{messages::MessageId, methods::WasmMethod};
use ic_utils_thread::deallocator_thread::{DeallocationSender, DeallocatorThread};
use ic_wasm_types::WasmHash;
use phantom_newtype::AmountOf;
use prometheus::IntCounter;
use rand::RngCore;
use std::{
    collections::{BTreeMap, HashMap},
    convert::{Into, TryFrom},
    fmt,
    str::FromStr,
    sync::{Arc, Mutex},
    time::{Duration, Instant},
};
use strum::ParseError;

#[cfg(test)]
mod tests;

/// The response of the executed message created by the `ic0.msg_reply()`
/// or `ic0.msg_reject()` System API functions.
/// If the execution failed or did not call these System API functions,
/// then the response is empty.
#[derive(Debug)]
pub enum ExecutionResponse {
    Ingress((MessageId, IngressStatus)),
    Request(Response),
    Empty,
}

/// The data structure returned by
/// `ExecutionEnvironment.execute_canister_input()`.
#[derive(Debug)]
pub enum ExecuteMessageResult {
    Finished {
        /// The new state of the canister after execution.
        canister: CanisterState,

        /// The response of the executed message. The caller needs to either push it
        /// to the output queue of the canister or update the ingress status.
        response: ExecutionResponse,

        /// The number of instructions used by the message execution.
        instructions_used: NumInstructions,

        /// The size of the heap delta the canister produced
        heap_delta: NumBytes,

        /// The call duration, if the call context completed.
        call_duration: Option<Duration>,
    },
    Paused {
        /// The old state of the canister before execution
        /// with some changes necessary for DTS.
        canister: CanisterState,

        /// The paused execution that the caller can either resume or abort.
        paused_execution: Box<dyn PausedExecution>,

        /// If the original message was an ingress message, then this field
        /// contains an ingress status with the state `Processing`.
        ingress_status: Option<(MessageId, IngressStatus)>,
    },
}

/// The result of executing a subnet message.
///
/// Most messages will end up in the `Finished` state once the management
/// canister handles them.
///
/// `Processing` can occur for messages that do not complete immediately, like
/// stop_canister requests or the ones that need to be handled by consensus.
#[derive(Debug)]
enum ExecuteSubnetMessageResult {
    Processing,
    Finished {
        response: Result<(Vec<u8>, Option<CanisterId>), UserError>,
        refund: Cycles,
    },
}

/// Contains counters needed to keep track of unexpected errors.
#[derive(Clone)]
pub struct RoundCounters<'a> {
    pub execution_refund_error: &'a IntCounter,
    pub state_changes_error: &'a IntCounter,
    pub invalid_system_call_error: &'a IntCounter,
    pub charging_from_balance_error: &'a IntCounter,
    pub unexpected_response_error: &'a IntCounter,
    pub response_cycles_refund_error: &'a IntCounter,
    pub invalid_canister_state_error: &'a IntCounter,
    pub ingress_with_cycles_error: &'a IntCounter,
}

/// Contains round-specific context necessary for resuming a paused execution.
#[derive(Clone)]
pub struct RoundContext<'a> {
    pub network_topology: &'a NetworkTopology,
    pub hypervisor: &'a Hypervisor,
    pub cycles_account_manager: &'a CyclesAccountManager,
    pub counters: RoundCounters<'a>,
    pub log: &'a ReplicaLogger,
    pub time: Time,
}

/// Keeps track of instruction remaining in the current execution round.
/// This type is useful for deterministic time slicing because it allows
/// to distinguish a round instructions from a message instructions.
///
/// Another motivation for this type is that `NumInstructions` is backed
/// by an unsigned integer and loses information below zero whereas this
/// type is signed and works well if Wasm execution overshoots the limit
/// making the remaining instructions negative.
pub struct RoundInstructionsTag;
pub type RoundInstructions = AmountOf<RoundInstructionsTag, i64>;

/// Orphan rules prevent defining `From` / `Into` helpers, so we have to define
/// standalone helpers.
pub fn as_round_instructions(n: NumInstructions) -> RoundInstructions {
    RoundInstructions::from(i64::try_from(n.get()).unwrap_or(i64::MAX))
}
pub fn as_num_instructions(a: RoundInstructions) -> NumInstructions {
    NumInstructions::from(u64::try_from(a.get()).unwrap_or(0))
}

/// Contains limits (or budget) for various resources that affect duration of
/// a round such as
/// - executed instructions,
/// - produced heap delta,
/// - allocated bytes,
/// - etc.
///
/// This struct is passed by a mutable reference throughout the entire
/// execution layer:
/// - the scheduler initializes the limits at the start of each round.
/// - high-level execution functions pass the reference through.
/// - low-level execution functions decrease the limits based on the data returned
///   by the Wasm executor.
///
/// A recommended pattern for adding a new limit:
/// - the limit is represented as a signed integer to avoid losing information when
///   a Wasm execution overshoots the limit.
/// - the round stops when the limit reaches zero.
/// - the scheduler (and any other high-level caller) can compute consumption of
///   some function `foo()` as follows:
///   ```text
///   let limit_before = round_limits.$limit;
///   foo(..., &mut round_limits);
///   let consumption = limit_before - round_limits.$limit;
///   ```
///
/// Note that other entry-points of the execution layer such as the query handler,
/// inspect message, benchmarks, tests also have to initialize the round limits.
/// In such cases the "round" should be considered as a trivial round consisting
/// of a single message.
#[derive(Clone, Debug, Default)]
pub struct RoundLimits {
    /// Keeps track of remaining instructions in this execution round.
    pub instructions: RoundInstructions,

    /// Keeps track of the available storage memory. It decreases if
    /// - Wasm execution grows the Wasm/stable memory.
    /// - Wasm execution pushes a new guaranteed response request to the output
    ///   queue.
    pub subnet_available_memory: SubnetAvailableMemory,

    /// The number of outgoing calls that can still be made across the subnet before
    /// canisters are limited to their own callback quota.
    pub subnet_available_callbacks: i64,

    // TODO would be nice to change that to available, but this requires
    // a lot of changes since available allocation sits in CanisterManager config
    pub compute_allocation_used: u64,
}

impl RoundLimits {
    /// Returns true if the instructions limit has been reached.
    pub fn instructions_reached(&self) -> bool {
        self.instructions <= RoundInstructions::from(0)
    }
}

/// Represent a paused execution that can be resumed or aborted.
pub trait PausedExecution: std::fmt::Debug + Send {
    /// Resumes a paused execution.
    /// It takes:
    /// - the canister state,
    /// - system parameters that can change while the execution is in progress,
    /// - helpers.
    ///
    /// If the execution finishes, then it returns the new canister state and
    /// the result of the execution.
    fn resume(
        self: Box<Self>,
        canister: CanisterState,
        round_context: RoundContext,
        round_limits: &mut RoundLimits,
        subnet_size: usize,
        call_tree_metrics: &dyn CallTreeMetrics,
        deallocation_sender: &DeallocationSender,
    ) -> ExecuteMessageResult;

    /// Aborts the paused execution.
    /// Returns the original message and the cycles prepaid for execution.
    fn abort(self: Box<Self>, log: &ReplicaLogger) -> (CanisterMessageOrTask, Cycles);

    /// Returns a reference to the message or task being executed.
    fn input(&self) -> CanisterMessageOrTask;
}

/// Stores all paused executions keyed by their ids.
#[derive(Default)]
struct PausedExecutionRegistry {
    // A counter that increases monotonically until it wraps around.
    // Wrapping around is not a problem because all paused executions
    // are aborted before the next checkpoint and there cannot be
    // more than 2^64 paused executions between two checkpoints.
    next_id: u64,

    // Paused executions of ordinary canister messages.
    paused_execution: HashMap<PausedExecutionId, Box<dyn PausedExecution>>,

    // Paused executions of `install_code` subnet messages.
    paused_install_code: HashMap<PausedExecutionId, Box<dyn PausedInstallCodeExecution>>,
}

// The replies that can be returned for a `stop_canister` request.
#[derive(Eq, PartialEq, Debug)]
enum StopCanisterReply {
    // The stop request was completed successfully.
    Completed,
    // The stop request timed out.
    Timeout,
}

/// ExecutionEnvironment is the component responsible for executing messages
/// on the IC.
pub struct ExecutionEnvironment {
    log: ReplicaLogger,
    hypervisor: Arc<Hypervisor>,
    canister_manager: CanisterManager,
    ingress_history_writer: Arc<dyn IngressHistoryWriter<State = ReplicatedState>>,
    metrics: ExecutionEnvironmentMetrics,
    call_tree_metrics: CallTreeMetricsImpl,
    config: ExecutionConfig,
    cycles_account_manager: Arc<CyclesAccountManager>,
    own_subnet_id: SubnetId,
    own_subnet_type: SubnetType,
    // Global registry of all the paused executions and install code executions
    // on the current subnet.
    paused_execution_registry: Arc<Mutex<PausedExecutionRegistry>>,
    // This scaling factor accounts for the execution threads running in
    // parallel and potentially reserving resources. It should be initialized to
    // the number of scheduler cores.
    resource_saturation_scaling: usize,
    deallocator_thread: DeallocatorThread,
}

/// This is a helper enum that indicates whether the current DTS execution of
/// install_code is the first execution or not.
#[derive(Eq, PartialEq, Debug)]
pub enum DtsInstallCodeStatus {
    StartingFirstExecution,
    ResumingPausedOrAbortedExecution,
}

impl fmt::Display for DtsInstallCodeStatus {
    fn fmt(&self, f: &mut fmt::Formatter<'_>) -> fmt::Result {
        let status = match &self {
            DtsInstallCodeStatus::StartingFirstExecution => "StartingFirstExecution",
            DtsInstallCodeStatus::ResumingPausedOrAbortedExecution => {
                "ResumingPausedOrAbortedExecution"
            }
        };
        write!(f, "{status}")
    }
}

impl ExecutionEnvironment {
    #[allow(clippy::too_many_arguments)]
    pub fn new(
        log: ReplicaLogger,
        hypervisor: Arc<Hypervisor>,
        ingress_history_writer: Arc<dyn IngressHistoryWriter<State = ReplicatedState>>,
        metrics_registry: &MetricsRegistry,
        own_subnet_id: SubnetId,
        own_subnet_type: SubnetType,
        compute_capacity: usize,
        config: ExecutionConfig,
        cycles_account_manager: Arc<CyclesAccountManager>,
        resource_saturation_scaling: usize,
        fd_factory: Arc<dyn PageAllocatorFileDescriptor>,
        heap_delta_rate_limit: NumBytes,
        upload_wasm_chunk_instructions: NumInstructions,
        canister_snapshot_baseline_instructions: NumInstructions,
    ) -> Self {
        // Assert the flag implication: DTS => sandboxing.
        assert!(
            config.deterministic_time_slicing == FlagStatus::Disabled
                || config.canister_sandboxing_flag == FlagStatus::Enabled,
            "Deterministic time slicing works only with canister sandboxing."
        );
        let canister_manager_config: CanisterMgrConfig = CanisterMgrConfig::new(
            config.subnet_memory_capacity,
            config.default_provisional_cycles_balance,
            config.default_freeze_threshold,
            own_subnet_id,
            own_subnet_type,
            config.max_controllers,
            compute_capacity,
            config.max_canister_memory_size_wasm32,
            config.max_canister_memory_size_wasm64,
            config.rate_limiting_of_instructions,
            config.allocatable_compute_capacity_in_percent,
            config.rate_limiting_of_heap_delta,
            heap_delta_rate_limit,
            upload_wasm_chunk_instructions,
            config.embedders_config.wasm_max_size,
            canister_snapshot_baseline_instructions,
            config.default_wasm_memory_limit,
            config.max_number_of_snapshots_per_canister,
        );
        let metrics = ExecutionEnvironmentMetrics::new(metrics_registry);
        let canister_manager = CanisterManager::new(
            Arc::clone(&hypervisor),
            log.clone(),
            canister_manager_config,
            Arc::clone(&cycles_account_manager),
            Arc::clone(&ingress_history_writer),
            fd_factory,
        );
        // Deallocate `SystemStates` and `ExecutionStates` in the background. Sleep for
        // 0.1 ms between deallocations, to spread out the load on the memory allocator
        // (the 0.1 ms was determined by running a benchmark with thousands of messages
        // executed per round and checking CPU profiles to ensure that the vast majority
        // of deallocations happened on the background thread).
        let deallocator_thread =
            DeallocatorThread::new("ExecutionDeallocator", Duration::from_micros(100));
        Self {
            log,
            hypervisor,
            canister_manager,
            ingress_history_writer,
            metrics,
            call_tree_metrics: CallTreeMetricsImpl::new(metrics_registry),
            config,
            cycles_account_manager,
            own_subnet_id,
            own_subnet_type,
            paused_execution_registry: Default::default(),
            resource_saturation_scaling,
            deallocator_thread,
        }
    }

    pub fn state_changes_error(&self) -> &IntCounter {
        &self.metrics.state_changes_error
    }

    pub fn canister_not_found_error(&self) -> &IntCounter {
        &self.metrics.canister_not_found_error
    }

    /// Computes the current amount of memory available on the subnet.
    ///
    /// Time complexity: `O(|canisters|)`.
    pub fn subnet_available_memory(&self, state: &ReplicatedState) -> SubnetAvailableMemory {
        let memory_taken = state.memory_taken();
        SubnetAvailableMemory::new(
            self.config.subnet_memory_capacity.get() as i64
                - self.config.subnet_memory_reservation.get() as i64
                - memory_taken.execution().get() as i64,
            self.config
                .guaranteed_response_message_memory_capacity
                .get() as i64
                - memory_taken.guaranteed_response_messages().get() as i64,
            self.config
                .subnet_wasm_custom_sections_memory_capacity
                .get() as i64
                - memory_taken.wasm_custom_sections().get() as i64,
        )
    }

    /// Computes the current amount of guaranteed response message memory available
    /// on the subnet.
    ///
    /// This is a more efficient alternative to `memory_taken()` for cases when only
    /// the guaranteed response message memory usage is necessary.
    ///
    /// Time complexity: `O(|canisters|)`.
    pub fn subnet_available_guaranteed_response_message_memory(
        &self,
        state: &ReplicatedState,
    ) -> i64 {
        self.config
            .guaranteed_response_message_memory_capacity
            .get() as i64
            - state.guaranteed_response_message_memory_taken().get() as i64
    }

    /// Computes number of callbacks available up to the subnet's callback soft cap.
    ///
    /// Time complexity: `O(|canisters|)`.
    pub fn subnet_available_callbacks(&self, state: &ReplicatedState) -> i64 {
        self.config
            .subnet_callback_soft_limit
            .saturating_sub(state.callback_count()) as i64
    }

    /// Executes a replicated message sent to a subnet.
    ///
    /// Returns the new replicated state and an optional number of instructions
    /// consumed by the message execution.
    #[allow(clippy::cognitive_complexity)]
    #[allow(clippy::too_many_arguments)]
    pub fn execute_subnet_message(
        &self,
        msg: CanisterMessage,
        mut state: ReplicatedState,
        instruction_limits: InstructionLimits,
        rng: &mut dyn RngCore,
        chain_key_data: &ChainKeyData,
        replica_version: &ReplicaVersion,
        registry_settings: &RegistryExecutionSettings,
        current_round: ExecutionRound,
        round_limits: &mut RoundLimits,
    ) -> (ReplicatedState, Option<NumInstructions>) {
        let since = Instant::now(); // Start logging execution time.

        let mut msg = match msg {
            CanisterMessage::Response(response) => {
                let context = state
                    .metadata
                    .subnet_call_context_manager
                    .retrieve_context(response.originator_reply_callback, &self.log);
                return match context {
                    None => (state, Some(NumInstructions::from(0))),
                    Some(context) => {
                        let time_elapsed =
                            state.time().saturating_duration_since(context.get_time());
                        let request = context.get_request();

                        self.metrics.observe_subnet_message(
                            &request.method_name,
                            time_elapsed.as_secs_f64(),
                            &match &response.response_payload {
                                Payload::Data(_) => Ok(()),
                                Payload::Reject(_) => Err(ErrorCode::CanisterRejectedMessage),
                            },
                        );

                        if let (
                            SubnetCallContext::SignWithThreshold(threshold_context),
                            Payload::Data(_),
                        ) = (&context, &response.response_payload)
                        {
                            *state
                                .metadata
                                .subnet_metrics
                                .threshold_signature_agreements
                                .entry(threshold_context.key_id())
                                .or_default() += 1;
                        }

                        state.push_subnet_output_response(
                            Response {
                                originator: request.sender,
                                respondent: CanisterId::from(self.own_subnet_id),
                                originator_reply_callback: request.sender_reply_callback,
                                refund: request.payment,
                                response_payload: response.response_payload.clone(),
                                deadline: request.deadline,
                            }
                            .into(),
                        );

                        (state, Some(NumInstructions::from(0)))
                    }
                };
            }

            CanisterMessage::Ingress(msg) => CanisterCall::Ingress(msg),
            CanisterMessage::Request(msg) => CanisterCall::Request(msg),
        };

        let timestamp_nanos = state.time();
        let method = Ic00Method::from_str(msg.method_name());
        let payload = msg.method_payload();

        if let Ok(permissions) = method.map(Ic00MethodPermissions::new) {
            if let Err(err) = permissions.verify(&msg, &state) {
                let refund = msg.take_cycles();
                let state = self.finish_subnet_message_execution(
                    state,
                    msg,
                    ExecuteSubnetMessageResult::Finished {
                        response: Err(err),
                        refund,
                    },
                    since,
                );
                return (state, Some(NumInstructions::from(0)));
            }
        }

        let result: ExecuteSubnetMessageResult = match method {
            Ok(Ic00Method::InstallCode) => {
                // Tail call is needed for deterministic time slicing here to
                // properly handle the case of a paused execution.
                return self.execute_install_code(
                    msg,
                    None,
                    None,
                    DtsInstallCodeStatus::StartingFirstExecution,
                    state,
                    instruction_limits,
                    round_limits,
                    registry_settings.subnet_size,
                );
            }

            Ok(Ic00Method::InstallChunkedCode) => {
                // Tail call is needed for deterministic time slicing here to
                // properly handle the case of a paused execution.
                return self.execute_install_code(
                    msg,
                    None,
                    None,
                    DtsInstallCodeStatus::StartingFirstExecution,
                    state,
                    instruction_limits,
                    round_limits,
                    registry_settings.subnet_size,
                );
            }

            Ok(Ic00Method::SignWithECDSA) => match &msg {
                CanisterCall::Request(request) => {
                    if payload.is_empty() {
                        use ic_types::messages;
                        state.push_subnet_output_response(
                            Response {
                                originator: request.sender,
                                respondent: CanisterId::from(self.own_subnet_id),
                                originator_reply_callback: request.sender_reply_callback,
                                refund: request.payment,
                                response_payload: messages::Payload::Reject(
                                    messages::RejectContext::new(
                                        ic_error_types::RejectCode::CanisterReject,
                                        "An empty message cannot be signed",
                                    ),
                                ),
                                deadline: request.deadline,
                            }
                            .into(),
                        );
                        return (state, Some(NumInstructions::from(0)));
                    }

                    match SignWithECDSAArgs::decode(payload) {
                        Err(err) => ExecuteSubnetMessageResult::Finished {
                            response: Err(err),
                            refund: msg.take_cycles(),
                        },
                        Ok(args) => {
                            let key_id = MasterPublicKeyId::Ecdsa(args.key_id.clone());
                            match get_master_public_key(
                                &chain_key_data.master_public_keys,
                                self.own_subnet_id,
                                &key_id,
                            ) {
                                Err(err) => ExecuteSubnetMessageResult::Finished {
                                    response: Err(err),
                                    refund: msg.take_cycles(),
                                },
                                Ok(_) => match self.sign_with_threshold(
                                    (**request).clone(),
                                    ThresholdArguments::Ecdsa(EcdsaArguments {
                                        key_id: args.key_id,
                                        message_hash: args.message_hash,
                                    }),
                                    args.derivation_path.into_inner(),
                                    registry_settings
                                        .chain_key_settings
                                        .get(&key_id)
                                        .map(|setting| setting.max_queue_size)
                                        .unwrap_or_default(),
                                    &mut state,
                                    rng,
                                    registry_settings.subnet_size,
                                ) {
                                    Err(err) => ExecuteSubnetMessageResult::Finished {
                                        response: Err(err),
                                        refund: msg.take_cycles(),
                                    },
                                    Ok(()) => {
                                        self.metrics.observe_message_with_label(
                                            &request.method_name,
                                            since.elapsed().as_secs_f64(),
                                            SUBMITTED_OUTCOME_LABEL.into(),
                                            SUCCESS_STATUS_LABEL.into(),
                                        );
                                        ExecuteSubnetMessageResult::Processing
                                    }
                                },
                            }
                        }
                    }
                }
                CanisterCall::Ingress(_) => {
                    self.reject_unexpected_ingress(Ic00Method::SignWithECDSA)
                }
            },

            Ok(Ic00Method::CreateCanister) => {
                match &mut msg {
                    CanisterCall::Ingress(_) => {
                        self.reject_unexpected_ingress(Ic00Method::CreateCanister)
                    }
                    CanisterCall::Request(req) => {
                        let cycles = Arc::make_mut(req).take_cycles();
                        match CreateCanisterArgs::decode(req.method_payload()) {
                            Err(err) => ExecuteSubnetMessageResult::Finished {
                                response: Err(err),
                                refund: cycles,
                            },
                            Ok(args) => {
                                // Start logging execution time for `create_canister`.
                                let since = Instant::now();

                                let sender_canister_version = args.get_sender_canister_version();

                                let settings = args.settings.unwrap_or_default();
                                let result = match CanisterSettings::try_from(settings) {
                                    Err(err) => ExecuteSubnetMessageResult::Finished {
                                        response: Err(err.into()),
                                        refund: cycles,
                                    },
                                    Ok(settings) => self.create_canister(
                                        msg.canister_change_origin(sender_canister_version),
                                        cycles,
                                        settings,
                                        registry_settings,
                                        &mut state,
                                        round_limits,
                                    ),
                                };
                                info!(
                                            self.log,
                                            "Finished executing create_canister message after {:?} with result: {:?}",
                                            since.elapsed().as_secs_f64(),
                                            result
                                        );

                                result
                            }
                        }
                    }
                }
            }

            Ok(Ic00Method::UninstallCode) => {
                let res = UninstallCodeArgs::decode(payload).and_then(|args| {
                    self.canister_manager
                        .uninstall_code(
                            msg.canister_change_origin(args.get_sender_canister_version()),
                            args.get_canister_id(),
                            &mut state,
                            &self.metrics.canister_not_found_error,
                        )
                        .map(|()| (EmptyBlob.encode(), Some(args.get_canister_id())))
                        .map_err(|err| err.into())
                });
                ExecuteSubnetMessageResult::Finished {
                    response: res,
                    refund: msg.take_cycles(),
                }
            }

            Ok(Ic00Method::UpdateSettings) => {
                let res = match UpdateSettingsArgs::decode(payload) {
                    Err(err) => Err(err),
                    Ok(args) => {
                        // Start logging execution time for `update_settings`.
                        let since = Instant::now();

                        let canister_id = args.get_canister_id();
                        let sender_canister_version = args.get_sender_canister_version();

                        let result = match CanisterSettings::try_from(args.settings) {
                            Err(err) => Err(err.into()),
                            Ok(settings) => self
                                .update_settings(
                                    timestamp_nanos,
                                    msg.canister_change_origin(sender_canister_version),
                                    settings,
                                    canister_id,
                                    &mut state,
                                    round_limits,
                                    registry_settings.subnet_size,
                                )
                                .map(|res| (res, Some(canister_id))),
                        };
                        // The induction cost of `UpdateSettings` is charged
                        // after applying the new settings to allow users to
                        // decrease the freezing threshold if it was set too
                        // high that topping up the canister is not feasible.
                        if let CanisterCall::Ingress(ingress) = &msg {
                            if let Ok(canister) = get_canister_mut(canister_id, &mut state) {
                                if is_delayed_ingress_induction_cost(&ingress.method_payload) {
                                    let bytes_to_charge =
                                        ingress.method_payload.len() + ingress.method_name.len();
                                    let induction_cost = self
                                        .cycles_account_manager
                                        .ingress_induction_cost_from_bytes(
                                            NumBytes::from(bytes_to_charge as u64),
                                            registry_settings.subnet_size,
                                        );
                                    let memory_usage = canister.memory_usage();
                                    let message_memory_usage = canister.message_memory_usage();
                                    // This call may fail with `CanisterOutOfCyclesError`,
                                    // which is not actionable at this point.
                                    let _ignore_error = self.cycles_account_manager.consume_cycles(
                                        &mut canister.system_state,
                                        memory_usage,
                                        message_memory_usage,
                                        canister.scheduler_state.compute_allocation,
                                        induction_cost,
                                        registry_settings.subnet_size,
                                        CyclesUseCase::IngressInduction,
                                        false, // we ignore the error anyway => no need to reveal top up balance
                                    );
                                }
                            }
                        }
                        info!(
                            self.log,
                            "Finished executing update_settings message on canister {:?} after {:?} with result: {:?}",
                            canister_id,
                            since.elapsed().as_secs_f64(),
                            result
                        );
                        result
                    }
                };
                ExecuteSubnetMessageResult::Finished {
                    response: res,
                    refund: msg.take_cycles(),
                }
            }

            Ok(Ic00Method::CanisterStatus) => {
                let res = CanisterIdRecord::decode(payload).and_then(|args| {
                    self.get_canister_status(
                        *msg.sender(),
                        args.get_canister_id(),
                        &mut state,
                        registry_settings.subnet_size,
                    )
                    .map(|res| (res, Some(args.get_canister_id())))
                });
                ExecuteSubnetMessageResult::Finished {
                    response: res,
                    refund: msg.take_cycles(),
                }
            }

            Ok(Ic00Method::CanisterInfo) => match &msg {
                CanisterCall::Request(_) => {
                    let res = CanisterInfoRequest::decode(payload).and_then(|record| {
                        self.get_canister_info(
                            record.canister_id(),
                            record.num_requested_changes(),
                            &state,
                        )
                        .map(|res| (res, Some(record.canister_id())))
                    });
                    ExecuteSubnetMessageResult::Finished {
                        response: res,
                        refund: msg.take_cycles(),
                    }
                }
                CanisterCall::Ingress(_) => {
                    self.reject_unexpected_ingress(Ic00Method::CanisterInfo)
                }
            },

            Ok(Ic00Method::StartCanister) => {
                let res = CanisterIdRecord::decode(payload).and_then(|args| {
                    self.start_canister(args.get_canister_id(), *msg.sender(), &mut state)
                        .map(|res| (res, Some(args.get_canister_id())))
                });
                ExecuteSubnetMessageResult::Finished {
                    response: res,
                    refund: msg.take_cycles(),
                }
            }

            Ok(Ic00Method::StopCanister) => match CanisterIdRecord::decode(payload) {
                Err(err) => ExecuteSubnetMessageResult::Finished {
                    response: Err(err),
                    refund: msg.take_cycles(),
                },
                Ok(args) => self.stop_canister(args.get_canister_id(), &msg, &mut state),
            },

            Ok(Ic00Method::DeleteCanister) => {
                let res = CanisterIdRecord::decode(payload).and_then(|args| {
                    // Start logging execution time for `delete_canister`.
                    let since = Instant::now();

                    let result = self
                        .canister_manager
                        .delete_canister(*msg.sender(), args.get_canister_id(), &mut state)
                        .map(|()| (EmptyBlob.encode(), Some(args.get_canister_id())))
                        .map_err(|err| err.into());

                    info!(
                        self.log,
                        "Finished executing delete_canister message on canister {:?} after {:?} with result: {:?}",
                        args.get_canister_id(),
                        since.elapsed().as_secs_f64(),
                        result
                    );
                    result
                });
                ExecuteSubnetMessageResult::Finished {
                    response: res,
                    refund: msg.take_cycles(),
                }
            }

            Ok(Ic00Method::RawRand) => match &msg {
                CanisterCall::Ingress(_) => self.reject_unexpected_ingress(Ic00Method::RawRand),
                CanisterCall::Request(_) => {
                    let res = match EmptyBlob::decode(payload) {
                        Err(err) => Err(err),
                        Ok(EmptyBlob) => {
                            let mut buffer = vec![0u8; 32];
                            rng.fill_bytes(&mut buffer);
                            Ok(Encode!(&buffer).unwrap())
                        }
                    };
                    ExecuteSubnetMessageResult::Finished {
                        response: res.map(|res| (res, None)),
                        refund: msg.take_cycles(),
                    }
                }
            },

            Ok(Ic00Method::DepositCycles) => match CanisterIdRecord::decode(payload) {
                Err(err) => ExecuteSubnetMessageResult::Finished {
                    response: Err(err),
                    refund: msg.take_cycles(),
                },
                Ok(args) => self.deposit_cycles(args.get_canister_id(), &mut msg, &mut state),
            },

            Ok(Ic00Method::HttpRequest) => match state.metadata.own_subnet_features.http_requests {
                true => match &msg {
                    CanisterCall::Request(request) => {
                        match CanisterHttpRequestArgs::decode(payload) {
                            Err(err) => ExecuteSubnetMessageResult::Finished {
                                response: Err(err),
                                refund: msg.take_cycles(),
                            },
                            Ok(args) => match CanisterHttpRequestContext::try_from((
                                state.time(),
                                request.as_ref(),
                                args,
                            )) {
                                Err(err) => ExecuteSubnetMessageResult::Finished {
                                    response: Err(err.into()),
                                    refund: msg.take_cycles(),
                                },
                                Ok(mut canister_http_request_context) => {
                                    let http_request_fee =
                                        self.cycles_account_manager.http_request_fee(
                                            canister_http_request_context.variable_parts_size(),
                                            canister_http_request_context.max_response_bytes,
                                            registry_settings.subnet_size,
                                        );
                                    // Here we make sure that we do not let upper layers open new
                                    // http calls while the maximum number of calls is in-flight.
                                    // Later, in the http adapter we also have a bounded queue of
                                    // the same size, but this queue alone is not enough as it is
                                    // used as the interface between DSM and consensus, and the latter
                                    // consumes requests from this queue upon the request processing
                                    // start. This means more elements can be added to the queue, while
                                    // previous requests are still in-flight.
                                    if state
                                        .metadata
                                        .subnet_call_context_manager
                                        .canister_http_request_contexts
                                        .len()
                                        >= self.config.max_canister_http_requests_in_flight
                                    {
                                        let err = Err(UserError::new(
                                            ErrorCode::CanisterRejectedMessage,
                                            format!("max number ({}) of http requests in-flight reached.", self.config.max_canister_http_requests_in_flight),
                                        ));
                                        ExecuteSubnetMessageResult::Finished {
                                            response: err,
                                            refund: msg.take_cycles(),
                                        }
                                    } else if request.payment < http_request_fee {
                                        let err = Err(UserError::new(
                                                        ErrorCode::CanisterRejectedMessage,
                                                        format!(
                                                            "http_request request sent with {} cycles, but {} cycles are required.",
                                                            request.payment, http_request_fee
                                                        ),
                                                    ));
                                        ExecuteSubnetMessageResult::Finished {
                                            response: err,
                                            refund: msg.take_cycles(),
                                        }
                                    } else {
                                        canister_http_request_context.request.payment -=
                                            http_request_fee;
                                        let http_fee = NominalCycles::from(http_request_fee);
                                        state
                                            .metadata
                                            .subnet_metrics
                                            .consumed_cycles_http_outcalls += http_fee;
                                        state
                                            .metadata
                                            .subnet_metrics
                                            .observe_consumed_cycles_with_use_case(
                                                CyclesUseCase::HTTPOutcalls,
                                                http_fee,
                                            );
                                        state.metadata.subnet_call_context_manager.push_context(
                                            SubnetCallContext::CanisterHttpRequest(
                                                canister_http_request_context,
                                            ),
                                        );
                                        self.metrics.observe_message_with_label(
                                            &request.method_name,
                                            since.elapsed().as_secs_f64(),
                                            SUBMITTED_OUTCOME_LABEL.into(),
                                            SUCCESS_STATUS_LABEL.into(),
                                        );
                                        ExecuteSubnetMessageResult::Processing
                                    }
                                }
                            },
                        }
                    }

                    CanisterCall::Ingress(_) => {
                        self.reject_unexpected_ingress(Ic00Method::HttpRequest)
                    }
                },
                false => {
                    let err = Err(UserError::new(
                        ErrorCode::CanisterContractViolation,
                        "This API is not enabled on this subnet".to_string(),
                    ));
                    ExecuteSubnetMessageResult::Finished {
                        response: err,
                        refund: msg.take_cycles(),
                    }
                }
            },

            Ok(Ic00Method::SetupInitialDKG) => match &msg {
                CanisterCall::Request(request) => self
                    .setup_initial_dkg(payload, request, &mut state, rng)
                    .map_or_else(
                        |err| ExecuteSubnetMessageResult::Finished {
                            response: Err(err),
                            refund: msg.take_cycles(),
                        },
                        |()| ExecuteSubnetMessageResult::Processing,
                    ),
                CanisterCall::Ingress(_) => {
                    self.reject_unexpected_ingress(Ic00Method::SetupInitialDKG)
                }
            },

            Ok(Ic00Method::ECDSAPublicKey) => {
                let cycles = msg.take_cycles();
                match &msg {
                    CanisterCall::Request(request) => {
                        let res = match ECDSAPublicKeyArgs::decode(request.method_payload()) {
                            Err(err) => Err(err),
                            Ok(args) => match get_master_public_key(
                                &chain_key_data.master_public_keys,
                                self.own_subnet_id,
                                &MasterPublicKeyId::Ecdsa(args.key_id.clone()),
                            ) {
                                Err(err) => Err(err),
                                Ok(pubkey) => {
                                    let canister_id = match args.canister_id {
                                        Some(id) => id.into(),
                                        None => *msg.sender(),
                                    };
                                    self.get_threshold_public_key(
                                        pubkey,
                                        canister_id,
                                        args.derivation_path.into_inner(),
                                    )
                                    .map(|res| {
                                        (
                                            ECDSAPublicKeyResponse {
                                                public_key: res.public_key,
                                                chain_code: res.chain_key,
                                            }
                                            .encode(),
                                            None,
                                        )
                                    })
                                }
                            },
                        };
                        ExecuteSubnetMessageResult::Finished {
                            response: res,
                            refund: cycles,
                        }
                    }
                    CanisterCall::Ingress(_) => {
                        self.reject_unexpected_ingress(Ic00Method::ECDSAPublicKey)
                    }
                }
            }

            Ok(Ic00Method::ComputeInitialIDkgDealings) => {
                let cycles = msg.take_cycles();
                match &msg {
                    CanisterCall::Request(request) => {
                        match ComputeInitialIDkgDealingsArgs::decode(request.method_payload()) {
                            Ok(args) => match get_master_public_key(
                                &chain_key_data.master_public_keys,
                                self.own_subnet_id,
                                &args.key_id,
                            ) {
                                Ok(_) => self
                                    .compute_initial_idkg_dealings(&mut state, args, request)
                                    .map_or_else(
                                        |err| ExecuteSubnetMessageResult::Finished {
                                            response: Err(err),
                                            refund: cycles,
                                        },
                                        |()| ExecuteSubnetMessageResult::Processing,
                                    ),
                                Err(err) => ExecuteSubnetMessageResult::Finished {
                                    response: Err(err),
                                    refund: cycles,
                                },
                            },
                            Err(err) => ExecuteSubnetMessageResult::Finished {
                                response: Err(err),
                                refund: cycles,
                            },
                        }
                    }
                    CanisterCall::Ingress(_) => {
                        self.reject_unexpected_ingress(Ic00Method::ComputeInitialIDkgDealings)
                    }
                }
            }

            Ok(Ic00Method::SchnorrPublicKey) => {
                let cycles = msg.take_cycles();
                match &msg {
                    CanisterCall::Request(request) => {
                        let res = match SchnorrPublicKeyArgs::decode(request.method_payload()) {
                            Err(err) => Err(err),
                            Ok(args) => match get_master_public_key(
                                &chain_key_data.master_public_keys,
                                self.own_subnet_id,
                                &MasterPublicKeyId::Schnorr(args.key_id.clone()),
                            ) {
                                Err(err) => Err(err),
                                Ok(pubkey) => {
                                    let canister_id = match args.canister_id {
                                        Some(id) => id.into(),
                                        None => *msg.sender(),
                                    };
                                    self.get_threshold_public_key(
                                        pubkey,
                                        canister_id,
                                        args.derivation_path.into_inner(),
                                    )
                                    .map(|res| {
                                        (
                                            SchnorrPublicKeyResponse {
                                                public_key: res.public_key,
                                                chain_code: res.chain_key,
                                            }
                                            .encode(),
                                            None,
                                        )
                                    })
                                }
                            },
                        };
                        ExecuteSubnetMessageResult::Finished {
                            response: res,
                            refund: cycles,
                        }
                    }
                    CanisterCall::Ingress(_) => {
                        self.reject_unexpected_ingress(Ic00Method::SchnorrPublicKey)
                    }
                }
            }

            Ok(Ic00Method::SignWithSchnorr) => match &msg {
                CanisterCall::Request(request) => {
                    if payload.is_empty() {
                        use ic_types::messages;
                        state.push_subnet_output_response(
                            Response {
                                originator: request.sender,
                                respondent: CanisterId::from(self.own_subnet_id),
                                originator_reply_callback: request.sender_reply_callback,
                                refund: request.payment,
                                response_payload: messages::Payload::Reject(
                                    messages::RejectContext::new(
                                        ic_error_types::RejectCode::CanisterReject,
                                        "An empty message cannot be signed",
                                    ),
                                ),
                                deadline: request.deadline,
                            }
                            .into(),
                        );
                        return (state, Some(NumInstructions::from(0)));
                    }

                    match SignWithSchnorrArgs::decode(payload) {
                        Err(err) => ExecuteSubnetMessageResult::Finished {
                            response: Err(err),
                            refund: msg.take_cycles(),
                        },
                        Ok(args) => {
                            let key_id = MasterPublicKeyId::Schnorr(args.key_id.clone());
                            match get_master_public_key(
                                &chain_key_data.master_public_keys,
                                self.own_subnet_id,
                                &key_id,
                            ) {
                                Err(err) => ExecuteSubnetMessageResult::Finished {
                                    response: Err(err),
                                    refund: msg.take_cycles(),
                                },
                                Ok(_) => match self.sign_with_threshold(
                                    (**request).clone(),
                                    ThresholdArguments::Schnorr(SchnorrArguments {
                                        key_id: args.key_id,
                                        message: Arc::new(args.message),
                                        taproot_tree_root: args.aux.map(|v| match v {
                                            SignWithSchnorrAux::Bip341(v) => {
                                                Arc::new(v.merkle_root_hash.into_vec())
                                            }
                                        }),
                                    }),
                                    args.derivation_path.into_inner(),
                                    registry_settings
                                        .chain_key_settings
                                        .get(&key_id)
                                        .map(|setting| setting.max_queue_size)
                                        .unwrap_or_default(),
                                    &mut state,
                                    rng,
                                    registry_settings.subnet_size,
                                ) {
                                    Err(err) => ExecuteSubnetMessageResult::Finished {
                                        response: Err(err),
                                        refund: msg.take_cycles(),
                                    },
                                    Ok(()) => {
                                        self.metrics.observe_message_with_label(
                                            &request.method_name,
                                            since.elapsed().as_secs_f64(),
                                            SUBMITTED_OUTCOME_LABEL.into(),
                                            SUCCESS_STATUS_LABEL.into(),
                                        );
                                        ExecuteSubnetMessageResult::Processing
                                    }
                                },
                            }
                        }
                    }
                }
                CanisterCall::Ingress(_) => {
                    self.reject_unexpected_ingress(Ic00Method::SignWithSchnorr)
                }
            },

            Ok(Ic00Method::VetKdPublicKey) => {
                let cycles = msg.take_cycles();
                match &msg {
                    CanisterCall::Request(request) => {
                        let res = match VetKdPublicKeyArgs::decode(request.method_payload()) {
                            Err(err) => Err(err),
                            Ok(args) => match get_master_public_key(
                                &chain_key_data.master_public_keys,
                                self.own_subnet_id,
                                &MasterPublicKeyId::VetKd(args.key_id.clone()),
                            ) {
                                Err(err) => Err(err),
                                Ok(pubkey) => {
                                    let canister_id = match args.canister_id {
                                        Some(id) => id.into(),
                                        None => *msg.sender(),
                                    };
                                    self.get_vetkd_public_key(pubkey, canister_id, args.context)
                                        .map(|public_key| {
                                            (VetKdPublicKeyResult { public_key }.encode(), None)
                                        })
                                }
                            },
                        };
                        ExecuteSubnetMessageResult::Finished {
                            response: res,
                            refund: cycles,
                        }
                    }
                    CanisterCall::Ingress(_) => {
                        self.reject_unexpected_ingress(Ic00Method::VetKdPublicKey)
                    }
                }
            }
            Ok(Ic00Method::ReshareChainKey) => {
                let cycles = msg.take_cycles();
                match msg {
                    CanisterCall::Request(ref request) => self
                        .reshare_chain_key(&mut state, rng, chain_key_data, request)
                        .map_or_else(
                            |err| ExecuteSubnetMessageResult::Finished {
                                response: Err(err),
                                refund: cycles,
                            },
                            |()| ExecuteSubnetMessageResult::Processing,
                        ),
                    CanisterCall::Ingress(_) => {
                        self.reject_unexpected_ingress(Ic00Method::ReshareChainKey)
                    }
                }
            }
            Ok(Ic00Method::VetKdDeriveKey) => match &msg {
                CanisterCall::Request(request) => {
                    if payload.is_empty() {
                        use ic_types::messages;
                        state.push_subnet_output_response(
                            Response {
                                originator: request.sender,
                                respondent: CanisterId::from(self.own_subnet_id),
                                originator_reply_callback: request.sender_reply_callback,
                                refund: request.payment,
                                response_payload: messages::Payload::Reject(
                                    messages::RejectContext::new(
                                        ic_error_types::RejectCode::CanisterReject,
                                        "Message payload empty",
                                    ),
                                ),
                                deadline: request.deadline,
                            }
                            .into(),
                        );
                        return (state, Some(NumInstructions::from(0)));
                    }

                    match self.vetkd_derive_key(
                        request,
                        payload,
                        chain_key_data,
                        &mut state,
                        rng,
                        registry_settings,
                        current_round,
                    ) {
                        Err(err) => ExecuteSubnetMessageResult::Finished {
                            response: Err(err),
                            refund: msg.take_cycles(),
                        },
                        Ok(()) => {
                            self.metrics.observe_message_with_label(
                                &request.method_name,
                                since.elapsed().as_secs_f64(),
                                SUBMITTED_OUTCOME_LABEL.into(),
                                SUCCESS_STATUS_LABEL.into(),
                            );
                            ExecuteSubnetMessageResult::Processing
                        }
                    }
                }
                CanisterCall::Ingress(_) => {
                    self.reject_unexpected_ingress(Ic00Method::VetKdDeriveKey)
                }
            },

            Ok(Ic00Method::ProvisionalCreateCanisterWithCycles) => {
                let res =
                    ProvisionalCreateCanisterWithCyclesArgs::decode(payload).and_then(|args| {
                        let cycles_amount = args.to_u128();
                        let sender_canister_version = args.get_sender_canister_version();
                        match CanisterSettings::try_from(args.settings) {
                            Ok(settings) => self
                                .canister_manager
                                .create_canister_with_cycles(
                                    msg.canister_change_origin(sender_canister_version),
                                    cycles_amount,
                                    settings,
                                    args.specified_id,
                                    &mut state,
                                    &registry_settings.provisional_whitelist,
                                    registry_settings.max_number_of_canisters,
                                    round_limits,
                                    self.subnet_memory_saturation(
                                        &round_limits.subnet_available_memory,
                                    ),
                                    registry_settings.subnet_size,
                                    &self.metrics.canister_creation_error,
                                )
                                .map(|canister_id| {
                                    (
                                        CanisterIdRecord::from(canister_id).encode(),
                                        Some(canister_id),
                                    )
                                })
                                .map_err(|err| err.into()),
                            Err(err) => Err(err.into()),
                        }
                    });
                ExecuteSubnetMessageResult::Finished {
                    response: res,
                    refund: msg.take_cycles(),
                }
            }

            Ok(Ic00Method::ProvisionalTopUpCanister) => {
                let res = ProvisionalTopUpCanisterArgs::decode(payload).and_then(|args| {
                    let canister_id = args.get_canister_id();
                    self.add_cycles(
                        *msg.sender(),
                        args.get_canister_id(),
                        args.to_u128(),
                        &mut state,
                        &registry_settings.provisional_whitelist,
                    )
                    .map(|res| (res, Some(canister_id)))
                });
                ExecuteSubnetMessageResult::Finished {
                    response: res,
                    refund: msg.take_cycles(),
                }
            }

            Ok(Ic00Method::BitcoinSendTransactionInternal) => match &msg {
                CanisterCall::Request(request) => {
                    match crate::bitcoin::send_transaction_internal(
                        &self.config.bitcoin.privileged_access,
                        request,
                        &mut state,
                    ) {
                        Ok(()) => ExecuteSubnetMessageResult::Processing,
                        Err(err) => ExecuteSubnetMessageResult::Finished {
                            response: Err(err),
                            refund: msg.take_cycles(),
                        },
                    }
                }
                CanisterCall::Ingress(_) => {
                    self.reject_unexpected_ingress(Ic00Method::BitcoinGetSuccessors)
                }
            },

            Ok(Ic00Method::BitcoinGetSuccessors) => match &msg {
                CanisterCall::Request(request) => {
                    match crate::bitcoin::get_successors(
                        &self.config.bitcoin.privileged_access,
                        request,
                        &mut state,
                    ) {
                        Ok(Some(payload)) => ExecuteSubnetMessageResult::Finished {
                            response: Ok((payload, None)),
                            refund: msg.take_cycles(),
                        },
                        Ok(None) => ExecuteSubnetMessageResult::Processing,
                        Err(err) => ExecuteSubnetMessageResult::Finished {
                            response: Err(err),
                            refund: msg.take_cycles(),
                        },
                    }
                }
                CanisterCall::Ingress(_) => {
                    self.reject_unexpected_ingress(Ic00Method::BitcoinGetSuccessors)
                }
            },

            Ok(Ic00Method::BitcoinGetBalance)
            | Ok(Ic00Method::BitcoinGetUtxos)
            | Ok(Ic00Method::BitcoinGetBlockHeaders)
            | Ok(Ic00Method::BitcoinSendTransaction)
            | Ok(Ic00Method::BitcoinGetCurrentFeePercentiles) => {
                // Code path can only be triggered if there are no bitcoin canisters to route
                // the request to.
                ExecuteSubnetMessageResult::Finished {
                    response: Err(UserError::new(
                        ErrorCode::CanisterRejectedMessage,
                        "No bitcoin canisters available.",
                    )),
                    refund: msg.take_cycles(),
                }
            }

            Ok(Ic00Method::UploadChunk) => {
                let resource_saturation =
                    self.subnet_memory_saturation(&round_limits.subnet_available_memory);
                let res = UploadChunkArgs::decode(payload).and_then(|args| {
                    let canister_id = args.get_canister_id();
                    self.upload_chunk(
                        *msg.sender(),
                        &mut state,
                        args,
                        round_limits,
                        registry_settings.subnet_size,
                        &resource_saturation,
                    )
                    .map(|res| (res, Some(canister_id)))
                });
                ExecuteSubnetMessageResult::Finished {
                    response: res,
                    refund: msg.take_cycles(),
                }
            }

            Ok(Ic00Method::ClearChunkStore) => {
                let res = ClearChunkStoreArgs::decode(payload).and_then(|args| {
                    let canister_id = args.get_canister_id();
                    self.clear_chunk_store(*msg.sender(), &mut state, args)
                        .map(|res| (res, Some(canister_id)))
                });
                ExecuteSubnetMessageResult::Finished {
                    response: res,
                    refund: msg.take_cycles(),
                }
            }

            Ok(Ic00Method::StoredChunks) => {
                let res = StoredChunksArgs::decode(payload).and_then(|args| {
                    let canister_id = args.get_canister_id();
                    self.stored_chunks(*msg.sender(), &state, args)
                        .map(|res| (res, Some(canister_id)))
                });
                ExecuteSubnetMessageResult::Finished {
                    response: res,
                    refund: msg.take_cycles(),
                }
            }

            Ok(Ic00Method::NodeMetricsHistory) => match &msg {
                CanisterCall::Ingress(_) => {
                    self.reject_unexpected_ingress(Ic00Method::NodeMetricsHistory)
                }
                CanisterCall::Request(_) => {
                    let res = NodeMetricsHistoryArgs::decode(payload)
                        .and_then(|args| self.node_metrics_history(&state, args));
                    ExecuteSubnetMessageResult::Finished {
                        response: res.map(|res| (res, None)),
                        refund: msg.take_cycles(),
                    }
                }
            },

            Ok(Ic00Method::SubnetInfo) => match &msg {
                CanisterCall::Ingress(_) => self.reject_unexpected_ingress(Ic00Method::SubnetInfo),
                CanisterCall::Request(_) => {
                    let res = SubnetInfoArgs::decode(payload)
                        .and_then(|args| self.subnet_info(replica_version, args));
                    ExecuteSubnetMessageResult::Finished {
                        response: res.map(|res| (res, None)),
                        refund: msg.take_cycles(),
                    }
                }
            },

            Ok(Ic00Method::FetchCanisterLogs) => ExecuteSubnetMessageResult::Finished {
                response: Err(UserError::new(
                    ErrorCode::CanisterRejectedMessage,
                    format!(
                        "{} API is only accessible in non-replicated mode",
                        Ic00Method::FetchCanisterLogs
                    ),
                )),
                refund: msg.take_cycles(),
            },

            Ok(Ic00Method::TakeCanisterSnapshot) => match TakeCanisterSnapshotArgs::decode(payload)
            {
                Err(err) => ExecuteSubnetMessageResult::Finished {
                    response: Err(err),
                    refund: msg.take_cycles(),
                },
                Ok(args) => {
                    let canister_id = args.get_canister_id();
                    let (result, instructions_used) = self.take_canister_snapshot(
                        *msg.sender(),
                        &mut state,
                        args,
                        registry_settings.subnet_size,
                        round_limits,
                    );
                    let msg_result = ExecuteSubnetMessageResult::Finished {
                        response: result.map(|res| (res, Some(canister_id))),
                        refund: msg.take_cycles(),
                    };

                    let state = self.finish_subnet_message_execution(state, msg, msg_result, since);
                    return (state, Some(instructions_used));
                }
            },

            Ok(Ic00Method::LoadCanisterSnapshot) => match LoadCanisterSnapshotArgs::decode(payload)
            {
                Err(err) => ExecuteSubnetMessageResult::Finished {
                    response: Err(err),
                    refund: msg.take_cycles(),
                },
                Ok(args) => {
                    let origin = msg.canister_change_origin(args.get_sender_canister_version());
                    let canister_id = args.get_canister_id();
                    let (result, instructions_used) = self.load_canister_snapshot(
                        registry_settings.subnet_size,
                        *msg.sender(),
                        &mut state,
                        args,
                        round_limits,
                        origin,
                    );
                    let msg_result = ExecuteSubnetMessageResult::Finished {
                        response: result.map(|res| (res, Some(canister_id))),
                        refund: msg.take_cycles(),
                    };

                    let state = self.finish_subnet_message_execution(state, msg, msg_result, since);
                    return (state, Some(instructions_used));
                }
            },

            Ok(Ic00Method::ListCanisterSnapshots) => {
                let res = ListCanisterSnapshotArgs::decode(payload).and_then(|args| {
                    let canister_id = args.get_canister_id();
                    self.list_canister_snapshot(*msg.sender(), &mut state, args)
                        .map(|res| (res, Some(canister_id)))
                });
                ExecuteSubnetMessageResult::Finished {
                    response: res,
                    refund: msg.take_cycles(),
                }
            }

            Ok(Ic00Method::DeleteCanisterSnapshot) => {
                let res = DeleteCanisterSnapshotArgs::decode(payload).and_then(|args| {
                    let canister_id = args.get_canister_id();
                    self.delete_canister_snapshot(*msg.sender(), &mut state, args, round_limits)
                        .map(|res| (res, Some(canister_id)))
                });
                ExecuteSubnetMessageResult::Finished {
                    response: res,
                    refund: msg.take_cycles(),
                }
            }

            Ok(Ic00Method::ReadCanisterSnapshotMetadata) => {
                let res = ReadCanisterSnapshotMetadataArgs::decode(payload).and_then(|args| {
                    match self.config.canister_snapshot_download {
                        FlagStatus::Disabled => Ok((vec![], None)),
                        FlagStatus::Enabled => {
                            let canister_id = args.get_canister_id();
                            self.read_canister_snapshot_metadata(*msg.sender(), &state, args)
                                .map(|x| (x, Some(canister_id)))
                        }
                    }
                });
                ExecuteSubnetMessageResult::Finished {
                    response: res,
                    refund: msg.take_cycles(),
                }
            }

            Ok(Ic00Method::ReadCanisterSnapshotData) => {
                // TODO: EXC-1957
                #[allow(clippy::bind_instead_of_map)]
<<<<<<< HEAD
                let res = ReadCanisterSnapshotDataArgs::decode(payload).and_then(|args| {
                    let canister_id = args.get_canister_id();
                    // TODO: do we need to account for copying the bytes -> costs and round_limits?
                    self.read_snapshot_data(*msg.sender(), &state, args)
                        .map(|res| (res, Some(canister_id)))
                });
=======
                let res =
                    ReadCanisterSnapshotDataArgs::decode(payload).and_then(|_args| {
                        match self.config.canister_snapshot_download {
                            FlagStatus::Disabled => Ok((vec![], None)),
                            FlagStatus::Enabled => Ok((vec![], None)),
                        }
                    });
>>>>>>> 12cd290a
                ExecuteSubnetMessageResult::Finished {
                    response: res,
                    refund: msg.take_cycles(),
                }
            }

            Ok(Ic00Method::UploadCanisterSnapshotMetadata) => {
                // TODO: EXC-1959
                #[allow(clippy::bind_instead_of_map)]
                let res =
                    UploadCanisterSnapshotMetadataArgs::decode(payload).and_then(
                        |_args| match self.config.canister_snapshot_upload {
                            FlagStatus::Disabled => Ok((vec![], None)),
                            FlagStatus::Enabled => Ok((vec![], None)),
                        },
                    );
                ExecuteSubnetMessageResult::Finished {
                    response: res,
                    refund: msg.take_cycles(),
                }
            }

            Ok(Ic00Method::UploadCanisterSnapshotData) => {
                // TODO: EXC-1960
                #[allow(clippy::bind_instead_of_map)]
                let res = UploadCanisterSnapshotDataArgs::decode(payload).and_then(|_args| {
                    match self.config.canister_snapshot_upload {
                        FlagStatus::Disabled => Ok((vec![], None)),
                        FlagStatus::Enabled => Ok((vec![], None)),
                    }
                });
                ExecuteSubnetMessageResult::Finished {
                    response: res,
                    refund: msg.take_cycles(),
                }
            }

            Err(ParseError::VariantNotFound) => {
                let res = Err(UserError::new(
                    ErrorCode::CanisterMethodNotFound,
                    format!("Management canister has no method '{}'", msg.method_name()),
                ));
                ExecuteSubnetMessageResult::Finished {
                    response: res,
                    refund: msg.take_cycles(),
                }
            }
        };

        // Note that some branches above have early returns:
        //   - `InstallCode`
        //   - `InstallChunkedCode`
        //   - `TakeCanisterSnapshot`
        //   - `LoadCanisterSnapshot`
        //   - `SignWithECDSA`
        // If you modify code below, please also update
        // these cases.
        let state = self.finish_subnet_message_execution(state, msg, result, since);
        (state, Some(NumInstructions::from(0)))
    }

    /// Observes a subnet message metrics and outputs the given subnet response.
    fn finish_subnet_message_execution(
        &self,
        mut state: ReplicatedState,
        message: CanisterCall,
        result: ExecuteSubnetMessageResult,
        since: Instant,
    ) -> ReplicatedState {
        match &result {
            ExecuteSubnetMessageResult::Processing => {}
            ExecuteSubnetMessageResult::Finished { response, .. } => {
                // Request has been executed. Observe metrics and respond.
                let method_name = String::from(message.method_name());

                let res = match response {
                    Ok((res, canister_id)) => {
                        if let Some(canister_id) = canister_id {
                            if let Some(canister_state) = state.canister_state_mut(canister_id) {
                                canister_state.update_on_low_wasm_memory_hook_condition();
                            }
                        }
                        Ok(res)
                    }
                    Err(err) => Err(err.code()),
                };

                self.metrics.observe_subnet_message(
                    method_name.as_str(),
                    since.elapsed().as_secs_f64(),
                    &res,
                );
            }
        }
        self.output_subnet_response(message, state, result)
    }

    /// Executes a replicated message sent to a canister or a canister task.
    #[allow(clippy::too_many_arguments)]
    pub fn execute_canister_input(
        &self,
        canister: CanisterState,
        instruction_limits: InstructionLimits,
        max_instructions_per_message_without_dts: NumInstructions,
        input: CanisterMessageOrTask,
        prepaid_execution_cycles: Option<Cycles>,
        time: Time,
        network_topology: Arc<NetworkTopology>,
        round_limits: &mut RoundLimits,
        subnet_size: usize,
    ) -> ExecuteMessageResult {
        match canister.next_execution() {
            NextExecution::None | NextExecution::StartNew => {}
            NextExecution::ContinueLong | NextExecution::ContinueInstallCode => {
                // We should never try to execute a canister message in
                // replicated mode if there is a pending long execution.
                panic!(
                    "Replicated execution with another pending DTS execution: {:?}",
                    canister.next_execution()
                );
            }
        }

        let round_counters = RoundCounters {
            execution_refund_error: &self.metrics.execution_cycles_refund_error,
            state_changes_error: &self.metrics.state_changes_error,
            invalid_system_call_error: &self.metrics.invalid_system_call_error,
            charging_from_balance_error: &self.metrics.charging_from_balance_error,
            unexpected_response_error: &self.metrics.unexpected_response_error,
            response_cycles_refund_error: &self.metrics.response_cycles_refund_error,
            invalid_canister_state_error: &self.metrics.invalid_canister_state_error,
            ingress_with_cycles_error: &self.metrics.ingress_with_cycles_error,
        };

        let round = RoundContext {
            network_topology: &network_topology,
            hypervisor: &self.hypervisor,
            cycles_account_manager: &self.cycles_account_manager,
            counters: round_counters,
            log: &self.log,
            time,
        };

        let req = match input {
            CanisterMessageOrTask::Task(task) => {
                return self.execute_canister_task(
                    canister,
                    task,
                    prepaid_execution_cycles,
                    instruction_limits,
                    round,
                    round_limits,
                    subnet_size,
                );
            }
            CanisterMessageOrTask::Message(CanisterMessage::Response(response)) => {
                return self.execute_canister_response(
                    canister,
                    response,
                    instruction_limits,
                    time,
                    network_topology,
                    round_limits,
                    subnet_size,
                )
            }
            CanisterMessageOrTask::Message(CanisterMessage::Request(request)) => {
                CanisterCall::Request(request)
            }
            CanisterMessageOrTask::Message(CanisterMessage::Ingress(ingress)) => {
                CanisterCall::Ingress(ingress)
            }
        };

        let method = {
            // Note that Wasm validation guarantees that a name cannot be
            // exported multiple times as different types. So the order of
            // checks here matters only for performance, not correctness.
            let method = WasmMethod::Query(req.method_name().to_string());
            if canister.exports_method(&method) {
                method
            } else {
                let method = WasmMethod::CompositeQuery(req.method_name().to_string());
                if canister.exports_method(&method) {
                    method
                } else {
                    WasmMethod::Update(req.method_name().to_string())
                }
            }
        };

        match &method {
            WasmMethod::Query(_) | WasmMethod::CompositeQuery(_) => {
                let instruction_limits = InstructionLimits::new(
                    FlagStatus::Enabled,
                    max_instructions_per_message_without_dts,
                    instruction_limits.slice(),
                );
                let execution_parameters = self.execution_parameters(
                    &canister,
                    instruction_limits,
                    ExecutionMode::Replicated,
                    // Effectively disable subnet memory resource reservation for queries.
                    ResourceSaturation::default(),
                );
                let result = execute_call_or_task(
                    canister,
                    CanisterCallOrTask::Query(req),
                    method,
                    prepaid_execution_cycles,
                    execution_parameters,
                    time,
                    round,
                    round_limits,
                    subnet_size,
                    &self.call_tree_metrics,
                    self.config.dirty_page_logging,
                    self.deallocator_thread.sender(),
                );
                if let ExecuteMessageResult::Finished {
                    canister: _,
                    response: ExecutionResponse::Request(_),
                    instructions_used: _,
                    heap_delta: _,
                    call_duration: Some(duration),
                } = &result
                {
                    self.metrics.call_durations.observe(duration.as_secs_f64());
                }
                result
            }
            WasmMethod::Update(_) => {
                let execution_parameters = self.execution_parameters(
                    &canister,
                    instruction_limits,
                    ExecutionMode::Replicated,
                    self.subnet_memory_saturation(&round_limits.subnet_available_memory),
                );
                execute_call_or_task(
                    canister,
                    CanisterCallOrTask::Update(req),
                    method,
                    prepaid_execution_cycles,
                    execution_parameters,
                    time,
                    round,
                    round_limits,
                    subnet_size,
                    &self.call_tree_metrics,
                    self.config.dirty_page_logging,
                    self.deallocator_thread.sender(),
                )
            }
            WasmMethod::System(_) => {
                unreachable!("Unreachable based on the previous statement");
            }
        }
    }

    /// Executes a canister task of a given canister.
    fn execute_canister_task(
        &self,
        canister: CanisterState,
        task: CanisterTask,
        prepaid_execution_cycles: Option<Cycles>,
        instruction_limits: InstructionLimits,
        round: RoundContext,
        round_limits: &mut RoundLimits,
        subnet_size: usize,
    ) -> ExecuteMessageResult {
        let execution_parameters = self.execution_parameters(
            &canister,
            instruction_limits,
            ExecutionMode::Replicated,
            self.subnet_memory_saturation(&round_limits.subnet_available_memory),
        );
        execute_call_or_task(
            canister,
            CanisterCallOrTask::Task(task.clone()),
            WasmMethod::System(SystemMethod::from(task)),
            prepaid_execution_cycles,
            execution_parameters,
            round.time,
            round,
            round_limits,
            subnet_size,
            &self.call_tree_metrics,
            self.config.dirty_page_logging,
            self.deallocator_thread.sender(),
        )
    }

    /// Returns the maximum amount of memory that can be utilized by a single
    /// canister.
    pub fn max_canister_memory_size(&self, wasm_execution_mode: WasmExecutionMode) -> NumBytes {
        match wasm_execution_mode {
            WasmExecutionMode::Wasm32 => self.config.max_canister_memory_size_wasm32,
            WasmExecutionMode::Wasm64 => self.config.max_canister_memory_size_wasm64,
        }
    }

    /// Returns the subnet memory capacity.
    pub fn subnet_memory_capacity(&self) -> NumBytes {
        self.config.subnet_memory_capacity
    }

    /// Builds execution parameters for the given canister with the given
    /// instruction limit and available subnet memory counter.
    fn execution_parameters(
        &self,
        canister: &CanisterState,
        instruction_limits: InstructionLimits,
        execution_mode: ExecutionMode,
        subnet_memory_saturation: ResourceSaturation,
    ) -> ExecutionParameters {
        let wasm_execution_mode = match &canister.execution_state {
            // The canister is not already installed, so we do not know what kind of canister it is.
            // Therefore we can assume it is Wasm64 because Wasm64 can have a larger memory limit.
            None => WasmExecutionMode::Wasm64,
            Some(execution_state) => execution_state.wasm_execution_mode,
        };
        let max_memory_size = self.max_canister_memory_size(wasm_execution_mode);

        ExecutionParameters {
            instruction_limits,
            canister_memory_limit: canister.memory_limit(max_memory_size),
            wasm_memory_limit: canister.wasm_memory_limit(),
            memory_allocation: canister.memory_allocation(),
            canister_guaranteed_callback_quota: self.config.canister_guaranteed_callback_quota
                as u64,
            compute_allocation: canister.compute_allocation(),
            subnet_type: self.own_subnet_type,
            execution_mode,
            subnet_memory_saturation,
        }
    }

    fn create_canister(
        &self,
        origin: CanisterChangeOrigin,
        cycles: Cycles,
        settings: CanisterSettings,
        registry_settings: &RegistryExecutionSettings,
        state: &mut ReplicatedState,
        round_limits: &mut RoundLimits,
    ) -> ExecuteSubnetMessageResult {
        let sender = origin.origin();
        match state.find_subnet_id(sender) {
            Ok(sender_subnet_id) => {
                let (res, cycles) = self.canister_manager.create_canister(
                    origin,
                    sender_subnet_id,
                    cycles,
                    settings,
                    registry_settings.max_number_of_canisters,
                    state,
                    registry_settings.subnet_size,
                    round_limits,
                    self.subnet_memory_saturation(&round_limits.subnet_available_memory),
                    &self.metrics.canister_creation_error,
                );
                ExecuteSubnetMessageResult::Finished {
                    response: res
                        .map(|new_canister_id| {
                            (
                                CanisterIdRecord::from(new_canister_id).encode(),
                                Some(new_canister_id),
                            )
                        })
                        .map_err(|err| err.into()),
                    refund: cycles,
                }
            }
            Err(err) => ExecuteSubnetMessageResult::Finished {
                response: Err(err),
                refund: cycles,
            },
        }
    }

    fn update_settings(
        &self,
        timestamp_nanos: Time,
        origin: CanisterChangeOrigin,
        settings: CanisterSettings,
        canister_id: CanisterId,
        state: &mut ReplicatedState,
        round_limits: &mut RoundLimits,
        subnet_size: usize,
    ) -> Result<Vec<u8>, UserError> {
        let canister = get_canister_mut(canister_id, state)?;
        self.canister_manager
            .update_settings(
                timestamp_nanos,
                origin,
                settings,
                canister,
                round_limits,
                self.subnet_memory_saturation(&round_limits.subnet_available_memory),
                subnet_size,
            )
            .map(|()| EmptyBlob.encode())
            .map_err(|err| err.into())
    }

    fn start_canister(
        &self,
        canister_id: CanisterId,
        sender: PrincipalId,
        state: &mut ReplicatedState,
    ) -> Result<Vec<u8>, UserError> {
        let canister = get_canister_mut(canister_id, state)?;

        let result = self.canister_manager.start_canister(sender, canister);

        match result {
            Ok(stop_contexts) => {
                // Reject outstanding stop messages (if any).
                self.reject_stop_requests(canister_id, stop_contexts, state);
                Ok(EmptyBlob.encode())
            }
            Err(err) => Err(err.into()),
        }
    }

    fn deposit_cycles(
        &self,
        canister_id: CanisterId,
        msg: &mut CanisterCall,
        state: &mut ReplicatedState,
    ) -> ExecuteSubnetMessageResult {
        match state.canister_state_mut(&canister_id) {
            None => ExecuteSubnetMessageResult::Finished {
                response: Err(UserError::new(
                    ErrorCode::CanisterNotFound,
                    format!("Canister {} not found.", &canister_id),
                )),
                refund: msg.take_cycles(),
            },

            Some(canister_state) => {
                let cycles = msg.take_cycles();
                canister_state
                    .system_state
                    .add_cycles(cycles, CyclesUseCase::NonConsumed);
                if cycles.get() > LOG_CANISTER_OPERATION_CYCLES_THRESHOLD {
                    info!(
                        self.log,
                        "Canister {} deposited {} cycles to canister {}.",
                        msg.sender(),
                        cycles,
                        canister_id.get(),
                    );
                }
                ExecuteSubnetMessageResult::Finished {
                    response: Ok((EmptyBlob.encode(), Some(canister_id))),
                    refund: Cycles::zero(),
                }
            }
        }
    }

    fn get_canister_status(
        &self,
        sender: PrincipalId,
        canister_id: CanisterId,
        state: &mut ReplicatedState,
        subnet_size: usize,
    ) -> Result<Vec<u8>, UserError> {
        let canister = get_canister_mut(canister_id, state)?;

        self.canister_manager
            .get_canister_status(sender, canister, subnet_size)
            .map(|status| status.encode())
            .map_err(|err| err.into())
    }

    fn get_canister_info(
        &self,
        canister_id: CanisterId,
        num_requested_changes: Option<u64>,
        state: &ReplicatedState,
    ) -> Result<Vec<u8>, UserError> {
        let canister = get_canister(canister_id, state)?;
        let canister_history = canister.system_state.get_canister_history();
        let total_num_changes = canister_history.get_total_num_changes();
        let changes = canister_history
            .get_changes(num_requested_changes.unwrap_or(0) as usize)
            .map(|e| (*e.clone()).clone())
            .collect();
        let module_hash = canister
            .execution_state
            .as_ref()
            .map(|es| es.wasm_binary.binary.module_hash().to_vec());
        let controllers = canister
            .controllers()
            .iter()
            .copied()
            .collect::<Vec<PrincipalId>>();
        let res = CanisterInfoResponse::new(total_num_changes, changes, module_hash, controllers);
        Ok(res.encode())
    }

    fn stop_canister(
        &self,
        canister_id: CanisterId,
        msg: &CanisterCall,
        state: &mut ReplicatedState,
    ) -> ExecuteSubnetMessageResult {
        let call_id = state
            .metadata
            .subnet_call_context_manager
            .push_stop_canister_call(StopCanisterCall {
                call: msg.clone(),
                effective_canister_id: canister_id,
                time: state.time(),
            });
        match self.canister_manager.stop_canister(
            canister_id,
            StopCanisterContext::from((msg.clone(), call_id)),
            state,
        ) {
            StopCanisterResult::RequestAccepted => ExecuteSubnetMessageResult::Processing,
            StopCanisterResult::Failure {
                error,
                cycles_to_return,
            } => ExecuteSubnetMessageResult::Finished {
                response: Err(error.into()),
                refund: cycles_to_return,
            },
            StopCanisterResult::AlreadyStopped { cycles_to_return } => {
                ExecuteSubnetMessageResult::Finished {
                    response: Ok((EmptyBlob.encode(), Some(canister_id))),
                    refund: cycles_to_return,
                }
            }
        }
    }

    fn add_cycles(
        &self,
        sender: PrincipalId,
        canister_id: CanisterId,
        cycles: Option<u128>,
        state: &mut ReplicatedState,
        provisional_whitelist: &ProvisionalWhitelist,
    ) -> Result<Vec<u8>, UserError> {
        let canister = get_canister_mut(canister_id, state)?;
        self.canister_manager
            .add_cycles(sender, cycles, canister, provisional_whitelist)
            .map(|()| EmptyBlob.encode())
            .map_err(|err| err.into())
    }

    fn upload_chunk(
        &self,
        sender: PrincipalId,
        state: &mut ReplicatedState,
        args: UploadChunkArgs,
        round_limits: &mut RoundLimits,
        subnet_size: usize,
        resource_saturation: &ResourceSaturation,
    ) -> Result<Vec<u8>, UserError> {
        let canister = get_canister_mut(args.get_canister_id(), state)?;
        self.canister_manager
            .upload_chunk(
                sender,
                canister,
                &args.chunk,
                round_limits,
                subnet_size,
                resource_saturation,
            )
            .map(
                |UploadChunkResult {
                     reply,
                     heap_delta_increase,
                 }| {
                    state.metadata.heap_delta_estimate += heap_delta_increase;
                    reply.encode()
                },
            )
            .map_err(|err| err.into())
    }

    fn clear_chunk_store(
        &self,
        sender: PrincipalId,
        state: &mut ReplicatedState,
        args: ClearChunkStoreArgs,
    ) -> Result<Vec<u8>, UserError> {
        let canister = get_canister_mut(args.get_canister_id(), state)?;
        self.canister_manager
            .clear_chunk_store(sender, canister)
            .map(|()| EmptyBlob.encode())
            .map_err(|err| err.into())
    }

    fn stored_chunks(
        &self,
        sender: PrincipalId,
        state: &ReplicatedState,
        args: StoredChunksArgs,
    ) -> Result<Vec<u8>, UserError> {
        let canister = get_canister(args.get_canister_id(), state)?;
        self.canister_manager
            .stored_chunks(sender, canister)
            .map(|reply| reply.encode())
            .map_err(|err| err.into())
    }

    /// Creates a new canister snapshot and inserts it into `ReplicatedState`.
    fn take_canister_snapshot(
        &self,
        sender: PrincipalId,
        state: &mut ReplicatedState,
        args: TakeCanisterSnapshotArgs,
        subnet_size: usize,
        round_limits: &mut RoundLimits,
    ) -> (Result<Vec<u8>, UserError>, NumInstructions) {
        let canister_id = args.get_canister_id();
        // Take canister out.
        let mut canister = match state.take_canister_state(&canister_id) {
            None => {
                return (
                    Err(UserError::new(
                        ErrorCode::CanisterNotFound,
                        format!("Canister {} not found.", &canister_id),
                    )),
                    NumInstructions::new(0),
                )
            }
            Some(canister) => canister,
        };

        let resource_saturation =
            self.subnet_memory_saturation(&round_limits.subnet_available_memory);
        let replace_snapshot = args.replace_snapshot();
        let (result, instructions_used) = self.canister_manager.take_canister_snapshot(
            subnet_size,
            sender,
            &mut canister,
            replace_snapshot,
            state,
            round_limits,
            &resource_saturation,
        );
        // Put canister back.
        state.put_canister_state(canister);

        match result {
            Ok(response) => (Ok(response.encode()), instructions_used),
            Err(err) => (Err(err.into()), instructions_used),
        }
    }

    /// Loads a canister snapshot onto an existing canister.
    fn load_canister_snapshot(
        &self,
        subnet_size: usize,
        sender: PrincipalId,
        state: &mut ReplicatedState,
        args: LoadCanisterSnapshotArgs,
        round_limits: &mut RoundLimits,
        origin: CanisterChangeOrigin,
    ) -> (Result<Vec<u8>, UserError>, NumInstructions) {
        let canister_id = args.get_canister_id();
        // Take canister out.
        let mut old_canister = match state.take_canister_state(&canister_id) {
            None => {
                return (
                    Err(UserError::new(
                        ErrorCode::CanisterNotFound,
                        format!("Canister {} not found.", &canister_id),
                    )),
                    NumInstructions::new(0),
                )
            }
            Some(canister) => canister,
        };

        let snapshot_id = args.snapshot_id();
        let resource_saturation =
            self.subnet_memory_saturation(&round_limits.subnet_available_memory);
        let (result, instructions_used) = self.canister_manager.load_canister_snapshot(
            subnet_size,
            sender,
            &mut old_canister,
            snapshot_id,
            state,
            round_limits,
            origin,
            &resource_saturation,
            &self.metrics.long_execution_already_in_progress,
        );

        let result = match result {
            Ok(new_canister) => {
                state.put_canister_state(new_canister);
                Ok(EmptyBlob.encode())
            }
            Err(err) => {
                // Could not load the canister snapshot, thus put back old state.
                state.put_canister_state(old_canister);
                Err(err.into())
            }
        };

        (result, instructions_used)
    }

    /// Lists the snapshots belonging to the specified canister.
    fn list_canister_snapshot(
        &self,
        sender: PrincipalId,
        state: &mut ReplicatedState,
        args: ListCanisterSnapshotArgs,
    ) -> Result<Vec<u8>, UserError> {
        let canister = get_canister(args.get_canister_id(), state)?;

        let result = self
            .canister_manager
            .list_canister_snapshot(sender, canister, state)
            .map_err(UserError::from)?;

        Ok(Encode!(&result).unwrap())
    }

    /// Deletes the specified canister snapshot if it exists.
    fn delete_canister_snapshot(
        &self,
        sender: PrincipalId,
        state: &mut ReplicatedState,
        args: DeleteCanisterSnapshotArgs,
        round_limits: &mut RoundLimits,
    ) -> Result<Vec<u8>, UserError> {
        let canister_id = args.get_canister_id();
        // Take canister out.
        let mut canister = match state.take_canister_state(&canister_id) {
            None => {
                return Err(UserError::new(
                    ErrorCode::CanisterNotFound,
                    format!("Canister {} not found.", &canister_id),
                ))
            }
            Some(canister) => canister,
        };

        let result = self
            .canister_manager
            .delete_canister_snapshot(
                sender,
                &mut canister,
                args.get_snapshot_id(),
                state,
                round_limits,
            )
            .map(|()| EmptyBlob.encode())
            .map_err(|err| err.into());

        // Put canister back.
        state.put_canister_state(canister);
        result
    }

<<<<<<< HEAD
    fn read_snapshot_data(
        &self,
        sender: PrincipalId,
        state: &ReplicatedState,
        args: ReadCanisterSnapshotDataArgs,
    ) -> Result<Vec<u8>, UserError> {
        let canister = get_canister(args.get_canister_id(), state)?;
        let result = self
            .canister_manager
            .read_snapshot_data(sender, canister, args.get_snapshot_id(), args.kind, state)
            .map_err(UserError::from)?;
        Ok(Encode!(&result).unwrap())
=======
    fn read_canister_snapshot_metadata(
        &self,
        sender: PrincipalId,
        state: &ReplicatedState,
        args: ReadCanisterSnapshotMetadataArgs,
    ) -> Result<Vec<u8>, UserError> {
        let canister = get_canister(args.get_canister_id(), state)?;
        let snapshot_id = args.get_snapshot_id();
        self.canister_manager
            .read_snapshot_metadata(sender, snapshot_id, canister, state)
            .map(|res| Encode!(&res).unwrap())
            .map_err(|e| e.into())
>>>>>>> 12cd290a
    }

    fn node_metrics_history(
        &self,
        state: &ReplicatedState,
        args: NodeMetricsHistoryArgs,
    ) -> Result<Vec<u8>, UserError> {
        if args.subnet_id != self.own_subnet_id.get() {
            return Err(UserError::new(
                ErrorCode::CanisterRejectedMessage,
                format!(
                    "Provided target subnet ID {} does not match current subnet ID {}.",
                    args.subnet_id, self.own_subnet_id
                ),
            ));
        }

        let result = state
            .metadata
            .blockmaker_metrics_time_series
            .node_metrics_history(Time::from_nanos_since_unix_epoch(
                args.start_at_timestamp_nanos,
            ));
        Ok(Encode!(&result).unwrap())
    }

    fn subnet_info(
        &self,
        replica_version: &ReplicaVersion,
        args: SubnetInfoArgs,
    ) -> Result<Vec<u8>, UserError> {
        if args.subnet_id != self.own_subnet_id.get() {
            return Err(UserError::new(
                ErrorCode::CanisterRejectedMessage,
                format!(
                    "Provided target subnet ID {} does not match current subnet ID {}.",
                    args.subnet_id, self.own_subnet_id
                ),
            ));
        }
        let res = SubnetInfoResponse {
            replica_version: replica_version.to_string(),
        };
        Ok(Encode!(&res).unwrap())
    }

    // Executes an inter-canister response.
    //
    // Returns a tuple with the result, along with a flag indicating whether or
    // not to refund the remaining cycles to the canister.
    #[allow(clippy::too_many_arguments)]
    pub fn execute_canister_response(
        &self,
        canister: CanisterState,
        response: Arc<Response>,
        instruction_limits: InstructionLimits,
        time: Time,
        network_topology: Arc<NetworkTopology>,
        round_limits: &mut RoundLimits,
        subnet_size: usize,
    ) -> ExecuteMessageResult {
        let execution_parameters = self.execution_parameters(
            &canister,
            instruction_limits,
            ExecutionMode::Replicated,
            self.subnet_memory_saturation(&round_limits.subnet_available_memory),
        );

        let round_counters = RoundCounters {
            execution_refund_error: &self.metrics.execution_cycles_refund_error,
            state_changes_error: &self.metrics.state_changes_error,
            invalid_system_call_error: &self.metrics.invalid_system_call_error,
            charging_from_balance_error: &self.metrics.charging_from_balance_error,
            unexpected_response_error: &self.metrics.unexpected_response_error,
            response_cycles_refund_error: &self.metrics.response_cycles_refund_error,
            invalid_canister_state_error: &self.metrics.invalid_canister_state_error,
            ingress_with_cycles_error: &self.metrics.ingress_with_cycles_error,
        };

        let round = RoundContext {
            network_topology: &network_topology,
            hypervisor: &self.hypervisor,
            cycles_account_manager: &self.cycles_account_manager,
            counters: round_counters,
            log: &self.log,
            time,
        };
        // This function is called on an execution thread with a scaled
        // available memory. We also need to scale the subnet reservation in
        // order to be consistent with the scaling of the available memory.
        let scaled_subnet_memory_reservation = NumBytes::new(
            self.config.subnet_memory_reservation.get()
                / round_limits.subnet_available_memory.get_scaling_factor() as u64,
        );
        execute_response(
            canister,
            response,
            time,
            execution_parameters,
            round,
            round_limits,
            subnet_size,
            scaled_subnet_memory_reservation,
            &self.call_tree_metrics,
            self.config.dirty_page_logging,
            self.deallocator_thread.sender(),
        )
    }

    /// Asks the canister if it is willing to accept the provided ingress
    /// message.
    pub fn should_accept_ingress_message(
        &self,
        state: Arc<ReplicatedState>,
        provisional_whitelist: &ProvisionalWhitelist,
        ingress: &SignedIngressContent,
        execution_mode: ExecutionMode,
        metrics: &IngressFilterMetrics,
    ) -> Result<(), UserError> {
        let canister = |canister_id: CanisterId| -> Result<&CanisterState, UserError> {
            match state.canister_state(&canister_id) {
                Some(canister) => Ok(canister),
                None => Err(UserError::new(
                    ErrorCode::CanisterNotFound,
                    format!("Canister {} not found", canister_id),
                )),
            }
        };
        let effective_canister_id =
            extract_effective_canister_id(ingress, state.metadata.own_subnet_id)
                .map_err(|err| err.into_user_error(ingress.method_name()))?;

        // A first-pass check on the canister's balance to prevent needless gossiping
        // if the canister's balance is too low. A more rigorous check happens later
        // in the ingress selector.
        {
            let subnet_size = state
                .metadata
                .network_topology
                .get_subnet_size(&state.metadata.own_subnet_id)
                .unwrap_or(SMALL_APP_SUBNET_MAX_SIZE);
            let induction_cost = self.cycles_account_manager.ingress_induction_cost(
                ingress,
                effective_canister_id,
                subnet_size,
            );

            if let IngressInductionCost::Fee { payer, cost } = induction_cost {
                let paying_canister = canister(payer)?;
                let reveal_top_up = paying_canister
                    .controllers()
                    .contains(&ingress.sender().get());
                if let Err(err) = self.cycles_account_manager.can_withdraw_cycles(
                    &paying_canister.system_state,
                    cost,
                    paying_canister.memory_usage(),
                    paying_canister.message_memory_usage(),
                    paying_canister.scheduler_state.compute_allocation,
                    subnet_size,
                    reveal_top_up,
                ) {
                    return Err(UserError::new(
                        ErrorCode::CanisterOutOfCycles,
                        err.to_string(),
                    ));
                }
            }
        }

        if ingress.is_addressed_to_subnet(self.own_subnet_id) {
            return self.canister_manager.should_accept_ingress_message(
                state,
                provisional_whitelist,
                ingress,
                effective_canister_id,
            );
        }

        let canister_state = canister(ingress.canister_id())?;

        match canister_state.status() {
            CanisterStatusType::Running => {}
            CanisterStatusType::Stopping => {
                return Err(UserError::new(
                    ErrorCode::CanisterStopping,
                    format!("Canister {} is stopping", ingress.canister_id()),
                ));
            }
            CanisterStatusType::Stopped => {
                return Err(UserError::new(
                    ErrorCode::CanisterStopped,
                    format!("Canister {} is stopped", ingress.canister_id()),
                ));
            }
        }

        // Composite queries are not allowed to be called in replicated mode.
        let method = WasmMethod::CompositeQuery(ingress.method_name().to_string());
        if canister_state.exports_method(&method) {
            return Err(UserError::new(
                ErrorCode::CompositeQueryCalledInReplicatedMode,
                "Composite query cannot be called in replicated mode",
            ));
        }

        // An inspect message is expected to finish quickly, so DTS is not
        // supported for it.
        let instruction_limits = InstructionLimits::new(
            FlagStatus::Disabled,
            self.config.max_instructions_for_message_acceptance_calls,
            self.config.max_instructions_for_message_acceptance_calls,
        );

        // Letting the canister grow arbitrarily when executing the
        // query is fine as we do not persist state modifications.
        let subnet_available_memory = subnet_memory_capacity(&self.config);
        let execution_parameters = self.execution_parameters(
            canister_state,
            instruction_limits,
            execution_mode,
            // Effectively disable subnet memory resource reservation for queries.
            ResourceSaturation::default(),
        );

        inspect_message::execute_inspect_message(
            state.time(),
            canister_state.clone(),
            ingress,
            execution_parameters,
            subnet_available_memory,
            &self.hypervisor,
            &state.metadata.network_topology,
            &self.log,
            &self.metrics.state_changes_error,
            metrics,
        )
        .1
    }

    // Output the response of a subnet message depending on its type.
    //
    // Canister requests are responded to by adding a response to the subnet's
    // output queue. Ingress requests are responded to by writing to ingress
    // history.
    fn output_subnet_response(
        &self,
        msg: CanisterCall,
        mut state: ReplicatedState,
        result: ExecuteSubnetMessageResult,
    ) -> ReplicatedState {
        match msg {
            CanisterCall::Request(req) => match result {
                ExecuteSubnetMessageResult::Processing => state,
                ExecuteSubnetMessageResult::Finished { response, refund } => {
                    let payload = match response {
                        Ok((payload, ..)) => Payload::Data(payload),
                        Err(err) => Payload::Reject(err.into()),
                    };

                    let subnet_id_as_canister_id = CanisterId::from(self.own_subnet_id);
                    let response = Response {
                        originator: req.sender,
                        respondent: subnet_id_as_canister_id,
                        originator_reply_callback: req.sender_reply_callback,
                        refund,
                        response_payload: payload,
                        deadline: req.deadline,
                    };

                    state.push_subnet_output_response(response.into());
                    state
                }
            },
            CanisterCall::Ingress(ingress) => match result {
                ExecuteSubnetMessageResult::Processing => {
                    let status = IngressStatus::Known {
                        receiver: ingress.receiver.get(),
                        user_id: ingress.source,
                        time: state.time(),
                        state: IngressState::Processing,
                    };
                    self.ingress_history_writer.set_status(
                        &mut state,
                        ingress.message_id.clone(),
                        status,
                    );
                    state
                }
                ExecuteSubnetMessageResult::Finished { response, refund } => {
                    debug_assert!(refund.is_zero());
                    if !refund.is_zero() {
                        self.metrics.ingress_with_cycles_error.inc();
                        warn!(
                                self.log,
                                "[EXC-BUG] No funds can be included with an ingress message: user {}, canister_id {}, message_id {}.",
                                ingress.source, ingress.receiver, ingress.message_id
                            );
                    }
                    let status = match response {
                        Ok((payload, ..)) => IngressStatus::Known {
                            receiver: ingress.receiver.get(),
                            user_id: ingress.source,
                            time: state.time(),
                            state: IngressState::Completed(WasmResult::Reply(payload)),
                        },
                        Err(err) => IngressStatus::Known {
                            receiver: ingress.receiver.get(),
                            user_id: ingress.source,
                            time: state.time(),
                            state: IngressState::Failed(err),
                        },
                    };

                    self.ingress_history_writer.set_status(
                        &mut state,
                        ingress.message_id.clone(),
                        status,
                    );
                    state
                }
            },
        }
    }

    // Rejects pending stop requests with an error indicating the request has been
    // cancelled.
    fn reject_stop_requests(
        &self,
        canister_id: CanisterId,
        stop_contexts: Vec<StopCanisterContext>,
        state: &mut ReplicatedState,
    ) {
        for stop_context in stop_contexts {
            match stop_context {
                StopCanisterContext::Ingress {
                    sender,
                    message_id,
                    call_id,
                } => {
                    let time = state.time();
                    // Rejecting a stop_canister request from a user.
                    self.remove_stop_canister_call(state, canister_id, call_id);
                    self.ingress_history_writer.set_status(
                        state,
                        message_id,
                        IngressStatus::Known {
                            receiver: IC_00.get(),
                            user_id: sender,
                            time,
                            state: IngressState::Failed(UserError::new(
                                ErrorCode::CanisterStoppingCancelled,
                                format!("Canister {}'s stop request was cancelled.", canister_id),
                            )),
                        },
                    );
                }
                StopCanisterContext::Canister {
                    sender,
                    reply_callback,
                    call_id,
                    cycles,
                    deadline,
                } => {
                    // Rejecting a stop_canister request from a canister.
                    let subnet_id_as_canister_id = CanisterId::from(self.own_subnet_id);
                    self.remove_stop_canister_call(state, canister_id, call_id);

                    let response = Response {
                        originator: sender,
                        respondent: subnet_id_as_canister_id,
                        originator_reply_callback: reply_callback,
                        refund: cycles,
                        response_payload: Payload::Reject(RejectContext::new(
                            RejectCode::CanisterError,
                            format!("Canister {}'s stop request cancelled", canister_id),
                        )),
                        deadline,
                    };
                    state.push_subnet_output_response(response.into());
                }
            }
        }
    }

    fn setup_initial_dkg(
        &self,
        payload: &[u8],
        request: &Request,
        state: &mut ReplicatedState,
        rng: &mut dyn RngCore,
    ) -> Result<(), UserError> {
        match SetupInitialDKGArgs::decode(payload) {
            Err(err) => Err(err),
            Ok(settings) => match settings.get_set_of_node_ids() {
                Err(err) => Err(err),
                Ok(nodes_in_target_subnet) => {
                    let mut target_id = [0u8; 32];
                    rng.fill_bytes(&mut target_id);

                    info!(
                        self.log,
                        "Assigned the target_id {:?} to the new DKG setup request for nodes {:?}",
                        target_id,
                        &nodes_in_target_subnet
                    );
                    state.metadata.subnet_call_context_manager.push_context(
                        SubnetCallContext::SetupInitialDKG(SetupInitialDkgContext {
                            request: request.clone(),
                            nodes_in_target_subnet,
                            target_id: NiDkgTargetId::new(target_id),
                            registry_version: settings.get_registry_version(),
                            time: state.time(),
                        }),
                    );
                    Ok(())
                }
            },
        }
    }

    fn get_threshold_public_key(
        &self,
        subnet_public_key: &MasterPublicKey,
        caller: PrincipalId,
        derivation_path: Vec<Vec<u8>>,
    ) -> Result<PublicKey, UserError> {
        derive_threshold_public_key(
            subnet_public_key,
            &ExtendedDerivationPath {
                caller,
                derivation_path,
            },
        )
        .map_err(|err| UserError::new(ErrorCode::CanisterRejectedMessage, format!("{}", err)))
    }

    fn get_vetkd_public_key(
        &self,
        subnet_public_key: &MasterPublicKey,
        caller: PrincipalId,
        context: Vec<u8>,
    ) -> Result<Vec<u8>, UserError> {
        derive_vetkd_public_key(
            subnet_public_key,
            &VetKdDerivationContext { caller, context },
        )
        .map_err(|err| {
            UserError::new(
                ErrorCode::CanisterRejectedMessage,
                format!("failed to retrieve VetKD public key: {}", err),
            )
        })
    }

    fn vetkd_derive_key(
        &self,
        request: &Request,
        payload: &[u8],
        chain_key_data: &ChainKeyData,
        state: &mut ReplicatedState,
        rng: &mut dyn RngCore,
        registry_settings: &RegistryExecutionSettings,
        current_round: ExecutionRound,
    ) -> Result<(), UserError> {
        let args = VetKdDeriveKeyArgs::decode(payload)?;
        let key_id = MasterPublicKeyId::VetKd(args.key_id.clone());
        let _master_public_key_exists = get_master_public_key(
            &chain_key_data.master_public_keys,
            self.own_subnet_id,
            &key_id,
        )?;
        let Some(ni_dkg_id) = chain_key_data.nidkg_ids.get(&key_id) else {
            warn!(
                self.log,
                "No NiDkgId delivered to answer vetkd request for key {}.", key_id
            );
            return Err(UserError::new(
                ErrorCode::CanisterRejectedMessage,
                format!(
                    "Subnet {} does not hold NiDkgTranscript for key {}.",
                    self.own_subnet_id, key_id
                ),
            ));
        };
        if !is_valid_transport_public_key(&args.transport_public_key) {
            return Err(UserError::new(
                ErrorCode::CanisterRejectedMessage,
                "The provided transport public key is invalid.",
            ));
        }
        self.sign_with_threshold(
            (*request).clone(),
            ThresholdArguments::VetKd(VetKdArguments {
                key_id: args.key_id,
                input: Arc::new(args.input),
                transport_public_key: args.transport_public_key.to_vec(),
                ni_dkg_id: ni_dkg_id.clone(),
                height: Height::new(current_round.get()),
            }),
            vec![args.context],
            registry_settings
                .chain_key_settings
                .get(&key_id)
                .map(|setting| setting.max_queue_size)
                .unwrap_or_default(),
            state,
            rng,
            registry_settings.subnet_size,
        )
    }

    fn calculate_signature_fee(&self, args: &ThresholdArguments, subnet_size: usize) -> Cycles {
        let cam = &self.cycles_account_manager;
        match args {
            ThresholdArguments::Ecdsa(_) => cam.ecdsa_signature_fee(subnet_size),
            ThresholdArguments::Schnorr(_) => cam.schnorr_signature_fee(subnet_size),
            ThresholdArguments::VetKd(_) => cam.vetkd_fee(subnet_size),
        }
    }

    #[allow(clippy::too_many_arguments)]
    fn sign_with_threshold(
        &self,
        mut request: Request,
        args: ThresholdArguments,
        derivation_path: Vec<Vec<u8>>,
        max_queue_size: u32,
        state: &mut ReplicatedState,
        rng: &mut dyn RngCore,
        subnet_size: usize,
    ) -> Result<(), UserError> {
        if let ThresholdArguments::Schnorr(schnorr) = &args {
            let alg = schnorr.key_id.algorithm;
            match (alg, &schnorr.taproot_tree_root) {
                (SchnorrAlgorithm::Bip340Secp256k1, Some(aux)) => {
                    if aux.len() != 0 && aux.len() != 32 {
                        return Err(UserError::new(
                            ErrorCode::CanisterRejectedMessage,
                            format!("Invalid aux field for {}", alg),
                        ));
                    }
                }
                (_, None) => {}
                (_, Some(_)) => {
                    return Err(UserError::new(
                        ErrorCode::CanisterRejectedMessage,
                        format!("Schnorr algorithm {} does not support aux input", alg),
                    ));
                }
            }
        }

        let topology = &state.metadata.network_topology;
        // If the request isn't from the NNS, then we need to charge for it.
        let source_subnet = topology.routing_table.route(request.sender.get());
        if source_subnet != Some(state.metadata.network_topology.nns_subnet_id) {
            let signature_fee = self.calculate_signature_fee(&args, subnet_size);
            if request.payment < signature_fee {
                return Err(UserError::new(
                    ErrorCode::CanisterRejectedMessage,
                    format!(
                        "{} request sent with {} cycles, but {} cycles are required.",
                        request.method_name, request.payment, signature_fee
                    ),
                ));
            } else {
                // Charge for the request.
                request.payment -= signature_fee;
                let nominal_fee = NominalCycles::from(signature_fee);
                let use_case = match args {
                    ThresholdArguments::Ecdsa(_) => {
                        state.metadata.subnet_metrics.consumed_cycles_ecdsa_outcalls += nominal_fee;
                        CyclesUseCase::ECDSAOutcalls
                    }
                    ThresholdArguments::Schnorr(_) => CyclesUseCase::SchnorrOutcalls,
                    ThresholdArguments::VetKd(_) => CyclesUseCase::VetKd,
                };
                state
                    .metadata
                    .subnet_metrics
                    .observe_consumed_cycles_with_use_case(use_case, nominal_fee);
            }
        }

        let threshold_key = args.key_id();

        // Check if the key is enabled.
        if !topology
            .chain_key_enabled_subnets(&threshold_key)
            .contains(&state.metadata.own_subnet_id)
        {
            return Err(UserError::new(
                ErrorCode::CanisterRejectedMessage,
                format!(
                    "{} request failed: unknown or disabled threshold key {}.",
                    request.method_name, threshold_key
                ),
            ));
        }

        // Check if the queue is full.
        if state
            .metadata
            .subnet_call_context_manager
            .sign_with_threshold_contexts_count(&threshold_key)
            >= max_queue_size as usize
        {
            return Err(UserError::new(
                ErrorCode::CanisterRejectedMessage,
                format!(
                    "{} request failed: request queue for key {} is full.",
                    request.method_name, threshold_key
                ),
            ));
        }

        let mut pseudo_random_id = [0u8; 32];
        rng.fill_bytes(&mut pseudo_random_id);

        state.metadata.subnet_call_context_manager.push_context(
            SubnetCallContext::SignWithThreshold(SignWithThresholdContext {
                request,
                args,
                derivation_path: Arc::new(derivation_path),
                pseudo_random_id,
                batch_time: state.metadata.batch_time,
                matched_pre_signature: None,
                nonce: None,
            }),
        );
        Ok(())
    }

    // TODO(CRP-2613): Remove this function after migrating registry to `reshare_chain_key`
    fn compute_initial_idkg_dealings(
        &self,
        state: &mut ReplicatedState,
        args: ComputeInitialIDkgDealingsArgs,
        request: &Request,
    ) -> Result<(), UserError> {
        let nodes = args.get_set_of_nodes()?;
        let registry_version = args.get_registry_version();

        if !args.key_id.is_idkg_key() {
            return Err(UserError::new(
                ErrorCode::CanisterRejectedMessage,
                "This key is not an idkg key",
            ));
        }

        state.metadata.subnet_call_context_manager.push_context(
            SubnetCallContext::ReshareChainKey(ReshareChainKeyContext {
                request: request.clone(),
                key_id: args.key_id,
                nodes,
                registry_version,
                time: state.time(),
                target_id: NiDkgTargetId::new([0; 32]),
            }),
        );
        Ok(())
    }

    fn reshare_chain_key(
        &self,
        state: &mut ReplicatedState,
        rng: &mut dyn RngCore,
        chain_key_data: &ChainKeyData,
        request: &Request,
    ) -> Result<(), UserError> {
        let args = ReshareChainKeyArgs::decode(request.method_payload())?;
        let _key = get_master_public_key(
            &chain_key_data.master_public_keys,
            self.own_subnet_id,
            &args.key_id,
        )?;

        let mut target_id = [0u8; 32];
        rng.fill_bytes(&mut target_id);

        let nodes = args.get_set_of_nodes()?;
        let registry_version = args.get_registry_version();

        state.metadata.subnet_call_context_manager.push_context(
            SubnetCallContext::ReshareChainKey(ReshareChainKeyContext {
                request: request.clone(),
                key_id: args.key_id,
                nodes,
                registry_version,
                time: state.time(),
                target_id: NiDkgTargetId::new(target_id),
            }),
        );
        Ok(())
    }

    /// A helper function to make error handling more compact using `?`.
    fn decode_input_and_take_canister(
        msg: &CanisterCall,
        state: &mut ReplicatedState,
    ) -> Result<(InstallCodeContext, CanisterState), UserError> {
        let payload = msg.method_payload();
        let method = Ic00Method::from_str(msg.method_name()).map_err(|_| {
            UserError::new(
                ErrorCode::CanisterMethodNotFound,
                format!("Management canister has no method '{}'", msg.method_name()),
            )
        })?;
        let install_context = match method {
            Ic00Method::InstallCode => {
                let args = InstallCodeArgsV2::decode(payload)?;
                InstallCodeContext::try_from((
                    msg.canister_change_origin(args.get_sender_canister_version()),
                    args,
                ))?
            }
            Ic00Method::InstallChunkedCode => {
                let args = InstallChunkedCodeArgs::decode(payload)?;
                let origin = msg.canister_change_origin(args.get_sender_canister_version());

                let store_canister_id = args
                    .store_canister_id()
                    .unwrap_or(args.target_canister_id());

                let store_canister = &state
                        .canister_state(&store_canister_id)
                        .ok_or_else(|| {
                            UserError::new(
                                ErrorCode::CanisterNotFound,
                                format!("InstallChunkedCode Error: Store canister {} was not found on subnet {} of target canister {}", store_canister_id, state.metadata.own_subnet_id, args.target_canister_id()),
                            )
                        })?;
                // If the `store_canister` is different from the caller, we need
                // to verify that the caller is a controller of the store.
                if store_canister.canister_id().get() != origin.origin() {
                    validate_controller(store_canister, &origin.origin())?;
                }
                InstallCodeContext::chunked_install(
                    origin,
                    args,
                    &store_canister.system_state.wasm_chunk_store,
                )?
            }
            other => {
                return Err(UserError::new(
                    ErrorCode::UnknownManagementMessage,
                    format!("Expected an install code message, but found {}", other),
                ))
            }
        };

        let canister = state
            .take_canister_state(&install_context.canister_id)
            .ok_or(CanisterManagerError::CanisterNotFound(
                install_context.canister_id,
            ))?;
        Ok((install_context, canister))
    }

    /// Starts execution of the given `install_code` subnet message.
    /// With deterministic time slicing, the execution may be paused if it
    /// exceeds the given slice limit.
    ///
    /// Precondition:
    /// - The given message is an `install_code` message.
    /// - The canister does not have any paused execution in its task queue.
    /// - A call id will be present for an install code message to ensure that
    ///     potentially long-running messages are exposed to the subnet.
    ///     During a subnet split, the original subnet knows which
    ///     aborted install code message must be rejected if the targeted
    ///     canister has been moved to another subnet.
    ///
    /// Postcondition:
    /// - If the execution is finished, then it outputs the subnet response.
    /// - Otherwise, a new paused `install_code` execution is registered and
    ///   added to the task queue of the canister.
    pub fn execute_install_code(
        &self,
        mut msg: CanisterCall,
        call_id: Option<InstallCodeCallId>,
        prepaid_execution_cycles: Option<Cycles>,
        dts_status: DtsInstallCodeStatus,
        mut state: ReplicatedState,
        instruction_limits: InstructionLimits,
        round_limits: &mut RoundLimits,
        subnet_size: usize,
    ) -> (ReplicatedState, Option<NumInstructions>) {
        // Start logging execution time for `install_code`.
        let since = Instant::now();

        let (install_context, old_canister) =
            match Self::decode_input_and_take_canister(&msg, &mut state) {
                Ok(result) => result,
                Err(err) => {
                    let refund = msg.take_cycles();
                    let state = self.finish_subnet_message_execution(
                        state,
                        msg,
                        ExecuteSubnetMessageResult::Finished {
                            response: Err(err),
                            refund,
                        },
                        since,
                    );
                    return (state, Some(NumInstructions::from(0)));
                }
            };

        // Track whether the deprecated fields in install_code were used.
        if install_context.compute_allocation.is_some() {
            self.metrics.compute_allocation_in_install_code_total.inc();
        }
        if install_context.memory_allocation.is_some() {
            self.metrics.memory_allocation_in_install_code_total.inc();
        }

        let call_id = match call_id {
            None => {
                // Call ID is not provided only if the current
                // DTS execution of install_code is the first execution.
                debug_assert_eq!(
                    dts_status,
                    DtsInstallCodeStatus::StartingFirstExecution,
                    "Dts status mismatch: expected StartingFirstExecution, got {}",
                    dts_status
                );
                // Keep track of all existing long running install code messages.
                // During a subnet split, the requests are rejected if the target canister moved to a new subnet.
                state
                    .metadata
                    .subnet_call_context_manager
                    .push_install_code_call(InstallCodeCall {
                        call: msg.clone(),
                        time: state.time(),
                        effective_canister_id: install_context.canister_id,
                    })
            }
            Some(call_id) => call_id,
        };

        // Check the precondition.
        match old_canister.next_execution() {
            NextExecution::None | NextExecution::StartNew => {}
            NextExecution::ContinueLong | NextExecution::ContinueInstallCode => {
                panic!("Attempt to start a new `install_code` execution while the previous execution is still in progress.");
            }
        }

        let canister_id = old_canister.canister_id();
        let new_wasm_hash = (&install_context.wasm_source).into();
        let compilation_cost_handling = if state
            .metadata
            .expected_compiled_wasms
            .contains(&new_wasm_hash)
        {
            CompilationCostHandling::CountReducedAmount
        } else {
            CompilationCostHandling::CountFullAmount
        };
        info!(
            self.log,
            "Start executing install_code message on canister {:?}", canister_id,
        );

        let execution_parameters = self.execution_parameters(
            &old_canister,
            instruction_limits,
            ExecutionMode::Replicated,
            self.subnet_memory_saturation(&round_limits.subnet_available_memory),
        );
        let round_counters = RoundCounters {
            execution_refund_error: &self.metrics.execution_cycles_refund_error,
            state_changes_error: &self.metrics.state_changes_error,
            invalid_system_call_error: &self.metrics.invalid_system_call_error,
            charging_from_balance_error: &self.metrics.charging_from_balance_error,
            unexpected_response_error: &self.metrics.unexpected_response_error,
            response_cycles_refund_error: &self.metrics.response_cycles_refund_error,
            invalid_canister_state_error: &self.metrics.invalid_canister_state_error,
            ingress_with_cycles_error: &self.metrics.ingress_with_cycles_error,
        };

        let dts_result = self.canister_manager.install_code_dts(
            install_context,
            msg,
            call_id,
            prepaid_execution_cycles,
            old_canister,
            state.time(),
            "NOT_USED".into(),
            &state.metadata.network_topology,
            execution_parameters,
            round_limits,
            compilation_cost_handling,
            round_counters,
            subnet_size,
            self.config.dirty_page_logging,
        );
        self.process_install_code_result(state, dts_result, dts_status, since)
    }

    /// Processes the result of install code message that was executed using
    /// deterministic time slicing:
    /// - If the execution is finished, then it outputs the subnet response.
    /// - If the execution is paused, then it enqueues it to the task queue of
    ///   the canister.
    ///
    /// In both cases, the functions gets the canister from the result and adds
    /// it to the replicated state.
    fn process_install_code_result(
        &self,
        mut state: ReplicatedState,
        dts_result: DtsInstallCodeResult,
        dts_status: DtsInstallCodeStatus,
        since: Instant,
    ) -> (ReplicatedState, Option<NumInstructions>) {
        let execution_duration = since.elapsed().as_secs_f64();
        match dts_result {
            DtsInstallCodeResult::Finished {
                canister,
                mut message,
                call_id,
                instructions_used,
                result,
            } => {
                let canister_id = canister.canister_id();
                let result = match result {
                    Ok(result) => {
                        state.metadata.heap_delta_estimate += result.heap_delta;
                        if let Some(new_wasm_hash) = result.new_wasm_hash {
                            state
                                .metadata
                                .expected_compiled_wasms
                                .insert(WasmHash::from(new_wasm_hash));
                        }
                        info!(
                            self.log,
                            "Finished executing install_code message on canister {:?} after {:?}, old wasm hash {:?}, new wasm hash {:?}, instructions consumed: {}",
                            canister_id,
                            execution_duration,
                            result.old_wasm_hash,
                            result.new_wasm_hash,
                            instructions_used.display());

                        Ok((EmptyBlob.encode(), Some(canister_id)))
                    }
                    Err(err) => {
                        info!(
                            self.log,
                            "Finished executing install_code message on canister {:?} after {:?} with error: {:?}, instructions consumed {}",
                            canister_id,
                            execution_duration,
                            err,
                            instructions_used.display());
                        Err(err.into())
                    }
                };
                state.put_canister_state(canister);
                let refund = message.take_cycles();
                // The message can be removed because a response was produced.
                let install_code_call = state
                    .metadata
                    .subnet_call_context_manager
                    .remove_install_code_call(call_id);
                if install_code_call.is_none() {
                    self.metrics
                        .observe_call_id_without_install_code_call_error_counter(
                            &self.log,
                            call_id,
                            canister_id,
                        );
                }
                let state = self.finish_subnet_message_execution(
                    state,
                    message,
                    ExecuteSubnetMessageResult::Finished {
                        response: result,
                        refund,
                    },
                    since,
                );
                (state, Some(instructions_used))
            }
            DtsInstallCodeResult::Paused {
                mut canister,
                paused_execution,
                ingress_status,
            } => {
                let id = self.register_paused_install_code(paused_execution);
                canister
                    .system_state
                    .task_queue
                    .enqueue(ExecutionTask::PausedInstallCode(id));

                match (dts_status, ingress_status) {
                    (DtsInstallCodeStatus::StartingFirstExecution, Some((message_id, status))) => {
                        self.ingress_history_writer
                            .set_status(&mut state, message_id, status);
                    }
                    (DtsInstallCodeStatus::StartingFirstExecution, None) => {
                        // The original message is not an ingress message.
                    }
                    (DtsInstallCodeStatus::ResumingPausedOrAbortedExecution, _) => {
                        // Resuming a previously aborted execution does not
                        // update the ingress status.
                    }
                };

                state.put_canister_state(canister);
                (state, None)
            }
        }
    }

    /// Resumes a previously paused or aborted `install_code`.
    ///
    /// Precondition:
    /// - The first task in the task queue is paused or aborted `install_code`.
    ///
    /// Postcondition:
    /// - If the execution is finished, then it outputs the subnet response.
    /// - Otherwise, a new paused `install_code` execution is registered and
    ///   added to the task queue of the canister.
    pub fn resume_install_code(
        &self,
        mut state: ReplicatedState,
        canister_id: &CanisterId,
        instruction_limits: InstructionLimits,
        round_limits: &mut RoundLimits,
        subnet_size: usize,
    ) -> (ReplicatedState, Option<NumInstructions>) {
        let task = state
            .canister_state_mut(canister_id)
            .unwrap()
            .system_state
            .task_queue
            .pop_front()
            .unwrap();
        match task {
            ExecutionTask::Heartbeat
            | ExecutionTask::GlobalTimer
            | ExecutionTask::OnLowWasmMemory
            | ExecutionTask::PausedExecution { .. }
            | ExecutionTask::AbortedExecution { .. } => {
                panic!(
                    "Unexpected task {:?} in `resume_install_code` (broken precondition).",
                    task
                );
            }
            ExecutionTask::PausedInstallCode(id) => {
                let since = Instant::now();
                let paused = self.take_paused_install_code(id).unwrap();
                let canister = state.take_canister_state(canister_id).unwrap();
                let round_counters = RoundCounters {
                    execution_refund_error: &self.metrics.execution_cycles_refund_error,
                    state_changes_error: &self.metrics.state_changes_error,
                    invalid_system_call_error: &self.metrics.invalid_system_call_error,
                    charging_from_balance_error: &self.metrics.charging_from_balance_error,
                    unexpected_response_error: &self.metrics.unexpected_response_error,
                    response_cycles_refund_error: &self.metrics.response_cycles_refund_error,
                    invalid_canister_state_error: &self.metrics.invalid_canister_state_error,
                    ingress_with_cycles_error: &self.metrics.ingress_with_cycles_error,
                };
                let round = RoundContext {
                    network_topology: &state.metadata.network_topology,
                    hypervisor: &self.hypervisor,
                    cycles_account_manager: &self.cycles_account_manager,
                    counters: round_counters,
                    log: &self.log,
                    time: state.metadata.time(),
                };
                let dts_result = paused.resume(canister, round, round_limits);
                let dts_status = DtsInstallCodeStatus::ResumingPausedOrAbortedExecution;
                self.process_install_code_result(state, dts_result, dts_status, since)
            }
            ExecutionTask::AbortedInstallCode {
                message,
                call_id,
                prepaid_execution_cycles,
            } => self.execute_install_code(
                message,
                Some(call_id),
                Some(prepaid_execution_cycles),
                DtsInstallCodeStatus::ResumingPausedOrAbortedExecution,
                state,
                instruction_limits,
                round_limits,
                subnet_size,
            ),
        }
    }

    /// Returns the paused execution by its id.
    fn take_paused_execution(&self, id: PausedExecutionId) -> Option<Box<dyn PausedExecution>> {
        let mut guard = self.paused_execution_registry.lock().unwrap();
        guard.paused_execution.remove(&id)
    }

    /// Returns the paused `install_code` execution by its id.
    fn take_paused_install_code(
        &self,
        id: PausedExecutionId,
    ) -> Option<Box<dyn PausedInstallCodeExecution>> {
        let mut guard = self.paused_execution_registry.lock().unwrap();
        guard.paused_install_code.remove(&id)
    }

    fn abort_paused_execution_and_return_task(
        &self,
        paused_task: &ExecutionTask,
        log: &ReplicaLogger,
    ) -> ExecutionTask {
        match *paused_task {
            ExecutionTask::PausedExecution { id, .. } => {
                let paused = self.take_paused_execution(id).unwrap();
                let (input, prepaid_execution_cycles) = paused.abort(log);

                ExecutionTask::AbortedExecution {
                    input,
                    prepaid_execution_cycles,
                }
            }
            ExecutionTask::PausedInstallCode(id) => {
                let paused = self.take_paused_install_code(id).unwrap();
                let (message, call_id, prepaid_execution_cycles) = paused.abort(log);

                ExecutionTask::AbortedInstallCode {
                    message,
                    call_id,
                    prepaid_execution_cycles,
                }
            }
            ExecutionTask::AbortedExecution { .. }
            | ExecutionTask::AbortedInstallCode { .. }
            | ExecutionTask::Heartbeat
            | ExecutionTask::GlobalTimer
            | ExecutionTask::OnLowWasmMemory => {
                unreachable!(
                    "Function abort_paused_execution_and_return_task is only called after
                    the paused task is returned from TaskQueue, hence no task other than PausedExecution
                    and PausedInstallCode should appear in paused_task except if there is a bug."
                )
            }
        }
    }

    /// Registers the given paused execution and returns its id.
    fn register_paused_execution(&self, paused: Box<dyn PausedExecution>) -> PausedExecutionId {
        let mut guard = self.paused_execution_registry.lock().unwrap();
        let id = PausedExecutionId(guard.next_id);
        guard.next_id += 1;
        guard.paused_execution.insert(id, paused);
        id
    }

    /// Registers the given paused `install_code` execution and returns its id.
    fn register_paused_install_code(
        &self,
        paused: Box<dyn PausedInstallCodeExecution>,
    ) -> PausedExecutionId {
        let mut guard = self.paused_execution_registry.lock().unwrap();
        let id = PausedExecutionId(guard.next_id);
        guard.next_id += 1;
        guard.paused_install_code.insert(id, paused);
        id
    }

    /// Aborts paused execution in the given state.
    pub fn abort_canister(&self, canister: &mut CanisterState, log: &ReplicaLogger) {
        if !canister.system_state.task_queue.is_empty() {
            if let Some(paused_task) = canister.system_state.task_queue.get_paused_task() {
                self.metrics.executions_aborted.inc();
                // TODO: EXC-1730 if `PausedExecutionRegistry` becomes local we can abort
                // paused execution on the canister without requesting ID from TaskQueue.
                let aborted_task = self.abort_paused_execution_and_return_task(paused_task, log);

                canister
                    .system_state
                    .task_queue
                    .replace_paused_with_aborted_task(aborted_task);
            }
            let canister_id = canister.canister_id();
            canister.system_state.apply_ingress_induction_cycles_debit(
                canister_id,
                log,
                &self.metrics.charging_from_balance_error,
            );
        };
    }

    /// Aborts all paused execution in the given state.
    pub fn abort_all_paused_executions(&self, state: &mut ReplicatedState, log: &ReplicaLogger) {
        for canister in state.canisters_iter_mut() {
            self.abort_canister(canister, log);
        }
    }

    /// Aborts all paused executions known to the execution environment. This
    /// function is useful in the case when the replica abandons the old
    /// replicated state that has paused execution when it syncs to a more
    /// recent replicated state.
    pub fn abandon_paused_executions(&self) {
        let mut guard = self.paused_execution_registry.lock().unwrap();
        let paused_execution = std::mem::take(&mut guard.paused_execution);
        for p in paused_execution.into_values() {
            p.abort(&self.log);
        }
        let paused_install_code = std::mem::take(&mut guard.paused_install_code);
        for p in paused_install_code.into_values() {
            p.abort(&self.log);
        }
    }

    /// If the given result corresponds to a finished execution, then it processes
    /// the response and return the ingress status (if any). Otherwise, it registers
    /// the paused execution and adds it to the task queue.
    pub fn process_result(
        &self,
        result: ExecuteMessageResult,
    ) -> (
        CanisterState,
        Option<NumInstructions>,
        NumBytes,
        Option<(MessageId, IngressStatus)>,
    ) {
        match result {
            ExecuteMessageResult::Finished {
                mut canister,
                response,
                instructions_used,
                heap_delta,
                call_duration,
            } => {
                let ingress_status = match response {
                    ExecutionResponse::Ingress(ingress_status) => Some(ingress_status),
                    ExecutionResponse::Request(response) => {
                        debug_assert_eq!(
                            response.respondent,
                            canister.canister_id(),
                            "Respondent mismatch"
                        );
                        canister.push_output_response(response.into());
                        None
                    }
                    ExecutionResponse::Empty => None,
                };
                if let Some(duration) = call_duration {
                    self.metrics.call_durations.observe(duration.as_secs_f64());
                }

                (
                    canister,
                    Some(instructions_used),
                    heap_delta,
                    ingress_status,
                )
            }
            ExecuteMessageResult::Paused {
                mut canister,
                paused_execution,
                ingress_status,
            } => {
                let input = paused_execution.input();
                let id = self.register_paused_execution(paused_execution);
                canister
                    .system_state
                    .task_queue
                    .enqueue(ExecutionTask::PausedExecution { id, input });
                (canister, None, NumBytes::from(0), ingress_status)
            }
        }
    }

    /// Helper function to respond to a stop request based on the provided `StopCanisterReply`.
    fn reply_to_stop_context(
        &self,
        stop_context: &StopCanisterContext,
        state: &mut ReplicatedState,
        canister_id: CanisterId,
        time: Time,
        reply: StopCanisterReply,
    ) {
        let call_id = stop_context.call_id();
        self.remove_stop_canister_call(state, canister_id, *call_id);

        match stop_context {
            StopCanisterContext::Ingress {
                sender, message_id, ..
            } => {
                // Responding to stop_canister request from a user.
                let ingress_state = match reply {
                    StopCanisterReply::Completed => {
                        IngressState::Completed(WasmResult::Reply(EmptyBlob.encode()))
                    }
                    StopCanisterReply::Timeout => IngressState::Failed(UserError::new(
                        ErrorCode::StopCanisterRequestTimeout,
                        "Stop canister request timed out".to_string(),
                    )),
                };
                self.ingress_history_writer.set_status(
                    state,
                    message_id.clone(),
                    IngressStatus::Known {
                        receiver: IC_00.get(),
                        user_id: *sender,
                        time,
                        state: ingress_state,
                    },
                );
            }
            StopCanisterContext::Canister {
                sender,
                reply_callback,
                cycles,
                deadline,
                ..
            } => {
                // Responding to stop_canister request from a canister.
                let subnet_id_as_canister_id = CanisterId::from(self.own_subnet_id);
                let response_payload = match reply {
                    StopCanisterReply::Completed => Payload::Data(EmptyBlob.encode()),
                    StopCanisterReply::Timeout => Payload::Reject(RejectContext::new(
                        RejectCode::SysTransient,
                        "Stop canister request timed out",
                    )),
                };
                let response = ic_types::messages::Response {
                    originator: *sender,
                    respondent: subnet_id_as_canister_id,
                    originator_reply_callback: *reply_callback,
                    refund: *cycles,
                    response_payload,
                    deadline: *deadline,
                };
                state.push_subnet_output_response(response.into());
            }
        }
    }

    /// Helper function to remove stop canister calls
    /// from SubnetCallContextManager based on provided call id.
    fn remove_stop_canister_call(
        &self,
        state: &mut ReplicatedState,
        canister_id: CanisterId,
        call_id: Option<StopCanisterCallId>,
    ) {
        if let Some(call_id) = call_id {
            let stop_canister_call = state
                .metadata
                .subnet_call_context_manager
                .remove_stop_canister_call(call_id);

            match stop_canister_call {
                Some(stop_canister_call) => {
                    let call = stop_canister_call.call;
                    let time_elapsed = state
                        .time()
                        .saturating_duration_since(stop_canister_call.time);
                    if let CanisterCall::Request(request) = call {
                        self.metrics.observe_subnet_message(
                            &request.method_name,
                            time_elapsed.as_secs_f64(),
                            &Ok(()),
                        );
                    }
                }
                None => info!(
                    self.log,
                    "Could not remove stop_canister call for call ID {} and canister {}",
                    call_id,
                    canister_id,
                ),
            }
        }
    }

    /// Checks for stopping canisters and performs the following:
    ///   1. If there are stop contexts that have timed out, respond to them.
    ///   2. If any stopping canisters are ready to stop, transition them to
    ///      be fully stopped and reply to the corresponding stop contexts.
    ///
    /// Responses to the pending stop messages are written to ingress history
    /// or returned to the calling canisters respectively.
    pub fn process_stopping_canisters(&self, mut state: ReplicatedState) -> ReplicatedState {
        let mut canister_states = state.take_canister_states();
        let time = state.time();

        for canister in canister_states.values_mut() {
            let (stopped, stop_contexts) =
                canister.system_state.try_stop_canister(|stop_context| {
                    match stop_context.call_id() {
                        Some(call_id) => {
                            let sc_time = state
                                .metadata
                                .subnet_call_context_manager
                                .get_time_for_stop_canister_call(call_id);
                            match sc_time {
                                Some(t) => time >= t + self.config.stop_canister_timeout_duration,
                                // Should never hit this case unless there's a
                                // bug but handle it for robustness.
                                None => false,
                            }
                        }
                        // Should only happen for old stop requests that existed
                        // before call ids were added.
                        None => false,
                    }
                });
            if stopped {
                canister.system_state.canister_version += 1;
            }
            for stop_context in stop_contexts.iter() {
                self.reply_to_stop_context(
                    stop_context,
                    &mut state,
                    canister.canister_id(),
                    time,
                    if stopped {
                        StopCanisterReply::Completed
                    } else {
                        StopCanisterReply::Timeout
                    },
                );
            }
        }
        state.put_canister_states(canister_states);
        state
    }

    fn reject_unexpected_ingress(&self, method: Ic00Method) -> ExecuteSubnetMessageResult {
        self.metrics.unfiltered_ingress_error.inc();
        error!(
            self.log,
            "[EXC-BUG] Ingress messages to {} should've been filtered earlier.", method
        );
        ExecuteSubnetMessageResult::Finished {
            response: Err(UserError::new(
                ErrorCode::CanisterContractViolation,
                format!("{} cannot be called by a user.", method),
            )),
            refund: Cycles::zero(),
        }
    }

    // Returns the subnet memory saturation based on the given subnet available
    // memory, which may have been scaled for the current thread.
    fn subnet_memory_saturation(
        &self,
        subnet_available_memory: &SubnetAvailableMemory,
    ) -> ResourceSaturation {
        // Compute the total subnet available memory based on the scaled subnet
        // available memory. In other words, un-scale the scaled value.
        let subnet_available_memory = subnet_available_memory
            .get_execution_memory()
            .saturating_mul(subnet_available_memory.get_scaling_factor())
            .max(0) as u64;

        // Compute the memory usage as the capacity minus the available memory.
        let subnet_memory_usage = self
            .config
            .subnet_memory_capacity
            .get()
            .saturating_sub(subnet_available_memory);

        ResourceSaturation::new_scaled(
            subnet_memory_usage,
            self.config.subnet_memory_threshold.get(),
            self.config.subnet_memory_capacity.get(),
            self.resource_saturation_scaling as u64,
        )
    }

    /// Returns the default value of `wasm_memory_limit` in canister settings.
    pub fn default_wasm_memory_limit(&self) -> NumBytes {
        self.config.default_wasm_memory_limit
    }

    /// For testing purposes only.
    #[doc(hidden)]
    pub fn hypervisor_for_testing(&self) -> &Hypervisor {
        &self.hypervisor
    }

    #[doc(hidden)]
    pub fn clear_compilation_cache_for_testing(&self) {
        (*self.hypervisor).clear_compilation_cache_for_testing()
    }

    /// Used for tests where the test setup needs to be aware of the subnet
    /// type.
    #[doc(hidden)]
    pub fn own_subnet_type(&self) -> SubnetType {
        self.own_subnet_type
    }
}

#[cfg(debug_assertions)]
impl Drop for ExecutionEnvironment {
    fn drop(&mut self) {
        // In tests, wait for all states to be dropped before continuing, to avoid any
        // race conditions. This is not an issue in the replica, as it never drops the
        // `ExecutionEnvironment`.
        self.deallocator_thread.flush_deallocation_channel();
    }
}

/// Indicates whether the full time spent compiling this canister or a reduced
/// amount should count against the round instruction limits. Reduced amounts
/// should be counted when the module was deserialized from a previous
/// compilation instead of fully compiled. Canisters should always be charged
/// for compilation costs even when they aren't counted against the round
/// limits. Only public for testing.
#[doc(hidden)]
#[derive(Copy, Clone, Debug)]
pub enum CompilationCostHandling {
    CountReducedAmount,
    CountFullAmount,
}

/// The expected speed up of deserializing a module compared to compiling it.
const DESERIALIZATION_SPEED_UP_FACTOR: u64 = 100;

impl CompilationCostHandling {
    /// Adjusts the compilation cost based on how it should be handled. Only public for use in tests.
    #[doc(hidden)]
    pub fn adjusted_compilation_cost(&self, compilation_cost: NumInstructions) -> NumInstructions {
        match self {
            CompilationCostHandling::CountReducedAmount => {
                compilation_cost / DESERIALIZATION_SPEED_UP_FACTOR
            }
            CompilationCostHandling::CountFullAmount => compilation_cost,
        }
    }
}

/// Returns the subnet's configured memory capacity (ignoring current usage).
pub(crate) fn subnet_memory_capacity(config: &ExecutionConfig) -> SubnetAvailableMemory {
    SubnetAvailableMemory::new(
        config.subnet_memory_capacity.get() as i64,
        config.guaranteed_response_message_memory_capacity.get() as i64,
        config.subnet_wasm_custom_sections_memory_capacity.get() as i64,
    )
}

fn get_canister(
    canister_id: CanisterId,
    state: &ReplicatedState,
) -> Result<&CanisterState, UserError> {
    match state.canister_state(&canister_id) {
        Some(canister) => Ok(canister),
        None => Err(UserError::new(
            ErrorCode::CanisterNotFound,
            format!("Canister {} not found.", &canister_id),
        )),
    }
}

fn get_canister_mut(
    canister_id: CanisterId,
    state: &mut ReplicatedState,
) -> Result<&mut CanisterState, UserError> {
    match state.canister_state_mut(&canister_id) {
        Some(canister) => Ok(canister),
        None => Err(UserError::new(
            ErrorCode::CanisterNotFound,
            format!("Canister {} not found.", &canister_id),
        )),
    }
}

/// The result of `execute_canister()`.
pub struct ExecuteCanisterResult {
    pub canister: CanisterState,
    pub instructions_used: Option<NumInstructions>,
    pub heap_delta: NumBytes,
    pub ingress_status: Option<(MessageId, IngressStatus)>,
    // The description of the executed task or message.
    pub description: Option<String>,
}

/// Executes the given input message or task.
/// This is a helper for `execute_canister()`.
fn execute_canister_input(
    input: CanisterMessageOrTask,
    prepaid_execution_cycles: Option<Cycles>,
    exec_env: &ExecutionEnvironment,
    canister: CanisterState,
    instruction_limits: InstructionLimits,
    max_instructions_per_message_without_dts: NumInstructions,
    network_topology: Arc<NetworkTopology>,
    time: Time,
    round_limits: &mut RoundLimits,
    subnet_size: usize,
) -> ExecuteCanisterResult {
    let info = input.to_string();
    let result = exec_env.execute_canister_input(
        canister,
        instruction_limits,
        max_instructions_per_message_without_dts,
        input,
        prepaid_execution_cycles,
        time,
        network_topology,
        round_limits,
        subnet_size,
    );
    let (canister, instructions_used, heap_delta, ingress_status) = exec_env.process_result(result);
    ExecuteCanisterResult {
        canister,
        instructions_used,
        heap_delta,
        ingress_status,
        description: Some(info),
    }
}

/// Executes either a single task from the task queue of the canister or a
/// single input message if there is no task.
pub fn execute_canister(
    exec_env: &ExecutionEnvironment,
    mut canister: CanisterState,
    instruction_limits: InstructionLimits,
    max_instructions_per_message_without_dts: NumInstructions,
    network_topology: Arc<NetworkTopology>,
    time: Time,
    round_limits: &mut RoundLimits,
    subnet_size: usize,
) -> ExecuteCanisterResult {
    match canister.next_execution() {
        NextExecution::None | NextExecution::ContinueInstallCode => {
            return ExecuteCanisterResult {
                canister,
                instructions_used: None,
                heap_delta: NumBytes::from(0),
                ingress_status: None,
                description: None,
            };
        }
        NextExecution::StartNew | NextExecution::ContinueLong => {}
    }

    let (input, prepaid_execution_cycles) = match canister.system_state.task_queue.pop_front() {
        Some(task) => match task {
            ExecutionTask::PausedExecution { id, .. } => {
                let paused = exec_env.take_paused_execution(id).unwrap();
                let round_counters = RoundCounters {
                    execution_refund_error: &exec_env.metrics.execution_cycles_refund_error,
                    state_changes_error: &exec_env.metrics.state_changes_error,
                    invalid_system_call_error: &exec_env.metrics.invalid_system_call_error,
                    charging_from_balance_error: &exec_env.metrics.charging_from_balance_error,
                    unexpected_response_error: &exec_env.metrics.unexpected_response_error,
                    response_cycles_refund_error: &exec_env.metrics.response_cycles_refund_error,
                    invalid_canister_state_error: &exec_env.metrics.invalid_canister_state_error,
                    ingress_with_cycles_error: &exec_env.metrics.ingress_with_cycles_error,
                };
                let round_context = RoundContext {
                    network_topology: &network_topology,
                    hypervisor: &exec_env.hypervisor,
                    cycles_account_manager: &exec_env.cycles_account_manager,
                    counters: round_counters,
                    log: &exec_env.log,
                    time,
                };
                let result = paused.resume(
                    canister,
                    round_context,
                    round_limits,
                    subnet_size,
                    &exec_env.call_tree_metrics,
                    exec_env.deallocator_thread.sender(),
                );
                let (canister, instructions_used, heap_delta, ingress_status) =
                    exec_env.process_result(result);
                return ExecuteCanisterResult {
                    canister,
                    instructions_used,
                    heap_delta,
                    ingress_status,
                    description: Some("paused execution".to_string()),
                };
            }
            ExecutionTask::Heartbeat => {
                let task = CanisterMessageOrTask::Task(CanisterTask::Heartbeat);
                (task, None)
            }
            ExecutionTask::GlobalTimer => {
                let task = CanisterMessageOrTask::Task(CanisterTask::GlobalTimer);
                (task, None)
            }
            ExecutionTask::OnLowWasmMemory => {
                let task = CanisterMessageOrTask::Task(CanisterTask::OnLowWasmMemory);
                (task, None)
            }
            ExecutionTask::AbortedExecution {
                input,
                prepaid_execution_cycles,
            } => (input, Some(prepaid_execution_cycles)),
            ExecutionTask::PausedInstallCode(..) | ExecutionTask::AbortedInstallCode { .. } => {
                unreachable!("The guard at the beginning filters these cases out")
            }
        },
        None => {
            let message = canister.pop_input().unwrap();
            if let CanisterMessage::Request(req) = &message {
                if req.payload_size_bytes() > MAX_INTER_CANISTER_PAYLOAD_IN_BYTES {
                    exec_env.metrics.oversize_intra_subnet_messages.inc();
                }
            }
            (CanisterMessageOrTask::Message(message), None)
        }
    };
    execute_canister_input(
        input,
        prepaid_execution_cycles,
        exec_env,
        canister,
        instruction_limits,
        max_instructions_per_message_without_dts,
        network_topology,
        time,
        round_limits,
        subnet_size,
    )
}

fn get_master_public_key<'a>(
    chain_key_subnet_public_keys: &'a BTreeMap<MasterPublicKeyId, MasterPublicKey>,
    subnet_id: SubnetId,
    key_id: &MasterPublicKeyId,
) -> Result<&'a MasterPublicKey, UserError> {
    match chain_key_subnet_public_keys.get(key_id) {
        None => Err(UserError::new(
            ErrorCode::CanisterRejectedMessage,
            format!(
                "Subnet {} does not hold threshold key {}.",
                subnet_id, key_id
            ),
        )),
        Some(master_key) => Ok(master_key),
    }
}<|MERGE_RESOLUTION|>--- conflicted
+++ resolved
@@ -1676,22 +1676,17 @@
             Ok(Ic00Method::ReadCanisterSnapshotData) => {
                 // TODO: EXC-1957
                 #[allow(clippy::bind_instead_of_map)]
-<<<<<<< HEAD
                 let res = ReadCanisterSnapshotDataArgs::decode(payload).and_then(|args| {
-                    let canister_id = args.get_canister_id();
-                    // TODO: do we need to account for copying the bytes -> costs and round_limits?
-                    self.read_snapshot_data(*msg.sender(), &state, args)
-                        .map(|res| (res, Some(canister_id)))
+                    match self.config.canister_snapshot_download {
+                        FlagStatus::Disabled => Ok((vec![], None)),
+                        FlagStatus::Enabled => {
+                            let canister_id = args.get_canister_id();
+                            // TODO: do we need to account for copying the bytes -> costs and round_limits?
+                            self.read_snapshot_data(*msg.sender(), &state, args)
+                                .map(|res| (res, Some(canister_id)))
+                        }
+                    }
                 });
-=======
-                let res =
-                    ReadCanisterSnapshotDataArgs::decode(payload).and_then(|_args| {
-                        match self.config.canister_snapshot_download {
-                            FlagStatus::Disabled => Ok((vec![], None)),
-                            FlagStatus::Enabled => Ok((vec![], None)),
-                        }
-                    });
->>>>>>> 12cd290a
                 ExecuteSubnetMessageResult::Finished {
                     response: res,
                     refund: msg.take_cycles(),
@@ -2457,7 +2452,6 @@
         result
     }
 
-<<<<<<< HEAD
     fn read_snapshot_data(
         &self,
         sender: PrincipalId,
@@ -2470,7 +2464,8 @@
             .read_snapshot_data(sender, canister, args.get_snapshot_id(), args.kind, state)
             .map_err(UserError::from)?;
         Ok(Encode!(&result).unwrap())
-=======
+    }
+
     fn read_canister_snapshot_metadata(
         &self,
         sender: PrincipalId,
@@ -2483,7 +2478,6 @@
             .read_snapshot_metadata(sender, snapshot_id, canister, state)
             .map(|res| Encode!(&res).unwrap())
             .map_err(|e| e.into())
->>>>>>> 12cd290a
     }
 
     fn node_metrics_history(
