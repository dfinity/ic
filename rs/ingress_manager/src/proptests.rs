--- conflicted
+++ resolved
@@ -98,23 +98,12 @@
                 assert!(!payload.payload.is_empty());
 
                 // Check the size explicitly
-<<<<<<< HEAD
-                assert!(payload.wire_size_estimate <= MAX_PAYLOAD_WIRE_SIZE);
-
-                // Any payload generated should pass verification.
-                // If not, we have an issue with the payload builder
-                assert_eq!(
-                    ingress_manager.validate_ingress_payload(&payload.payload, &HashSet::new(), &validation_context),
-                    Ok(payload.wire_size_estimate)
-                );
-=======
                 assert!((payload.payload.count_bytes() as u64) < MAX_BLOCK_SIZE);
                 assert!(payload.wire_size_estimate.get() < MAX_BLOCK_SIZE);
 
                 // Any payload generated should pass verification.
                 // If not, we have an issue with the payload builder
                 assert!(ingress_manager.validate_ingress_payload(&payload.payload, &HashSet::new(), &validation_context).is_ok());
->>>>>>> 73fc3be2
             },
         )
     }
