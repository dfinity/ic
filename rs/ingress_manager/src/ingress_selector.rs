--- conflicted
+++ resolved
@@ -52,11 +52,7 @@
         &self,
         past_ingress: &dyn IngressSetQuery,
         context: &ValidationContext,
-<<<<<<< HEAD
-        wire_byte_limit: WireBytes,
-=======
         byte_limit: NumBytes,
->>>>>>> 73fc3be2
     ) -> PayloadWithSizeEstimate<IngressPayload> {
         let _timer = self.metrics.ingress_selector_get_payload_time.start_timer();
         let memory_byte_limit = self.memory_byte_limit(wire_byte_limit);
@@ -75,11 +71,7 @@
                 );
                 return PayloadWithSizeEstimate {
                     payload: IngressPayload::default(),
-<<<<<<< HEAD
-                    wire_size_estimate: WireBytes::new(0),
-=======
                     wire_size_estimate: NumBytes::new(0),
->>>>>>> 73fc3be2
                 };
             }
         };
@@ -94,11 +86,7 @@
                 );
                 return PayloadWithSizeEstimate {
                     payload: IngressPayload::default(),
-<<<<<<< HEAD
-                    wire_size_estimate: WireBytes::new(0),
-=======
                     wire_size_estimate: NumBytes::new(0),
->>>>>>> 73fc3be2
                 };
             }
         }
@@ -167,17 +155,10 @@
             0 => {
                 return PayloadWithSizeEstimate {
                     payload: IngressPayload::default(),
-<<<<<<< HEAD
-                    wire_size_estimate: WireBytes::new(0),
-                };
-            }
-            canister_count @ 1.. => NumBytes::new(memory_byte_limit.get() / canister_count as u64),
-=======
                     wire_size_estimate: NumBytes::new(0),
                 };
             }
             canister_count @ 1.. => byte_limit.get() as usize / canister_count,
->>>>>>> 73fc3be2
         };
 
         let mut messages_in_payload = vec![];
@@ -310,7 +291,6 @@
 
         let (wire_size_estimate, memory_size_estimate) = self.payload_size_estimates(&payload);
 
-<<<<<<< HEAD
         let payload = PayloadWithSizeEstimate {
             wire_size_estimate,
             payload,
@@ -319,14 +299,6 @@
         debug_assert!(wire_size_estimate <= wire_byte_limit);
         debug_assert!(memory_size_estimate <= memory_byte_limit);
         payload
-=======
-        PayloadWithSizeEstimate {
-            payload,
-            // NOTE: this is actually incorrect with the hashes-in-blocks feature and will be fixed
-            // in a subsequent PR
-            wire_size_estimate: NumBytes::from(payload_size as u64),
-        }
->>>>>>> 73fc3be2
     }
 
     fn validate_ingress_payload(
@@ -334,11 +306,7 @@
         payload: &IngressPayload,
         past_ingress: &dyn IngressSetQuery,
         context: &ValidationContext,
-<<<<<<< HEAD
-    ) -> Result<WireBytes, IngressPayloadValidationError> {
-=======
     ) -> Result<NumBytes, IngressPayloadValidationError> {
->>>>>>> 73fc3be2
         let _timer = self
             .metrics
             .ingress_selector_validate_payload_time
@@ -430,13 +398,7 @@
             )?;
         }
 
-<<<<<<< HEAD
-        let (wire_size_estimate, _memory_size_estimate) = self.payload_size_estimates(payload);
-
-        Ok(wire_size_estimate)
-=======
         Ok(NumBytes::from(payload.count_bytes() as u64))
->>>>>>> 73fc3be2
     }
 
     fn filter_past_payloads(
@@ -1332,15 +1294,11 @@
                     &validation_context,
                     MAX_WIRE_BYTES,
                 );
-<<<<<<< HEAD
                 if hashes_in_blocks_enabled {
                     assert_eq!(ingress_payload.payload.message_count(), 2);
                 } else {
                     assert_eq!(ingress_payload.payload.message_count(), 1);
                 }
-=======
-                assert_eq!(ingress_payload.payload.message_count(), 1);
->>>>>>> 73fc3be2
             },
         )
     }
@@ -1943,11 +1901,7 @@
         validation_context: ValidationContext,
         ingress_history_response: Result<(), IngressHistoryError>,
         state_manager_response: StateManagerResult<ReplicatedState>,
-<<<<<<< HEAD
-    ) -> Result<WireBytes, IngressPayloadValidationError> {
-=======
     ) -> Result<NumBytes, IngressPayloadValidationError> {
->>>>>>> 73fc3be2
         with_test_replica_logger(|log| {
             with_test_pool_config(|pool_config| {
                 let mut ingress_hist_reader = MockIngressHistory::new();
@@ -2033,11 +1987,7 @@
             /*state_manager_response=*/ Ok(ReplicatedStateBuilder::default().build()),
         );
 
-<<<<<<< HEAD
-        assert_eq!(validation_result, Ok(WireBytes::new(0)));
-=======
         assert_eq!(validation_result, Ok(NumBytes::new(0)));
->>>>>>> 73fc3be2
     }
 
     #[test]
@@ -2322,34 +2272,7 @@
                 let payload = ingress_manager.get_ingress_payload(
                     &HashSet::new(),
                     &validation_context,
-<<<<<<< HEAD
                     WIRE_BYTES_LIMIT,
-=======
-                    NumBytes::new(MAX_SIZE as u64),
-                );
-                let msgs: Vec<SignedIngress> = payload.payload.try_into().unwrap();
-
-                assert_eq!(
-                    2,
-                    msgs.iter()
-                        .filter(|m| m.canister_id() == canister_test_id(0))
-                        .count()
-                );
-                assert_eq!(
-                    3,
-                    msgs.iter()
-                        .filter(|m| m.canister_id() == canister_test_id(1))
-                        .count()
-                );
-                // Greater-equals, because we can't rely on the order in which canisters
-                // are iterated over. If the canister_id(0) is earlier in the iteration
-                // order, we'll include 2 messages from canister_id(2) - otherwise it's 3.
-                assert!(
-                    msgs.iter()
-                        .filter(|m| m.canister_id() == canister_test_id(2))
-                        .count()
-                        >= 2
->>>>>>> 73fc3be2
                 );
                 let msgs: Vec<SignedIngress> = payload.payload.try_into().unwrap();
 
