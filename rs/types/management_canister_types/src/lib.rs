//! Data types used for encoding/decoding the Candid payloads of ic:00.
mod bounded_vec;
mod data_size;
mod http;
mod provisional;

#[cfg(feature = "fuzzing_code")]
use arbitrary::{Arbitrary, Result as ArbitraryResult, Unstructured};
pub use bounded_vec::*;
use candid::{CandidType, Decode, DecoderConfig, Deserialize, Encode};
pub use data_size::*;
pub use http::{
    BoundedHttpHeaders, CanisterHttpRequestArgs, CanisterHttpResponsePayload, HttpHeader,
    HttpMethod, TransformArgs, TransformContext, TransformFunc,
};
use ic_base_types::{
    CanisterId, NodeId, NumBytes, PrincipalId, RegistryVersion, SnapshotId, SubnetId,
};
use ic_error_types::{ErrorCode, UserError};
use ic_protobuf::proxy::ProxyDecodeError;
use ic_protobuf::proxy::{try_decode_hash, try_from_option_field};
use ic_protobuf::registry::crypto::v1::PublicKey;
use ic_protobuf::registry::subnet::v1::{InitialIDkgDealings, InitialNiDkgTranscriptRecord};
use ic_protobuf::state::canister_snapshot_bits::v1 as pb_canister_snapshot_bits;
use ic_protobuf::state::canister_state_bits::v1 as pb_canister_state_bits;
use ic_protobuf::types::v1 as pb_types;
use ic_protobuf::types::v1::CanisterInstallModeV2 as CanisterInstallModeV2Proto;
use ic_protobuf::types::v1::{
    CanisterInstallMode as CanisterInstallModeProto,
    CanisterUpgradeOptions as CanisterUpgradeOptionsProto,
    WasmMemoryPersistence as WasmMemoryPersistenceProto,
};
use std::hash::{Hash, Hasher};

use num_traits::cast::ToPrimitive;
pub use provisional::{ProvisionalCreateCanisterWithCyclesArgs, ProvisionalTopUpCanisterArgs};
use serde::Serialize;
use serde_bytes::ByteBuf;
use std::mem::size_of;
use std::{collections::BTreeSet, convert::TryFrom, error::Error, fmt, slice::Iter, str::FromStr};
use strum_macros::{Display, EnumCount, EnumIter, EnumString};

/// The id of the management canister.
pub const IC_00: CanisterId = CanisterId::ic_00();
pub const MAX_CONTROLLERS: usize = 10;
const WASM_HASH_LENGTH: usize = 32;
/// The maximum length of a BIP32 derivation path
///
/// The extended public key format uses a byte to represent the derivation
/// level of a key, thus BIP32 derivations with more than 255 path elements
/// are not interoperable with other software.
///
/// See https://github.com/bitcoin/bips/blob/master/bip-0032.mediawiki#serialization-format
/// for details
const MAXIMUM_DERIVATION_PATH_LENGTH: usize = 255;

/// Limit the amount of work for skipping unneeded data on the wire when parsing Candid.
/// The value of 10_000 follows the Candid recommendation.
const DEFAULT_SKIPPING_QUOTA: usize = 10_000;

fn decoder_config() -> DecoderConfig {
    let mut config = DecoderConfig::new();
    config.set_skipping_quota(DEFAULT_SKIPPING_QUOTA);
    config.set_full_error_message(false);
    config
}

/// Methods exported by ic:00.
#[derive(Copy, Clone, Eq, PartialEq, Debug, Display, EnumIter, EnumString)]
#[strum(serialize_all = "snake_case")]
pub enum Method {
    CanisterStatus,
    CanisterInfo,
    CreateCanister,
    DeleteCanister,
    DepositCycles,
    HttpRequest,
    ECDSAPublicKey,
    InstallCode,
    InstallChunkedCode,
    RawRand,
    SetupInitialDKG,
    SignWithECDSA,
    StartCanister,
    StopCanister,
    UninstallCode,
    UpdateSettings,
    ComputeInitialIDkgDealings,
    ReshareChainKey,

    // Schnorr interface.
    SchnorrPublicKey,
    SignWithSchnorr,

    // VetKd interface.
    #[strum(serialize = "vetkd_public_key")]
    VetKdPublicKey,
    #[strum(serialize = "vetkd_derive_key")]
    VetKdDeriveKey,

    // Bitcoin Interface.
    BitcoinGetBalance,
    BitcoinGetUtxos,
    BitcoinGetBlockHeaders,
    BitcoinSendTransaction,
    BitcoinGetCurrentFeePercentiles,
    // Private APIs used exclusively by the bitcoin canisters.
    BitcoinSendTransactionInternal, // API for sending transactions to the network.
    BitcoinGetSuccessors,           // API for fetching blocks from the network.

    // Subnet information
    NodeMetricsHistory,
    SubnetInfo,

    FetchCanisterLogs,

    // These methods are only available on test IC instances where there is a
    // need to fabricate cycles without burning ICP first.
    ProvisionalCreateCanisterWithCycles,
    ProvisionalTopUpCanister,

    // Support for chunked uploading of Wasm modules.
    UploadChunk,
    StoredChunks,
    ClearChunkStore,

    // Support for canister snapshots.
    TakeCanisterSnapshot,
    LoadCanisterSnapshot,
    ListCanisterSnapshots,
    DeleteCanisterSnapshot,

    // Support for import and export of canister snapshots
    ReadCanisterSnapshotMetadata,
    ReadCanisterSnapshotData,
    UploadCanisterSnapshotMetadata,
    UploadCanisterSnapshotData,
}

fn candid_error_to_user_error(err: candid::Error) -> UserError {
    UserError::new(
        ErrorCode::InvalidManagementPayload,
        format!("Error decoding candid: {:#}", err),
    )
}

/// A trait to be implemented by all structs that are used as payloads
/// by IC00. This trait encapsulates Candid serialization so that
/// consumers of IC00 don't need to explicitly depend on Candid.
pub trait Payload<'a>: Sized + CandidType + Deserialize<'a> {
    fn encode(&self) -> Vec<u8> {
        Encode!(&self).unwrap()
    }

    fn decode(blob: &'a [u8]) -> Result<Self, UserError> {
        Decode!([decoder_config()]; blob, Self).map_err(candid_error_to_user_error)
    }
}

/// Struct used for encoding/decoding `(record {canister_id})`.
#[derive(Debug, CandidType, Deserialize, Serialize)]
pub struct CanisterIdRecord {
    canister_id: PrincipalId,
}

impl CanisterIdRecord {
    pub fn get_canister_id(&self) -> CanisterId {
        CanisterId::unchecked_from_principal(self.canister_id)
    }
}

impl Payload<'_> for CanisterIdRecord {}

impl From<CanisterId> for CanisterIdRecord {
    fn from(canister_id: CanisterId) -> Self {
        Self {
            canister_id: canister_id.into(),
        }
    }
}

// Canister history

/// `CandidType` for user variant of `CanisterChangeOrigin`
/// ```text
/// record {
///   user_id : principal;
/// }
/// ```
#[derive(Clone, Eq, PartialEq, Debug, CandidType, Deserialize)]
pub struct CanisterChangeFromUserRecord {
    user_id: PrincipalId,
}

/// `CandidType` for canister variant of `CanisterChangeOrigin`
/// ```text
/// record {
///   canister_id : principal;
///   canister_version : opt nat64;
/// }
/// ```
#[derive(Clone, Eq, PartialEq, Debug, CandidType, Deserialize)]
pub struct CanisterChangeFromCanisterRecord {
    canister_id: PrincipalId,
    canister_version: Option<u64>,
}

/// `CandidType` for `CanisterChangeOrigin`
/// ```text
/// variant {
///   from_user : record {
///     user_id : principal;
///   };
///   from_canister : record {
///     canister_id : principal;
///     canister_version : opt nat64;
///   };
/// }
/// ```
#[derive(Clone, Eq, PartialEq, Debug, CandidType, Deserialize)]
pub enum CanisterChangeOrigin {
    #[serde(rename = "from_user")]
    CanisterChangeFromUser(CanisterChangeFromUserRecord),
    #[serde(rename = "from_canister")]
    CanisterChangeFromCanister(CanisterChangeFromCanisterRecord),
}

impl CanisterChangeOrigin {
    pub fn from_user(user_id: PrincipalId) -> CanisterChangeOrigin {
        CanisterChangeOrigin::CanisterChangeFromUser(CanisterChangeFromUserRecord { user_id })
    }

    pub fn from_canister(
        canister_id: PrincipalId,
        canister_version: Option<u64>,
    ) -> CanisterChangeOrigin {
        CanisterChangeOrigin::CanisterChangeFromCanister(CanisterChangeFromCanisterRecord {
            canister_id,
            canister_version,
        })
    }

    /// The principal (user or canister) initiating a canister change.
    pub fn origin(&self) -> PrincipalId {
        match self {
            CanisterChangeOrigin::CanisterChangeFromUser(change_from_user) => {
                change_from_user.user_id
            }
            CanisterChangeOrigin::CanisterChangeFromCanister(change_from_canister) => {
                change_from_canister.canister_id
            }
        }
    }
}

/// `CandidType` for `CanisterCreationRecord`
/// ```text
/// record {
///   controllers : vec principal;
///   environment_variables_hash: opt blob;
/// }
/// ```
#[derive(Clone, Eq, PartialEq, Debug, CandidType, Deserialize)]
pub struct CanisterCreationRecord {
    controllers: Vec<PrincipalId>,
    environment_variables_hash: Option<Vec<u8>>,
}

impl CanisterCreationRecord {
    pub fn controllers(&self) -> &[PrincipalId] {
        &self.controllers
    }

    pub fn environment_variables_hash(&self) -> Option<Vec<u8>> {
        self.environment_variables_hash.clone()
    }
}

/// `CandidType` for `CanisterCodeDeploymentRecord`
/// ```text
/// record {
///   mode : variant {install; reinstall; upgrade};
///   module_hash : blob;
/// }
/// ```
#[derive(Clone, Eq, PartialEq, Debug, CandidType, Deserialize)]
pub struct CanisterCodeDeploymentRecord {
    mode: CanisterInstallMode,
    module_hash: [u8; WASM_HASH_LENGTH],
}

impl CanisterCodeDeploymentRecord {
    pub fn mode(&self) -> CanisterInstallMode {
        self.mode
    }
    pub fn module_hash(&self) -> [u8; WASM_HASH_LENGTH] {
        self.module_hash
    }
}

/// `CandidType` for `CanisterControllersChangeRecord`
/// ```text
/// record {
///   controllers : vec principal;
/// }
/// ```
#[derive(Clone, Eq, PartialEq, Debug, CandidType, Deserialize)]
pub struct CanisterControllersChangeRecord {
    controllers: Vec<PrincipalId>,
}

impl CanisterControllersChangeRecord {
    pub fn controllers(&self) -> &[PrincipalId] {
        &self.controllers
    }
}

/// `CandidType` for `CanisterLoadSnapshotRecord`
/// ```text
/// record {
///    canister_version : nat64;
///    snapshot_id : blob;
///    taken_at_timestamp : nat64;
/// }
/// ```
#[derive(Clone, Eq, PartialEq, Debug, CandidType, Deserialize)]
pub struct CanisterLoadSnapshotRecord {
    canister_version: u64,
    snapshot_id: SnapshotId,
    taken_at_timestamp: u64,
}

impl CanisterLoadSnapshotRecord {
    pub fn new(canister_version: u64, snapshot_id: SnapshotId, taken_at_timestamp: u64) -> Self {
        Self {
            canister_version,
            snapshot_id,
            taken_at_timestamp,
        }
    }

    pub fn canister_version(&self) -> u64 {
        self.canister_version
    }

    pub fn taken_at_timestamp(&self) -> u64 {
        self.taken_at_timestamp
    }

    pub fn snapshot_id(&self) -> SnapshotId {
        self.snapshot_id
    }
}

/// `CandidType` for `CanisterSettingsChangeRecord`
/// ``` text
/// record {
///   controllers : opt vec principal;
///   environment_variables_hash: opt blob;
/// }
/// ```
#[derive(Clone, Eq, PartialEq, Debug, CandidType, Deserialize)]
pub struct CanisterSettingsChangeRecord {
    controllers: Option<Vec<PrincipalId>>,
    environment_variables_hash: Option<Vec<u8>>,
}

impl CanisterSettingsChangeRecord {
    pub fn controllers(&self) -> Option<&[PrincipalId]> {
        self.controllers.as_deref()
    }

    pub fn environment_variables_hash(&self) -> Option<Vec<u8>> {
        self.environment_variables_hash.clone()
    }
}

/// `CandidType` for `CanisterChangeDetails`
/// ```text
/// variant {
///   creation : record {
///     controllers : vec principal;
///   };
///   code_uninstall;
///   code_deployment : record {
///     mode : variant {install; reinstall; upgrade};
///     module_hash : blob;
///   };
///   controllers_change : record {
///     controllers : vec principal;
///   };
///   load_snapshot : record {
///     canister_version: nat64;
///     snapshot_id: blob;
///     taken_at_timestamp: nat64;
///   };
///   settings_change : record {
///     controllers : opt vec principal;
///     environment_variables_hash: opt blob;
///   };
/// }
/// ```
#[derive(Clone, Eq, PartialEq, Debug, CandidType, Deserialize)]
pub enum CanisterChangeDetails {
    #[serde(rename = "creation")]
    CanisterCreation(CanisterCreationRecord),
    #[serde(rename = "code_uninstall")]
    CanisterCodeUninstall,
    #[serde(rename = "code_deployment")]
    CanisterCodeDeployment(CanisterCodeDeploymentRecord),
    #[serde(rename = "controllers_change")]
    CanisterControllersChange(CanisterControllersChangeRecord),
    #[serde(rename = "load_snapshot")]
    CanisterLoadSnapshot(CanisterLoadSnapshotRecord),
    #[serde(rename = "settings_change")]
    CanisterSettingsChange(CanisterSettingsChangeRecord),
}

impl CanisterChangeDetails {
    pub fn canister_creation(
        controllers: Vec<PrincipalId>,
        environment_variables_hash: Option<Vec<u8>>,
    ) -> CanisterChangeDetails {
        CanisterChangeDetails::CanisterCreation(CanisterCreationRecord {
            controllers,
            environment_variables_hash,
        })
    }

    pub fn code_deployment(
        mode: CanisterInstallMode,
        module_hash: [u8; WASM_HASH_LENGTH],
    ) -> CanisterChangeDetails {
        CanisterChangeDetails::CanisterCodeDeployment(CanisterCodeDeploymentRecord {
            mode,
            module_hash,
        })
    }

    pub fn controllers_change(controllers: Vec<PrincipalId>) -> CanisterChangeDetails {
        CanisterChangeDetails::CanisterControllersChange(CanisterControllersChangeRecord {
            controllers,
        })
    }

    pub fn load_snapshot(
        canister_version: u64,
        snapshot_id: SnapshotId,
        taken_at_timestamp: u64,
    ) -> CanisterChangeDetails {
        CanisterChangeDetails::CanisterLoadSnapshot(CanisterLoadSnapshotRecord {
            canister_version,
            snapshot_id,
            taken_at_timestamp,
        })
    }

    pub fn settings_change(
        controllers: Option<Vec<PrincipalId>>,
        environment_variables_hash: Option<Vec<u8>>,
    ) -> CanisterChangeDetails {
        CanisterChangeDetails::CanisterSettingsChange(CanisterSettingsChangeRecord {
            controllers,
            environment_variables_hash,
        })
    }
}

/// Every canister change (canister creation, code uninstallation, code deployment, or controllers change) consists of
///
/// 1. the system timestamp (in nanoseconds since Unix Epoch) at which the change was performed,
/// 2. the canister version after performing the change,
/// 3. the change's origin (a user or a canister),
/// 4. and the change's details.
///
/// The change origin includes the principal (called _originator_ in the following) that initiated the change and,
/// if the originator is a canister, the originator's canister version when the originator initiated the change
/// (if available).
///
/// Code deployments are described by their mode (code install, code reinstall, code upgrade) and
/// the SHA-256 hash of the newly deployed canister module.
///
/// Controllers changes are described by the full new set of the canister controllers after the change.
///
/// `CandidType` for `CanisterChange`
/// ```text
/// record {
///   timestamp_nanos : nat64;
///   canister_version : nat64;
///   origin : change_origin;
///   details : change_details;
/// }
/// ```
#[derive(Clone, Eq, PartialEq, Debug, CandidType, Deserialize)]
pub struct CanisterChange {
    timestamp_nanos: u64,
    canister_version: u64,
    origin: CanisterChangeOrigin,
    details: CanisterChangeDetails,
}

impl CanisterChange {
    pub fn new(
        timestamp_nanos: u64,
        canister_version: u64,
        origin: CanisterChangeOrigin,
        details: CanisterChangeDetails,
    ) -> CanisterChange {
        CanisterChange {
            timestamp_nanos,
            canister_version,
            origin,
            details,
        }
    }

    /// Returns the number of bytes to represent a canister change in memory.
    /// The vector of controllers in `CanisterCreation`, `CanisterControllersChange`
    /// and `CanisterSettingsChange` is counted separately because
    /// the controllers are stored on heap and thus not accounted
    /// for in `size_of::<CanisterChange>()`.
    pub fn count_bytes(&self) -> NumBytes {
        let controllers_memory_size = match &self.details {
            CanisterChangeDetails::CanisterCreation(canister_creation) => {
                std::mem::size_of_val(canister_creation.controllers())
            }
            CanisterChangeDetails::CanisterControllersChange(canister_controllers_change) => {
                std::mem::size_of_val(canister_controllers_change.controllers())
            }
            CanisterChangeDetails::CanisterSettingsChange(canister_settings_change) => {
                match canister_settings_change.controllers() {
                    Some(controllers) => std::mem::size_of_val(controllers),
                    None => 0,
                }
            }
            CanisterChangeDetails::CanisterCodeDeployment(_)
            | CanisterChangeDetails::CanisterCodeUninstall
            | CanisterChangeDetails::CanisterLoadSnapshot(_) => 0,
        };
        NumBytes::from((size_of::<CanisterChange>() + controllers_memory_size) as u64)
    }

    pub fn canister_version(&self) -> u64 {
        self.canister_version
    }

    pub fn details(&self) -> &CanisterChangeDetails {
        &self.details
    }
}

/// `CandidType` for `CanisterInfoRequest`
/// ```text
/// record {
///   canister_id : principal;
///   num_requested_changes : opt nat64;
/// }
/// ```
#[derive(Clone, Eq, PartialEq, Debug, CandidType, Deserialize)]
pub struct CanisterInfoRequest {
    canister_id: PrincipalId,
    num_requested_changes: Option<u64>,
}

impl CanisterInfoRequest {
    pub fn new(canister_id: CanisterId, num_requested_changes: Option<u64>) -> CanisterInfoRequest {
        CanisterInfoRequest {
            canister_id: canister_id.into(),
            num_requested_changes,
        }
    }

    pub fn canister_id(&self) -> CanisterId {
        CanisterId::unchecked_from_principal(self.canister_id)
    }

    pub fn num_requested_changes(&self) -> Option<u64> {
        self.num_requested_changes
    }
}

impl Payload<'_> for CanisterInfoRequest {}

/// `CandidType` for `CanisterInfoRequest`
/// ```text
/// record {
///   total_num_changes : nat64;
///   recent_changes : vec change;
///   module_hash : opt blob;
///   controllers : vec principal;
/// }
/// ```
#[derive(Clone, Eq, PartialEq, Debug, CandidType, Deserialize)]
pub struct CanisterInfoResponse {
    total_num_changes: u64,
    recent_changes: Vec<CanisterChange>,
    module_hash: Option<Vec<u8>>,
    controllers: Vec<PrincipalId>,
}

impl CanisterInfoResponse {
    pub fn new(
        total_num_changes: u64,
        recent_changes: Vec<CanisterChange>,
        module_hash: Option<Vec<u8>>,
        controllers: Vec<PrincipalId>,
    ) -> Self {
        Self {
            total_num_changes,
            recent_changes,
            module_hash,
            controllers,
        }
    }

    pub fn total_num_changes(&self) -> u64 {
        self.total_num_changes
    }

    pub fn changes(&self) -> Vec<CanisterChange> {
        self.recent_changes.clone()
    }

    pub fn module_hash(&self) -> Option<Vec<u8>> {
        self.module_hash.clone()
    }

    pub fn controllers(&self) -> Vec<PrincipalId> {
        self.controllers.clone()
    }
}

impl Payload<'_> for CanisterInfoResponse {}

impl From<&CanisterChangeOrigin> for pb_canister_state_bits::canister_change::ChangeOrigin {
    fn from(item: &CanisterChangeOrigin) -> Self {
        match item {
            CanisterChangeOrigin::CanisterChangeFromUser(change_from_user) => {
                pb_canister_state_bits::canister_change::ChangeOrigin::CanisterChangeFromUser(
                    pb_canister_state_bits::CanisterChangeFromUser {
                        user_id: Some(change_from_user.user_id.into()),
                    },
                )
            }
            CanisterChangeOrigin::CanisterChangeFromCanister(change_from_canister) => {
                pb_canister_state_bits::canister_change::ChangeOrigin::CanisterChangeFromCanister(
                    pb_canister_state_bits::CanisterChangeFromCanister {
                        canister_id: Some(change_from_canister.canister_id.into()),
                        canister_version: change_from_canister.canister_version,
                    },
                )
            }
        }
    }
}

impl TryFrom<pb_canister_state_bits::canister_change::ChangeOrigin> for CanisterChangeOrigin {
    type Error = ProxyDecodeError;

    fn try_from(
        value: pb_canister_state_bits::canister_change::ChangeOrigin,
    ) -> Result<Self, Self::Error> {
        match value {
            pb_canister_state_bits::canister_change::ChangeOrigin::CanisterChangeFromUser(
                change_from_user,
            ) => Ok(CanisterChangeOrigin::from_user(try_from_option_field(
                change_from_user.user_id,
                "user_id",
            )?)),
            pb_canister_state_bits::canister_change::ChangeOrigin::CanisterChangeFromCanister(
                change_from_canister,
            ) => Ok(CanisterChangeOrigin::from_canister(
                try_from_option_field(change_from_canister.canister_id, "canister_id")?,
                change_from_canister.canister_version,
            )),
        }
    }
}

impl From<&CanisterChangeDetails> for pb_canister_state_bits::canister_change::ChangeDetails {
    fn from(item: &CanisterChangeDetails) -> Self {
        match item {
            CanisterChangeDetails::CanisterCreation(canister_creation) => {
                pb_canister_state_bits::canister_change::ChangeDetails::CanisterCreation(
                    pb_canister_state_bits::CanisterCreation {
                        controllers: canister_creation
                            .controllers
                            .iter()
                            .map(|c| (*c).into())
                            .collect::<Vec<ic_protobuf::types::v1::PrincipalId>>(),
                        environment_variables_hash: canister_creation
                            .environment_variables_hash
                            .clone(),
                    },
                )
            }
            CanisterChangeDetails::CanisterCodeUninstall => {
                pb_canister_state_bits::canister_change::ChangeDetails::CanisterCodeUninstall(
                    pb_canister_state_bits::CanisterCodeUninstall {},
                )
            }
            CanisterChangeDetails::CanisterCodeDeployment(canister_code_deployment) => {
                pb_canister_state_bits::canister_change::ChangeDetails::CanisterCodeDeployment(
                    pb_canister_state_bits::CanisterCodeDeployment {
                        module_hash: canister_code_deployment.module_hash.to_vec(),
                        mode: (&canister_code_deployment.mode).into(),
                    },
                )
            }
            CanisterChangeDetails::CanisterControllersChange(canister_controllers_change) => {
                pb_canister_state_bits::canister_change::ChangeDetails::CanisterControllersChange(
                    pb_canister_state_bits::CanisterControllersChange {
                        controllers: canister_controllers_change
                            .controllers
                            .iter()
                            .map(|c| (*c).into())
                            .collect::<Vec<ic_protobuf::types::v1::PrincipalId>>(),
                    },
                )
            }
            CanisterChangeDetails::CanisterLoadSnapshot(canister_load_snapshot) => {
                pb_canister_state_bits::canister_change::ChangeDetails::CanisterLoadSnapshot(
                    pb_canister_state_bits::CanisterLoadSnapshot {
                        canister_version: canister_load_snapshot.canister_version,
                        snapshot_id: canister_load_snapshot.snapshot_id.to_vec(),
                        taken_at_timestamp: canister_load_snapshot.taken_at_timestamp,
                    },
                )
            }
            CanisterChangeDetails::CanisterSettingsChange(canister_settings_change) => {
                pb_canister_state_bits::canister_change::ChangeDetails::CanisterSettingsChange(
                    pb_canister_state_bits::CanisterSettingsChange {
                        controllers: canister_settings_change.controllers.as_ref().map(
                            |controllers| pb_canister_state_bits::CanisterControllers {
                                controllers: controllers
                                    .iter()
                                    .map(|c| (*c).into())
                                    .collect::<Vec<ic_protobuf::types::v1::PrincipalId>>(),
                            },
                        ),
                        environment_variables_hash: canister_settings_change
                            .environment_variables_hash
                            .clone(),
                    },
                )
            }
        }
    }
}

impl TryFrom<pb_canister_state_bits::canister_change::ChangeDetails> for CanisterChangeDetails {
    type Error = ProxyDecodeError;

    fn try_from(
        item: pb_canister_state_bits::canister_change::ChangeDetails,
    ) -> Result<Self, Self::Error> {
        match item {
            pb_canister_state_bits::canister_change::ChangeDetails::CanisterCreation(
                canister_creation,
            ) => Ok(CanisterChangeDetails::canister_creation(
                canister_creation
                    .controllers
                    .into_iter()
                    .map(TryInto::try_into)
                    .collect::<Result<Vec<PrincipalId>, _>>()?,
                canister_creation.environment_variables_hash.clone(),
            )),
            pb_canister_state_bits::canister_change::ChangeDetails::CanisterCodeUninstall(_) => {
                Ok(CanisterChangeDetails::CanisterCodeUninstall)
            }
            pb_canister_state_bits::canister_change::ChangeDetails::CanisterCodeDeployment(
                canister_code_deployment,
            ) => {
                let mode = CanisterInstallMode::try_from(
                    CanisterInstallModeProto::try_from(canister_code_deployment.mode).map_err(
                        |_| ProxyDecodeError::ValueOutOfRange {
                            typ: "CanisterInstallMode",
                            err: format!(
                                "Unexpected value for canister install mode {}",
                                canister_code_deployment.mode
                            ),
                        },
                    )?,
                )
                .map_err(|e: CanisterInstallModeError| {
                    ProxyDecodeError::ValueOutOfRange {
                        typ: "CanisterInstallMode",
                        err: e.to_string(),
                    }
                })?;

                let module_hash = try_decode_hash(canister_code_deployment.module_hash)?;

                Ok(CanisterChangeDetails::code_deployment(mode, module_hash))
            }
            pb_canister_state_bits::canister_change::ChangeDetails::CanisterControllersChange(
                canister_controllers_change,
            ) => Ok(CanisterChangeDetails::controllers_change(
                canister_controllers_change
                    .controllers
                    .into_iter()
                    .map(TryInto::try_into)
                    .collect::<Result<Vec<PrincipalId>, _>>()?,
            )),
            pb_canister_state_bits::canister_change::ChangeDetails::CanisterLoadSnapshot(
                canister_load_snapshot,
<<<<<<< HEAD
            ) => {
                let snapshot_id = SnapshotId::try_from(canister_load_snapshot.snapshot_id)
                    .map_err(|e| {
                        ProxyDecodeError::Other(format!("Failed to decode snapshot_id: {:?}", e))
                    })?;
                Ok(CanisterChangeDetails::load_snapshot(
                    canister_load_snapshot.canister_version,
                    snapshot_id,
                    canister_load_snapshot.taken_at_timestamp,
=======
            ) => Ok(CanisterChangeDetails::load_snapshot(
                canister_load_snapshot.canister_version,
                canister_load_snapshot.snapshot_id,
                canister_load_snapshot.taken_at_timestamp,
            )),
            pb_canister_state_bits::canister_change::ChangeDetails::CanisterSettingsChange(
                canister_settings_change,
            ) => {
                let controllers = match canister_settings_change.controllers {
                    None => None,
                    Some(canister_controllers) => Some(
                        canister_controllers
                            .controllers
                            .into_iter()
                            .map(TryInto::try_into)
                            .collect::<Result<Vec<PrincipalId>, _>>()?,
                    ),
                };
                Ok(CanisterChangeDetails::settings_change(
                    controllers,
                    canister_settings_change.environment_variables_hash.clone(),
>>>>>>> 8fc46d40
                ))
            }
        }
    }
}

impl From<&CanisterChange> for pb_canister_state_bits::CanisterChange {
    fn from(item: &CanisterChange) -> Self {
        Self {
            timestamp_nanos: item.timestamp_nanos,
            canister_version: item.canister_version,
            change_origin: Some((&item.origin).into()),
            change_details: Some((&item.details).into()),
        }
    }
}

impl TryFrom<pb_canister_state_bits::CanisterChange> for CanisterChange {
    type Error = ProxyDecodeError;

    fn try_from(value: pb_canister_state_bits::CanisterChange) -> Result<Self, Self::Error> {
        let origin = try_from_option_field(value.change_origin, "origin")?;
        let details = try_from_option_field(value.change_details, "details")?;
        Ok(Self {
            timestamp_nanos: value.timestamp_nanos,
            canister_version: value.canister_version,
            origin,
            details,
        })
    }
}

/// Struct used for encoding/decoding
/// `(record {
///     canister_id : principal;
///     sender_canister_version : opt nat64;
/// })`
#[derive(Debug, CandidType, Deserialize, Serialize)]
pub struct UninstallCodeArgs {
    canister_id: PrincipalId,
    sender_canister_version: Option<u64>,
}

impl UninstallCodeArgs {
    pub fn new(canister_id: CanisterId, sender_canister_version: Option<u64>) -> Self {
        Self {
            canister_id: canister_id.into(),
            sender_canister_version,
        }
    }

    pub fn get_canister_id(&self) -> CanisterId {
        CanisterId::unchecked_from_principal(self.canister_id)
    }

    pub fn get_sender_canister_version(&self) -> Option<u64> {
        self.sender_canister_version
    }
}

impl Payload<'_> for UninstallCodeArgs {}

/// Maximum number of allowed log viewers (specified in the interface spec).
const MAX_ALLOWED_LOG_VIEWERS_COUNT: usize = 10;

pub type BoundedAllowedViewers =
    BoundedVec<MAX_ALLOWED_LOG_VIEWERS_COUNT, UNBOUNDED, UNBOUNDED, PrincipalId>;

/// Log visibility for a canister.
/// ```text
/// variant {
///    controllers;
///    public;
///    allowed_viewers: vec principal;
/// }
/// ```
#[derive(Clone, Eq, PartialEq, Debug, Default, CandidType, Deserialize, EnumIter)]
pub enum LogVisibilityV2 {
    #[default]
    #[serde(rename = "controllers")]
    Controllers,
    #[serde(rename = "public")]
    Public,
    #[serde(rename = "allowed_viewers")]
    AllowedViewers(BoundedAllowedViewers),
}

impl Payload<'_> for LogVisibilityV2 {}

impl From<&LogVisibilityV2> for pb_canister_state_bits::LogVisibilityV2 {
    fn from(item: &LogVisibilityV2) -> Self {
        match item {
            LogVisibilityV2::Controllers => pb_canister_state_bits::LogVisibilityV2 {
                log_visibility_v2: Some(
                    pb_canister_state_bits::log_visibility_v2::LogVisibilityV2::Controllers(1),
                ),
            },
            LogVisibilityV2::Public => pb_canister_state_bits::LogVisibilityV2 {
                log_visibility_v2: Some(
                    pb_canister_state_bits::log_visibility_v2::LogVisibilityV2::Public(2),
                ),
            },
            LogVisibilityV2::AllowedViewers(principals) => {
                pb_canister_state_bits::LogVisibilityV2 {
                    log_visibility_v2: Some(
                        pb_canister_state_bits::log_visibility_v2::LogVisibilityV2::AllowedViewers(
                            pb_canister_state_bits::LogVisibilityAllowedViewers {
                                principals: principals
                                    .get()
                                    .iter()
                                    .map(|c| (*c).into())
                                    .collect::<Vec<ic_protobuf::types::v1::PrincipalId>>()
                                    .clone(),
                            },
                        ),
                    ),
                }
            }
        }
    }
}

impl TryFrom<pb_canister_state_bits::LogVisibilityV2> for LogVisibilityV2 {
    type Error = ProxyDecodeError;

    fn try_from(item: pb_canister_state_bits::LogVisibilityV2) -> Result<Self, Self::Error> {
        let Some(log_visibility_v2) = item.log_visibility_v2 else {
            return Err(ProxyDecodeError::MissingField(
                "LogVisibilityV2::log_visibility_v2",
            ));
        };
        match log_visibility_v2 {
            pb_canister_state_bits::log_visibility_v2::LogVisibilityV2::Controllers(_) => {
                Ok(Self::Controllers)
            }
            pb_canister_state_bits::log_visibility_v2::LogVisibilityV2::Public(_) => {
                Ok(Self::Public)
            }
            pb_canister_state_bits::log_visibility_v2::LogVisibilityV2::AllowedViewers(data) => {
                let principals = data
                    .principals
                    .iter()
                    .map(|p| {
                        PrincipalId::try_from(p.raw.clone()).map_err(|e| {
                            ProxyDecodeError::ValueOutOfRange {
                                typ: "PrincipalId",
                                err: e.to_string(),
                            }
                        })
                    })
                    .collect::<Result<Vec<PrincipalId>, _>>()?;
                Ok(Self::AllowedViewers(BoundedAllowedViewers::new(principals)))
            }
        }
    }
}

/// Struct used for encoding/decoding
/// `(record {
///     controller : principal;
///     compute_allocation: nat;
///     memory_allocation: nat;
///     freezing_threshold: nat;
///     reserved_cycles_limit: nat;
///     log_visibility: log_visibility;
///     wasm_memory_limit: nat;
///     wasm_memory_threshold: nat;
/// })`
#[derive(Clone, Eq, PartialEq, Debug, CandidType, Deserialize)]
pub struct DefiniteCanisterSettingsArgs {
    controller: PrincipalId,
    controllers: Vec<PrincipalId>,
    compute_allocation: candid::Nat,
    memory_allocation: candid::Nat,
    freezing_threshold: candid::Nat,
    reserved_cycles_limit: candid::Nat,
    log_visibility: LogVisibilityV2,
    wasm_memory_limit: candid::Nat,
    wasm_memory_threshold: candid::Nat,
}

impl DefiniteCanisterSettingsArgs {
    pub fn new(
        controller: PrincipalId,
        controllers: Vec<PrincipalId>,
        compute_allocation: u64,
        memory_allocation: Option<u64>,
        freezing_threshold: u64,
        reserved_cycles_limit: Option<u128>,
        log_visibility: LogVisibilityV2,
        wasm_memory_limit: Option<u64>,
        wasm_memory_threshold: u64,
    ) -> Self {
        let memory_allocation = candid::Nat::from(memory_allocation.unwrap_or(0));
        let reserved_cycles_limit = candid::Nat::from(reserved_cycles_limit.unwrap_or(0));
        let wasm_memory_limit = candid::Nat::from(wasm_memory_limit.unwrap_or(0));
        Self {
            controller,
            controllers,
            compute_allocation: candid::Nat::from(compute_allocation),
            memory_allocation,
            freezing_threshold: candid::Nat::from(freezing_threshold),
            reserved_cycles_limit,
            log_visibility,
            wasm_memory_limit,
            wasm_memory_threshold: candid::Nat::from(wasm_memory_threshold),
        }
    }

    pub fn controllers(&self) -> Vec<PrincipalId> {
        self.controllers.clone()
    }

    pub fn reserved_cycles_limit(&self) -> candid::Nat {
        self.reserved_cycles_limit.clone()
    }

    pub fn log_visibility(&self) -> &LogVisibilityV2 {
        &self.log_visibility
    }

    pub fn wasm_memory_limit(&self) -> candid::Nat {
        self.wasm_memory_limit.clone()
    }

    pub fn wasm_memory_threshold(&self) -> candid::Nat {
        self.wasm_memory_threshold.clone()
    }

    pub fn compute_allocation(&self) -> candid::Nat {
        self.compute_allocation.clone()
    }

    pub fn memory_allocation(&self) -> candid::Nat {
        self.memory_allocation.clone()
    }

    pub fn freezing_threshold(&self) -> candid::Nat {
        self.freezing_threshold.clone()
    }
}

impl Payload<'_> for DefiniteCanisterSettingsArgs {}

#[derive(Eq, PartialEq, Debug, CandidType, Deserialize)]
pub struct QueryStats {
    num_calls_total: candid::Nat,
    num_instructions_total: candid::Nat,
    request_payload_bytes_total: candid::Nat,
    response_payload_bytes_total: candid::Nat,
}

/// Struct used for encoding/decoding
/// `(record {
///     status : variant { running; stopping; stopped };
///     settings: definite_canister_settings;
///     module_hash: opt blob;
///     controller: principal;
///     memory_size: nat;
///     memory_metrics: record {
///         wasm_memory_size : nat;
///         stable_memory_size : nat;
///         global_memory_size : nat;
///         wasm_binary_size : nat;
///         custom_sections_size : nat;
///         canister_history_size : nat;
///         wasm_chunk_store_size : nat;
///         snapshots_size : nat;
///     };
///     cycles: nat;
///     freezing_threshold: nat,
///     idle_cycles_burned_per_day: nat;
///     reserved_cycles: nat;
///     query_stats: record {
///         num_calls: nat;
///         num_instructions: nat;
///         ingress_payload_size: nat;
///         egress_payload_size: nat;
///     }
/// })`
#[derive(Eq, PartialEq, Debug, CandidType, Deserialize)]
pub struct CanisterStatusResultV2 {
    status: CanisterStatusType,
    module_hash: Option<Vec<u8>>,
    controller: candid::Principal,
    settings: DefiniteCanisterSettingsArgs,
    memory_size: candid::Nat,
    memory_metrics: MemoryMetrics,
    cycles: candid::Nat,
    // this is for compat with Spec 0.12/0.13
    balance: Vec<(Vec<u8>, candid::Nat)>,
    freezing_threshold: candid::Nat,
    idle_cycles_burned_per_day: candid::Nat,
    reserved_cycles: candid::Nat,
    query_stats: QueryStats,
}

#[derive(Eq, PartialEq, Debug, CandidType, Deserialize)]
pub struct MemoryMetrics {
    wasm_memory_size: candid::Nat,
    stable_memory_size: candid::Nat,
    global_memory_size: candid::Nat,
    wasm_binary_size: candid::Nat,
    custom_sections_size: candid::Nat,
    canister_history_size: candid::Nat,
    wasm_chunk_store_size: candid::Nat,
    snapshots_size: candid::Nat,
}

impl CanisterStatusResultV2 {
    #[allow(clippy::too_many_arguments)]
    pub fn new(
        status: CanisterStatusType,
        module_hash: Option<Vec<u8>>,
        controller: PrincipalId,
        controllers: Vec<PrincipalId>,
        memory_size: NumBytes,
        wasm_memory_size: NumBytes,
        stable_memory_size: NumBytes,
        global_memory_size: NumBytes,
        wasm_binary_size: NumBytes,
        custom_sections_size: NumBytes,
        canister_history_size: NumBytes,
        wasm_chunk_store_size: NumBytes,
        snapshots_size: NumBytes,
        cycles: u128,
        compute_allocation: u64,
        memory_allocation: Option<u64>,
        freezing_threshold: u64,
        reserved_cycles_limit: Option<u128>,
        log_visibility: LogVisibilityV2,
        idle_cycles_burned_per_day: u128,
        reserved_cycles: u128,
        query_num_calls: u128,
        query_num_instructions: u128,
        query_ingress_payload_size: u128,
        query_egress_payload_size: u128,
        wasm_memory_limit: Option<u64>,
        wasm_memory_threshold: u64,
    ) -> Self {
        Self {
            status,
            module_hash,
            controller: candid::Principal::from_text(controller.to_string()).unwrap(),
            memory_size: candid::Nat::from(memory_size.get()),
            memory_metrics: MemoryMetrics {
                wasm_memory_size: candid::Nat::from(wasm_memory_size.get()),
                stable_memory_size: candid::Nat::from(stable_memory_size.get()),
                global_memory_size: candid::Nat::from(global_memory_size.get()),
                wasm_binary_size: candid::Nat::from(wasm_binary_size.get()),
                custom_sections_size: candid::Nat::from(custom_sections_size.get()),
                canister_history_size: candid::Nat::from(canister_history_size.get()),
                wasm_chunk_store_size: candid::Nat::from(wasm_chunk_store_size.get()),
                snapshots_size: candid::Nat::from(snapshots_size.get()),
            },
            cycles: candid::Nat::from(cycles),
            // the following is spec 0.12/0.13 compat;
            // "\x00" denotes cycles
            balance: vec![(vec![0], candid::Nat::from(cycles))],
            settings: DefiniteCanisterSettingsArgs::new(
                controller,
                controllers,
                compute_allocation,
                memory_allocation,
                freezing_threshold,
                reserved_cycles_limit,
                log_visibility,
                wasm_memory_limit,
                wasm_memory_threshold,
            ),
            freezing_threshold: candid::Nat::from(freezing_threshold),
            idle_cycles_burned_per_day: candid::Nat::from(idle_cycles_burned_per_day),
            reserved_cycles: candid::Nat::from(reserved_cycles),
            query_stats: QueryStats {
                num_calls_total: candid::Nat::from(query_num_calls),
                num_instructions_total: candid::Nat::from(query_num_instructions),
                request_payload_bytes_total: candid::Nat::from(query_ingress_payload_size),
                response_payload_bytes_total: candid::Nat::from(query_egress_payload_size),
            },
        }
    }

    pub fn status(&self) -> CanisterStatusType {
        self.status.clone()
    }

    pub fn module_hash(&self) -> Option<Vec<u8>> {
        self.module_hash.clone()
    }

    pub fn controller(&self) -> PrincipalId {
        PrincipalId::try_from(self.controller.as_slice()).unwrap()
    }

    pub fn controllers(&self) -> Vec<PrincipalId> {
        self.settings.controllers()
    }

    pub fn memory_size(&self) -> NumBytes {
        NumBytes::from(self.memory_size.0.to_u64().unwrap())
    }

    pub fn wasm_memory_size(&self) -> NumBytes {
        NumBytes::from(self.memory_metrics.wasm_memory_size.0.to_u64().unwrap())
    }

    pub fn stable_memory_size(&self) -> NumBytes {
        NumBytes::from(self.memory_metrics.stable_memory_size.0.to_u64().unwrap())
    }

    pub fn global_memory_size(&self) -> NumBytes {
        NumBytes::from(self.memory_metrics.global_memory_size.0.to_u64().unwrap())
    }

    pub fn wasm_binary_size(&self) -> NumBytes {
        NumBytes::from(self.memory_metrics.wasm_binary_size.0.to_u64().unwrap())
    }

    pub fn custom_sections_size(&self) -> NumBytes {
        NumBytes::from(self.memory_metrics.custom_sections_size.0.to_u64().unwrap())
    }

    pub fn canister_history_size(&self) -> NumBytes {
        NumBytes::from(
            self.memory_metrics
                .canister_history_size
                .0
                .to_u64()
                .unwrap(),
        )
    }

    pub fn wasm_chunk_store_size(&self) -> NumBytes {
        NumBytes::from(
            self.memory_metrics
                .wasm_chunk_store_size
                .0
                .to_u64()
                .unwrap(),
        )
    }

    pub fn snapshots_size(&self) -> NumBytes {
        NumBytes::from(self.memory_metrics.snapshots_size.0.to_u64().unwrap())
    }

    pub fn cycles(&self) -> u128 {
        self.cycles.0.to_u128().unwrap()
    }

    pub fn freezing_threshold(&self) -> u64 {
        self.freezing_threshold.0.to_u64().unwrap()
    }

    pub fn compute_allocation(&self) -> u64 {
        self.settings.compute_allocation.0.to_u64().unwrap()
    }

    pub fn memory_allocation(&self) -> u64 {
        self.settings.memory_allocation.0.to_u64().unwrap()
    }

    pub fn idle_cycles_burned_per_day(&self) -> u128 {
        self.idle_cycles_burned_per_day.0.to_u128().unwrap()
    }

    pub fn reserved_cycles(&self) -> u128 {
        self.reserved_cycles.0.to_u128().unwrap()
    }

    pub fn settings(&self) -> DefiniteCanisterSettingsArgs {
        self.settings.clone()
    }
}

/// Indicates whether the canister is running, stopping, or stopped.
///
/// Unlike `CanisterStatus`, it contains no additional metadata.
#[derive(Clone, Eq, PartialEq, Hash, Debug, CandidType, Deserialize, Serialize)]
pub enum CanisterStatusType {
    #[serde(rename = "running")]
    Running,
    #[serde(rename = "stopping")]
    Stopping,
    #[serde(rename = "stopped")]
    Stopped,
}

/// These strings are used to generate metrics -- changing any existing entries
/// will invalidate monitoring dashboards.
impl fmt::Display for CanisterStatusType {
    fn fmt(&self, f: &mut fmt::Formatter<'_>) -> fmt::Result {
        match self {
            CanisterStatusType::Running => write!(f, "running"),
            CanisterStatusType::Stopping => write!(f, "stopping"),
            CanisterStatusType::Stopped => write!(f, "stopped"),
        }
    }
}

/// The mode with which a canister is installed.
#[derive(
    Copy,
    Clone,
    Eq,
    PartialEq,
    Hash,
    Debug,
    Default,
    CandidType,
    Deserialize,
    EnumIter,
    EnumString,
    Serialize,
)]
pub enum CanisterInstallMode {
    /// A fresh install of a new canister.
    #[serde(rename = "install")]
    #[strum(serialize = "install")]
    #[default]
    Install = 1,
    /// Reinstalling a canister that was already installed.
    #[serde(rename = "reinstall")]
    #[strum(serialize = "reinstall")]
    Reinstall = 2,
    /// Upgrade an existing canister.
    #[serde(rename = "upgrade")]
    #[strum(serialize = "upgrade")]
    Upgrade = 3,
}

#[derive(Copy, Clone, Eq, PartialEq, Hash, Debug, CandidType, Deserialize, Serialize)]
/// Wasm main memory retention on upgrades.
/// Currently used to specify the persistence of Wasm main memory.
pub enum WasmMemoryPersistence {
    /// Retain the main memory across upgrades.
    /// Used for enhanced orthogonal persistence, as implemented in Motoko
    #[serde(rename = "keep")]
    Keep,
    /// Reinitialize the main memory on upgrade.
    /// Default behavior without enhanced orthogonal persistence.
    #[serde(rename = "replace")]
    Replace,
}

impl WasmMemoryPersistence {
    pub fn iter() -> Iter<'static, WasmMemoryPersistence> {
        static MODES: [WasmMemoryPersistence; 2] =
            [WasmMemoryPersistence::Keep, WasmMemoryPersistence::Replace];
        MODES.iter()
    }
}

#[derive(Copy, Clone, Eq, PartialEq, Hash, Debug, Default, CandidType, Deserialize, Serialize)]
/// Struct used for encoding/decoding:
/// `record {
///    skip_pre_upgrade: opt bool;
///    wasm_memory_persistence : opt variant {
///      keep;
///      replace;
///    };
/// }`
/// Extendibility for the future: Adding new optional fields ensures both backwards- and
/// forwards-compatibility in Candid.
pub struct CanisterUpgradeOptions {
    /// Determine whether the pre-upgrade hook should be skipped during upgrade.
    pub skip_pre_upgrade: Option<bool>,
    /// Support for enhanced orthogonal persistence: Retain the main memory on upgrade.
    pub wasm_memory_persistence: Option<WasmMemoryPersistence>,
}

/// The mode with which a canister is installed.
///
/// This second version of the mode allows someone to specify upgrade options.
#[derive(
    Copy, Clone, Eq, PartialEq, Hash, Debug, Default, CandidType, Deserialize, EnumString, Serialize,
)]
pub enum CanisterInstallModeV2 {
    /// A fresh install of a new canister.
    #[serde(rename = "install")]
    #[strum(serialize = "install")]
    #[default]
    Install,
    /// Reinstalling a canister that was already installed.
    #[serde(rename = "reinstall")]
    #[strum(serialize = "reinstall")]
    Reinstall,
    /// Upgrade an existing canister.
    #[serde(rename = "upgrade")]
    #[strum(serialize = "upgrade")]
    Upgrade(Option<CanisterUpgradeOptions>),
}

impl CanisterInstallModeV2 {
    pub fn iter() -> Iter<'static, CanisterInstallModeV2> {
        static MODES: [CanisterInstallModeV2; 12] = [
            CanisterInstallModeV2::Install,
            CanisterInstallModeV2::Reinstall,
            CanisterInstallModeV2::Upgrade(None),
            CanisterInstallModeV2::Upgrade(Some(CanisterUpgradeOptions {
                skip_pre_upgrade: None,
                wasm_memory_persistence: None,
            })),
            CanisterInstallModeV2::Upgrade(Some(CanisterUpgradeOptions {
                skip_pre_upgrade: None,
                wasm_memory_persistence: Some(WasmMemoryPersistence::Keep),
            })),
            CanisterInstallModeV2::Upgrade(Some(CanisterUpgradeOptions {
                skip_pre_upgrade: None,
                wasm_memory_persistence: Some(WasmMemoryPersistence::Replace),
            })),
            CanisterInstallModeV2::Upgrade(Some(CanisterUpgradeOptions {
                skip_pre_upgrade: Some(false),
                wasm_memory_persistence: None,
            })),
            CanisterInstallModeV2::Upgrade(Some(CanisterUpgradeOptions {
                skip_pre_upgrade: Some(false),
                wasm_memory_persistence: Some(WasmMemoryPersistence::Keep),
            })),
            CanisterInstallModeV2::Upgrade(Some(CanisterUpgradeOptions {
                skip_pre_upgrade: Some(false),
                wasm_memory_persistence: Some(WasmMemoryPersistence::Replace),
            })),
            CanisterInstallModeV2::Upgrade(Some(CanisterUpgradeOptions {
                skip_pre_upgrade: Some(true),
                wasm_memory_persistence: None,
            })),
            CanisterInstallModeV2::Upgrade(Some(CanisterUpgradeOptions {
                skip_pre_upgrade: Some(true),
                wasm_memory_persistence: Some(WasmMemoryPersistence::Keep),
            })),
            CanisterInstallModeV2::Upgrade(Some(CanisterUpgradeOptions {
                skip_pre_upgrade: Some(true),
                wasm_memory_persistence: Some(WasmMemoryPersistence::Replace),
            })),
        ];
        MODES.iter()
    }
}

/// A type to represent an error that can occur when installing a canister.
#[derive(Debug)]
pub struct CanisterInstallModeError(pub String);

impl Error for CanisterInstallModeError {}

impl fmt::Display for CanisterInstallModeError {
    fn fmt(&self, f: &mut fmt::Formatter<'_>) -> fmt::Result {
        write!(f, "{}", self.0)
    }
}

impl TryFrom<String> for CanisterInstallMode {
    type Error = CanisterInstallModeError;

    fn try_from(mode: String) -> Result<Self, Self::Error> {
        let mode = mode.as_str();
        match mode {
            "install" => Ok(CanisterInstallMode::Install),
            "reinstall" => Ok(CanisterInstallMode::Reinstall),
            "upgrade" => Ok(CanisterInstallMode::Upgrade),
            _ => Err(CanisterInstallModeError(mode.to_string())),
        }
    }
}

impl From<&CanisterInstallMode> for i32 {
    fn from(item: &CanisterInstallMode) -> Self {
        let proto: CanisterInstallModeProto = item.into();
        proto.into()
    }
}

impl TryFrom<CanisterInstallModeProto> for CanisterInstallMode {
    type Error = CanisterInstallModeError;

    fn try_from(item: CanisterInstallModeProto) -> Result<Self, Self::Error> {
        match item {
            CanisterInstallModeProto::Install => Ok(CanisterInstallMode::Install),
            CanisterInstallModeProto::Reinstall => Ok(CanisterInstallMode::Reinstall),
            CanisterInstallModeProto::Upgrade => Ok(CanisterInstallMode::Upgrade),
            CanisterInstallModeProto::Unspecified => {
                Err(CanisterInstallModeError((item as i32).to_string()))
            }
        }
    }
}

impl TryFrom<CanisterInstallModeV2Proto> for CanisterInstallModeV2 {
    type Error = CanisterInstallModeError;

    fn try_from(item: CanisterInstallModeV2Proto) -> Result<Self, Self::Error> {
        match item.canister_install_mode_v2.unwrap() {
            ic_protobuf::types::v1::canister_install_mode_v2::CanisterInstallModeV2::Mode(item) => {
                match CanisterInstallModeProto::try_from(item).ok() {
                    Some(CanisterInstallModeProto::Install) => Ok(CanisterInstallModeV2::Install),
                    Some(CanisterInstallModeProto::Reinstall) => {
                        Ok(CanisterInstallModeV2::Reinstall)
                    }
                    Some(CanisterInstallModeProto::Upgrade) => {
                        Ok(CanisterInstallModeV2::Upgrade(None))
                    }
                    Some(CanisterInstallModeProto::Unspecified) | None => {
                        Err(CanisterInstallModeError(item.to_string()))
                    }
                }
            }

            ic_protobuf::types::v1::canister_install_mode_v2::CanisterInstallModeV2::Mode2(
                upgrade_mode,
            ) => Ok(CanisterInstallModeV2::Upgrade(Some(
                CanisterUpgradeOptions {
                    skip_pre_upgrade: upgrade_mode.skip_pre_upgrade,
                    wasm_memory_persistence: match upgrade_mode.wasm_memory_persistence {
                        None => None,
                        Some(mode) => Some(match WasmMemoryPersistenceProto::try_from(mode).ok() {
                            Some(persistence) => WasmMemoryPersistence::try_from(persistence),
                            None => Err(CanisterInstallModeError(
                                format!("Invalid `WasmMemoryPersistence` value: {mode}")
                                    .to_string(),
                            )),
                        }?),
                    },
                },
            ))),
        }
    }
}

impl From<CanisterInstallMode> for String {
    fn from(mode: CanisterInstallMode) -> Self {
        let result = match mode {
            CanisterInstallMode::Install => "install",
            CanisterInstallMode::Reinstall => "reinstall",
            CanisterInstallMode::Upgrade => "upgrade",
        };
        result.to_string()
    }
}

impl From<&CanisterInstallMode> for CanisterInstallModeProto {
    fn from(item: &CanisterInstallMode) -> Self {
        match item {
            CanisterInstallMode::Install => CanisterInstallModeProto::Install,
            CanisterInstallMode::Reinstall => CanisterInstallModeProto::Reinstall,
            CanisterInstallMode::Upgrade => CanisterInstallModeProto::Upgrade,
        }
    }
}

impl From<&CanisterInstallModeV2> for CanisterInstallModeV2Proto {
    fn from(item: &CanisterInstallModeV2) -> Self {
        CanisterInstallModeV2Proto {
            canister_install_mode_v2: Some(match item {
                CanisterInstallModeV2::Install => {
                    ic_protobuf::types::v1::canister_install_mode_v2::CanisterInstallModeV2::Mode(
                        CanisterInstallModeProto::Install.into(),
                    )
                }
                CanisterInstallModeV2::Reinstall => {
                    ic_protobuf::types::v1::canister_install_mode_v2::CanisterInstallModeV2::Mode(
                        CanisterInstallModeProto::Reinstall.into(),
                    )
                }
                CanisterInstallModeV2::Upgrade(None) => {
                    ic_protobuf::types::v1::canister_install_mode_v2::CanisterInstallModeV2::Mode(
                        CanisterInstallModeProto::Upgrade.into(),
                    )
                }
                CanisterInstallModeV2::Upgrade(Some(upgrade_options)) => {
                    ic_protobuf::types::v1::canister_install_mode_v2::CanisterInstallModeV2::Mode2(
                        CanisterUpgradeOptionsProto {
                            skip_pre_upgrade: upgrade_options.skip_pre_upgrade,
                            wasm_memory_persistence: upgrade_options.wasm_memory_persistence.map(
                                |mode| {
                                    let proto: WasmMemoryPersistenceProto = (&mode).into();
                                    proto.into()
                                },
                            ),
                        },
                    )
                }
            }),
        }
    }
}

impl From<CanisterInstallModeV2> for CanisterInstallMode {
    /// This function is used only in the Canister History to avoid breaking changes.
    /// The function is lossy, hence it should be avoided when possible.
    fn from(item: CanisterInstallModeV2) -> Self {
        match item {
            CanisterInstallModeV2::Install => Self::Install,
            CanisterInstallModeV2::Reinstall => Self::Reinstall,
            CanisterInstallModeV2::Upgrade(_) => Self::Upgrade,
        }
    }
}

impl From<CanisterInstallMode> for CanisterInstallModeV2 {
    fn from(item: CanisterInstallMode) -> Self {
        match item {
            CanisterInstallMode::Install => Self::Install,
            CanisterInstallMode::Reinstall => Self::Reinstall,
            CanisterInstallMode::Upgrade => Self::Upgrade(None),
        }
    }
}

impl From<&WasmMemoryPersistence> for WasmMemoryPersistenceProto {
    fn from(item: &WasmMemoryPersistence) -> Self {
        match item {
            WasmMemoryPersistence::Keep => WasmMemoryPersistenceProto::Keep,
            WasmMemoryPersistence::Replace => WasmMemoryPersistenceProto::Replace,
        }
    }
}

impl TryFrom<WasmMemoryPersistenceProto> for WasmMemoryPersistence {
    type Error = CanisterInstallModeError;

    fn try_from(item: WasmMemoryPersistenceProto) -> Result<Self, Self::Error> {
        match item {
            WasmMemoryPersistenceProto::Keep => Ok(WasmMemoryPersistence::Keep),
            WasmMemoryPersistenceProto::Replace => Ok(WasmMemoryPersistence::Replace),
            WasmMemoryPersistenceProto::Unspecified => Err(CanisterInstallModeError(
                format!("Invalid `WasmMemoryPersistence` value: {item:?}").to_string(),
            )),
        }
    }
}

impl Payload<'_> for CanisterStatusResultV2 {}

/// Struct used for encoding/decoding
/// `(record {
///     mode : variant { install; reinstall; upgrade };
///     canister_id: principal;
///     wasm_module: blob;
///     arg: blob;
///     sender_canister_version : opt nat64;
/// })`
#[derive(Clone, Debug, CandidType, Deserialize)]
pub struct InstallCodeArgs {
    pub mode: CanisterInstallMode,
    pub canister_id: PrincipalId,
    #[serde(with = "serde_bytes")]
    pub wasm_module: Vec<u8>,
    #[serde(with = "serde_bytes")]
    pub arg: Vec<u8>,
    pub sender_canister_version: Option<u64>,
}

impl std::fmt::Display for InstallCodeArgs {
    fn fmt(&self, f: &mut std::fmt::Formatter<'_>) -> std::fmt::Result {
        writeln!(f, "InstallCodeArgs {{")?;
        writeln!(f, "  mode: {:?}", &self.mode)?;
        writeln!(f, "  canister_id: {:?}", &self.canister_id)?;
        writeln!(f, "  wasm_module: <{:?} bytes>", self.wasm_module.len())?;
        writeln!(f, "  arg: <{:?} bytes>", self.arg.len())?;
        writeln!(f, "}}")
    }
}

impl Payload<'_> for InstallCodeArgs {}

impl InstallCodeArgs {
    pub fn new(
        mode: CanisterInstallMode,
        canister_id: CanisterId,
        wasm_module: Vec<u8>,
        arg: Vec<u8>,
    ) -> Self {
        Self {
            mode,
            canister_id: canister_id.into(),
            wasm_module,
            arg,
            sender_canister_version: None,
        }
    }

    pub fn get_canister_id(&self) -> CanisterId {
        CanisterId::unchecked_from_principal(self.canister_id)
    }

    pub fn get_sender_canister_version(&self) -> Option<u64> {
        self.sender_canister_version
    }
}

#[derive(Clone, Debug, CandidType, Deserialize)]
pub struct InstallCodeArgsV2 {
    pub mode: CanisterInstallModeV2,
    pub canister_id: PrincipalId,
    #[serde(with = "serde_bytes")]
    pub wasm_module: Vec<u8>,
    #[serde(with = "serde_bytes")]
    pub arg: Vec<u8>,
    pub sender_canister_version: Option<u64>,
}

impl std::fmt::Display for InstallCodeArgsV2 {
    fn fmt(&self, f: &mut std::fmt::Formatter<'_>) -> std::fmt::Result {
        writeln!(f, "InstallCodeArgsV2 {{")?;
        writeln!(f, "  mode: {:?}", &self.mode)?;
        writeln!(f, "  canister_id: {:?}", &self.canister_id)?;
        writeln!(f, "  wasm_module: <{:?} bytes>", self.wasm_module.len())?;
        writeln!(f, "  arg: <{:?} bytes>", self.arg.len())?;
        writeln!(f, "}}")
    }
}

impl Payload<'_> for InstallCodeArgsV2 {}

impl InstallCodeArgsV2 {
    pub fn new(
        mode: CanisterInstallModeV2,
        canister_id: CanisterId,
        wasm_module: Vec<u8>,
        arg: Vec<u8>,
    ) -> Self {
        Self {
            mode,
            canister_id: canister_id.into(),
            wasm_module,
            arg,
            sender_canister_version: None,
        }
    }

    pub fn get_canister_id(&self) -> CanisterId {
        CanisterId::unchecked_from_principal(self.canister_id)
    }

    pub fn get_sender_canister_version(&self) -> Option<u64> {
        self.sender_canister_version
    }
}

/// Represents the empty blob.
#[derive(CandidType, Deserialize)]
pub struct EmptyBlob;

impl<'a> Payload<'a> for EmptyBlob {
    fn encode(&self) -> Vec<u8> {
        Encode!().unwrap()
    }

    fn decode(blob: &'a [u8]) -> Result<EmptyBlob, UserError> {
        Decode!([decoder_config()]; blob)
            .map(|_| EmptyBlob)
            .map_err(candid_error_to_user_error)
    }
}

/// Struct used for encoding/decoding
/// `(record {
///     canister_id : principal;
///     settings: canister_settings;
///     sender_canister_version : opt nat64;
/// })`
#[derive(Debug, CandidType, Deserialize)]
pub struct UpdateSettingsArgs {
    pub canister_id: PrincipalId,
    pub settings: CanisterSettingsArgs,
    pub sender_canister_version: Option<u64>,
}

impl UpdateSettingsArgs {
    pub fn new(canister_id: CanisterId, settings: CanisterSettingsArgs) -> Self {
        Self {
            canister_id: canister_id.into(),
            settings,
            sender_canister_version: None,
        }
    }

    pub fn get_canister_id(&self) -> CanisterId {
        CanisterId::unchecked_from_principal(self.canister_id)
    }

    pub fn get_sender_canister_version(&self) -> Option<u64> {
        self.sender_canister_version
    }
}

#[cfg(feature = "fuzzing_code")]
impl<'a> Arbitrary<'a> for UpdateSettingsArgs {
    fn arbitrary(u: &mut Unstructured<'a>) -> ArbitraryResult<Self> {
        Ok(UpdateSettingsArgs::new(
            CanisterId::from(u64::arbitrary(u)?),
            CanisterSettingsArgsBuilder::new()
                .with_controllers(<Vec<PrincipalId>>::arbitrary(u)?)
                .with_compute_allocation(u64::arbitrary(u)?)
                .with_memory_allocation(u64::arbitrary(u)?)
                .with_freezing_threshold(u64::arbitrary(u)?)
                .build(),
        ))
    }
}

impl Payload<'_> for UpdateSettingsArgs {}

/// Maximum number of controllers allowed in a request (specified in the interface spec).
const MAX_ALLOWED_CONTROLLERS_COUNT: usize = 10;

pub type BoundedControllers =
    BoundedVec<MAX_ALLOWED_CONTROLLERS_COUNT, UNBOUNDED, UNBOUNDED, PrincipalId>;

impl Payload<'_> for BoundedControllers {}

impl DataSize for PrincipalId {
    fn data_size(&self) -> usize {
        self.as_slice().data_size()
    }
}

/// Struct used for encoding/decoding
/// `(record {
///     controllers: opt vec principal;
///     compute_allocation: opt nat;
///     memory_allocation: opt nat;
///     freezing_threshold: opt nat;
///     reserved_cycles_limit: opt nat;
///     log_visibility : opt log_visibility;
///     wasm_memory_limit: opt nat;
///     wasm_memory_threshold: opt nat;
/// })`
#[derive(Clone, Eq, PartialEq, Debug, Default, CandidType, Deserialize)]
pub struct CanisterSettingsArgs {
    pub controllers: Option<BoundedControllers>,
    pub compute_allocation: Option<candid::Nat>,
    pub memory_allocation: Option<candid::Nat>,
    pub freezing_threshold: Option<candid::Nat>,
    pub reserved_cycles_limit: Option<candid::Nat>,
    pub log_visibility: Option<LogVisibilityV2>,
    pub wasm_memory_limit: Option<candid::Nat>,
    pub wasm_memory_threshold: Option<candid::Nat>,
}

impl Payload<'_> for CanisterSettingsArgs {}

impl CanisterSettingsArgs {
    /// Note: do not use `new(...)` with passing all the arguments, use corresponding builder instead.
    #[deprecated(note = "please use `CanisterSettingsArgsBuilder` instead")]
    pub fn new() -> Self {
        Self {
            controllers: None,
            compute_allocation: None,
            memory_allocation: None,
            freezing_threshold: None,
            reserved_cycles_limit: None,
            log_visibility: None,
            wasm_memory_limit: None,
            wasm_memory_threshold: None,
        }
    }
}

#[derive(Default)]
pub struct CanisterSettingsArgsBuilder {
    controllers: Option<Vec<PrincipalId>>,
    compute_allocation: Option<candid::Nat>,
    memory_allocation: Option<candid::Nat>,
    freezing_threshold: Option<candid::Nat>,
    reserved_cycles_limit: Option<candid::Nat>,
    log_visibility: Option<LogVisibilityV2>,
    wasm_memory_limit: Option<candid::Nat>,
    wasm_memory_threshold: Option<candid::Nat>,
}

#[allow(dead_code)]
impl CanisterSettingsArgsBuilder {
    pub fn new() -> Self {
        Self::default()
    }

    pub fn build(self) -> CanisterSettingsArgs {
        CanisterSettingsArgs {
            controllers: self.controllers.map(BoundedControllers::new),
            compute_allocation: self.compute_allocation,
            memory_allocation: self.memory_allocation,
            freezing_threshold: self.freezing_threshold,
            reserved_cycles_limit: self.reserved_cycles_limit,
            log_visibility: self.log_visibility,
            wasm_memory_limit: self.wasm_memory_limit,
            wasm_memory_threshold: self.wasm_memory_threshold,
        }
    }

    pub fn with_controllers(self, controllers: Vec<PrincipalId>) -> Self {
        Self {
            controllers: Some(controllers),
            ..self
        }
    }

    /// Sets the compute allocation in percent. For more details see
    /// the description of this field in the IC specification.
    pub fn with_compute_allocation(self, compute_allocation: u64) -> Self {
        Self {
            compute_allocation: Some(candid::Nat::from(compute_allocation)),
            ..self
        }
    }

    /// Optionally sets the compute allocation in percent.
    pub fn with_maybe_compute_allocation(self, compute_allocation: Option<u64>) -> Self {
        match compute_allocation {
            Some(compute_allocation) => self.with_compute_allocation(compute_allocation),
            None => self,
        }
    }

    /// Sets the memory allocation in bytes. For more details see
    /// the description of this field in the IC specification.
    pub fn with_memory_allocation(self, memory_allocation: u64) -> Self {
        Self {
            memory_allocation: Some(candid::Nat::from(memory_allocation)),
            ..self
        }
    }

    /// Optionally sets the memory allocation in percent.
    pub fn with_maybe_memory_allocation(self, memory_allocation: Option<u64>) -> Self {
        match memory_allocation {
            Some(memory_allocation) => self.with_memory_allocation(memory_allocation),
            None => self,
        }
    }

    /// Sets the freezing threshold in seconds. For more details see
    /// the description of this field in the IC specification.
    pub fn with_freezing_threshold(self, freezing_threshold: u64) -> Self {
        Self {
            freezing_threshold: Some(candid::Nat::from(freezing_threshold)),
            ..self
        }
    }

    /// Sets the reserved cycles limit in cycles.
    pub fn with_reserved_cycles_limit(self, reserved_cycles_limit: u128) -> Self {
        Self {
            reserved_cycles_limit: Some(candid::Nat::from(reserved_cycles_limit)),
            ..self
        }
    }

    /// Sets the log visibility.
    pub fn with_log_visibility(self, log_visibility: LogVisibilityV2) -> Self {
        Self {
            log_visibility: Some(log_visibility),
            ..self
        }
    }

    /// Sets the Wasm memory limit.
    pub fn with_wasm_memory_limit(self, wasm_memory_limit: u64) -> Self {
        Self {
            wasm_memory_limit: Some(candid::Nat::from(wasm_memory_limit)),
            ..self
        }
    }

    /// Sets the Wasm memory threshold in bytes.
    pub fn with_wasm_memory_threshold(self, wasm_memory_threshold: u64) -> Self {
        Self {
            wasm_memory_threshold: Some(candid::Nat::from(wasm_memory_threshold)),
            ..self
        }
    }
}

/// Struct used for encoding/decoding
/// `(record {
///     settings : opt canister_settings;
///     sender_canister_version : opt nat64;
/// })`
#[derive(Clone, PartialEq, Debug, Default, CandidType, Deserialize)]
pub struct CreateCanisterArgs {
    pub settings: Option<CanisterSettingsArgs>,
    pub sender_canister_version: Option<u64>,
}

impl CreateCanisterArgs {
    pub fn get_sender_canister_version(&self) -> Option<u64> {
        self.sender_canister_version
    }
}

impl<'a> Payload<'a> for CreateCanisterArgs {
    fn decode(blob: &'a [u8]) -> Result<Self, UserError> {
        match Decode!([decoder_config()]; blob, Self) {
            Err(err) => {
                // First check if deserialization failed due to exceeding the maximum allowed limit.
                if format!("{err:?}").contains("The number of elements exceeds maximum allowed") {
                    Err(UserError::new(
                        ErrorCode::InvalidManagementPayload,
                        format!("Payload deserialization error: {err:?}"),
                    ))
                } else {
                    // Decoding an empty blob is added for backward compatibility.
                    match EmptyBlob::decode(blob) {
                        Err(_) => Err(UserError::new(
                            ErrorCode::InvalidManagementPayload,
                            "Payload deserialization error.".to_string(),
                        )),
                        Ok(_) => Ok(CreateCanisterArgs::default()),
                    }
                }
            }
            Ok(settings) => Ok(settings),
        }
    }
}

/// Struct used for encoding/decoding
/// `(record {
///     node_ids : vec principal;
///     registry_version: nat64;
/// })`
#[derive(Debug, CandidType, Deserialize)]
pub struct SetupInitialDKGArgs {
    node_ids: Vec<PrincipalId>,
    registry_version: u64,
}

impl Payload<'_> for SetupInitialDKGArgs {}

impl SetupInitialDKGArgs {
    pub fn new(node_ids: Vec<NodeId>, registry_version: RegistryVersion) -> Self {
        Self {
            node_ids: node_ids.iter().map(|node_id| node_id.get()).collect(),
            registry_version: registry_version.get(),
        }
    }

    pub fn get_set_of_node_ids(&self) -> Result<BTreeSet<NodeId>, UserError> {
        let mut set = BTreeSet::<NodeId>::new();
        for node_id in self.node_ids.iter() {
            if !set.insert(NodeId::new(*node_id)) {
                return Err(UserError::new(
                    ErrorCode::InvalidManagementPayload,
                    format!(
                        "Expected a set of NodeIds. The NodeId {} is repeated",
                        node_id
                    ),
                ));
            }
        }
        Ok(set)
    }

    pub fn get_registry_version(&self) -> RegistryVersion {
        RegistryVersion::new(self.registry_version)
    }
}

/// Represents the response for a request to setup an initial DKG for a new
/// subnet.
#[derive(Debug)]
pub struct SetupInitialDKGResponse {
    pub low_threshold_transcript_record: InitialNiDkgTranscriptRecord,
    pub high_threshold_transcript_record: InitialNiDkgTranscriptRecord,
    pub fresh_subnet_id: SubnetId,
    pub subnet_threshold_public_key: PublicKey,
}

impl SetupInitialDKGResponse {
    pub fn encode(&self) -> Vec<u8> {
        let serde_encoded_transcript_records = self.encode_with_serde_cbor();
        Encode!(&serde_encoded_transcript_records).unwrap()
    }

    fn encode_with_serde_cbor(&self) -> Vec<u8> {
        let transcript_records = (
            &self.low_threshold_transcript_record,
            &self.high_threshold_transcript_record,
            &self.fresh_subnet_id,
            &self.subnet_threshold_public_key,
        );
        serde_cbor::to_vec(&transcript_records).unwrap()
    }

    pub fn decode(blob: &[u8]) -> Result<Self, UserError> {
        let serde_encoded_transcript_records =
            Decode!([decoder_config()]; blob, Vec<u8>).map_err(candid_error_to_user_error)?;
        match serde_cbor::from_slice::<(
            InitialNiDkgTranscriptRecord,
            InitialNiDkgTranscriptRecord,
            SubnetId,
            PublicKey,
        )>(&serde_encoded_transcript_records)
        {
            Err(err) => Err(UserError::new(
                ErrorCode::InvalidManagementPayload,
                format!("Payload deserialization error: '{}'", err),
            )),
            Ok((
                low_threshold_transcript_record,
                high_threshold_transcript_record,
                fresh_subnet_id,
                subnet_threshold_public_key,
            )) => Ok(Self {
                low_threshold_transcript_record,
                high_threshold_transcript_record,
                fresh_subnet_id,
                subnet_threshold_public_key,
            }),
        }
    }
}

/// Types of curves that can be used for ECDSA signing.
/// ```text
/// (variant { secp256k1; })
/// ```
#[derive(
    Copy,
    Clone,
    Eq,
    PartialEq,
    Ord,
    PartialOrd,
    Hash,
    Debug,
    CandidType,
    Deserialize,
    EnumIter,
    Serialize,
)]
pub enum EcdsaCurve {
    #[serde(rename = "secp256k1")]
    Secp256k1,
}

impl TryFrom<u32> for EcdsaCurve {
    type Error = String;

    fn try_from(value: u32) -> Result<Self, Self::Error> {
        match value {
            0 => Ok(EcdsaCurve::Secp256k1),
            _ => Err(format!(
                "{value} is not a recognized EcdsaCurve variant identifier."
            )),
        }
    }
}

impl From<&EcdsaCurve> for pb_types::EcdsaCurve {
    fn from(item: &EcdsaCurve) -> Self {
        match item {
            EcdsaCurve::Secp256k1 => pb_types::EcdsaCurve::Secp256k1,
        }
    }
}

impl TryFrom<pb_types::EcdsaCurve> for EcdsaCurve {
    type Error = ProxyDecodeError;

    fn try_from(item: pb_types::EcdsaCurve) -> Result<Self, Self::Error> {
        match item {
            pb_types::EcdsaCurve::Secp256k1 => Ok(EcdsaCurve::Secp256k1),
            pb_types::EcdsaCurve::Unspecified => Err(ProxyDecodeError::ValueOutOfRange {
                typ: "EcdsaCurve",
                err: format!("Unable to convert {:?} to an EcdsaCurve", item),
            }),
        }
    }
}

impl std::fmt::Display for EcdsaCurve {
    fn fmt(&self, f: &mut std::fmt::Formatter<'_>) -> std::fmt::Result {
        write!(f, "{:?}", self)
    }
}

impl FromStr for EcdsaCurve {
    type Err = String;

    fn from_str(s: &str) -> Result<Self, Self::Err> {
        match s.to_lowercase().as_str() {
            "secp256k1" => Ok(Self::Secp256k1),
            _ => Err(format!("{} is not a recognized ECDSA curve", s)),
        }
    }
}

/// Unique identifier for a key that can be used for ECDSA signatures. The name
/// is just a identifier, but it may be used to convey some information about
/// the key (e.g. that the key is meant to be used for testing purposes).
/// ```text
/// (record { curve: ecdsa_curve; name: text})
/// ```
#[derive(
    Clone, Eq, PartialEq, Ord, PartialOrd, Hash, Debug, CandidType, Deserialize, Serialize,
)]
pub struct EcdsaKeyId {
    pub curve: EcdsaCurve,
    pub name: String,
}

impl From<&EcdsaKeyId> for pb_types::EcdsaKeyId {
    fn from(item: &EcdsaKeyId) -> Self {
        Self {
            curve: pb_types::EcdsaCurve::from(&item.curve) as i32,
            name: item.name.clone(),
        }
    }
}

impl TryFrom<pb_types::EcdsaKeyId> for EcdsaKeyId {
    type Error = ProxyDecodeError;
    fn try_from(item: pb_types::EcdsaKeyId) -> Result<Self, Self::Error> {
        Ok(Self {
            curve: EcdsaCurve::try_from(pb_types::EcdsaCurve::try_from(item.curve).map_err(
                |_| ProxyDecodeError::ValueOutOfRange {
                    typ: "EcdsaKeyId",
                    err: format!("Unable to convert {} to an EcdsaCurve", item.curve),
                },
            )?)?,
            name: item.name,
        })
    }
}

impl std::fmt::Display for EcdsaKeyId {
    fn fmt(&self, f: &mut std::fmt::Formatter<'_>) -> std::fmt::Result {
        write!(f, "{}:{}", self.curve, self.name)
    }
}

impl FromStr for EcdsaKeyId {
    type Err = String;
    fn from_str(s: &str) -> Result<Self, Self::Err> {
        let (curve, name) = s
            .split_once(':')
            .ok_or_else(|| format!("ECDSA key id {} does not contain a ':'", s))?;
        Ok(EcdsaKeyId {
            curve: curve.parse::<EcdsaCurve>()?,
            name: name.to_string(),
        })
    }
}

/// Types of algorithms that can be used for Schnorr signing.
/// ```text
/// (variant { bip340secp256k1; ed25519 })
/// ```
#[derive(
    Copy,
    Clone,
    Eq,
    PartialEq,
    Ord,
    PartialOrd,
    Hash,
    Debug,
    CandidType,
    Deserialize,
    EnumIter,
    Serialize,
)]
pub enum SchnorrAlgorithm {
    #[serde(rename = "bip340secp256k1")]
    Bip340Secp256k1,
    #[serde(rename = "ed25519")]
    Ed25519,
}

impl TryFrom<u32> for SchnorrAlgorithm {
    type Error = String;

    fn try_from(value: u32) -> Result<Self, Self::Error> {
        match value {
            0 => Ok(SchnorrAlgorithm::Bip340Secp256k1),
            1 => Ok(SchnorrAlgorithm::Ed25519),
            _ => Err(format!(
                "{value} is not a recognized SchnorrAlgorithm variant identifier."
            )),
        }
    }
}

impl From<&SchnorrAlgorithm> for pb_types::SchnorrAlgorithm {
    fn from(item: &SchnorrAlgorithm) -> Self {
        match item {
            SchnorrAlgorithm::Bip340Secp256k1 => pb_types::SchnorrAlgorithm::Bip340secp256k1,
            SchnorrAlgorithm::Ed25519 => pb_types::SchnorrAlgorithm::Ed25519,
        }
    }
}

impl TryFrom<pb_types::SchnorrAlgorithm> for SchnorrAlgorithm {
    type Error = ProxyDecodeError;

    fn try_from(item: pb_types::SchnorrAlgorithm) -> Result<Self, Self::Error> {
        match item {
            pb_types::SchnorrAlgorithm::Bip340secp256k1 => Ok(SchnorrAlgorithm::Bip340Secp256k1),
            pb_types::SchnorrAlgorithm::Ed25519 => Ok(SchnorrAlgorithm::Ed25519),
            pb_types::SchnorrAlgorithm::Unspecified => Err(ProxyDecodeError::ValueOutOfRange {
                typ: "SchnorrAlgorithm",
                err: format!("Unable to convert {:?} to a SchnorrAlgorithm", item),
            }),
        }
    }
}

impl std::fmt::Display for SchnorrAlgorithm {
    fn fmt(&self, f: &mut std::fmt::Formatter<'_>) -> std::fmt::Result {
        write!(f, "{:?}", self)
    }
}

impl FromStr for SchnorrAlgorithm {
    type Err = String;

    fn from_str(s: &str) -> Result<Self, Self::Err> {
        match s.to_lowercase().as_str() {
            "bip340secp256k1" => Ok(Self::Bip340Secp256k1),
            "ed25519" => Ok(Self::Ed25519),
            _ => Err(format!("{} is not a recognized Schnorr algorithm", s)),
        }
    }
}

/// Unique identifier for a key that can be used for Schnorr signatures. The name
/// is just a identifier, but it may be used to convey some information about
/// the key (e.g. that the key is meant to be used for testing purposes).
/// ```text
/// (record { algorithm: schnorr_algorithm; name: text})
/// ```
#[derive(
    Clone, Eq, PartialEq, Ord, PartialOrd, Hash, Debug, CandidType, Deserialize, Serialize,
)]
pub struct SchnorrKeyId {
    pub algorithm: SchnorrAlgorithm,
    pub name: String,
}

impl From<&SchnorrKeyId> for pb_types::SchnorrKeyId {
    fn from(item: &SchnorrKeyId) -> Self {
        Self {
            algorithm: pb_types::SchnorrAlgorithm::from(&item.algorithm) as i32,
            name: item.name.clone(),
        }
    }
}

impl TryFrom<pb_types::SchnorrKeyId> for SchnorrKeyId {
    type Error = ProxyDecodeError;
    fn try_from(item: pb_types::SchnorrKeyId) -> Result<Self, Self::Error> {
        let pb_types::SchnorrKeyId { algorithm, name } = item;
        let algorithm =
            SchnorrAlgorithm::try_from(pb_types::SchnorrAlgorithm::try_from(algorithm).map_err(
                |_| ProxyDecodeError::ValueOutOfRange {
                    typ: "SchnorrKeyId",
                    err: format!("Unable to convert {} to a SchnorrAlgorithm", algorithm),
                },
            )?)?;
        Ok(Self { algorithm, name })
    }
}

impl std::fmt::Display for SchnorrKeyId {
    fn fmt(&self, f: &mut std::fmt::Formatter<'_>) -> std::fmt::Result {
        write!(f, "{}:{}", self.algorithm, self.name)
    }
}

impl FromStr for SchnorrKeyId {
    type Err = String;
    fn from_str(s: &str) -> Result<Self, Self::Err> {
        let (algorithm, name) = s
            .split_once(':')
            .ok_or_else(|| format!("Schnorr key id {} does not contain a ':'", s))?;
        Ok(SchnorrKeyId {
            algorithm: algorithm.parse::<SchnorrAlgorithm>()?,
            name: name.to_string(),
        })
    }
}

/// Types of curves that can be used for threshold key derivation (vetKD).
/// ```text
/// (variant { bls12_381_g2; })
/// ```
#[derive(
    Copy,
    Clone,
    Eq,
    PartialEq,
    Ord,
    PartialOrd,
    Hash,
    Debug,
    CandidType,
    Deserialize,
    EnumIter,
    Serialize,
)]
pub enum VetKdCurve {
    #[serde(rename = "bls12_381_g2")]
    #[allow(non_camel_case_types)]
    Bls12_381_G2,
}

impl TryFrom<u32> for VetKdCurve {
    type Error = String;

    fn try_from(value: u32) -> Result<Self, Self::Error> {
        match value {
            0 => Ok(VetKdCurve::Bls12_381_G2),
            _ => Err(format!(
                "{value} is not a recognized VetKdCurve variant identifier."
            )),
        }
    }
}

impl From<&VetKdCurve> for pb_types::VetKdCurve {
    fn from(item: &VetKdCurve) -> Self {
        match item {
            VetKdCurve::Bls12_381_G2 => pb_types::VetKdCurve::Bls12381G2,
        }
    }
}

impl TryFrom<pb_types::VetKdCurve> for VetKdCurve {
    type Error = ProxyDecodeError;

    fn try_from(item: pb_types::VetKdCurve) -> Result<Self, Self::Error> {
        match item {
            pb_types::VetKdCurve::Bls12381G2 => Ok(VetKdCurve::Bls12_381_G2),
            pb_types::VetKdCurve::Unspecified => Err(ProxyDecodeError::ValueOutOfRange {
                typ: "VetKdCurve",
                err: format!("Unable to convert {:?} to a VetKdCurve", item),
            }),
        }
    }
}

impl std::fmt::Display for VetKdCurve {
    fn fmt(&self, f: &mut std::fmt::Formatter<'_>) -> std::fmt::Result {
        write!(f, "{:?}", self)
    }
}

impl FromStr for VetKdCurve {
    type Err = String;

    fn from_str(s: &str) -> Result<Self, Self::Err> {
        match s.to_lowercase().as_str() {
            "bls12_381_g2" => Ok(Self::Bls12_381_G2),
            _ => Err(format!("{} is not a recognized vetKD curve", s)),
        }
    }
}

/// Unique identifier for a key that can be used for threshold key derivation
/// (vetKD). The name is just an identifier, but it may be used to convey
/// some information about the key (e.g. that the key is meant to be used for
/// testing purposes).
/// ```text
/// (record { curve: vetkd_curve; name: text})
/// ```
#[derive(
    Clone, Eq, PartialEq, Ord, PartialOrd, Hash, Debug, CandidType, Deserialize, Serialize,
)]
pub struct VetKdKeyId {
    pub curve: VetKdCurve,
    pub name: String,
}

impl From<&VetKdKeyId> for pb_types::VetKdKeyId {
    fn from(item: &VetKdKeyId) -> Self {
        Self {
            curve: pb_types::VetKdCurve::from(&item.curve) as i32,
            name: item.name.clone(),
        }
    }
}

impl TryFrom<pb_types::VetKdKeyId> for VetKdKeyId {
    type Error = ProxyDecodeError;
    fn try_from(item: pb_types::VetKdKeyId) -> Result<Self, Self::Error> {
        Ok(Self {
            curve: VetKdCurve::try_from(pb_types::VetKdCurve::try_from(item.curve).map_err(
                |_| ProxyDecodeError::ValueOutOfRange {
                    typ: "VetKdKeyId",
                    err: format!("Unable to convert {} to a VetKdCurve", item.curve),
                },
            )?)?,
            name: item.name,
        })
    }
}

impl std::fmt::Display for VetKdKeyId {
    fn fmt(&self, f: &mut std::fmt::Formatter<'_>) -> std::fmt::Result {
        write!(f, "{}:{}", self.curve, self.name)
    }
}

impl FromStr for VetKdKeyId {
    type Err = String;
    fn from_str(s: &str) -> Result<Self, Self::Err> {
        let (curve, name) = s
            .split_once(':')
            .ok_or_else(|| format!("vetKD key id {} does not contain a ':'", s))?;
        Ok(VetKdKeyId {
            curve: curve.parse::<VetKdCurve>()?,
            name: name.to_string(),
        })
    }
}

/// Unique identifier for a key that can be used for one of the signature schemes
/// supported on the IC.
/// ```text
/// (variant { EcdsaKeyId; SchnorrKeyId })
/// ```
#[derive(
    Clone,
    Eq,
    PartialEq,
    Ord,
    PartialOrd,
    Hash,
    Debug,
    CandidType,
    Deserialize,
    EnumCount,
    Serialize,
)]
pub enum MasterPublicKeyId {
    Ecdsa(EcdsaKeyId),
    Schnorr(SchnorrKeyId),
    VetKd(VetKdKeyId),
}

impl From<&MasterPublicKeyId> for pb_types::MasterPublicKeyId {
    fn from(item: &MasterPublicKeyId) -> Self {
        use pb_types::master_public_key_id::KeyId;
        let key_id_pb = match item {
            MasterPublicKeyId::Schnorr(schnorr_key_id) => KeyId::Schnorr(schnorr_key_id.into()),
            MasterPublicKeyId::Ecdsa(ecdsa_key_id) => KeyId::Ecdsa(ecdsa_key_id.into()),
            MasterPublicKeyId::VetKd(vetkd_key_id) => KeyId::Vetkd(vetkd_key_id.into()),
        };
        Self {
            key_id: Some(key_id_pb),
        }
    }
}

impl TryFrom<pb_types::MasterPublicKeyId> for MasterPublicKeyId {
    type Error = ProxyDecodeError;
    fn try_from(item: pb_types::MasterPublicKeyId) -> Result<Self, Self::Error> {
        use pb_types::master_public_key_id::KeyId;
        let Some(key_id_pb) = item.key_id else {
            return Err(ProxyDecodeError::MissingField("MasterPublicKeyId::key_id"));
        };
        let master_public_key_id = match key_id_pb {
            KeyId::Schnorr(schnorr_key_id) => {
                MasterPublicKeyId::Schnorr(schnorr_key_id.try_into()?)
            }
            KeyId::Ecdsa(ecdsa_key_id) => MasterPublicKeyId::Ecdsa(ecdsa_key_id.try_into()?),
            KeyId::Vetkd(vetkd_key_id) => MasterPublicKeyId::VetKd(vetkd_key_id.try_into()?),
        };
        Ok(master_public_key_id)
    }
}

impl std::fmt::Display for MasterPublicKeyId {
    fn fmt(&self, f: &mut std::fmt::Formatter<'_>) -> std::fmt::Result {
        match self {
            Self::Ecdsa(esdsa_key_id) => {
                write!(f, "ecdsa:")?;
                esdsa_key_id.fmt(f)
            }
            Self::Schnorr(schnorr_key_id) => {
                write!(f, "schnorr:")?;
                schnorr_key_id.fmt(f)
            }
            Self::VetKd(vetkd_key_id) => {
                write!(f, "vetkd:")?;
                vetkd_key_id.fmt(f)
            }
        }
    }
}

impl MasterPublicKeyId {
    /// Check whether this type of [`MasterPublicKeyId`] requires to run on the IDKG protocol
    pub fn is_idkg_key(&self) -> bool {
        match self {
            Self::Ecdsa(_) | Self::Schnorr(_) => true,
            Self::VetKd(_) => false,
        }
    }

    /// Check whether this type of [`MasterPublicKeyId`] is a VetKd key
    pub fn is_vetkd_key(&self) -> bool {
        matches!(self, Self::VetKd(_))
    }

    /// Check whether this type of [`MasterPublicKeyId`] requires pre-signatures
    pub fn requires_pre_signatures(&self) -> bool {
        match self {
            Self::Ecdsa(_) | Self::Schnorr(_) => true,
            Self::VetKd(_) => false,
        }
    }
}

impl FromStr for MasterPublicKeyId {
    type Err = String;
    fn from_str(s: &str) -> Result<Self, Self::Err> {
        let (scheme, key_id) = s
            .split_once(':')
            .ok_or_else(|| format!("Master public key id {} does not contain a ':'", s))?;
        match scheme.to_lowercase().as_str() {
            "ecdsa" => Ok(Self::Ecdsa(EcdsaKeyId::from_str(key_id)?)),
            "schnorr" => Ok(Self::Schnorr(SchnorrKeyId::from_str(key_id)?)),
            "vetkd" => Ok(Self::VetKd(VetKdKeyId::from_str(key_id)?)),
            _ => Err(format!(
                "Scheme {} in master public key id {} is not supported.",
                scheme, s
            )),
        }
    }
}

pub type DerivationPath = BoundedVec<MAXIMUM_DERIVATION_PATH_LENGTH, UNBOUNDED, UNBOUNDED, ByteBuf>;

impl DerivationPath {
    /// Converts the `DerivationPath`` from `BoundedVec<ByteBuf>` into a `Vec<Vec<u8>>`.
    pub fn into_inner(self) -> Vec<Vec<u8>> {
        self.get().iter().map(|x| x.to_vec()).collect()
    }
}

impl Payload<'_> for DerivationPath {}

impl DataSize for ByteBuf {
    fn data_size(&self) -> usize {
        self.as_slice().data_size()
    }
}

/// Represents the argument of the sign_with_ecdsa API.
/// ```text
/// (record {
///   message_hash : blob;
///   derivation_path : vec blob;
///   key_id : ecdsa_key_id;
/// })
/// ```
#[derive(Eq, PartialEq, Debug, CandidType, Deserialize)]
pub struct SignWithECDSAArgs {
    pub message_hash: [u8; 32],
    pub derivation_path: DerivationPath,
    pub key_id: EcdsaKeyId,
}

impl Payload<'_> for SignWithECDSAArgs {}

/// Struct used to return an ECDSA signature.
#[derive(Debug, CandidType, Deserialize)]
pub struct SignWithECDSAReply {
    #[serde(with = "serde_bytes")]
    pub signature: Vec<u8>,
}

impl Payload<'_> for SignWithECDSAReply {}

/// Represents the argument of the ecdsa_public_key API.
/// ```text
/// (record {
///   canister_id : opt canister_id;
///   derivation_path : vec blob;
///   key_id : ecdsa_key_id;
/// })
/// ```
#[derive(Eq, PartialEq, Debug, CandidType, Deserialize)]
pub struct ECDSAPublicKeyArgs {
    pub canister_id: Option<CanisterId>,
    pub derivation_path: DerivationPath,
    pub key_id: EcdsaKeyId,
}

impl Payload<'_> for ECDSAPublicKeyArgs {}

/// Represents the response of the ecdsa_public_key API.
/// ```text
/// (record {
///   public_key : blob;
///   chain_code : blob;
/// })
/// ```
#[derive(Debug, CandidType, Deserialize)]
pub struct ECDSAPublicKeyResponse {
    #[serde(with = "serde_bytes")]
    pub public_key: Vec<u8>,
    #[serde(with = "serde_bytes")]
    pub chain_code: Vec<u8>,
}

impl Payload<'_> for ECDSAPublicKeyResponse {}

/// Maximum number of nodes allowed in a ComputeInitialDealings request.
const MAX_ALLOWED_NODES_COUNT: usize = 100;

pub type BoundedNodes = BoundedVec<MAX_ALLOWED_NODES_COUNT, UNBOUNDED, UNBOUNDED, PrincipalId>;

/// Argument of the compute_initial_idkg_dealings API.
/// `(record {
///     key_id: master_public_key_id;
///     subnet_id: principal;
///     nodes: vec principal;
///     registry_version: nat64;
/// })`
#[derive(Eq, PartialEq, Debug, CandidType, Deserialize)]
pub struct ComputeInitialIDkgDealingsArgs {
    pub key_id: MasterPublicKeyId,
    pub subnet_id: SubnetId,
    nodes: BoundedNodes,
    registry_version: u64,
}

impl Payload<'_> for ComputeInitialIDkgDealingsArgs {}

impl ComputeInitialIDkgDealingsArgs {
    pub fn new(
        key_id: MasterPublicKeyId,
        subnet_id: SubnetId,
        nodes: BTreeSet<NodeId>,
        registry_version: RegistryVersion,
    ) -> Self {
        Self {
            key_id,
            subnet_id,
            nodes: BoundedNodes::new(nodes.iter().map(|id| id.get()).collect()),
            registry_version: registry_version.get(),
        }
    }

    pub fn get_set_of_nodes(&self) -> Result<BTreeSet<NodeId>, UserError> {
        let mut set = BTreeSet::<NodeId>::new();
        for node_id in self.nodes.get().iter() {
            if !set.insert(NodeId::new(*node_id)) {
                return Err(UserError::new(
                    ErrorCode::InvalidManagementPayload,
                    format!(
                        "Expected a set of NodeIds. The NodeId {} is repeated",
                        node_id
                    ),
                ));
            }
        }
        Ok(set)
    }

    pub fn get_registry_version(&self) -> RegistryVersion {
        RegistryVersion::new(self.registry_version)
    }
}

/// Argument of the reshare_chain_key API.
/// `(record {
///     key_id: master_public_key_id;
///     subnet_id: principal;
///     nodes: vec principal;
///     registry_version: nat64;
/// })`
#[derive(Eq, PartialEq, Debug, CandidType, Deserialize)]
pub struct ReshareChainKeyArgs {
    pub key_id: MasterPublicKeyId,
    pub subnet_id: SubnetId,
    nodes: BoundedNodes,
    registry_version: u64,
}

impl Payload<'_> for ReshareChainKeyArgs {}

impl ReshareChainKeyArgs {
    pub fn new(
        key_id: MasterPublicKeyId,
        subnet_id: SubnetId,
        nodes: BTreeSet<NodeId>,
        registry_version: RegistryVersion,
    ) -> Self {
        Self {
            key_id,
            subnet_id,
            nodes: BoundedNodes::new(nodes.iter().map(|id| id.get()).collect()),
            registry_version: registry_version.get(),
        }
    }

    pub fn get_set_of_nodes(&self) -> Result<BTreeSet<NodeId>, UserError> {
        let mut set = BTreeSet::<NodeId>::new();
        for node_id in self.nodes.get().iter() {
            if !set.insert(NodeId::new(*node_id)) {
                return Err(UserError::new(
                    ErrorCode::InvalidManagementPayload,
                    format!(
                        "Expected a set of NodeIds. The NodeId {} is repeated",
                        node_id
                    ),
                ));
            }
        }
        Ok(set)
    }

    pub fn get_registry_version(&self) -> RegistryVersion {
        RegistryVersion::new(self.registry_version)
    }
}

/// Struct used to return the chain key resharing.
#[derive(Debug, Deserialize, Serialize)]
pub enum ReshareChainKeyResponse {
    IDkg(InitialIDkgDealings),
    NiDkg(InitialNiDkgTranscriptRecord),
}

impl ReshareChainKeyResponse {
    pub fn encode(&self) -> Vec<u8> {
        let serde_encoded_bytes = self.encode_with_serde_cbor();
        Encode!(&serde_encoded_bytes).unwrap()
    }

    fn encode_with_serde_cbor(&self) -> Vec<u8> {
        serde_cbor::to_vec(self).unwrap()
    }

    pub fn decode(blob: &[u8]) -> Result<Self, UserError> {
        let serde_encoded_bytes =
            Decode!([decoder_config()]; blob, Vec<u8>).map_err(candid_error_to_user_error)?;
        serde_cbor::from_slice::<Self>(&serde_encoded_bytes).map_err(|err| {
            UserError::new(
                ErrorCode::InvalidManagementPayload,
                format!("Payload deserialization error: '{}'", err),
            )
        })
    }
}

/// Represents the BIP341 aux argument of the sign_with_schnorr API.
/// ```text
/// (record {
///   merkle_root_hash: blob;
/// })
/// ```
#[derive(Eq, PartialEq, Debug, CandidType, Deserialize)]
pub struct SignWithBip341Aux {
    pub merkle_root_hash: ByteBuf,
}

/// Represents the aux argument of the sign_with_schnorr API.
/// ```text
/// (variant {
///    bip341: record {
///      merkle_root_hash: blob;
///   }
/// })
/// ```
#[derive(Eq, PartialEq, Debug, CandidType, Deserialize)]
pub enum SignWithSchnorrAux {
    #[serde(rename = "bip341")]
    Bip341(SignWithBip341Aux),
}

/// Represents the argument of the sign_with_schnorr API.
/// ```text
/// (record {
///   message : blob;
///   derivation_path : vec blob;
///   key_id : schnorr_key_id;
///   aux: opt schnorr_aux;
/// })
/// ```
#[derive(Eq, PartialEq, Debug, CandidType, Deserialize)]
pub struct SignWithSchnorrArgs {
    #[serde(with = "serde_bytes")]
    pub message: Vec<u8>,
    pub derivation_path: DerivationPath,
    pub key_id: SchnorrKeyId,
    pub aux: Option<SignWithSchnorrAux>,
}

impl Payload<'_> for SignWithSchnorrArgs {}

/// Struct used to return an Schnorr signature.
#[derive(Debug, CandidType, Deserialize)]
pub struct SignWithSchnorrReply {
    #[serde(with = "serde_bytes")]
    pub signature: Vec<u8>,
}

impl Payload<'_> for SignWithSchnorrReply {}

/// Represents the argument of the schnorr_public_key API.
/// ```text
/// (record {
///   canister_id : opt canister_id;
///   derivation_path : vec blob;
///   key_id : schnorr_key_id;
/// })
/// ```
#[derive(Eq, PartialEq, Debug, CandidType, Deserialize)]
pub struct SchnorrPublicKeyArgs {
    pub canister_id: Option<CanisterId>,
    pub derivation_path: DerivationPath,
    pub key_id: SchnorrKeyId,
}

impl Payload<'_> for SchnorrPublicKeyArgs {}

/// Represents the response of the schnorr_public_key API.
/// ```text
/// (record {
///   public_key : blob;
///   chain_code : blob;
/// })
/// ```
#[derive(Debug, CandidType, Deserialize)]
pub struct SchnorrPublicKeyResponse {
    #[serde(with = "serde_bytes")]
    pub public_key: Vec<u8>,
    #[serde(with = "serde_bytes")]
    pub chain_code: Vec<u8>,
}

impl Payload<'_> for SchnorrPublicKeyResponse {}

/// Struct used to return the xnet initial dealings.
#[derive(Debug)]
pub struct ComputeInitialIDkgDealingsResponse {
    pub initial_dkg_dealings: InitialIDkgDealings,
}

impl ComputeInitialIDkgDealingsResponse {
    pub fn encode(&self) -> Vec<u8> {
        let serde_encoded_transcript_records = self.encode_with_serde_cbor();
        Encode!(&serde_encoded_transcript_records).unwrap()
    }

    fn encode_with_serde_cbor(&self) -> Vec<u8> {
        let transcript_records = (&self.initial_dkg_dealings,);
        serde_cbor::to_vec(&transcript_records).unwrap()
    }

    pub fn decode(blob: &[u8]) -> Result<Self, UserError> {
        let serde_encoded_transcript_records =
            Decode!([decoder_config()]; blob, Vec<u8>).map_err(candid_error_to_user_error)?;
        match serde_cbor::from_slice::<(InitialIDkgDealings,)>(&serde_encoded_transcript_records) {
            Err(err) => Err(UserError::new(
                ErrorCode::InvalidManagementPayload,
                format!("Payload deserialization error: '{}'", err),
            )),
            Ok((initial_dkg_dealings,)) => Ok(Self {
                initial_dkg_dealings,
            }),
        }
    }
}

// Represents the argument of the vetkd_derive_key API.
/// ```text
/// (record {
///   input: blob;
///   context : blob;
///   transport_public_key: blob;
///   key_id : record { curve : vetkd_curve; name : text };
/// })
/// ```
#[derive(Eq, PartialEq, Debug, CandidType, Deserialize)]
pub struct VetKdDeriveKeyArgs {
    #[serde(with = "serde_bytes")]
    pub context: Vec<u8>,
    #[serde(with = "serde_bytes")]
    pub input: Vec<u8>,
    pub key_id: VetKdKeyId,
    #[serde(with = "serde_bytes")]
    pub transport_public_key: [u8; 48],
}

impl Payload<'_> for VetKdDeriveKeyArgs {}

/// Struct used to return vet KD result.
/// ```text
/// (record {
///   encrypted_key : blob;
/// })
/// ```
#[derive(Debug, CandidType, Deserialize)]
pub struct VetKdDeriveKeyResult {
    #[serde(with = "serde_bytes")]
    pub encrypted_key: Vec<u8>,
}

impl Payload<'_> for VetKdDeriveKeyResult {}

/// Represents the argument of the vetkd_public_key API.
/// ```text
/// (record {
///   canister_id : opt canister_id;
///   context : blob;
///   key_id : record { curve : vetkd_curve; name : text };
/// })
/// ```
#[derive(Eq, PartialEq, Debug, CandidType, Deserialize)]
pub struct VetKdPublicKeyArgs {
    pub canister_id: Option<CanisterId>,
    #[serde(with = "serde_bytes")]
    pub context: Vec<u8>,
    pub key_id: VetKdKeyId,
}

impl Payload<'_> for VetKdPublicKeyArgs {}

/// Represents the response of the vetkd_public_key API.
/// ```text
/// (record {
///   public_key : blob;
/// })
/// ```
#[derive(Debug, CandidType, Deserialize)]
pub struct VetKdPublicKeyResult {
    #[serde(with = "serde_bytes")]
    pub public_key: Vec<u8>,
}

impl Payload<'_> for VetKdPublicKeyResult {}

// Export the bitcoin types.
pub use ic_btc_interface::{
    GetBalanceRequest as BitcoinGetBalanceArgs,
    GetBlockHeadersRequest as BitcoinGetBlockHeadersArgs,
    GetCurrentFeePercentilesRequest as BitcoinGetCurrentFeePercentilesArgs,
    GetUtxosRequest as BitcoinGetUtxosArgs, Network as BitcoinNetwork,
    SendTransactionRequest as BitcoinSendTransactionArgs,
};
pub use ic_btc_replica_types::{
    GetSuccessorsRequest as BitcoinGetSuccessorsArgs,
    GetSuccessorsRequestInitial as BitcoinGetSuccessorsRequestInitial,
    GetSuccessorsResponse as BitcoinGetSuccessorsResponse,
    GetSuccessorsResponseComplete as BitcoinGetSuccessorsResponseComplete,
    SendTransactionRequest as BitcoinSendTransactionInternalArgs,
};

impl Payload<'_> for BitcoinGetBalanceArgs {}
impl Payload<'_> for BitcoinGetUtxosArgs {}
impl Payload<'_> for BitcoinGetBlockHeadersArgs {}
impl Payload<'_> for BitcoinSendTransactionArgs {}
impl Payload<'_> for BitcoinGetCurrentFeePercentilesArgs {}
impl Payload<'_> for BitcoinGetSuccessorsArgs {}
impl Payload<'_> for BitcoinGetSuccessorsResponse {}
impl Payload<'_> for BitcoinSendTransactionInternalArgs {}

/// Query methods exported by the management canister.
#[derive(Copy, Clone, Eq, PartialEq, Debug, Display, EnumIter, EnumString)]
#[strum(serialize_all = "snake_case")]
pub enum QueryMethod {
    FetchCanisterLogs,
}

/// `CandidType` for `SubnetInfoArgs`
/// ```text
/// record {
///     subnet_id: principal;
/// }
/// ```
#[derive(Clone, Debug, Default, CandidType, Deserialize)]
pub struct SubnetInfoArgs {
    pub subnet_id: PrincipalId,
}

impl Payload<'_> for SubnetInfoArgs {}

/// `CandidType` for `SubnetInfoResponse`
/// ```text
/// record {
///     replica_version: text;
/// }
/// ```
#[derive(Clone, Debug, Default, CandidType, Deserialize)]
pub struct SubnetInfoResponse {
    pub replica_version: String,
}

impl Payload<'_> for SubnetInfoResponse {}

/// `CandidType` for `NodeMetricsHistoryArgs`
/// ```text
/// record {
///     subnet_id: principal;
///     start_at_timestamp_nanos: nat64;
/// }
/// ```
#[derive(Clone, Debug, Default, CandidType, Deserialize)]
pub struct NodeMetricsHistoryArgs {
    pub subnet_id: PrincipalId,
    pub start_at_timestamp_nanos: u64,
}

impl Payload<'_> for NodeMetricsHistoryArgs {}

/// `CandidType` for `NodeMetrics`
/// ```text
/// record {
///     node_id : principal;
///     num_blocks_proposed_total : nat64;
///     num_block_failures_total : nat64;
/// }
/// ```
#[derive(Clone, Debug, Default, CandidType, Deserialize)]
pub struct NodeMetrics {
    pub node_id: PrincipalId,
    pub num_blocks_proposed_total: u64,
    pub num_block_failures_total: u64,
}

impl Payload<'_> for NodeMetrics {}

/// `CandidType` for `NodeMetricsHistoryResponse`
/// ```text
/// record {
///     timestamp_nanos : nat64;
///     node_metrics : vec node_metrics;
/// }
/// ```
#[derive(Clone, Debug, Default, CandidType, Deserialize)]
pub struct NodeMetricsHistoryResponse {
    pub timestamp_nanos: u64,
    pub node_metrics: Vec<NodeMetrics>,
}

impl Payload<'_> for NodeMetricsHistoryResponse {}

/// `CandidType` for `FetchCanisterLogsRequest`
/// ```text
/// record {
///     canister_id: principal;
/// }
/// ```
#[derive(Clone, Debug, Default, CandidType, Deserialize)]
pub struct FetchCanisterLogsRequest {
    pub canister_id: PrincipalId,
}

impl Payload<'_> for FetchCanisterLogsRequest {}

impl FetchCanisterLogsRequest {
    pub fn new(canister_id: CanisterId) -> Self {
        Self {
            canister_id: canister_id.into(),
        }
    }

    pub fn get_canister_id(&self) -> CanisterId {
        CanisterId::unchecked_from_principal(self.canister_id)
    }
}

/// `CandidType` for `CanisterLogRecord`
/// ```text
/// record {
///     idx: nat64;
///     timestamp_nanos: nat64;
///     content: blob;
/// }
/// ```
#[derive(Clone, Eq, PartialEq, Debug, Default, CandidType, Deserialize, Serialize)]
pub struct CanisterLogRecord {
    pub idx: u64,
    pub timestamp_nanos: u64,
    #[serde(with = "serde_bytes")]
    pub content: Vec<u8>,
}

impl Payload<'_> for CanisterLogRecord {}

impl DataSize for CanisterLogRecord {
    fn data_size(&self) -> usize {
        std::mem::size_of::<Self>() + self.content.as_slice().data_size()
    }
}

#[test]
fn test_canister_log_record_data_size() {
    let record = CanisterLogRecord {
        idx: 100,
        timestamp_nanos: 200,
        content: vec![1, 2, 3],
    };
    assert_eq!(record.data_size(), 8 + 8 + 24 + 3);
}

impl From<&CanisterLogRecord> for pb_canister_state_bits::CanisterLogRecord {
    fn from(item: &CanisterLogRecord) -> Self {
        Self {
            idx: item.idx,
            timestamp_nanos: item.timestamp_nanos,
            content: item.content.clone(),
        }
    }
}

impl From<pb_canister_state_bits::CanisterLogRecord> for CanisterLogRecord {
    fn from(item: pb_canister_state_bits::CanisterLogRecord) -> Self {
        Self {
            idx: item.idx,
            timestamp_nanos: item.timestamp_nanos,
            content: item.content,
        }
    }
}

/// `CandidType` for `FetchCanisterLogsResponse`
/// ```text
/// record {
///     canister_log_records: vec canister_log_record;
/// }
/// ```
#[derive(Clone, PartialEq, Debug, Default, CandidType, Deserialize)]
pub struct FetchCanisterLogsResponse {
    pub canister_log_records: Vec<CanisterLogRecord>,
}

impl Payload<'_> for FetchCanisterLogsResponse {}

/// Struct used for encoding/decoding
/// `(record {
///     canister_id: principal;
///     chunk: blob;
/// })`
#[derive(Clone, Debug, Default, CandidType, Deserialize)]
pub struct UploadChunkArgs {
    pub canister_id: PrincipalId,
    #[serde(with = "serde_bytes")]
    pub chunk: Vec<u8>,
}

impl Payload<'_> for UploadChunkArgs {}

impl UploadChunkArgs {
    pub fn get_canister_id(&self) -> CanisterId {
        CanisterId::unchecked_from_principal(self.canister_id)
    }
}

/// Candid type representing the hash of a wasm chunk.
/// `(record {
///      hash: blob;
/// })`
#[derive(Clone, Eq, PartialEq, Ord, PartialOrd, Debug, CandidType, Deserialize)]
pub struct ChunkHash {
    #[serde(with = "serde_bytes")]
    pub hash: Vec<u8>,
}

impl Payload<'_> for ChunkHash {}

/// Struct to be returned when uploading a Wasm chunk.
/// `(record {
///      hash: blob;
/// })`
pub type UploadChunkReply = ChunkHash;

/// Struct used for encoding/decoding
/// `(record {
///     mode : variant {
///         install;
///         reinstall;
///         upgrade: opt record {
///             skip_pre_upgrade: opt bool
///         }
///     };
///     target_canister_id: principal;
///     store_canister_id: opt principal;
///     chunk_hashes_list: vec chunk_hash;
///     wasm_module_hash: blob;
///     arg: blob;
///     sender_canister_version : opt nat64;
/// })`
#[derive(Clone, Debug, CandidType, Deserialize)]
pub struct InstallChunkedCodeArgs {
    pub mode: CanisterInstallModeV2,
    pub target_canister: PrincipalId,
    pub store_canister: Option<PrincipalId>,
    pub chunk_hashes_list: Vec<ChunkHash>,
    #[serde(with = "serde_bytes")]
    pub wasm_module_hash: Vec<u8>,
    #[serde(with = "serde_bytes")]
    pub arg: Vec<u8>,
    pub sender_canister_version: Option<u64>,
}

impl std::fmt::Display for InstallChunkedCodeArgs {
    fn fmt(&self, f: &mut std::fmt::Formatter<'_>) -> std::fmt::Result {
        writeln!(f, "InstallChunkedCodeArgs {{")?;
        writeln!(f, "  mode: {:?}", &self.mode)?;
        writeln!(f, "  target_canister: {:?}", &self.target_canister)?;
        writeln!(f, "  store_canister: {:?}", &self.store_canister)?;
        writeln!(f, "  arg: <{:?} bytes>", self.arg.len())?;
        writeln!(f, "}}")
    }
}

impl Payload<'_> for InstallChunkedCodeArgs {
    fn decode(blob: &'_ [u8]) -> Result<Self, UserError> {
        let args = match Decode!([decoder_config()]; blob, Self).map_err(candid_error_to_user_error)
        {
            Ok(record) => record,
            Err(_) => InstallChunkedCodeArgsLegacy::decode(blob)?.into(),
        };
        Ok(args)
    }
}

impl InstallChunkedCodeArgs {
    pub fn new(
        mode: CanisterInstallModeV2,
        target_canister: CanisterId,
        store_canister: Option<CanisterId>,
        chunk_hashes_list: Vec<Vec<u8>>,
        wasm_module_hash: Vec<u8>,
        arg: Vec<u8>,
    ) -> Self {
        Self {
            mode,
            target_canister: target_canister.into(),
            store_canister: store_canister.map(|p| p.into()),
            chunk_hashes_list: chunk_hashes_list
                .into_iter()
                .map(|hash| ChunkHash { hash })
                .collect(),
            wasm_module_hash,
            arg,
            sender_canister_version: None,
        }
    }

    pub fn get_sender_canister_version(&self) -> Option<u64> {
        self.sender_canister_version
    }

    pub fn target_canister_id(&self) -> CanisterId {
        CanisterId::unchecked_from_principal(self.target_canister)
    }

    pub fn store_canister_id(&self) -> Option<CanisterId> {
        self.store_canister
            .map(CanisterId::unchecked_from_principal)
    }
}

/// Struct used for encoding/decoding of legacy version of `InstallChunkedCodeArgs`,
/// it is used to preserve backward compatibility.
/// `(record {
///     mode : variant {
///         install;
///         reinstall;
///         upgrade: opt record {
///             skip_pre_upgrade: opt bool
///         }
///     };
///     target_canister_id: principal;
///     store_canister_id: opt principal;
///     chunk_hashes_list: vec blob;
///     wasm_module_hash: blob;
///     arg: blob;
///     sender_canister_version : opt nat64;
/// })`
#[derive(Clone, Debug, CandidType, Deserialize)]
pub struct InstallChunkedCodeArgsLegacy {
    pub mode: CanisterInstallModeV2,
    pub target_canister: PrincipalId,
    pub store_canister: Option<PrincipalId>,
    pub chunk_hashes_list: Vec<Vec<u8>>,
    #[serde(with = "serde_bytes")]
    pub wasm_module_hash: Vec<u8>,
    #[serde(with = "serde_bytes")]
    pub arg: Vec<u8>,
    pub sender_canister_version: Option<u64>,
}

impl From<InstallChunkedCodeArgsLegacy> for InstallChunkedCodeArgs {
    fn from(value: InstallChunkedCodeArgsLegacy) -> Self {
        Self {
            mode: value.mode,
            target_canister: value.target_canister,
            store_canister: value.store_canister,
            chunk_hashes_list: value
                .chunk_hashes_list
                .into_iter()
                .map(|hash| ChunkHash { hash })
                .collect(),
            wasm_module_hash: value.wasm_module_hash,
            arg: value.arg,
            sender_canister_version: value.sender_canister_version,
        }
    }
}

impl Payload<'_> for InstallChunkedCodeArgsLegacy {}

impl InstallChunkedCodeArgsLegacy {
    pub fn new(
        mode: CanisterInstallModeV2,
        target_canister: CanisterId,
        store_canister: Option<CanisterId>,
        chunk_hashes_list: Vec<Vec<u8>>,
        wasm_module_hash: Vec<u8>,
        arg: Vec<u8>,
    ) -> Self {
        Self {
            mode,
            target_canister: target_canister.into(),
            store_canister: store_canister.map(|p| p.into()),
            chunk_hashes_list,
            wasm_module_hash,
            arg,
            sender_canister_version: None,
        }
    }
}

/// Struct used for encoding/decoding
/// `(record {
///     canister_id: principal;
/// })`
#[derive(Clone, Debug, Default, CandidType, Deserialize)]
pub struct ClearChunkStoreArgs {
    pub canister_id: PrincipalId,
}

impl Payload<'_> for ClearChunkStoreArgs {}

impl ClearChunkStoreArgs {
    pub fn get_canister_id(&self) -> CanisterId {
        CanisterId::unchecked_from_principal(self.canister_id)
    }
}

/// Struct used for encoding/decoding
/// `(record {
///     canister_id: principal;
/// })`
#[derive(Clone, Debug, Default, CandidType, Deserialize)]
pub struct StoredChunksArgs {
    pub canister_id: PrincipalId,
}

impl Payload<'_> for StoredChunksArgs {}

impl StoredChunksArgs {
    pub fn get_canister_id(&self) -> CanisterId {
        CanisterId::unchecked_from_principal(self.canister_id)
    }
}

/// Struct to be returned when listing chunks in the Wasm store
/// `(vec record { hash: blob })`
#[derive(PartialEq, Debug, CandidType, Deserialize)]
pub struct StoredChunksReply(pub Vec<ChunkHash>);

impl Payload<'_> for StoredChunksReply {}

/// Struct used for encoding/decoding
/// `(record {
///     canister_id: principal;
///     replace_snapshot: opt blob;
/// })`
#[derive(Clone, Eq, PartialEq, Debug, Default, CandidType, Deserialize)]
pub struct TakeCanisterSnapshotArgs {
    pub canister_id: PrincipalId,
    pub replace_snapshot: Option<SnapshotId>,
}

impl TakeCanisterSnapshotArgs {
    pub fn new(canister_id: CanisterId, replace_snapshot: Option<SnapshotId>) -> Self {
        Self {
            canister_id: canister_id.get(),
            replace_snapshot,
        }
    }

    pub fn get_canister_id(&self) -> CanisterId {
        CanisterId::unchecked_from_principal(self.canister_id)
    }

    pub fn replace_snapshot(&self) -> Option<SnapshotId> {
        self.replace_snapshot
    }
}
impl Payload<'_> for TakeCanisterSnapshotArgs {}

/// Struct used for encoding/decoding
/// `(record {
///     canister_id: principal;
///     snapshot_id: blob;
///     sender_canister_version: opt nat64;
/// })`
#[derive(Clone, Eq, PartialEq, Debug, CandidType, Deserialize)]
pub struct LoadCanisterSnapshotArgs {
    canister_id: PrincipalId,
    snapshot_id: SnapshotId,
    sender_canister_version: Option<u64>,
}

impl LoadCanisterSnapshotArgs {
    pub fn new(
        canister_id: CanisterId,
        snapshot_id: SnapshotId,
        sender_canister_version: Option<u64>,
    ) -> Self {
        Self {
            canister_id: canister_id.get(),
            snapshot_id,
            sender_canister_version,
        }
    }

    pub fn get_canister_id(&self) -> CanisterId {
        CanisterId::unchecked_from_principal(self.canister_id)
    }

    pub fn snapshot_id(&self) -> SnapshotId {
        self.snapshot_id
    }

    pub fn get_sender_canister_version(&self) -> Option<u64> {
        self.sender_canister_version
    }
}

impl Payload<'_> for LoadCanisterSnapshotArgs {}

/// Struct to be returned when taking a canister snapshot.
/// `(record {
///      id: blob;
///      taken_at_timestamp: nat64;
///      total_size: nat64;
/// })`
#[derive(Clone, Eq, PartialEq, Debug, CandidType, Deserialize)]
pub struct CanisterSnapshotResponse {
    pub id: SnapshotId,
    pub taken_at_timestamp: u64,
    pub total_size: u64,
}

impl Payload<'_> for CanisterSnapshotResponse {}

impl CanisterSnapshotResponse {
    pub fn new(snapshot_id: &SnapshotId, taken_at_timestamp: u64, total_size: NumBytes) -> Self {
        Self {
            id: *snapshot_id,
            taken_at_timestamp,
            total_size: total_size.get(),
        }
    }

    pub fn snapshot_id(&self) -> SnapshotId {
        self.id
    }

    pub fn total_size(&self) -> u64 {
        self.total_size
    }

    pub fn taken_at_timestamp(&self) -> u64 {
        self.taken_at_timestamp
    }
}

/// Struct used for encoding/decoding
/// `(record {
///     canister_id: principal;
///     snapshot_id: blob;
/// })`
#[derive(Clone, Eq, PartialEq, Debug, CandidType, Deserialize)]
pub struct DeleteCanisterSnapshotArgs {
    pub canister_id: PrincipalId,
    pub snapshot_id: SnapshotId,
}

impl DeleteCanisterSnapshotArgs {
    pub fn new(canister_id: CanisterId, snapshot_id: SnapshotId) -> Self {
        Self {
            canister_id: canister_id.get(),
            snapshot_id,
        }
    }

    pub fn get_canister_id(&self) -> CanisterId {
        CanisterId::unchecked_from_principal(self.canister_id)
    }

    pub fn get_snapshot_id(&self) -> SnapshotId {
        self.snapshot_id
    }
}

impl Payload<'_> for DeleteCanisterSnapshotArgs {}

/// Struct used for encoding/decoding
/// `(record {
///     canister_id: principal;
/// })`
#[derive(Clone, Eq, PartialEq, Debug, Default, CandidType, Deserialize)]
pub struct ListCanisterSnapshotArgs {
    canister_id: PrincipalId,
}

impl ListCanisterSnapshotArgs {
    pub fn new(canister_id: CanisterId) -> Self {
        Self {
            canister_id: canister_id.get(),
        }
    }

    pub fn get_canister_id(&self) -> CanisterId {
        CanisterId::unchecked_from_principal(self.canister_id)
    }
}

impl Payload<'_> for ListCanisterSnapshotArgs {}

/// An enum representing the possible values of a global variable.
#[derive(Copy, Clone, Debug, Deserialize, Serialize, EnumIter, CandidType)]
pub enum Global {
    I32(i32),
    I64(i64),
    F32(f32),
    F64(f64),
    V128(u128),
}

impl Global {
    pub fn type_name(&self) -> &'static str {
        match self {
            Global::I32(_) => "i32",
            Global::I64(_) => "i64",
            Global::F32(_) => "f32",
            Global::F64(_) => "f64",
            Global::V128(_) => "v128",
        }
    }
}

impl Hash for Global {
    fn hash<H: Hasher>(&self, state: &mut H) {
        let bytes = match self {
            Global::I32(val) => val.to_le_bytes().to_vec(),
            Global::I64(val) => val.to_le_bytes().to_vec(),
            Global::F32(val) => val.to_le_bytes().to_vec(),
            Global::F64(val) => val.to_le_bytes().to_vec(),
            Global::V128(val) => val.to_le_bytes().to_vec(),
        };
        bytes.hash(state)
    }
}

impl PartialEq<Global> for Global {
    fn eq(&self, other: &Global) -> bool {
        match (self, other) {
            (Global::I32(val), Global::I32(other_val)) => val == other_val,
            (Global::I64(val), Global::I64(other_val)) => val == other_val,
            (Global::F32(val), Global::F32(other_val)) => val == other_val,
            (Global::F64(val), Global::F64(other_val)) => val == other_val,
            (Global::V128(val), Global::V128(other_val)) => val == other_val,
            _ => false,
        }
    }
}

impl Eq for Global {}

impl From<&Global> for pb_canister_state_bits::Global {
    fn from(item: &Global) -> Self {
        match item {
            Global::I32(value) => Self {
                global: Some(pb_canister_state_bits::global::Global::I32(*value)),
            },
            Global::I64(value) => Self {
                global: Some(pb_canister_state_bits::global::Global::I64(*value)),
            },
            Global::F32(value) => Self {
                global: Some(pb_canister_state_bits::global::Global::F32(*value)),
            },
            Global::F64(value) => Self {
                global: Some(pb_canister_state_bits::global::Global::F64(*value)),
            },
            Global::V128(value) => Self {
                global: Some(pb_canister_state_bits::global::Global::V128(
                    value.to_le_bytes().to_vec(),
                )),
            },
        }
    }
}

impl TryFrom<pb_canister_state_bits::Global> for Global {
    type Error = ProxyDecodeError;
    fn try_from(value: pb_canister_state_bits::Global) -> Result<Self, Self::Error> {
        match try_from_option_field(value.global, "Global::global")? {
            pb_canister_state_bits::global::Global::I32(value) => Ok(Self::I32(value)),
            pb_canister_state_bits::global::Global::I64(value) => Ok(Self::I64(value)),
            pb_canister_state_bits::global::Global::F32(value) => Ok(Self::F32(value)),
            pb_canister_state_bits::global::Global::F64(value) => Ok(Self::F64(value)),
            pb_canister_state_bits::global::Global::V128(value) => Ok(Self::V128(
                u128::from_le_bytes(value.as_slice().try_into().unwrap()),
            )),
        }
    }
}

/// Struct used for encoding/decoding
/// `(record {
///     canister_id : principal;
///     snapshot_id : blob;
/// })`

#[derive(Clone, Eq, PartialEq, Debug, CandidType, Deserialize)]
pub struct ReadCanisterSnapshotMetadataArgs {
    pub canister_id: PrincipalId,
    pub snapshot_id: SnapshotId,
}

impl ReadCanisterSnapshotMetadataArgs {
    pub fn new(canister_id: CanisterId, snapshot_id: SnapshotId) -> Self {
        Self {
            canister_id: canister_id.get(),
            snapshot_id,
        }
    }
    pub fn get_canister_id(&self) -> CanisterId {
        CanisterId::unchecked_from_principal(self.canister_id)
    }

    pub fn get_snapshot_id(&self) -> SnapshotId {
        self.snapshot_id
    }
}

impl Payload<'_> for ReadCanisterSnapshotMetadataArgs {}

#[derive(Clone, Copy, Eq, PartialEq, Debug, CandidType, Default, Deserialize, EnumIter)]
pub enum SnapshotSource {
    #[default]
    TakenFromCanister,
    MetadataUpload,
}

impl From<SnapshotSource> for pb_canister_snapshot_bits::SnapshotSource {
    fn from(value: SnapshotSource) -> Self {
        match value {
            SnapshotSource::TakenFromCanister => {
                pb_canister_snapshot_bits::SnapshotSource::TakenFromCanister
            }
            SnapshotSource::MetadataUpload => {
                pb_canister_snapshot_bits::SnapshotSource::UploadedManually
            }
        }
    }
}

impl TryFrom<pb_canister_snapshot_bits::SnapshotSource> for SnapshotSource {
    type Error = ProxyDecodeError;

    fn try_from(value: pb_canister_snapshot_bits::SnapshotSource) -> Result<Self, Self::Error> {
        match value {
            pb_canister_snapshot_bits::SnapshotSource::Unspecified => {
                Err(ProxyDecodeError::ValueOutOfRange {
                    typ: "SnapshotSource",
                    err: format!("Unexpected value of SnapshotSource: {:?}", value),
                })
            }
            pb_canister_snapshot_bits::SnapshotSource::TakenFromCanister => {
                Ok(SnapshotSource::TakenFromCanister)
            }
            pb_canister_snapshot_bits::SnapshotSource::UploadedManually => {
                Ok(SnapshotSource::MetadataUpload)
            }
        }
    }
}

/// Struct used for encoding/decoding
/// (record {
///     source : variant {
///         taken_from_canister;
///         uploaded_manually;
///     };
///     taken_at_timestamp : nat64;
///     wasm_module_size : nat64;
///     exported_globals : vec variant {
///         i32 : int32;
///         i64 : int64;
///         f32 : float32;
///         f64 : float64;
///         v128 : nat;
///     };
///     wasm_memory_size : nat64;
///     stable_memory_size : nat64;
///     wasm_chunk_store : vec record {
///         hash : blob;
///     };
///     canister_version : nat64;
///     certified_data : blob;
///     global_timer : variant {
///         inactive;
///         active : nat64;
///     };
///     on_low_wasm_memory_hook_status : variant {
///         condition_not_satisfied;
///         ready;
///         executed;
///     };
/// })

#[derive(Clone, PartialEq, Debug, CandidType, Deserialize)]
pub struct ReadCanisterSnapshotMetadataResponse {
    pub source: SnapshotSource,
    pub taken_at_timestamp: u64,
    pub wasm_module_size: u64,
    pub exported_globals: Vec<Global>,
    pub wasm_memory_size: u64,
    pub stable_memory_size: u64,
    pub wasm_chunk_store: Vec<ChunkHash>,
    pub canister_version: u64,
    #[serde(with = "serde_bytes")]
    pub certified_data: Vec<u8>,
    pub global_timer: Option<GlobalTimer>,
    pub on_low_wasm_memory_hook_status: Option<OnLowWasmMemoryHookStatus>,
}

impl Payload<'_> for ReadCanisterSnapshotMetadataResponse {}

/// An inner type of [`ReadCanisterSnapshotMetadataResponse`].
///
/// Corresponds to the internal `CanisterTimer`, but is candid de/encodable.  
#[derive(Copy, Clone, Eq, PartialEq, Debug, CandidType, Deserialize, Serialize)]
pub enum GlobalTimer {
    Inactive,
    Active(u64),
}

/// A wrapper around the different statuses of `OnLowWasmMemory` hook execution.
#[derive(
    Clone, Copy, Eq, PartialEq, Debug, Default, Deserialize, CandidType, Serialize, EnumIter,
)]
pub enum OnLowWasmMemoryHookStatus {
    #[default]
    ConditionNotSatisfied,
    Ready,
    Executed,
}

impl OnLowWasmMemoryHookStatus {
    pub fn update(&mut self, is_hook_condition_satisfied: bool) {
        *self = if is_hook_condition_satisfied {
            match *self {
                Self::ConditionNotSatisfied | Self::Ready => Self::Ready,
                Self::Executed => Self::Executed,
            }
        } else {
            Self::ConditionNotSatisfied
        };
    }

    pub fn is_ready(&self) -> bool {
        *self == Self::Ready
    }

    /// Used to compare the hook status from snapshot metadata with a recently checked hook_condition
    /// (via `CanisterState::is_low_wasm_memory_hook_condition_satisfied`).
    pub fn is_consistent_with(&self, hook_condition: bool) -> bool {
        match (hook_condition, self) {
            (true, OnLowWasmMemoryHookStatus::ConditionNotSatisfied)
            | (false, OnLowWasmMemoryHookStatus::Ready)
            | (false, OnLowWasmMemoryHookStatus::Executed) => false,
            // all other combinations are valid
            _ => true,
        }
    }
}

impl From<&OnLowWasmMemoryHookStatus> for pb_canister_state_bits::OnLowWasmMemoryHookStatus {
    fn from(item: &OnLowWasmMemoryHookStatus) -> Self {
        use OnLowWasmMemoryHookStatus::*;

        match *item {
            ConditionNotSatisfied => Self::ConditionNotSatisfied,
            Ready => Self::Ready,
            Executed => Self::Executed,
        }
    }
}

impl TryFrom<pb_canister_state_bits::OnLowWasmMemoryHookStatus> for OnLowWasmMemoryHookStatus {
    type Error = ProxyDecodeError;

    fn try_from(
        value: pb_canister_state_bits::OnLowWasmMemoryHookStatus,
    ) -> Result<Self, Self::Error> {
        match value {
            pb_canister_state_bits::OnLowWasmMemoryHookStatus::Unspecified => {
                Err(ProxyDecodeError::ValueOutOfRange {
                    typ: "OnLowWasmMemoryHookStatus",
                    err: format!(
                        "Unexpected value of status of on low wasm memory hook: {:?}",
                        value
                    ),
                })
            }
            pb_canister_state_bits::OnLowWasmMemoryHookStatus::ConditionNotSatisfied => {
                Ok(OnLowWasmMemoryHookStatus::ConditionNotSatisfied)
            }
            pb_canister_state_bits::OnLowWasmMemoryHookStatus::Ready => {
                Ok(OnLowWasmMemoryHookStatus::Ready)
            }
            pb_canister_state_bits::OnLowWasmMemoryHookStatus::Executed => {
                Ok(OnLowWasmMemoryHookStatus::Executed)
            }
        }
    }
}

/// Struct for encoding/decoding
/// (record {
///  canister_id : principal;
///  snapshot_id : blob;
///  kind : variant {
///         wasm_module : record {
///         offset : nat64;
///         size : nat64;
///     };
///     main_memory : record {
///         offset : nat64;
///         size : nat64;
///     };
///     stable_memory : record {
///         offset : nat64;
///         size : nat64;
///     };
///     wasm_chunk : record {
///         hash : blob;
///     };
///  };
/// })

#[derive(Clone, Debug, Deserialize, CandidType, Serialize)]
pub struct ReadCanisterSnapshotDataArgs {
    pub canister_id: PrincipalId,
    pub snapshot_id: SnapshotId,
    pub kind: CanisterSnapshotDataKind,
}

impl Payload<'_> for ReadCanisterSnapshotDataArgs {}

impl ReadCanisterSnapshotDataArgs {
    pub fn new(
        canister_id: CanisterId,
        snapshot_id: SnapshotId,
        kind: CanisterSnapshotDataKind,
    ) -> Self {
        Self {
            canister_id: canister_id.get(),
            snapshot_id,
            kind,
        }
    }

    pub fn get_canister_id(&self) -> CanisterId {
        CanisterId::unchecked_from_principal(self.canister_id)
    }

    pub fn get_snapshot_id(&self) -> SnapshotId {
        self.snapshot_id
    }
}

#[derive(Clone, Debug, Deserialize, CandidType, Serialize)]
pub enum CanisterSnapshotDataKind {
    WasmModule {
        offset: u64,
        size: u64,
    },
    MainMemory {
        offset: u64,
        size: u64,
    },
    StableMemory {
        offset: u64,
        size: u64,
    },
    WasmChunk {
        #[serde(with = "serde_bytes")]
        hash: Vec<u8>,
    },
}

#[derive(Clone, Debug, Deserialize, CandidType, Serialize)]

/// Struct to encode/decode
/// (record { chunk: blob }; )
pub struct ReadCanisterSnapshotDataResponse {
    #[serde(with = "serde_bytes")]
    pub chunk: Vec<u8>,
}

impl Payload<'_> for ReadCanisterSnapshotDataResponse {}

impl ReadCanisterSnapshotDataResponse {
    pub fn new(chunk: Vec<u8>) -> Self {
        Self { chunk }
    }
}

/// Struct to encode/decode
/// (record {
///     canister_id : principal;
///     replace_snapshot : opt blob;
///     wasm_module_size : nat64;
///     exported_globals : vec variant {
///         i32 : int32;
///         i64 : int64;
///         f32 : float32;
///         f64 : float64;
///         v128 : nat;
///     };
///     wasm_memory_size : nat64;
///     stable_memory_size : nat64;
///     certified_data : blob;
///     global_timer : opt variant {
///         inactive;
///         active : nat64;
///     };
///     on_low_wasm_memory_hook_status : opt variant {
///         condition_not_satisfied;
///         ready;
///         executed;
///     };
/// };)

#[derive(Clone, Debug, Deserialize, CandidType, Serialize)]
pub struct UploadCanisterSnapshotMetadataArgs {
    pub canister_id: PrincipalId,
    pub replace_snapshot: Option<SnapshotId>,
    pub wasm_module_size: u64,
    pub exported_globals: Vec<Global>,
    pub wasm_memory_size: u64,
    pub stable_memory_size: u64,
    #[serde(with = "serde_bytes")]
    pub certified_data: Vec<u8>,
    pub global_timer: Option<GlobalTimer>,
    pub on_low_wasm_memory_hook_status: Option<OnLowWasmMemoryHookStatus>,
}

impl Payload<'_> for UploadCanisterSnapshotMetadataArgs {}

impl UploadCanisterSnapshotMetadataArgs {
    pub fn new(
        canister_id: CanisterId,
        replace_snapshot: Option<SnapshotId>,
        wasm_module_size: u64,
        exported_globals: Vec<Global>,
        wasm_memory_size: u64,
        stable_memory_size: u64,
        certified_data: Vec<u8>,
        global_timer: Option<GlobalTimer>,
        on_low_wasm_memory_hook_status: Option<OnLowWasmMemoryHookStatus>,
    ) -> Self {
        Self {
            canister_id: canister_id.get(),
            replace_snapshot,
            wasm_module_size,
            exported_globals,
            wasm_memory_size,
            stable_memory_size,
            certified_data,
            global_timer,
            on_low_wasm_memory_hook_status,
        }
    }

    pub fn get_canister_id(&self) -> CanisterId {
        CanisterId::unchecked_from_principal(self.canister_id)
    }

    pub fn replace_snapshot(&self) -> Option<SnapshotId> {
        self.replace_snapshot
    }

    /// Returns the size of this snapshot, excluding the size of the wasm chunk store.
    pub fn snapshot_size_bytes(&self) -> NumBytes {
        let num_bytes = self.wasm_module_size
            + self.wasm_memory_size
            + self.stable_memory_size
            + self.certified_data.len() as u64
            + self.exported_globals.len() as u64 * size_of::<Global>() as u64;

        NumBytes::new(num_bytes)
    }
}

/// Struct to encode/decode
/// (record {
///     snapshot_id: blob;
/// };)
#[derive(Clone, Debug, Deserialize, CandidType, Serialize)]
pub struct UploadCanisterSnapshotMetadataResponse {
    pub snapshot_id: SnapshotId,
}

impl Payload<'_> for UploadCanisterSnapshotMetadataResponse {}

impl UploadCanisterSnapshotMetadataResponse {
    pub fn get_snapshot_id(&self) -> SnapshotId {
        self.snapshot_id
    }
}

/// Struct to encode/decode
/// (record {
///     canister_id : principal;
///     snapshot_id : blob;
///     kind : variant {
///         wasm_module : record {
///             offset : nat64;
///         };
///         main_memory : record {
///             offset : nat64;
///         };
///         stable_memory : record {
///             offset : nat64;
///         };
///         wasm_chunk;
///     };
///     chunk : blob;
/// };)

#[derive(Clone, Debug, Deserialize, CandidType, Serialize)]
pub struct UploadCanisterSnapshotDataArgs {
    pub canister_id: PrincipalId,
    pub snapshot_id: SnapshotId,
    pub kind: CanisterSnapshotDataOffset,
    #[serde(with = "serde_bytes")]
    pub chunk: Vec<u8>,
}

impl Payload<'_> for UploadCanisterSnapshotDataArgs {}

impl UploadCanisterSnapshotDataArgs {
    pub fn new(
        canister_id: CanisterId,
        snapshot_id: SnapshotId,
        kind: CanisterSnapshotDataOffset,
        chunk: Vec<u8>,
    ) -> Self {
        Self {
            canister_id: canister_id.get(),
            snapshot_id,
            kind,
            chunk,
        }
    }

    pub fn get_canister_id(&self) -> CanisterId {
        CanisterId::unchecked_from_principal(self.canister_id)
    }

    pub fn get_snapshot_id(&self) -> SnapshotId {
        self.snapshot_id
    }
}

#[derive(Clone, Debug, Deserialize, CandidType, Serialize)]
pub enum CanisterSnapshotDataOffset {
    WasmModule { offset: u64 },
    MainMemory { offset: u64 },
    StableMemory { offset: u64 },
    WasmChunk,
}

#[cfg(test)]
mod tests {
    use super::*;
    use strum::IntoEnumIterator;

    use ic_protobuf::state::canister_snapshot_bits::v1 as pb_canister_snapshot_bits;
    use ic_protobuf::state::canister_state_bits::v1 as pb_canister_state_bits;

    #[test]
    fn snapshot_source_exhaustive() {
        for initial in SnapshotSource::iter() {
            let encoded = pb_canister_snapshot_bits::SnapshotSource::from(initial);
            let round_trip = SnapshotSource::try_from(encoded).unwrap();
            assert_eq!(initial, round_trip);
        }
    }

    #[test]
    fn on_low_wasm_memory_hook_status_exhaustive() {
        for initial in OnLowWasmMemoryHookStatus::iter() {
            let encoded = pb_canister_state_bits::OnLowWasmMemoryHookStatus::from(&initial);
            let round_trip = OnLowWasmMemoryHookStatus::try_from(encoded).unwrap();
            assert_eq!(initial, round_trip);
        }
    }

    #[test]
    fn ecdsa_from_u32_exhaustive() {
        // If this test fails, make sure this trait impl covers all variants:
        // `impl TryFrom<u32> for EcdsaCurve`
        for curve in EcdsaCurve::iter() {
            match curve {
                EcdsaCurve::Secp256k1 => assert_eq!(EcdsaCurve::try_from(0).unwrap(), curve),
            }
        }
    }

    #[test]
    fn schnorr_from_u32_exhaustive() {
        // If this test fails, make sure this trait impl covers all variants:
        // `impl TryFrom<u32> for SchnorrAlgorithm`
        for algorithm in SchnorrAlgorithm::iter() {
            match algorithm {
                SchnorrAlgorithm::Bip340Secp256k1 => {
                    assert_eq!(SchnorrAlgorithm::try_from(0).unwrap(), algorithm)
                }
                SchnorrAlgorithm::Ed25519 => {
                    assert_eq!(SchnorrAlgorithm::try_from(1).unwrap(), algorithm)
                }
            }
        }
    }

    #[test]
    fn vetkd_from_u32_exhaustive() {
        // If this test fails, make sure this trait impl covers all variants:
        // `impl TryFrom<u32> for VetKdCurve`
        for curve in VetKdCurve::iter() {
            match curve {
                VetKdCurve::Bls12_381_G2 => assert_eq!(VetKdCurve::try_from(0).unwrap(), curve),
            }
        }
    }

    #[test]
    fn canister_install_mode_round_trip() {
        fn canister_install_mode_round_trip_aux(mode: CanisterInstallMode) {
            let pb_mode = CanisterInstallModeProto::from(&mode);
            let dec_mode = CanisterInstallMode::try_from(pb_mode).unwrap();
            assert_eq!(mode, dec_mode);
        }

        canister_install_mode_round_trip_aux(CanisterInstallMode::Install);
        canister_install_mode_round_trip_aux(CanisterInstallMode::Reinstall);
        canister_install_mode_round_trip_aux(CanisterInstallMode::Upgrade);
    }

    #[test]
    fn compatibility_for_canister_install_mode() {
        // If this fails, you are making a potentially incompatible change to `CanisterInstallMode`.
        // See note [Handling changes to Enums in Replicated State] for how to proceed.
        assert_eq!(
            CanisterInstallMode::iter()
                .map(|x| x as i32)
                .collect::<Vec<i32>>(),
            [1, 2, 3]
        );
    }

    #[test]
    fn compatibility_for_snapshot_source() {
        // If this fails, you are making a potentially incompatible change to `SnapshotSource`.
        // See note [Handling changes to Enums in Replicated State] for how to proceed.
        let actual_variants: Vec<i32> = SnapshotSource::iter().map(|x| x as i32).collect();
        let expected_variants = vec![0, 1];
        assert_eq!(actual_variants, expected_variants);
    }

    #[test]
    fn compatibility_for_on_low_wasm_memory_hook_status() {
        // If this fails, you are making a potentially incompatible change to `OnLowWasmMemoryHookStatus`.
        // See note [Handling changes to Enums in Replicated State] for how to proceed.
        let actual_variants: Vec<i32> = OnLowWasmMemoryHookStatus::iter()
            .map(|x| x as i32)
            .collect();
        let expected_variants = vec![0, 1, 2];
        assert_eq!(actual_variants, expected_variants);
    }

    #[test]
    fn wasm_persistence_round_trip() {
        for persistence in WasmMemoryPersistence::iter() {
            let encoded: WasmMemoryPersistenceProto = persistence.into();
            let decoded = WasmMemoryPersistence::try_from(encoded).unwrap();
            assert_eq!(*persistence, decoded);
        }

        WasmMemoryPersistence::try_from(WasmMemoryPersistenceProto::Unspecified).unwrap_err();
    }

    #[test]
    fn canister_install_mode_v2_round_trip() {
        for mode in CanisterInstallModeV2::iter() {
            let encoded: CanisterInstallModeV2Proto = mode.into();
            let decoded = CanisterInstallModeV2::try_from(encoded).unwrap();
            assert_eq!(*mode, decoded);
        }
    }

    #[test]
    fn verify_max_bounded_controllers_length() {
        const TEST_START: usize = 5;
        const THRESHOLD: usize = 10;
        const TEST_END: usize = 15;
        for i in TEST_START..=TEST_END {
            // Arrange.
            let controllers = BoundedControllers::new(vec![PrincipalId::new_anonymous(); i]);

            // Act.
            let result = BoundedControllers::decode(&controllers.encode());

            // Assert.
            if i <= THRESHOLD {
                // Verify decoding without errors for allowed sizes.
                assert_eq!(result.unwrap(), controllers);
            } else {
                // Verify decoding with errors for disallowed sizes.
                let error = result.unwrap_err();
                assert_eq!(error.code(), ErrorCode::InvalidManagementPayload);
                assert!(
                    error.description().contains(&format!(
                        "Deserialize error: The number of elements exceeds maximum allowed {}",
                        MAX_ALLOWED_CONTROLLERS_COUNT
                    )),
                    "Actual: {}",
                    error.description()
                );
            }
        }
    }

    #[test]
    fn test_create_canister_args_decode_empty_blob() {
        // This test is added for backward compatibility to allow decoding an empty blob.
        let encoded = EmptyBlob {}.encode();
        let result = CreateCanisterArgs::decode(&encoded);
        assert_eq!(result, Ok(CreateCanisterArgs::default()));
    }

    #[test]
    fn test_create_canister_args_decode_controllers_count() {
        const TEST_START: usize = 5;
        const THRESHOLD: usize = 10;
        const TEST_END: usize = 15;
        for i in TEST_START..=TEST_END {
            // Arrange.
            let args = CreateCanisterArgs {
                settings: Some(
                    CanisterSettingsArgsBuilder::new()
                        .with_controllers(vec![PrincipalId::new_anonymous(); i])
                        .build(),
                ),
                sender_canister_version: None,
            };

            // Act.
            let result = CreateCanisterArgs::decode(&args.encode());

            // Assert.
            if i <= THRESHOLD {
                // Assert decoding without errors for allowed sizes.
                assert_eq!(result.unwrap(), args);
            } else {
                // Assert decoding with errors for disallowed sizes.
                let error = result.unwrap_err();
                assert_eq!(error.code(), ErrorCode::InvalidManagementPayload);
                assert!(
                    error
                        .description()
                        .contains("The number of elements exceeds maximum allowed "),
                    "Actual: {}",
                    error.description()
                );
            }
        }
    }

    #[test]
    fn ecdsa_curve_round_trip() {
        for curve in EcdsaCurve::iter() {
            assert_eq!(format!("{}", curve).parse::<EcdsaCurve>().unwrap(), curve);
        }
    }

    #[test]
    fn ecdsa_key_id_round_trip() {
        for curve in EcdsaCurve::iter() {
            for name in ["secp256k1", "", "other_key", "other key", "other:key"] {
                let key = EcdsaKeyId {
                    curve,
                    name: name.to_string(),
                };
                assert_eq!(format!("{}", key).parse::<EcdsaKeyId>().unwrap(), key);
            }
        }
    }

    #[test]
    fn schnorr_algorithm_round_trip() {
        for algorithm in SchnorrAlgorithm::iter() {
            assert_eq!(
                format!("{}", algorithm)
                    .parse::<SchnorrAlgorithm>()
                    .unwrap(),
                algorithm
            );
        }
    }

    #[test]
    fn schnorr_key_id_round_trip() {
        for algorithm in SchnorrAlgorithm::iter() {
            for name in ["Ed25519", "", "other_key", "other key", "other:key"] {
                let key = SchnorrKeyId {
                    algorithm,
                    name: name.to_string(),
                };
                assert_eq!(format!("{}", key).parse::<SchnorrKeyId>().unwrap(), key);
            }
        }
    }

    #[test]
    fn vetkd_curve_round_trip() {
        for curve in VetKdCurve::iter() {
            assert_eq!(format!("{}", curve).parse::<VetKdCurve>().unwrap(), curve);
        }
    }

    #[test]
    fn vetkd_key_id_round_trip() {
        for curve in VetKdCurve::iter() {
            for name in ["bls12_381_g2", "", "other_key", "other key", "other:key"] {
                let key = VetKdKeyId {
                    curve,
                    name: name.to_string(),
                };
                assert_eq!(format!("{}", key).parse::<VetKdKeyId>().unwrap(), key);
            }
        }
    }

    #[test]
    fn master_public_key_id_round_trip() {
        for algorithm in SchnorrAlgorithm::iter() {
            for name in ["Ed25519", "", "other_key", "other key", "other:key"] {
                let key = MasterPublicKeyId::Schnorr(SchnorrKeyId {
                    algorithm,
                    name: name.to_string(),
                });
                assert_eq!(
                    format!("{}", key).parse::<MasterPublicKeyId>().unwrap(),
                    key
                );
            }
        }

        for curve in EcdsaCurve::iter() {
            for name in ["secp256k1", "", "other_key", "other key", "other:key"] {
                let key = MasterPublicKeyId::Ecdsa(EcdsaKeyId {
                    curve,
                    name: name.to_string(),
                });
                assert_eq!(
                    format!("{}", key).parse::<MasterPublicKeyId>().unwrap(),
                    key
                );
            }
        }

        for curve in VetKdCurve::iter() {
            for name in ["bls12_381_g2", "", "other_key", "other key", "other:key"] {
                let key = MasterPublicKeyId::VetKd(VetKdKeyId {
                    curve,
                    name: name.to_string(),
                });
                assert_eq!(
                    format!("{}", key).parse::<MasterPublicKeyId>().unwrap(),
                    key
                );
            }
        }
    }

    #[test]
    fn verify_max_derivation_path_length() {
        for i in 0..=MAXIMUM_DERIVATION_PATH_LENGTH {
            let path = DerivationPath::new(vec![ByteBuf::from(vec![0_u8, 32]); i]);
            let encoded = path.encode();
            assert_eq!(DerivationPath::decode(&encoded).unwrap(), path);

            let sign_with_ecdsa = SignWithECDSAArgs {
                message_hash: [1; 32],
                derivation_path: path.clone(),
                key_id: EcdsaKeyId {
                    curve: EcdsaCurve::Secp256k1,
                    name: "test".to_string(),
                },
            };

            let encoded = sign_with_ecdsa.encode();
            assert_eq!(
                SignWithECDSAArgs::decode(&encoded).unwrap(),
                sign_with_ecdsa
            );

            let ecdsa_public_key = ECDSAPublicKeyArgs {
                canister_id: None,
                derivation_path: path,
                key_id: EcdsaKeyId {
                    curve: EcdsaCurve::Secp256k1,
                    name: "test".to_string(),
                },
            };

            let encoded = ecdsa_public_key.encode();
            assert_eq!(
                ECDSAPublicKeyArgs::decode(&encoded).unwrap(),
                ecdsa_public_key
            );
        }

        for i in MAXIMUM_DERIVATION_PATH_LENGTH + 1..=MAXIMUM_DERIVATION_PATH_LENGTH + 100 {
            let path = DerivationPath::new(vec![ByteBuf::from(vec![0_u8, 32]); i]);
            let encoded = path.encode();
            let result = DerivationPath::decode(&encoded).unwrap_err();
            assert_eq!(result.code(), ErrorCode::InvalidManagementPayload);
            assert!(
                result.description().contains(&format!(
                    "Deserialize error: The number of elements exceeds maximum allowed {}",
                    MAXIMUM_DERIVATION_PATH_LENGTH
                )),
                "Actual: {}",
                result.description()
            );

            let sign_with_ecdsa = SignWithECDSAArgs {
                message_hash: [1; 32],
                derivation_path: path.clone(),
                key_id: EcdsaKeyId {
                    curve: EcdsaCurve::Secp256k1,
                    name: "test".to_string(),
                },
            };

            let encoded = sign_with_ecdsa.encode();
            let result = SignWithECDSAArgs::decode(&encoded).unwrap_err();
            assert_eq!(result.code(), ErrorCode::InvalidManagementPayload);
            assert!(
                result.description().contains(&format!(
                    "Deserialize error: The number of elements exceeds maximum allowed {}",
                    MAXIMUM_DERIVATION_PATH_LENGTH
                )),
                "Actual: {}",
                result.description()
            );

            let ecsda_public_key = ECDSAPublicKeyArgs {
                canister_id: None,
                derivation_path: path,
                key_id: EcdsaKeyId {
                    curve: EcdsaCurve::Secp256k1,
                    name: "test".to_string(),
                },
            };

            let encoded = ecsda_public_key.encode();
            let result = ECDSAPublicKeyArgs::decode(&encoded).unwrap_err();
            assert_eq!(result.code(), ErrorCode::InvalidManagementPayload);
            assert!(
                result.description().contains(&format!(
                    "Deserialize error: The number of elements exceeds maximum allowed {}",
                    MAXIMUM_DERIVATION_PATH_LENGTH
                )),
                "Actual: {}",
                result.description()
            );
        }
    }
}<|MERGE_RESOLUTION|>--- conflicted
+++ resolved
@@ -804,7 +804,6 @@
             )),
             pb_canister_state_bits::canister_change::ChangeDetails::CanisterLoadSnapshot(
                 canister_load_snapshot,
-<<<<<<< HEAD
             ) => {
                 let snapshot_id = SnapshotId::try_from(canister_load_snapshot.snapshot_id)
                     .map_err(|e| {
@@ -814,12 +813,8 @@
                     canister_load_snapshot.canister_version,
                     snapshot_id,
                     canister_load_snapshot.taken_at_timestamp,
-=======
-            ) => Ok(CanisterChangeDetails::load_snapshot(
-                canister_load_snapshot.canister_version,
-                canister_load_snapshot.snapshot_id,
-                canister_load_snapshot.taken_at_timestamp,
-            )),
+                ))
+            }
             pb_canister_state_bits::canister_change::ChangeDetails::CanisterSettingsChange(
                 canister_settings_change,
             ) => {
@@ -836,7 +831,6 @@
                 Ok(CanisterChangeDetails::settings_change(
                     controllers,
                     canister_settings_change.environment_variables_hash.clone(),
->>>>>>> 8fc46d40
                 ))
             }
         }
