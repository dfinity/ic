//! Data types used for encoding/decoding the Candid payloads of ic:00.
mod bounded_vec;
mod data_size;
mod http;
mod provisional;

#[cfg(feature = "fuzzing_code")]
use arbitrary::{Arbitrary, Result as ArbitraryResult, Unstructured};
pub use bounded_vec::*;
use candid::{CandidType, Decode, DecoderConfig, Deserialize, Encode};
pub use data_size::*;
pub use http::{
    BoundedHttpHeaders, CanisterHttpRequestArgs, CanisterHttpResponsePayload, HttpHeader,
    HttpMethod, TransformArgs, TransformContext, TransformFunc,
};
use ic_base_types::{
    CanisterId, NodeId, NumBytes, PrincipalId, RegistryVersion, SnapshotId, SubnetId,
};
use ic_error_types::{ErrorCode, UserError};
use ic_protobuf::proxy::ProxyDecodeError;
use ic_protobuf::proxy::{try_decode_hash, try_from_option_field};
use ic_protobuf::registry::crypto::v1::PublicKey;
use ic_protobuf::registry::subnet::v1::{InitialIDkgDealings, InitialNiDkgTranscriptRecord};
use ic_protobuf::state::canister_snapshot_bits::v1 as pb_canister_snapshot_bits;
use ic_protobuf::state::canister_state_bits::v1 as pb_canister_state_bits;
use ic_protobuf::types::v1 as pb_types;
use ic_protobuf::types::v1::CanisterInstallModeV2 as CanisterInstallModeV2Proto;
use ic_protobuf::types::v1::{
    CanisterInstallMode as CanisterInstallModeProto,
    CanisterUpgradeOptions as CanisterUpgradeOptionsProto,
    WasmMemoryPersistence as WasmMemoryPersistenceProto,
};
use std::collections::BTreeMap;
use std::hash::{Hash, Hasher};

use num_traits::cast::ToPrimitive;
pub use provisional::{ProvisionalCreateCanisterWithCyclesArgs, ProvisionalTopUpCanisterArgs};
use serde::Serialize;
use serde_bytes::ByteBuf;
use std::mem::size_of;
use std::{collections::BTreeSet, convert::TryFrom, error::Error, fmt, slice::Iter, str::FromStr};
use strum_macros::{Display, EnumCount, EnumIter, EnumString};

/// The id of the management canister.
pub const IC_00: CanisterId = CanisterId::ic_00();
pub const MAX_CONTROLLERS: usize = 10;
const WASM_HASH_LENGTH: usize = 32;
/// The maximum length of a BIP32 derivation path
///
/// The extended public key format uses a byte to represent the derivation
/// level of a key, thus BIP32 derivations with more than 255 path elements
/// are not interoperable with other software.
///
/// See https://github.com/bitcoin/bips/blob/master/bip-0032.mediawiki#serialization-format
/// for details
const MAXIMUM_DERIVATION_PATH_LENGTH: usize = 255;

/// Limit the amount of work for skipping unneeded data on the wire when parsing Candid.
/// The value of 10_000 follows the Candid recommendation.
const DEFAULT_SKIPPING_QUOTA: usize = 10_000;

fn decoder_config() -> DecoderConfig {
    let mut config = DecoderConfig::new();
    config.set_skipping_quota(DEFAULT_SKIPPING_QUOTA);
    config.set_full_error_message(false);
    config
}

/// Methods exported by ic:00.
#[derive(Copy, Clone, Eq, PartialEq, Debug, Display, EnumIter, EnumString)]
#[strum(serialize_all = "snake_case")]
pub enum Method {
    CanisterStatus,
    CanisterInfo,
    CreateCanister,
    DeleteCanister,
    DepositCycles,
    HttpRequest,
    ECDSAPublicKey,
    InstallCode,
    InstallChunkedCode,
    RawRand,
    SetupInitialDKG,
    SignWithECDSA,
    StartCanister,
    StopCanister,
    UninstallCode,
    UpdateSettings,
    ComputeInitialIDkgDealings,
    ReshareChainKey,

    // Schnorr interface.
    SchnorrPublicKey,
    SignWithSchnorr,

    // VetKd interface.
    #[strum(serialize = "vetkd_public_key")]
    VetKdPublicKey,
    #[strum(serialize = "vetkd_derive_key")]
    VetKdDeriveKey,

    // Bitcoin Interface.
    BitcoinGetBalance,
    BitcoinGetUtxos,
    BitcoinGetBlockHeaders,
    BitcoinSendTransaction,
    BitcoinGetCurrentFeePercentiles,
    // Private APIs used exclusively by the bitcoin canisters.
    BitcoinSendTransactionInternal, // API for sending transactions to the network.
    BitcoinGetSuccessors,           // API for fetching blocks from the network.

    // Subnet information
    NodeMetricsHistory,
    SubnetInfo,

    FetchCanisterLogs,

    // These methods are only available on test IC instances where there is a
    // need to fabricate cycles without burning ICP first.
    ProvisionalCreateCanisterWithCycles,
    ProvisionalTopUpCanister,

    // Support for chunked uploading of Wasm modules.
    UploadChunk,
    StoredChunks,
    ClearChunkStore,

    // Support for canister snapshots.
    TakeCanisterSnapshot,
    LoadCanisterSnapshot,
    ListCanisterSnapshots,
    DeleteCanisterSnapshot,

    // Support for import and export of canister snapshots
    ReadCanisterSnapshotMetadata,
    ReadCanisterSnapshotData,
    UploadCanisterSnapshotMetadata,
    UploadCanisterSnapshotData,
}

fn candid_error_to_user_error(err: candid::Error) -> UserError {
    UserError::new(
        ErrorCode::InvalidManagementPayload,
        format!("Error decoding candid: {:#}", err),
    )
}

/// A trait to be implemented by all structs that are used as payloads
/// by IC00. This trait encapsulates Candid serialization so that
/// consumers of IC00 don't need to explicitly depend on Candid.
pub trait Payload<'a>: Sized + CandidType + Deserialize<'a> {
    fn encode(&self) -> Vec<u8> {
        Encode!(&self).unwrap()
    }

    fn decode(blob: &'a [u8]) -> Result<Self, UserError> {
        Decode!([decoder_config()]; blob, Self).map_err(candid_error_to_user_error)
    }
}

/// Struct used for encoding/decoding `(record {canister_id})`.
#[derive(Debug, CandidType, Deserialize, Serialize)]
pub struct CanisterIdRecord {
    canister_id: PrincipalId,
}

impl CanisterIdRecord {
    pub fn get_canister_id(&self) -> CanisterId {
        CanisterId::unchecked_from_principal(self.canister_id)
    }
}

impl Payload<'_> for CanisterIdRecord {}

impl From<CanisterId> for CanisterIdRecord {
    fn from(canister_id: CanisterId) -> Self {
        Self {
            canister_id: canister_id.into(),
        }
    }
}

// Canister history

/// `CandidType` for user variant of `CanisterChangeOrigin`
/// ```text
/// record {
///   user_id : principal;
/// }
/// ```
#[derive(Clone, Eq, PartialEq, Debug, CandidType, Deserialize)]
pub struct CanisterChangeFromUserRecord {
    user_id: PrincipalId,
}

/// `CandidType` for canister variant of `CanisterChangeOrigin`
/// ```text
/// record {
///   canister_id : principal;
///   canister_version : opt nat64;
/// }
/// ```
#[derive(Clone, Eq, PartialEq, Debug, CandidType, Deserialize)]
pub struct CanisterChangeFromCanisterRecord {
    canister_id: PrincipalId,
    canister_version: Option<u64>,
}

/// `CandidType` for `CanisterChangeOrigin`
/// ```text
/// variant {
///   from_user : record {
///     user_id : principal;
///   };
///   from_canister : record {
///     canister_id : principal;
///     canister_version : opt nat64;
///   };
/// }
/// ```
#[derive(Clone, Eq, PartialEq, Debug, CandidType, Deserialize)]
pub enum CanisterChangeOrigin {
    #[serde(rename = "from_user")]
    CanisterChangeFromUser(CanisterChangeFromUserRecord),
    #[serde(rename = "from_canister")]
    CanisterChangeFromCanister(CanisterChangeFromCanisterRecord),
}

impl CanisterChangeOrigin {
    pub fn from_user(user_id: PrincipalId) -> CanisterChangeOrigin {
        CanisterChangeOrigin::CanisterChangeFromUser(CanisterChangeFromUserRecord { user_id })
    }

    pub fn from_canister(
        canister_id: PrincipalId,
        canister_version: Option<u64>,
    ) -> CanisterChangeOrigin {
        CanisterChangeOrigin::CanisterChangeFromCanister(CanisterChangeFromCanisterRecord {
            canister_id,
            canister_version,
        })
    }

    /// The principal (user or canister) initiating a canister change.
    pub fn origin(&self) -> PrincipalId {
        match self {
            CanisterChangeOrigin::CanisterChangeFromUser(change_from_user) => {
                change_from_user.user_id
            }
            CanisterChangeOrigin::CanisterChangeFromCanister(change_from_canister) => {
                change_from_canister.canister_id
            }
        }
    }
}

/// `CandidType` for `CanisterCreationRecord`
/// ```text
/// record {
///   controllers : vec principal;
///   environment_variables_hash: opt blob;
/// }
/// ```
#[derive(Clone, Eq, PartialEq, Debug, CandidType, Deserialize)]
pub struct CanisterCreationRecord {
    controllers: Vec<PrincipalId>,
    environment_variables_hash: Option<Vec<u8>>,
}

impl CanisterCreationRecord {
    pub fn controllers(&self) -> &[PrincipalId] {
        &self.controllers
    }

    pub fn environment_variables_hash(&self) -> Option<Vec<u8>> {
        self.environment_variables_hash.clone()
    }
}

/// `CandidType` for `CanisterCodeDeploymentRecord`
/// ```text
/// record {
///   mode : variant {install; reinstall; upgrade};
///   module_hash : blob;
/// }
/// ```
#[derive(Clone, Eq, PartialEq, Debug, CandidType, Deserialize)]
pub struct CanisterCodeDeploymentRecord {
    mode: CanisterInstallMode,
    module_hash: [u8; WASM_HASH_LENGTH],
}

impl CanisterCodeDeploymentRecord {
    pub fn mode(&self) -> CanisterInstallMode {
        self.mode
    }
    pub fn module_hash(&self) -> [u8; WASM_HASH_LENGTH] {
        self.module_hash
    }
}

/// `CandidType` for `CanisterControllersChangeRecord`
/// ```text
/// record {
///   controllers : vec principal;
/// }
/// ```
#[derive(Clone, Eq, PartialEq, Debug, CandidType, Deserialize)]
pub struct CanisterControllersChangeRecord {
    controllers: Vec<PrincipalId>,
}

impl CanisterControllersChangeRecord {
    pub fn controllers(&self) -> &[PrincipalId] {
        &self.controllers
    }
}

/// `CandidType` for `CanisterLoadSnapshotRecord`
/// ```text
/// record {
///    canister_version : nat64;
///    snapshot_id : blob;
///    taken_at_timestamp : nat64;
/// }
/// ```
#[derive(Clone, Eq, PartialEq, Debug, CandidType, Deserialize)]
pub struct CanisterLoadSnapshotRecord {
    canister_version: u64,
    snapshot_id: SnapshotId,
    taken_at_timestamp: u64,
}

impl CanisterLoadSnapshotRecord {
    pub fn new(canister_version: u64, snapshot_id: SnapshotId, taken_at_timestamp: u64) -> Self {
        Self {
            canister_version,
            snapshot_id,
            taken_at_timestamp,
        }
    }

    pub fn canister_version(&self) -> u64 {
        self.canister_version
    }

    pub fn taken_at_timestamp(&self) -> u64 {
        self.taken_at_timestamp
    }

    pub fn snapshot_id(&self) -> SnapshotId {
        self.snapshot_id
    }
}

/// `CandidType` for `CanisterSettingsChangeRecord`
/// ``` text
/// record {
///   controllers : opt vec principal;
///   environment_variables_hash: opt blob;
/// }
/// ```
#[derive(Clone, Eq, PartialEq, Debug, CandidType, Deserialize)]
pub struct CanisterSettingsChangeRecord {
    controllers: Option<Vec<PrincipalId>>,
    environment_variables_hash: Option<Vec<u8>>,
}

impl CanisterSettingsChangeRecord {
    pub fn controllers(&self) -> Option<&[PrincipalId]> {
        self.controllers.as_deref()
    }

    pub fn environment_variables_hash(&self) -> Option<Vec<u8>> {
        self.environment_variables_hash.clone()
    }
}

/// `CandidType` for `CanisterSettingsChangeRecord`
/// ``` text
/// record {
///   controllers : opt vec principal;
///   environment_variables_hash: opt blob;
/// }
/// ```
#[derive(Clone, Eq, PartialEq, Debug, CandidType, Deserialize)]
pub struct CanisterSettingsChangeRecord {
    controllers: Option<Vec<PrincipalId>>,
    environment_variables_hash: Option<Vec<u8>>,
}

impl CanisterSettingsChangeRecord {
    pub fn controllers(&self) -> Option<&[PrincipalId]> {
        self.controllers.as_deref()
    }

    pub fn environment_variables_hash(&self) -> Option<Vec<u8>> {
        self.environment_variables_hash.clone()
    }
}

/// `CandidType` for `CanisterChangeDetails`
/// ```text
/// variant {
///   creation : record {
///     controllers : vec principal;
///   };
///   code_uninstall;
///   code_deployment : record {
///     mode : variant {install; reinstall; upgrade};
///     module_hash : blob;
///   };
///   controllers_change : record {
///     controllers : vec principal;
///   };
///   load_snapshot : record {
///     canister_version: nat64;
///     snapshot_id: blob;
///     taken_at_timestamp: nat64;
///   };
///   settings_change : record {
///     controllers : opt vec principal;
///     environment_variables_hash: opt blob;
///   };
/// }
/// ```
#[derive(Clone, Eq, PartialEq, Debug, CandidType, Deserialize)]
pub enum CanisterChangeDetails {
    #[serde(rename = "creation")]
    CanisterCreation(CanisterCreationRecord),
    #[serde(rename = "code_uninstall")]
    CanisterCodeUninstall,
    #[serde(rename = "code_deployment")]
    CanisterCodeDeployment(CanisterCodeDeploymentRecord),
    #[serde(rename = "controllers_change")]
    CanisterControllersChange(CanisterControllersChangeRecord),
    #[serde(rename = "load_snapshot")]
    CanisterLoadSnapshot(CanisterLoadSnapshotRecord),
    #[serde(rename = "settings_change")]
    CanisterSettingsChange(CanisterSettingsChangeRecord),
}

impl CanisterChangeDetails {
    pub fn canister_creation(
        controllers: Vec<PrincipalId>,
        environment_variables_hash: Option<Vec<u8>>,
    ) -> CanisterChangeDetails {
        CanisterChangeDetails::CanisterCreation(CanisterCreationRecord {
            controllers,
            environment_variables_hash,
        })
    }

    pub fn code_deployment(
        mode: CanisterInstallMode,
        module_hash: [u8; WASM_HASH_LENGTH],
    ) -> CanisterChangeDetails {
        CanisterChangeDetails::CanisterCodeDeployment(CanisterCodeDeploymentRecord {
            mode,
            module_hash,
        })
    }

    pub fn controllers_change(controllers: Vec<PrincipalId>) -> CanisterChangeDetails {
        CanisterChangeDetails::CanisterControllersChange(CanisterControllersChangeRecord {
            controllers,
        })
    }

    pub fn load_snapshot(
        canister_version: u64,
        snapshot_id: SnapshotId,
        taken_at_timestamp: u64,
    ) -> CanisterChangeDetails {
        CanisterChangeDetails::CanisterLoadSnapshot(CanisterLoadSnapshotRecord {
            canister_version,
            snapshot_id,
            taken_at_timestamp,
        })
    }

    pub fn settings_change(
        controllers: Option<Vec<PrincipalId>>,
        environment_variables_hash: Option<Vec<u8>>,
    ) -> CanisterChangeDetails {
        CanisterChangeDetails::CanisterSettingsChange(CanisterSettingsChangeRecord {
            controllers,
            environment_variables_hash,
        })
    }
}

/// Every canister change (canister creation, code uninstallation, code deployment, or controllers change) consists of
///
/// 1. the system timestamp (in nanoseconds since Unix Epoch) at which the change was performed,
/// 2. the canister version after performing the change,
/// 3. the change's origin (a user or a canister),
/// 4. and the change's details.
///
/// The change origin includes the principal (called _originator_ in the following) that initiated the change and,
/// if the originator is a canister, the originator's canister version when the originator initiated the change
/// (if available).
///
/// Code deployments are described by their mode (code install, code reinstall, code upgrade) and
/// the SHA-256 hash of the newly deployed canister module.
///
/// Controllers changes are described by the full new set of the canister controllers after the change.
///
/// `CandidType` for `CanisterChange`
/// ```text
/// record {
///   timestamp_nanos : nat64;
///   canister_version : nat64;
///   origin : change_origin;
///   details : change_details;
/// }
/// ```
#[derive(Clone, Eq, PartialEq, Debug, CandidType, Deserialize)]
pub struct CanisterChange {
    timestamp_nanos: u64,
    canister_version: u64,
    origin: CanisterChangeOrigin,
    details: CanisterChangeDetails,
}

impl CanisterChange {
    pub fn new(
        timestamp_nanos: u64,
        canister_version: u64,
        origin: CanisterChangeOrigin,
        details: CanisterChangeDetails,
    ) -> CanisterChange {
        CanisterChange {
            timestamp_nanos,
            canister_version,
            origin,
            details,
        }
    }

    /// Returns the number of bytes to represent a canister change in memory.
    /// The vector of controllers in `CanisterCreation`, `CanisterControllersChange`
    /// and `CanisterSettingsChange` is counted separately because
    /// the controllers are stored on heap and thus not accounted
    /// for in `size_of::<CanisterChange>()`.
    pub fn count_bytes(&self) -> NumBytes {
        let controllers_memory_size = match &self.details {
            CanisterChangeDetails::CanisterCreation(canister_creation) => {
                std::mem::size_of_val(canister_creation.controllers())
            }
            CanisterChangeDetails::CanisterControllersChange(canister_controllers_change) => {
                std::mem::size_of_val(canister_controllers_change.controllers())
            }
            CanisterChangeDetails::CanisterSettingsChange(canister_settings_change) => {
                match canister_settings_change.controllers() {
                    Some(controllers) => std::mem::size_of_val(controllers),
                    None => 0,
                }
            }
            CanisterChangeDetails::CanisterCodeDeployment(_)
            | CanisterChangeDetails::CanisterCodeUninstall
            | CanisterChangeDetails::CanisterLoadSnapshot(_) => 0,
        };
        NumBytes::from((size_of::<CanisterChange>() + controllers_memory_size) as u64)
    }

    pub fn canister_version(&self) -> u64 {
        self.canister_version
    }

    pub fn details(&self) -> &CanisterChangeDetails {
        &self.details
    }
}

/// `CandidType` for `CanisterInfoRequest`
/// ```text
/// record {
///   canister_id : principal;
///   num_requested_changes : opt nat64;
/// }
/// ```
#[derive(Clone, Eq, PartialEq, Debug, CandidType, Deserialize)]
pub struct CanisterInfoRequest {
    canister_id: PrincipalId,
    num_requested_changes: Option<u64>,
}

impl CanisterInfoRequest {
    pub fn new(canister_id: CanisterId, num_requested_changes: Option<u64>) -> CanisterInfoRequest {
        CanisterInfoRequest {
            canister_id: canister_id.into(),
            num_requested_changes,
        }
    }

    pub fn canister_id(&self) -> CanisterId {
        CanisterId::unchecked_from_principal(self.canister_id)
    }

    pub fn num_requested_changes(&self) -> Option<u64> {
        self.num_requested_changes
    }
}

impl Payload<'_> for CanisterInfoRequest {}

/// `CandidType` for `CanisterInfoRequest`
/// ```text
/// record {
///   total_num_changes : nat64;
///   recent_changes : vec change;
///   module_hash : opt blob;
///   controllers : vec principal;
/// }
/// ```
#[derive(Clone, Eq, PartialEq, Debug, CandidType, Deserialize)]
pub struct CanisterInfoResponse {
    total_num_changes: u64,
    recent_changes: Vec<CanisterChange>,
    module_hash: Option<Vec<u8>>,
    controllers: Vec<PrincipalId>,
}

impl CanisterInfoResponse {
    pub fn new(
        total_num_changes: u64,
        recent_changes: Vec<CanisterChange>,
        module_hash: Option<Vec<u8>>,
        controllers: Vec<PrincipalId>,
    ) -> Self {
        Self {
            total_num_changes,
            recent_changes,
            module_hash,
            controllers,
        }
    }

    pub fn total_num_changes(&self) -> u64 {
        self.total_num_changes
    }

    pub fn changes(&self) -> Vec<CanisterChange> {
        self.recent_changes.clone()
    }

    pub fn module_hash(&self) -> Option<Vec<u8>> {
        self.module_hash.clone()
    }

    pub fn controllers(&self) -> Vec<PrincipalId> {
        self.controllers.clone()
    }
}

impl Payload<'_> for CanisterInfoResponse {}

impl From<&CanisterChangeOrigin> for pb_canister_state_bits::canister_change::ChangeOrigin {
    fn from(item: &CanisterChangeOrigin) -> Self {
        match item {
            CanisterChangeOrigin::CanisterChangeFromUser(change_from_user) => {
                pb_canister_state_bits::canister_change::ChangeOrigin::CanisterChangeFromUser(
                    pb_canister_state_bits::CanisterChangeFromUser {
                        user_id: Some(change_from_user.user_id.into()),
                    },
                )
            }
            CanisterChangeOrigin::CanisterChangeFromCanister(change_from_canister) => {
                pb_canister_state_bits::canister_change::ChangeOrigin::CanisterChangeFromCanister(
                    pb_canister_state_bits::CanisterChangeFromCanister {
                        canister_id: Some(change_from_canister.canister_id.into()),
                        canister_version: change_from_canister.canister_version,
                    },
                )
            }
        }
    }
}

impl TryFrom<pb_canister_state_bits::canister_change::ChangeOrigin> for CanisterChangeOrigin {
    type Error = ProxyDecodeError;

    fn try_from(
        value: pb_canister_state_bits::canister_change::ChangeOrigin,
    ) -> Result<Self, Self::Error> {
        match value {
            pb_canister_state_bits::canister_change::ChangeOrigin::CanisterChangeFromUser(
                change_from_user,
            ) => Ok(CanisterChangeOrigin::from_user(try_from_option_field(
                change_from_user.user_id,
                "user_id",
            )?)),
            pb_canister_state_bits::canister_change::ChangeOrigin::CanisterChangeFromCanister(
                change_from_canister,
            ) => Ok(CanisterChangeOrigin::from_canister(
                try_from_option_field(change_from_canister.canister_id, "canister_id")?,
                change_from_canister.canister_version,
            )),
        }
    }
}

impl From<&CanisterChangeDetails> for pb_canister_state_bits::canister_change::ChangeDetails {
    fn from(item: &CanisterChangeDetails) -> Self {
        match item {
            CanisterChangeDetails::CanisterCreation(canister_creation) => {
                pb_canister_state_bits::canister_change::ChangeDetails::CanisterCreation(
                    pb_canister_state_bits::CanisterCreation {
                        controllers: canister_creation
                            .controllers
                            .iter()
                            .map(|c| (*c).into())
                            .collect::<Vec<ic_protobuf::types::v1::PrincipalId>>(),
                        environment_variables_hash: canister_creation
                            .environment_variables_hash
                            .clone(),
                    },
                )
            }
            CanisterChangeDetails::CanisterCodeUninstall => {
                pb_canister_state_bits::canister_change::ChangeDetails::CanisterCodeUninstall(
                    pb_canister_state_bits::CanisterCodeUninstall {},
                )
            }
            CanisterChangeDetails::CanisterCodeDeployment(canister_code_deployment) => {
                pb_canister_state_bits::canister_change::ChangeDetails::CanisterCodeDeployment(
                    pb_canister_state_bits::CanisterCodeDeployment {
                        module_hash: canister_code_deployment.module_hash.to_vec(),
                        mode: (&canister_code_deployment.mode).into(),
                    },
                )
            }
            CanisterChangeDetails::CanisterControllersChange(canister_controllers_change) => {
                pb_canister_state_bits::canister_change::ChangeDetails::CanisterControllersChange(
                    pb_canister_state_bits::CanisterControllersChange {
                        controllers: canister_controllers_change
                            .controllers
                            .iter()
                            .map(|c| (*c).into())
                            .collect::<Vec<ic_protobuf::types::v1::PrincipalId>>(),
                    },
                )
            }
            CanisterChangeDetails::CanisterLoadSnapshot(canister_load_snapshot) => {
                pb_canister_state_bits::canister_change::ChangeDetails::CanisterLoadSnapshot(
                    pb_canister_state_bits::CanisterLoadSnapshot {
                        canister_version: canister_load_snapshot.canister_version,
                        snapshot_id: canister_load_snapshot.snapshot_id.to_vec(),
                        taken_at_timestamp: canister_load_snapshot.taken_at_timestamp,
                    },
                )
            }
            CanisterChangeDetails::CanisterSettingsChange(canister_settings_change) => {
                pb_canister_state_bits::canister_change::ChangeDetails::CanisterSettingsChange(
                    pb_canister_state_bits::CanisterSettingsChange {
<<<<<<< HEAD
                        controllers: canister_settings_change
                            .controllers
                            .as_ref()
                            .map(|controllers| {
                                controllers
                                    .iter()
                                    .map(|c| (*c).into())
                                    .collect::<Vec<ic_protobuf::types::v1::PrincipalId>>()
                            })
                            .unwrap_or_default(),
=======
                        controllers: canister_settings_change.controllers.as_ref().map(
                            |controllers| pb_canister_state_bits::CanisterControllers {
                                controllers: controllers
                                    .iter()
                                    .map(|c| (*c).into())
                                    .collect::<Vec<ic_protobuf::types::v1::PrincipalId>>(),
                            },
                        ),
>>>>>>> 9bdaa01a
                        environment_variables_hash: canister_settings_change
                            .environment_variables_hash
                            .clone(),
                    },
                )
            }
        }
    }
}

impl TryFrom<pb_canister_state_bits::canister_change::ChangeDetails> for CanisterChangeDetails {
    type Error = ProxyDecodeError;

    fn try_from(
        item: pb_canister_state_bits::canister_change::ChangeDetails,
    ) -> Result<Self, Self::Error> {
        match item {
            pb_canister_state_bits::canister_change::ChangeDetails::CanisterCreation(
                canister_creation,
            ) => Ok(CanisterChangeDetails::canister_creation(
                canister_creation
                    .controllers
                    .into_iter()
                    .map(TryInto::try_into)
                    .collect::<Result<Vec<PrincipalId>, _>>()?,
                canister_creation.environment_variables_hash.clone(),
            )),
            pb_canister_state_bits::canister_change::ChangeDetails::CanisterCodeUninstall(_) => {
                Ok(CanisterChangeDetails::CanisterCodeUninstall)
            }
            pb_canister_state_bits::canister_change::ChangeDetails::CanisterCodeDeployment(
                canister_code_deployment,
            ) => {
                let mode = CanisterInstallMode::try_from(
                    CanisterInstallModeProto::try_from(canister_code_deployment.mode).map_err(
                        |_| ProxyDecodeError::ValueOutOfRange {
                            typ: "CanisterInstallMode",
                            err: format!(
                                "Unexpected value for canister install mode {}",
                                canister_code_deployment.mode
                            ),
                        },
                    )?,
                )
                .map_err(|e: CanisterInstallModeError| {
                    ProxyDecodeError::ValueOutOfRange {
                        typ: "CanisterInstallMode",
                        err: e.to_string(),
                    }
                })?;

                let module_hash = try_decode_hash(canister_code_deployment.module_hash)?;

                Ok(CanisterChangeDetails::code_deployment(mode, module_hash))
            }
            pb_canister_state_bits::canister_change::ChangeDetails::CanisterControllersChange(
                canister_controllers_change,
            ) => Ok(CanisterChangeDetails::controllers_change(
                canister_controllers_change
                    .controllers
                    .into_iter()
                    .map(TryInto::try_into)
                    .collect::<Result<Vec<PrincipalId>, _>>()?,
            )),
            pb_canister_state_bits::canister_change::ChangeDetails::CanisterLoadSnapshot(
                canister_load_snapshot,
<<<<<<< HEAD
            ) => Ok(CanisterChangeDetails::load_snapshot(
                canister_load_snapshot.canister_version,
                canister_load_snapshot.snapshot_id,
                canister_load_snapshot.taken_at_timestamp,
            )),
            pb_canister_state_bits::canister_change::ChangeDetails::CanisterSettingsChange(
                canister_settings_change,
            ) => {
                let controllers = match canister_settings_change.controllers.is_empty() {
                    true => None,
                    false => Some(
                        canister_settings_change
=======
            ) => {
                let snapshot_id = SnapshotId::try_from(canister_load_snapshot.snapshot_id)
                    .map_err(|e| {
                        ProxyDecodeError::Other(format!("Failed to decode snapshot_id: {:?}", e))
                    })?;
                Ok(CanisterChangeDetails::load_snapshot(
                    canister_load_snapshot.canister_version,
                    snapshot_id,
                    canister_load_snapshot.taken_at_timestamp,
                ))
            }
            pb_canister_state_bits::canister_change::ChangeDetails::CanisterSettingsChange(
                canister_settings_change,
            ) => {
                let controllers = match canister_settings_change.controllers {
                    None => None,
                    Some(canister_controllers) => Some(
                        canister_controllers
>>>>>>> 9bdaa01a
                            .controllers
                            .into_iter()
                            .map(TryInto::try_into)
                            .collect::<Result<Vec<PrincipalId>, _>>()?,
                    ),
                };
                Ok(CanisterChangeDetails::settings_change(
                    controllers,
                    canister_settings_change.environment_variables_hash.clone(),
                ))
            }
        }
    }
}

impl From<&CanisterChange> for pb_canister_state_bits::CanisterChange {
    fn from(item: &CanisterChange) -> Self {
        Self {
            timestamp_nanos: item.timestamp_nanos,
            canister_version: item.canister_version,
            change_origin: Some((&item.origin).into()),
            change_details: Some((&item.details).into()),
        }
    }
}

impl TryFrom<pb_canister_state_bits::CanisterChange> for CanisterChange {
    type Error = ProxyDecodeError;

    fn try_from(value: pb_canister_state_bits::CanisterChange) -> Result<Self, Self::Error> {
        let origin = try_from_option_field(value.change_origin, "origin")?;
        let details = try_from_option_field(value.change_details, "details")?;
        Ok(Self {
            timestamp_nanos: value.timestamp_nanos,
            canister_version: value.canister_version,
            origin,
            details,
        })
    }
}

/// Struct used for encoding/decoding
/// `(record {
///     canister_id : principal;
///     sender_canister_version : opt nat64;
/// })`
#[derive(Debug, CandidType, Deserialize, Serialize)]
pub struct UninstallCodeArgs {
    canister_id: PrincipalId,
    sender_canister_version: Option<u64>,
}

impl UninstallCodeArgs {
    pub fn new(canister_id: CanisterId, sender_canister_version: Option<u64>) -> Self {
        Self {
            canister_id: canister_id.into(),
            sender_canister_version,
        }
    }

    pub fn get_canister_id(&self) -> CanisterId {
        CanisterId::unchecked_from_principal(self.canister_id)
    }

    pub fn get_sender_canister_version(&self) -> Option<u64> {
        self.sender_canister_version
    }
}

impl Payload<'_> for UninstallCodeArgs {}

/// Maximum number of allowed log viewers (specified in the interface spec).
const MAX_ALLOWED_LOG_VIEWERS_COUNT: usize = 10;

pub type BoundedAllowedViewers =
    BoundedVec<MAX_ALLOWED_LOG_VIEWERS_COUNT, UNBOUNDED, UNBOUNDED, PrincipalId>;

/// Log visibility for a canister.
/// ```text
/// variant {
///    controllers;
///    public;
///    allowed_viewers: vec principal;
/// }
/// ```
#[derive(Clone, Eq, PartialEq, Debug, Default, CandidType, Deserialize, EnumIter)]
pub enum LogVisibilityV2 {
    #[default]
    #[serde(rename = "controllers")]
    Controllers,
    #[serde(rename = "public")]
    Public,
    #[serde(rename = "allowed_viewers")]
    AllowedViewers(BoundedAllowedViewers),
}

impl Payload<'_> for LogVisibilityV2 {}

impl From<&LogVisibilityV2> for pb_canister_state_bits::LogVisibilityV2 {
    fn from(item: &LogVisibilityV2) -> Self {
        match item {
            LogVisibilityV2::Controllers => pb_canister_state_bits::LogVisibilityV2 {
                log_visibility_v2: Some(
                    pb_canister_state_bits::log_visibility_v2::LogVisibilityV2::Controllers(1),
                ),
            },
            LogVisibilityV2::Public => pb_canister_state_bits::LogVisibilityV2 {
                log_visibility_v2: Some(
                    pb_canister_state_bits::log_visibility_v2::LogVisibilityV2::Public(2),
                ),
            },
            LogVisibilityV2::AllowedViewers(principals) => {
                pb_canister_state_bits::LogVisibilityV2 {
                    log_visibility_v2: Some(
                        pb_canister_state_bits::log_visibility_v2::LogVisibilityV2::AllowedViewers(
                            pb_canister_state_bits::LogVisibilityAllowedViewers {
                                principals: principals
                                    .get()
                                    .iter()
                                    .map(|c| (*c).into())
                                    .collect::<Vec<ic_protobuf::types::v1::PrincipalId>>()
                                    .clone(),
                            },
                        ),
                    ),
                }
            }
        }
    }
}

impl TryFrom<pb_canister_state_bits::LogVisibilityV2> for LogVisibilityV2 {
    type Error = ProxyDecodeError;

    fn try_from(item: pb_canister_state_bits::LogVisibilityV2) -> Result<Self, Self::Error> {
        let Some(log_visibility_v2) = item.log_visibility_v2 else {
            return Err(ProxyDecodeError::MissingField(
                "LogVisibilityV2::log_visibility_v2",
            ));
        };
        match log_visibility_v2 {
            pb_canister_state_bits::log_visibility_v2::LogVisibilityV2::Controllers(_) => {
                Ok(Self::Controllers)
            }
            pb_canister_state_bits::log_visibility_v2::LogVisibilityV2::Public(_) => {
                Ok(Self::Public)
            }
            pb_canister_state_bits::log_visibility_v2::LogVisibilityV2::AllowedViewers(data) => {
                let principals = data
                    .principals
                    .iter()
                    .map(|p| {
                        PrincipalId::try_from(p.raw.clone()).map_err(|e| {
                            ProxyDecodeError::ValueOutOfRange {
                                typ: "PrincipalId",
                                err: e.to_string(),
                            }
                        })
                    })
                    .collect::<Result<Vec<PrincipalId>, _>>()?;
                Ok(Self::AllowedViewers(BoundedAllowedViewers::new(principals)))
            }
        }
    }
}

/// Struct used for encoding/decoding
/// `(record {
///     controller : principal;
///     compute_allocation: nat;
///     memory_allocation: nat;
///     freezing_threshold: nat;
///     reserved_cycles_limit: nat;
///     log_visibility: log_visibility;
///     wasm_memory_limit: nat;
///     wasm_memory_threshold: nat;
/// })`
#[derive(Clone, Eq, PartialEq, Debug, CandidType, Deserialize)]
pub struct DefiniteCanisterSettingsArgs {
    controller: PrincipalId,
    controllers: Vec<PrincipalId>,
    compute_allocation: candid::Nat,
    memory_allocation: candid::Nat,
    freezing_threshold: candid::Nat,
    reserved_cycles_limit: candid::Nat,
    log_visibility: LogVisibilityV2,
    wasm_memory_limit: candid::Nat,
    wasm_memory_threshold: candid::Nat,
}

impl DefiniteCanisterSettingsArgs {
    pub fn new(
        controller: PrincipalId,
        controllers: Vec<PrincipalId>,
        compute_allocation: u64,
        memory_allocation: Option<u64>,
        freezing_threshold: u64,
        reserved_cycles_limit: Option<u128>,
        log_visibility: LogVisibilityV2,
        wasm_memory_limit: Option<u64>,
        wasm_memory_threshold: u64,
    ) -> Self {
        let memory_allocation = candid::Nat::from(memory_allocation.unwrap_or(0));
        let reserved_cycles_limit = candid::Nat::from(reserved_cycles_limit.unwrap_or(0));
        let wasm_memory_limit = candid::Nat::from(wasm_memory_limit.unwrap_or(0));
        Self {
            controller,
            controllers,
            compute_allocation: candid::Nat::from(compute_allocation),
            memory_allocation,
            freezing_threshold: candid::Nat::from(freezing_threshold),
            reserved_cycles_limit,
            log_visibility,
            wasm_memory_limit,
            wasm_memory_threshold: candid::Nat::from(wasm_memory_threshold),
        }
    }

    pub fn controllers(&self) -> Vec<PrincipalId> {
        self.controllers.clone()
    }

    pub fn reserved_cycles_limit(&self) -> candid::Nat {
        self.reserved_cycles_limit.clone()
    }

    pub fn log_visibility(&self) -> &LogVisibilityV2 {
        &self.log_visibility
    }

    pub fn wasm_memory_limit(&self) -> candid::Nat {
        self.wasm_memory_limit.clone()
    }

    pub fn wasm_memory_threshold(&self) -> candid::Nat {
        self.wasm_memory_threshold.clone()
    }

    pub fn compute_allocation(&self) -> candid::Nat {
        self.compute_allocation.clone()
    }

    pub fn memory_allocation(&self) -> candid::Nat {
        self.memory_allocation.clone()
    }

    pub fn freezing_threshold(&self) -> candid::Nat {
        self.freezing_threshold.clone()
    }
}

impl Payload<'_> for DefiniteCanisterSettingsArgs {}

#[derive(Eq, PartialEq, Debug, CandidType, Deserialize)]
pub struct QueryStats {
    num_calls_total: candid::Nat,
    num_instructions_total: candid::Nat,
    request_payload_bytes_total: candid::Nat,
    response_payload_bytes_total: candid::Nat,
}

/// Struct used for encoding/decoding
/// `(record {
///     status : variant { running; stopping; stopped };
///     settings: definite_canister_settings;
///     module_hash: opt blob;
///     controller: principal;
///     memory_size: nat;
///     memory_metrics: record {
///         wasm_memory_size : nat;
///         stable_memory_size : nat;
///         global_memory_size : nat;
///         wasm_binary_size : nat;
///         custom_sections_size : nat;
///         canister_history_size : nat;
///         wasm_chunk_store_size : nat;
///         snapshots_size : nat;
///     };
///     cycles: nat;
///     freezing_threshold: nat,
///     idle_cycles_burned_per_day: nat;
///     reserved_cycles: nat;
///     query_stats: record {
///         num_calls: nat;
///         num_instructions: nat;
///         ingress_payload_size: nat;
///         egress_payload_size: nat;
///     }
/// })`
#[derive(Eq, PartialEq, Debug, CandidType, Deserialize)]
pub struct CanisterStatusResultV2 {
    status: CanisterStatusType,
    module_hash: Option<Vec<u8>>,
    controller: candid::Principal,
    settings: DefiniteCanisterSettingsArgs,
    memory_size: candid::Nat,
    memory_metrics: MemoryMetrics,
    cycles: candid::Nat,
    // this is for compat with Spec 0.12/0.13
    balance: Vec<(Vec<u8>, candid::Nat)>,
    freezing_threshold: candid::Nat,
    idle_cycles_burned_per_day: candid::Nat,
    reserved_cycles: candid::Nat,
    query_stats: QueryStats,
}

#[derive(Eq, PartialEq, Debug, CandidType, Deserialize)]
pub struct MemoryMetrics {
    wasm_memory_size: candid::Nat,
    stable_memory_size: candid::Nat,
    global_memory_size: candid::Nat,
    wasm_binary_size: candid::Nat,
    custom_sections_size: candid::Nat,
    canister_history_size: candid::Nat,
    wasm_chunk_store_size: candid::Nat,
    snapshots_size: candid::Nat,
}

impl CanisterStatusResultV2 {
    #[allow(clippy::too_many_arguments)]
    pub fn new(
        status: CanisterStatusType,
        module_hash: Option<Vec<u8>>,
        controller: PrincipalId,
        controllers: Vec<PrincipalId>,
        memory_size: NumBytes,
        wasm_memory_size: NumBytes,
        stable_memory_size: NumBytes,
        global_memory_size: NumBytes,
        wasm_binary_size: NumBytes,
        custom_sections_size: NumBytes,
        canister_history_size: NumBytes,
        wasm_chunk_store_size: NumBytes,
        snapshots_size: NumBytes,
        cycles: u128,
        compute_allocation: u64,
        memory_allocation: Option<u64>,
        freezing_threshold: u64,
        reserved_cycles_limit: Option<u128>,
        log_visibility: LogVisibilityV2,
        idle_cycles_burned_per_day: u128,
        reserved_cycles: u128,
        query_num_calls: u128,
        query_num_instructions: u128,
        query_ingress_payload_size: u128,
        query_egress_payload_size: u128,
        wasm_memory_limit: Option<u64>,
        wasm_memory_threshold: u64,
    ) -> Self {
        Self {
            status,
            module_hash,
            controller: candid::Principal::from_text(controller.to_string()).unwrap(),
            memory_size: candid::Nat::from(memory_size.get()),
            memory_metrics: MemoryMetrics {
                wasm_memory_size: candid::Nat::from(wasm_memory_size.get()),
                stable_memory_size: candid::Nat::from(stable_memory_size.get()),
                global_memory_size: candid::Nat::from(global_memory_size.get()),
                wasm_binary_size: candid::Nat::from(wasm_binary_size.get()),
                custom_sections_size: candid::Nat::from(custom_sections_size.get()),
                canister_history_size: candid::Nat::from(canister_history_size.get()),
                wasm_chunk_store_size: candid::Nat::from(wasm_chunk_store_size.get()),
                snapshots_size: candid::Nat::from(snapshots_size.get()),
            },
            cycles: candid::Nat::from(cycles),
            // the following is spec 0.12/0.13 compat;
            // "\x00" denotes cycles
            balance: vec![(vec![0], candid::Nat::from(cycles))],
            settings: DefiniteCanisterSettingsArgs::new(
                controller,
                controllers,
                compute_allocation,
                memory_allocation,
                freezing_threshold,
                reserved_cycles_limit,
                log_visibility,
                wasm_memory_limit,
                wasm_memory_threshold,
            ),
            freezing_threshold: candid::Nat::from(freezing_threshold),
            idle_cycles_burned_per_day: candid::Nat::from(idle_cycles_burned_per_day),
            reserved_cycles: candid::Nat::from(reserved_cycles),
            query_stats: QueryStats {
                num_calls_total: candid::Nat::from(query_num_calls),
                num_instructions_total: candid::Nat::from(query_num_instructions),
                request_payload_bytes_total: candid::Nat::from(query_ingress_payload_size),
                response_payload_bytes_total: candid::Nat::from(query_egress_payload_size),
            },
        }
    }

    pub fn status(&self) -> CanisterStatusType {
        self.status.clone()
    }

    pub fn module_hash(&self) -> Option<Vec<u8>> {
        self.module_hash.clone()
    }

    pub fn controller(&self) -> PrincipalId {
        PrincipalId::try_from(self.controller.as_slice()).unwrap()
    }

    pub fn controllers(&self) -> Vec<PrincipalId> {
        self.settings.controllers()
    }

    pub fn memory_size(&self) -> NumBytes {
        NumBytes::from(self.memory_size.0.to_u64().unwrap())
    }

    pub fn wasm_memory_size(&self) -> NumBytes {
        NumBytes::from(self.memory_metrics.wasm_memory_size.0.to_u64().unwrap())
    }

    pub fn stable_memory_size(&self) -> NumBytes {
        NumBytes::from(self.memory_metrics.stable_memory_size.0.to_u64().unwrap())
    }

    pub fn global_memory_size(&self) -> NumBytes {
        NumBytes::from(self.memory_metrics.global_memory_size.0.to_u64().unwrap())
    }

    pub fn wasm_binary_size(&self) -> NumBytes {
        NumBytes::from(self.memory_metrics.wasm_binary_size.0.to_u64().unwrap())
    }

    pub fn custom_sections_size(&self) -> NumBytes {
        NumBytes::from(self.memory_metrics.custom_sections_size.0.to_u64().unwrap())
    }

    pub fn canister_history_size(&self) -> NumBytes {
        NumBytes::from(
            self.memory_metrics
                .canister_history_size
                .0
                .to_u64()
                .unwrap(),
        )
    }

    pub fn wasm_chunk_store_size(&self) -> NumBytes {
        NumBytes::from(
            self.memory_metrics
                .wasm_chunk_store_size
                .0
                .to_u64()
                .unwrap(),
        )
    }

    pub fn snapshots_size(&self) -> NumBytes {
        NumBytes::from(self.memory_metrics.snapshots_size.0.to_u64().unwrap())
    }

    pub fn cycles(&self) -> u128 {
        self.cycles.0.to_u128().unwrap()
    }

    pub fn freezing_threshold(&self) -> u64 {
        self.freezing_threshold.0.to_u64().unwrap()
    }

    pub fn compute_allocation(&self) -> u64 {
        self.settings.compute_allocation.0.to_u64().unwrap()
    }

    pub fn memory_allocation(&self) -> u64 {
        self.settings.memory_allocation.0.to_u64().unwrap()
    }

    pub fn idle_cycles_burned_per_day(&self) -> u128 {
        self.idle_cycles_burned_per_day.0.to_u128().unwrap()
    }

    pub fn reserved_cycles(&self) -> u128 {
        self.reserved_cycles.0.to_u128().unwrap()
    }

    pub fn settings(&self) -> DefiniteCanisterSettingsArgs {
        self.settings.clone()
    }
}

/// Indicates whether the canister is running, stopping, or stopped.
///
/// Unlike `CanisterStatus`, it contains no additional metadata.
#[derive(Clone, Eq, PartialEq, Hash, Debug, CandidType, Deserialize, Serialize)]
pub enum CanisterStatusType {
    #[serde(rename = "running")]
    Running,
    #[serde(rename = "stopping")]
    Stopping,
    #[serde(rename = "stopped")]
    Stopped,
}

/// These strings are used to generate metrics -- changing any existing entries
/// will invalidate monitoring dashboards.
impl fmt::Display for CanisterStatusType {
    fn fmt(&self, f: &mut fmt::Formatter<'_>) -> fmt::Result {
        match self {
            CanisterStatusType::Running => write!(f, "running"),
            CanisterStatusType::Stopping => write!(f, "stopping"),
            CanisterStatusType::Stopped => write!(f, "stopped"),
        }
    }
}

/// The mode with which a canister is installed.
#[derive(
    Copy,
    Clone,
    Eq,
    PartialEq,
    Hash,
    Debug,
    Default,
    CandidType,
    Deserialize,
    EnumIter,
    EnumString,
    Serialize,
)]
pub enum CanisterInstallMode {
    /// A fresh install of a new canister.
    #[serde(rename = "install")]
    #[strum(serialize = "install")]
    #[default]
    Install = 1,
    /// Reinstalling a canister that was already installed.
    #[serde(rename = "reinstall")]
    #[strum(serialize = "reinstall")]
    Reinstall = 2,
    /// Upgrade an existing canister.
    #[serde(rename = "upgrade")]
    #[strum(serialize = "upgrade")]
    Upgrade = 3,
}

#[derive(Copy, Clone, Eq, PartialEq, Hash, Debug, CandidType, Deserialize, Serialize)]
/// Wasm main memory retention on upgrades.
/// Currently used to specify the persistence of Wasm main memory.
pub enum WasmMemoryPersistence {
    /// Retain the main memory across upgrades.
    /// Used for enhanced orthogonal persistence, as implemented in Motoko
    #[serde(rename = "keep")]
    Keep,
    /// Reinitialize the main memory on upgrade.
    /// Default behavior without enhanced orthogonal persistence.
    #[serde(rename = "replace")]
    Replace,
}

impl WasmMemoryPersistence {
    pub fn iter() -> Iter<'static, WasmMemoryPersistence> {
        static MODES: [WasmMemoryPersistence; 2] =
            [WasmMemoryPersistence::Keep, WasmMemoryPersistence::Replace];
        MODES.iter()
    }
}

#[derive(Copy, Clone, Eq, PartialEq, Hash, Debug, Default, CandidType, Deserialize, Serialize)]
/// Struct used for encoding/decoding:
/// `record {
///    skip_pre_upgrade: opt bool;
///    wasm_memory_persistence : opt variant {
///      keep;
///      replace;
///    };
/// }`
/// Extendibility for the future: Adding new optional fields ensures both backwards- and
/// forwards-compatibility in Candid.
pub struct CanisterUpgradeOptions {
    /// Determine whether the pre-upgrade hook should be skipped during upgrade.
    pub skip_pre_upgrade: Option<bool>,
    /// Support for enhanced orthogonal persistence: Retain the main memory on upgrade.
    pub wasm_memory_persistence: Option<WasmMemoryPersistence>,
}

/// The mode with which a canister is installed.
///
/// This second version of the mode allows someone to specify upgrade options.
#[derive(
    Copy, Clone, Eq, PartialEq, Hash, Debug, Default, CandidType, Deserialize, EnumString, Serialize,
)]
pub enum CanisterInstallModeV2 {
    /// A fresh install of a new canister.
    #[serde(rename = "install")]
    #[strum(serialize = "install")]
    #[default]
    Install,
    /// Reinstalling a canister that was already installed.
    #[serde(rename = "reinstall")]
    #[strum(serialize = "reinstall")]
    Reinstall,
    /// Upgrade an existing canister.
    #[serde(rename = "upgrade")]
    #[strum(serialize = "upgrade")]
    Upgrade(Option<CanisterUpgradeOptions>),
}

impl CanisterInstallModeV2 {
    pub fn iter() -> Iter<'static, CanisterInstallModeV2> {
        static MODES: [CanisterInstallModeV2; 12] = [
            CanisterInstallModeV2::Install,
            CanisterInstallModeV2::Reinstall,
            CanisterInstallModeV2::Upgrade(None),
            CanisterInstallModeV2::Upgrade(Some(CanisterUpgradeOptions {
                skip_pre_upgrade: None,
                wasm_memory_persistence: None,
            })),
            CanisterInstallModeV2::Upgrade(Some(CanisterUpgradeOptions {
                skip_pre_upgrade: None,
                wasm_memory_persistence: Some(WasmMemoryPersistence::Keep),
            })),
            CanisterInstallModeV2::Upgrade(Some(CanisterUpgradeOptions {
                skip_pre_upgrade: None,
                wasm_memory_persistence: Some(WasmMemoryPersistence::Replace),
            })),
            CanisterInstallModeV2::Upgrade(Some(CanisterUpgradeOptions {
                skip_pre_upgrade: Some(false),
                wasm_memory_persistence: None,
            })),
            CanisterInstallModeV2::Upgrade(Some(CanisterUpgradeOptions {
                skip_pre_upgrade: Some(false),
                wasm_memory_persistence: Some(WasmMemoryPersistence::Keep),
            })),
            CanisterInstallModeV2::Upgrade(Some(CanisterUpgradeOptions {
                skip_pre_upgrade: Some(false),
                wasm_memory_persistence: Some(WasmMemoryPersistence::Replace),
            })),
            CanisterInstallModeV2::Upgrade(Some(CanisterUpgradeOptions {
                skip_pre_upgrade: Some(true),
                wasm_memory_persistence: None,
            })),
            CanisterInstallModeV2::Upgrade(Some(CanisterUpgradeOptions {
                skip_pre_upgrade: Some(true),
                wasm_memory_persistence: Some(WasmMemoryPersistence::Keep),
            })),
            CanisterInstallModeV2::Upgrade(Some(CanisterUpgradeOptions {
                skip_pre_upgrade: Some(true),
                wasm_memory_persistence: Some(WasmMemoryPersistence::Replace),
            })),
        ];
        MODES.iter()
    }
}

/// A type to represent an error that can occur when installing a canister.
#[derive(Debug)]
pub struct CanisterInstallModeError(pub String);

impl Error for CanisterInstallModeError {}

impl fmt::Display for CanisterInstallModeError {
    fn fmt(&self, f: &mut fmt::Formatter<'_>) -> fmt::Result {
        write!(f, "{}", self.0)
    }
}

impl TryFrom<String> for CanisterInstallMode {
    type Error = CanisterInstallModeError;

    fn try_from(mode: String) -> Result<Self, Self::Error> {
        let mode = mode.as_str();
        match mode {
            "install" => Ok(CanisterInstallMode::Install),
            "reinstall" => Ok(CanisterInstallMode::Reinstall),
            "upgrade" => Ok(CanisterInstallMode::Upgrade),
            _ => Err(CanisterInstallModeError(mode.to_string())),
        }
    }
}

impl From<&CanisterInstallMode> for i32 {
    fn from(item: &CanisterInstallMode) -> Self {
        let proto: CanisterInstallModeProto = item.into();
        proto.into()
    }
}

impl TryFrom<CanisterInstallModeProto> for CanisterInstallMode {
    type Error = CanisterInstallModeError;

    fn try_from(item: CanisterInstallModeProto) -> Result<Self, Self::Error> {
        match item {
            CanisterInstallModeProto::Install => Ok(CanisterInstallMode::Install),
            CanisterInstallModeProto::Reinstall => Ok(CanisterInstallMode::Reinstall),
            CanisterInstallModeProto::Upgrade => Ok(CanisterInstallMode::Upgrade),
            CanisterInstallModeProto::Unspecified => {
                Err(CanisterInstallModeError((item as i32).to_string()))
            }
        }
    }
}

impl TryFrom<CanisterInstallModeV2Proto> for CanisterInstallModeV2 {
    type Error = CanisterInstallModeError;

    fn try_from(item: CanisterInstallModeV2Proto) -> Result<Self, Self::Error> {
        match item.canister_install_mode_v2.unwrap() {
            ic_protobuf::types::v1::canister_install_mode_v2::CanisterInstallModeV2::Mode(item) => {
                match CanisterInstallModeProto::try_from(item).ok() {
                    Some(CanisterInstallModeProto::Install) => Ok(CanisterInstallModeV2::Install),
                    Some(CanisterInstallModeProto::Reinstall) => {
                        Ok(CanisterInstallModeV2::Reinstall)
                    }
                    Some(CanisterInstallModeProto::Upgrade) => {
                        Ok(CanisterInstallModeV2::Upgrade(None))
                    }
                    Some(CanisterInstallModeProto::Unspecified) | None => {
                        Err(CanisterInstallModeError(item.to_string()))
                    }
                }
            }

            ic_protobuf::types::v1::canister_install_mode_v2::CanisterInstallModeV2::Mode2(
                upgrade_mode,
            ) => Ok(CanisterInstallModeV2::Upgrade(Some(
                CanisterUpgradeOptions {
                    skip_pre_upgrade: upgrade_mode.skip_pre_upgrade,
                    wasm_memory_persistence: match upgrade_mode.wasm_memory_persistence {
                        None => None,
                        Some(mode) => Some(match WasmMemoryPersistenceProto::try_from(mode).ok() {
                            Some(persistence) => WasmMemoryPersistence::try_from(persistence),
                            None => Err(CanisterInstallModeError(
                                format!("Invalid `WasmMemoryPersistence` value: {mode}")
                                    .to_string(),
                            )),
                        }?),
                    },
                },
            ))),
        }
    }
}

impl From<CanisterInstallMode> for String {
    fn from(mode: CanisterInstallMode) -> Self {
        let result = match mode {
            CanisterInstallMode::Install => "install",
            CanisterInstallMode::Reinstall => "reinstall",
            CanisterInstallMode::Upgrade => "upgrade",
        };
        result.to_string()
    }
}

impl From<&CanisterInstallMode> for CanisterInstallModeProto {
    fn from(item: &CanisterInstallMode) -> Self {
        match item {
            CanisterInstallMode::Install => CanisterInstallModeProto::Install,
            CanisterInstallMode::Reinstall => CanisterInstallModeProto::Reinstall,
            CanisterInstallMode::Upgrade => CanisterInstallModeProto::Upgrade,
        }
    }
}

impl From<&CanisterInstallModeV2> for CanisterInstallModeV2Proto {
    fn from(item: &CanisterInstallModeV2) -> Self {
        CanisterInstallModeV2Proto {
            canister_install_mode_v2: Some(match item {
                CanisterInstallModeV2::Install => {
                    ic_protobuf::types::v1::canister_install_mode_v2::CanisterInstallModeV2::Mode(
                        CanisterInstallModeProto::Install.into(),
                    )
                }
                CanisterInstallModeV2::Reinstall => {
                    ic_protobuf::types::v1::canister_install_mode_v2::CanisterInstallModeV2::Mode(
                        CanisterInstallModeProto::Reinstall.into(),
                    )
                }
                CanisterInstallModeV2::Upgrade(None) => {
                    ic_protobuf::types::v1::canister_install_mode_v2::CanisterInstallModeV2::Mode(
                        CanisterInstallModeProto::Upgrade.into(),
                    )
                }
                CanisterInstallModeV2::Upgrade(Some(upgrade_options)) => {
                    ic_protobuf::types::v1::canister_install_mode_v2::CanisterInstallModeV2::Mode2(
                        CanisterUpgradeOptionsProto {
                            skip_pre_upgrade: upgrade_options.skip_pre_upgrade,
                            wasm_memory_persistence: upgrade_options.wasm_memory_persistence.map(
                                |mode| {
                                    let proto: WasmMemoryPersistenceProto = (&mode).into();
                                    proto.into()
                                },
                            ),
                        },
                    )
                }
            }),
        }
    }
}

impl From<CanisterInstallModeV2> for CanisterInstallMode {
    /// This function is used only in the Canister History to avoid breaking changes.
    /// The function is lossy, hence it should be avoided when possible.
    fn from(item: CanisterInstallModeV2) -> Self {
        match item {
            CanisterInstallModeV2::Install => Self::Install,
            CanisterInstallModeV2::Reinstall => Self::Reinstall,
            CanisterInstallModeV2::Upgrade(_) => Self::Upgrade,
        }
    }
}

impl From<CanisterInstallMode> for CanisterInstallModeV2 {
    fn from(item: CanisterInstallMode) -> Self {
        match item {
            CanisterInstallMode::Install => Self::Install,
            CanisterInstallMode::Reinstall => Self::Reinstall,
            CanisterInstallMode::Upgrade => Self::Upgrade(None),
        }
    }
}

impl From<&WasmMemoryPersistence> for WasmMemoryPersistenceProto {
    fn from(item: &WasmMemoryPersistence) -> Self {
        match item {
            WasmMemoryPersistence::Keep => WasmMemoryPersistenceProto::Keep,
            WasmMemoryPersistence::Replace => WasmMemoryPersistenceProto::Replace,
        }
    }
}

impl TryFrom<WasmMemoryPersistenceProto> for WasmMemoryPersistence {
    type Error = CanisterInstallModeError;

    fn try_from(item: WasmMemoryPersistenceProto) -> Result<Self, Self::Error> {
        match item {
            WasmMemoryPersistenceProto::Keep => Ok(WasmMemoryPersistence::Keep),
            WasmMemoryPersistenceProto::Replace => Ok(WasmMemoryPersistence::Replace),
            WasmMemoryPersistenceProto::Unspecified => Err(CanisterInstallModeError(
                format!("Invalid `WasmMemoryPersistence` value: {item:?}").to_string(),
            )),
        }
    }
}

impl Payload<'_> for CanisterStatusResultV2 {}

/// Struct used for encoding/decoding
/// `(record {
///     mode : variant { install; reinstall; upgrade };
///     canister_id: principal;
///     wasm_module: blob;
///     arg: blob;
///     sender_canister_version : opt nat64;
/// })`
#[derive(Clone, Debug, CandidType, Deserialize)]
pub struct InstallCodeArgs {
    pub mode: CanisterInstallMode,
    pub canister_id: PrincipalId,
    #[serde(with = "serde_bytes")]
    pub wasm_module: Vec<u8>,
    #[serde(with = "serde_bytes")]
    pub arg: Vec<u8>,
    pub sender_canister_version: Option<u64>,
}

impl std::fmt::Display for InstallCodeArgs {
    fn fmt(&self, f: &mut std::fmt::Formatter<'_>) -> std::fmt::Result {
        writeln!(f, "InstallCodeArgs {{")?;
        writeln!(f, "  mode: {:?}", &self.mode)?;
        writeln!(f, "  canister_id: {:?}", &self.canister_id)?;
        writeln!(f, "  wasm_module: <{:?} bytes>", self.wasm_module.len())?;
        writeln!(f, "  arg: <{:?} bytes>", self.arg.len())?;
        writeln!(f, "}}")
    }
}

impl Payload<'_> for InstallCodeArgs {}

impl InstallCodeArgs {
    pub fn new(
        mode: CanisterInstallMode,
        canister_id: CanisterId,
        wasm_module: Vec<u8>,
        arg: Vec<u8>,
    ) -> Self {
        Self {
            mode,
            canister_id: canister_id.into(),
            wasm_module,
            arg,
            sender_canister_version: None,
        }
    }

    pub fn get_canister_id(&self) -> CanisterId {
        CanisterId::unchecked_from_principal(self.canister_id)
    }

    pub fn get_sender_canister_version(&self) -> Option<u64> {
        self.sender_canister_version
    }
}

#[derive(Clone, Debug, CandidType, Deserialize)]
pub struct InstallCodeArgsV2 {
    pub mode: CanisterInstallModeV2,
    pub canister_id: PrincipalId,
    #[serde(with = "serde_bytes")]
    pub wasm_module: Vec<u8>,
    #[serde(with = "serde_bytes")]
    pub arg: Vec<u8>,
    pub sender_canister_version: Option<u64>,
}

impl std::fmt::Display for InstallCodeArgsV2 {
    fn fmt(&self, f: &mut std::fmt::Formatter<'_>) -> std::fmt::Result {
        writeln!(f, "InstallCodeArgsV2 {{")?;
        writeln!(f, "  mode: {:?}", &self.mode)?;
        writeln!(f, "  canister_id: {:?}", &self.canister_id)?;
        writeln!(f, "  wasm_module: <{:?} bytes>", self.wasm_module.len())?;
        writeln!(f, "  arg: <{:?} bytes>", self.arg.len())?;
        writeln!(f, "}}")
    }
}

impl Payload<'_> for InstallCodeArgsV2 {}

impl InstallCodeArgsV2 {
    pub fn new(
        mode: CanisterInstallModeV2,
        canister_id: CanisterId,
        wasm_module: Vec<u8>,
        arg: Vec<u8>,
    ) -> Self {
        Self {
            mode,
            canister_id: canister_id.into(),
            wasm_module,
            arg,
            sender_canister_version: None,
        }
    }

    pub fn get_canister_id(&self) -> CanisterId {
        CanisterId::unchecked_from_principal(self.canister_id)
    }

    pub fn get_sender_canister_version(&self) -> Option<u64> {
        self.sender_canister_version
    }
}

/// Represents the empty blob.
#[derive(CandidType, Deserialize)]
pub struct EmptyBlob;

impl<'a> Payload<'a> for EmptyBlob {
    fn encode(&self) -> Vec<u8> {
        Encode!().unwrap()
    }

    fn decode(blob: &'a [u8]) -> Result<EmptyBlob, UserError> {
        Decode!([decoder_config()]; blob)
            .map(|_| EmptyBlob)
            .map_err(candid_error_to_user_error)
    }
}

/// Struct used for encoding/decoding
/// `(record {
///     canister_id : principal;
///     settings: canister_settings;
///     sender_canister_version : opt nat64;
/// })`
#[derive(Debug, CandidType, Deserialize)]
pub struct UpdateSettingsArgs {
    pub canister_id: PrincipalId,
    pub settings: CanisterSettingsArgs,
    pub sender_canister_version: Option<u64>,
}

impl UpdateSettingsArgs {
    pub fn new(canister_id: CanisterId, settings: CanisterSettingsArgs) -> Self {
        Self {
            canister_id: canister_id.into(),
            settings,
            sender_canister_version: None,
        }
    }

    pub fn get_canister_id(&self) -> CanisterId {
        CanisterId::unchecked_from_principal(self.canister_id)
    }

    pub fn get_sender_canister_version(&self) -> Option<u64> {
        self.sender_canister_version
    }
}

#[cfg(feature = "fuzzing_code")]
impl<'a> Arbitrary<'a> for UpdateSettingsArgs {
    fn arbitrary(u: &mut Unstructured<'a>) -> ArbitraryResult<Self> {
        Ok(UpdateSettingsArgs::new(
            CanisterId::from(u64::arbitrary(u)?),
            CanisterSettingsArgsBuilder::new()
                .with_controllers(<Vec<PrincipalId>>::arbitrary(u)?)
                .with_compute_allocation(u64::arbitrary(u)?)
                .with_memory_allocation(u64::arbitrary(u)?)
                .with_freezing_threshold(u64::arbitrary(u)?)
                .build(),
        ))
    }
}

impl Payload<'_> for UpdateSettingsArgs {}

/// Maximum number of controllers allowed in a request (specified in the interface spec).
const MAX_ALLOWED_CONTROLLERS_COUNT: usize = 10;

pub type BoundedControllers =
    BoundedVec<MAX_ALLOWED_CONTROLLERS_COUNT, UNBOUNDED, UNBOUNDED, PrincipalId>;

impl Payload<'_> for BoundedControllers {}

impl DataSize for PrincipalId {
    fn data_size(&self) -> usize {
        self.as_slice().data_size()
    }
}

/// Struct used for encoding/decoding
/// `(record {
///     name: text;
///     value: text;
/// })`
#[derive(Clone, Eq, PartialEq, Debug, Default, CandidType, Deserialize)]
pub struct EnvironmentVariable {
    pub name: String,
    pub value: String,
}

/// Struct used for encoding/decoding
/// `(record {
///     controllers: opt vec principal;
///     compute_allocation: opt nat;
///     memory_allocation: opt nat;
///     freezing_threshold: opt nat;
///     reserved_cycles_limit: opt nat;
///     log_visibility : opt log_visibility;
///     wasm_memory_limit: opt nat;
///     wasm_memory_threshold: opt nat;
///     environment_variables: opt vec environment_variable;
/// })`
#[derive(Clone, Eq, PartialEq, Debug, Default, CandidType, Deserialize)]
pub struct CanisterSettingsArgs {
    pub controllers: Option<BoundedControllers>,
    pub compute_allocation: Option<candid::Nat>,
    pub memory_allocation: Option<candid::Nat>,
    pub freezing_threshold: Option<candid::Nat>,
    pub reserved_cycles_limit: Option<candid::Nat>,
    pub log_visibility: Option<LogVisibilityV2>,
    pub wasm_memory_limit: Option<candid::Nat>,
    pub wasm_memory_threshold: Option<candid::Nat>,
    pub environment_variables: Option<Vec<EnvironmentVariable>>,
}

impl Payload<'_> for CanisterSettingsArgs {}

impl CanisterSettingsArgs {
    /// Note: do not use `new(...)` with passing all the arguments, use corresponding builder instead.
    #[deprecated(note = "please use `CanisterSettingsArgsBuilder` instead")]
    pub fn new() -> Self {
        Self {
            controllers: None,
            compute_allocation: None,
            memory_allocation: None,
            freezing_threshold: None,
            reserved_cycles_limit: None,
            log_visibility: None,
            wasm_memory_limit: None,
            wasm_memory_threshold: None,
            environment_variables: None,
        }
    }
}

#[derive(Default)]
pub struct CanisterSettingsArgsBuilder {
    controllers: Option<Vec<PrincipalId>>,
    compute_allocation: Option<candid::Nat>,
    memory_allocation: Option<candid::Nat>,
    freezing_threshold: Option<candid::Nat>,
    reserved_cycles_limit: Option<candid::Nat>,
    log_visibility: Option<LogVisibilityV2>,
    wasm_memory_limit: Option<candid::Nat>,
    wasm_memory_threshold: Option<candid::Nat>,
    environment_variables: Option<BTreeMap<String, String>>,
}

#[allow(dead_code)]
impl CanisterSettingsArgsBuilder {
    pub fn new() -> Self {
        Self::default()
    }

    pub fn build(self) -> CanisterSettingsArgs {
        CanisterSettingsArgs {
            controllers: self.controllers.map(BoundedControllers::new),
            compute_allocation: self.compute_allocation,
            memory_allocation: self.memory_allocation,
            freezing_threshold: self.freezing_threshold,
            reserved_cycles_limit: self.reserved_cycles_limit,
            log_visibility: self.log_visibility,
            wasm_memory_limit: self.wasm_memory_limit,
            wasm_memory_threshold: self.wasm_memory_threshold,
            environment_variables: self.environment_variables.map(|variables| {
                variables
                    .iter()
                    .map(|(name, value)| EnvironmentVariable {
                        name: name.clone(),
                        value: value.clone(),
                    })
                    .collect::<Vec<_>>()
            }),
        }
    }

    pub fn with_controllers(self, controllers: Vec<PrincipalId>) -> Self {
        Self {
            controllers: Some(controllers),
            ..self
        }
    }

    /// Sets the compute allocation in percent. For more details see
    /// the description of this field in the IC specification.
    pub fn with_compute_allocation(self, compute_allocation: u64) -> Self {
        Self {
            compute_allocation: Some(candid::Nat::from(compute_allocation)),
            ..self
        }
    }

    /// Optionally sets the compute allocation in percent.
    pub fn with_maybe_compute_allocation(self, compute_allocation: Option<u64>) -> Self {
        match compute_allocation {
            Some(compute_allocation) => self.with_compute_allocation(compute_allocation),
            None => self,
        }
    }

    /// Sets the memory allocation in bytes. For more details see
    /// the description of this field in the IC specification.
    pub fn with_memory_allocation(self, memory_allocation: u64) -> Self {
        Self {
            memory_allocation: Some(candid::Nat::from(memory_allocation)),
            ..self
        }
    }

    /// Optionally sets the memory allocation in percent.
    pub fn with_maybe_memory_allocation(self, memory_allocation: Option<u64>) -> Self {
        match memory_allocation {
            Some(memory_allocation) => self.with_memory_allocation(memory_allocation),
            None => self,
        }
    }

    /// Sets the freezing threshold in seconds. For more details see
    /// the description of this field in the IC specification.
    pub fn with_freezing_threshold(self, freezing_threshold: u64) -> Self {
        Self {
            freezing_threshold: Some(candid::Nat::from(freezing_threshold)),
            ..self
        }
    }

    /// Sets the reserved cycles limit in cycles.
    pub fn with_reserved_cycles_limit(self, reserved_cycles_limit: u128) -> Self {
        Self {
            reserved_cycles_limit: Some(candid::Nat::from(reserved_cycles_limit)),
            ..self
        }
    }

    /// Sets the log visibility.
    pub fn with_log_visibility(self, log_visibility: LogVisibilityV2) -> Self {
        Self {
            log_visibility: Some(log_visibility),
            ..self
        }
    }

    /// Sets the Wasm memory limit.
    pub fn with_wasm_memory_limit(self, wasm_memory_limit: u64) -> Self {
        Self {
            wasm_memory_limit: Some(candid::Nat::from(wasm_memory_limit)),
            ..self
        }
    }

    /// Sets the Wasm memory threshold in bytes.
    pub fn with_wasm_memory_threshold(self, wasm_memory_threshold: u64) -> Self {
        Self {
            wasm_memory_threshold: Some(candid::Nat::from(wasm_memory_threshold)),
            ..self
        }
    }

    pub fn with_environment_variables(
        self,
        environment_variables: BTreeMap<String, String>,
    ) -> Self {
        Self {
            environment_variables: Some(environment_variables),
            ..self
        }
    }
}

/// Struct used for encoding/decoding
/// `(record {
///     settings : opt canister_settings;
///     sender_canister_version : opt nat64;
/// })`
#[derive(Clone, PartialEq, Debug, Default, CandidType, Deserialize)]
pub struct CreateCanisterArgs {
    pub settings: Option<CanisterSettingsArgs>,
    pub sender_canister_version: Option<u64>,
}

impl CreateCanisterArgs {
    pub fn get_sender_canister_version(&self) -> Option<u64> {
        self.sender_canister_version
    }
}

impl<'a> Payload<'a> for CreateCanisterArgs {
    fn decode(blob: &'a [u8]) -> Result<Self, UserError> {
        match Decode!([decoder_config()]; blob, Self) {
            Err(err) => {
                // First check if deserialization failed due to exceeding the maximum allowed limit.
                if format!("{err:?}").contains("The number of elements exceeds maximum allowed") {
                    Err(UserError::new(
                        ErrorCode::InvalidManagementPayload,
                        format!("Payload deserialization error: {err:?}"),
                    ))
                } else {
                    // Decoding an empty blob is added for backward compatibility.
                    match EmptyBlob::decode(blob) {
                        Err(_) => Err(UserError::new(
                            ErrorCode::InvalidManagementPayload,
                            "Payload deserialization error.".to_string(),
                        )),
                        Ok(_) => Ok(CreateCanisterArgs::default()),
                    }
                }
            }
            Ok(settings) => Ok(settings),
        }
    }
}

/// Struct used for encoding/decoding
/// `(record {
///     node_ids : vec principal;
///     registry_version: nat64;
/// })`
#[derive(Debug, CandidType, Deserialize)]
pub struct SetupInitialDKGArgs {
    node_ids: Vec<PrincipalId>,
    registry_version: u64,
}

impl Payload<'_> for SetupInitialDKGArgs {}

impl SetupInitialDKGArgs {
    pub fn new(node_ids: Vec<NodeId>, registry_version: RegistryVersion) -> Self {
        Self {
            node_ids: node_ids.iter().map(|node_id| node_id.get()).collect(),
            registry_version: registry_version.get(),
        }
    }

    pub fn get_set_of_node_ids(&self) -> Result<BTreeSet<NodeId>, UserError> {
        let mut set = BTreeSet::<NodeId>::new();
        for node_id in self.node_ids.iter() {
            if !set.insert(NodeId::new(*node_id)) {
                return Err(UserError::new(
                    ErrorCode::InvalidManagementPayload,
                    format!(
                        "Expected a set of NodeIds. The NodeId {} is repeated",
                        node_id
                    ),
                ));
            }
        }
        Ok(set)
    }

    pub fn get_registry_version(&self) -> RegistryVersion {
        RegistryVersion::new(self.registry_version)
    }
}

/// Represents the response for a request to setup an initial DKG for a new
/// subnet.
#[derive(Debug)]
pub struct SetupInitialDKGResponse {
    pub low_threshold_transcript_record: InitialNiDkgTranscriptRecord,
    pub high_threshold_transcript_record: InitialNiDkgTranscriptRecord,
    pub fresh_subnet_id: SubnetId,
    pub subnet_threshold_public_key: PublicKey,
}

impl SetupInitialDKGResponse {
    pub fn encode(&self) -> Vec<u8> {
        let serde_encoded_transcript_records = self.encode_with_serde_cbor();
        Encode!(&serde_encoded_transcript_records).unwrap()
    }

    fn encode_with_serde_cbor(&self) -> Vec<u8> {
        let transcript_records = (
            &self.low_threshold_transcript_record,
            &self.high_threshold_transcript_record,
            &self.fresh_subnet_id,
            &self.subnet_threshold_public_key,
        );
        serde_cbor::to_vec(&transcript_records).unwrap()
    }

    pub fn decode(blob: &[u8]) -> Result<Self, UserError> {
        let serde_encoded_transcript_records =
            Decode!([decoder_config()]; blob, Vec<u8>).map_err(candid_error_to_user_error)?;
        match serde_cbor::from_slice::<(
            InitialNiDkgTranscriptRecord,
            InitialNiDkgTranscriptRecord,
            SubnetId,
            PublicKey,
        )>(&serde_encoded_transcript_records)
        {
            Err(err) => Err(UserError::new(
                ErrorCode::InvalidManagementPayload,
                format!("Payload deserialization error: '{}'", err),
            )),
            Ok((
                low_threshold_transcript_record,
                high_threshold_transcript_record,
                fresh_subnet_id,
                subnet_threshold_public_key,
            )) => Ok(Self {
                low_threshold_transcript_record,
                high_threshold_transcript_record,
                fresh_subnet_id,
                subnet_threshold_public_key,
            }),
        }
    }
}

/// Types of curves that can be used for ECDSA signing.
/// ```text
/// (variant { secp256k1; })
/// ```
#[derive(
    Copy,
    Clone,
    Eq,
    PartialEq,
    Ord,
    PartialOrd,
    Hash,
    Debug,
    CandidType,
    Deserialize,
    EnumIter,
    Serialize,
)]
pub enum EcdsaCurve {
    #[serde(rename = "secp256k1")]
    Secp256k1,
}

impl TryFrom<u32> for EcdsaCurve {
    type Error = String;

    fn try_from(value: u32) -> Result<Self, Self::Error> {
        match value {
            0 => Ok(EcdsaCurve::Secp256k1),
            _ => Err(format!(
                "{value} is not a recognized EcdsaCurve variant identifier."
            )),
        }
    }
}

impl From<&EcdsaCurve> for pb_types::EcdsaCurve {
    fn from(item: &EcdsaCurve) -> Self {
        match item {
            EcdsaCurve::Secp256k1 => pb_types::EcdsaCurve::Secp256k1,
        }
    }
}

impl TryFrom<pb_types::EcdsaCurve> for EcdsaCurve {
    type Error = ProxyDecodeError;

    fn try_from(item: pb_types::EcdsaCurve) -> Result<Self, Self::Error> {
        match item {
            pb_types::EcdsaCurve::Secp256k1 => Ok(EcdsaCurve::Secp256k1),
            pb_types::EcdsaCurve::Unspecified => Err(ProxyDecodeError::ValueOutOfRange {
                typ: "EcdsaCurve",
                err: format!("Unable to convert {:?} to an EcdsaCurve", item),
            }),
        }
    }
}

impl std::fmt::Display for EcdsaCurve {
    fn fmt(&self, f: &mut std::fmt::Formatter<'_>) -> std::fmt::Result {
        write!(f, "{:?}", self)
    }
}

impl FromStr for EcdsaCurve {
    type Err = String;

    fn from_str(s: &str) -> Result<Self, Self::Err> {
        match s.to_lowercase().as_str() {
            "secp256k1" => Ok(Self::Secp256k1),
            _ => Err(format!("{} is not a recognized ECDSA curve", s)),
        }
    }
}

/// Unique identifier for a key that can be used for ECDSA signatures. The name
/// is just a identifier, but it may be used to convey some information about
/// the key (e.g. that the key is meant to be used for testing purposes).
/// ```text
/// (record { curve: ecdsa_curve; name: text})
/// ```
#[derive(
    Clone, Eq, PartialEq, Ord, PartialOrd, Hash, Debug, CandidType, Deserialize, Serialize,
)]
pub struct EcdsaKeyId {
    pub curve: EcdsaCurve,
    pub name: String,
}

impl From<&EcdsaKeyId> for pb_types::EcdsaKeyId {
    fn from(item: &EcdsaKeyId) -> Self {
        Self {
            curve: pb_types::EcdsaCurve::from(&item.curve) as i32,
            name: item.name.clone(),
        }
    }
}

impl TryFrom<pb_types::EcdsaKeyId> for EcdsaKeyId {
    type Error = ProxyDecodeError;
    fn try_from(item: pb_types::EcdsaKeyId) -> Result<Self, Self::Error> {
        Ok(Self {
            curve: EcdsaCurve::try_from(pb_types::EcdsaCurve::try_from(item.curve).map_err(
                |_| ProxyDecodeError::ValueOutOfRange {
                    typ: "EcdsaKeyId",
                    err: format!("Unable to convert {} to an EcdsaCurve", item.curve),
                },
            )?)?,
            name: item.name,
        })
    }
}

impl std::fmt::Display for EcdsaKeyId {
    fn fmt(&self, f: &mut std::fmt::Formatter<'_>) -> std::fmt::Result {
        write!(f, "{}:{}", self.curve, self.name)
    }
}

impl FromStr for EcdsaKeyId {
    type Err = String;
    fn from_str(s: &str) -> Result<Self, Self::Err> {
        let (curve, name) = s
            .split_once(':')
            .ok_or_else(|| format!("ECDSA key id {} does not contain a ':'", s))?;
        Ok(EcdsaKeyId {
            curve: curve.parse::<EcdsaCurve>()?,
            name: name.to_string(),
        })
    }
}

/// Types of algorithms that can be used for Schnorr signing.
/// ```text
/// (variant { bip340secp256k1; ed25519 })
/// ```
#[derive(
    Copy,
    Clone,
    Eq,
    PartialEq,
    Ord,
    PartialOrd,
    Hash,
    Debug,
    CandidType,
    Deserialize,
    EnumIter,
    Serialize,
)]
pub enum SchnorrAlgorithm {
    #[serde(rename = "bip340secp256k1")]
    Bip340Secp256k1,
    #[serde(rename = "ed25519")]
    Ed25519,
}

impl TryFrom<u32> for SchnorrAlgorithm {
    type Error = String;

    fn try_from(value: u32) -> Result<Self, Self::Error> {
        match value {
            0 => Ok(SchnorrAlgorithm::Bip340Secp256k1),
            1 => Ok(SchnorrAlgorithm::Ed25519),
            _ => Err(format!(
                "{value} is not a recognized SchnorrAlgorithm variant identifier."
            )),
        }
    }
}

impl From<&SchnorrAlgorithm> for pb_types::SchnorrAlgorithm {
    fn from(item: &SchnorrAlgorithm) -> Self {
        match item {
            SchnorrAlgorithm::Bip340Secp256k1 => pb_types::SchnorrAlgorithm::Bip340secp256k1,
            SchnorrAlgorithm::Ed25519 => pb_types::SchnorrAlgorithm::Ed25519,
        }
    }
}

impl TryFrom<pb_types::SchnorrAlgorithm> for SchnorrAlgorithm {
    type Error = ProxyDecodeError;

    fn try_from(item: pb_types::SchnorrAlgorithm) -> Result<Self, Self::Error> {
        match item {
            pb_types::SchnorrAlgorithm::Bip340secp256k1 => Ok(SchnorrAlgorithm::Bip340Secp256k1),
            pb_types::SchnorrAlgorithm::Ed25519 => Ok(SchnorrAlgorithm::Ed25519),
            pb_types::SchnorrAlgorithm::Unspecified => Err(ProxyDecodeError::ValueOutOfRange {
                typ: "SchnorrAlgorithm",
                err: format!("Unable to convert {:?} to a SchnorrAlgorithm", item),
            }),
        }
    }
}

impl std::fmt::Display for SchnorrAlgorithm {
    fn fmt(&self, f: &mut std::fmt::Formatter<'_>) -> std::fmt::Result {
        write!(f, "{:?}", self)
    }
}

impl FromStr for SchnorrAlgorithm {
    type Err = String;

    fn from_str(s: &str) -> Result<Self, Self::Err> {
        match s.to_lowercase().as_str() {
            "bip340secp256k1" => Ok(Self::Bip340Secp256k1),
            "ed25519" => Ok(Self::Ed25519),
            _ => Err(format!("{} is not a recognized Schnorr algorithm", s)),
        }
    }
}

/// Unique identifier for a key that can be used for Schnorr signatures. The name
/// is just a identifier, but it may be used to convey some information about
/// the key (e.g. that the key is meant to be used for testing purposes).
/// ```text
/// (record { algorithm: schnorr_algorithm; name: text})
/// ```
#[derive(
    Clone, Eq, PartialEq, Ord, PartialOrd, Hash, Debug, CandidType, Deserialize, Serialize,
)]
pub struct SchnorrKeyId {
    pub algorithm: SchnorrAlgorithm,
    pub name: String,
}

impl From<&SchnorrKeyId> for pb_types::SchnorrKeyId {
    fn from(item: &SchnorrKeyId) -> Self {
        Self {
            algorithm: pb_types::SchnorrAlgorithm::from(&item.algorithm) as i32,
            name: item.name.clone(),
        }
    }
}

impl TryFrom<pb_types::SchnorrKeyId> for SchnorrKeyId {
    type Error = ProxyDecodeError;
    fn try_from(item: pb_types::SchnorrKeyId) -> Result<Self, Self::Error> {
        let pb_types::SchnorrKeyId { algorithm, name } = item;
        let algorithm =
            SchnorrAlgorithm::try_from(pb_types::SchnorrAlgorithm::try_from(algorithm).map_err(
                |_| ProxyDecodeError::ValueOutOfRange {
                    typ: "SchnorrKeyId",
                    err: format!("Unable to convert {} to a SchnorrAlgorithm", algorithm),
                },
            )?)?;
        Ok(Self { algorithm, name })
    }
}

impl std::fmt::Display for SchnorrKeyId {
    fn fmt(&self, f: &mut std::fmt::Formatter<'_>) -> std::fmt::Result {
        write!(f, "{}:{}", self.algorithm, self.name)
    }
}

impl FromStr for SchnorrKeyId {
    type Err = String;
    fn from_str(s: &str) -> Result<Self, Self::Err> {
        let (algorithm, name) = s
            .split_once(':')
            .ok_or_else(|| format!("Schnorr key id {} does not contain a ':'", s))?;
        Ok(SchnorrKeyId {
            algorithm: algorithm.parse::<SchnorrAlgorithm>()?,
            name: name.to_string(),
        })
    }
}

/// Types of curves that can be used for threshold key derivation (vetKD).
/// ```text
/// (variant { bls12_381_g2; })
/// ```
#[derive(
    Copy,
    Clone,
    Eq,
    PartialEq,
    Ord,
    PartialOrd,
    Hash,
    Debug,
    CandidType,
    Deserialize,
    EnumIter,
    Serialize,
)]
pub enum VetKdCurve {
    #[serde(rename = "bls12_381_g2")]
    #[allow(non_camel_case_types)]
    Bls12_381_G2,
}

impl TryFrom<u32> for VetKdCurve {
    type Error = String;

    fn try_from(value: u32) -> Result<Self, Self::Error> {
        match value {
            0 => Ok(VetKdCurve::Bls12_381_G2),
            _ => Err(format!(
                "{value} is not a recognized VetKdCurve variant identifier."
            )),
        }
    }
}

impl From<&VetKdCurve> for pb_types::VetKdCurve {
    fn from(item: &VetKdCurve) -> Self {
        match item {
            VetKdCurve::Bls12_381_G2 => pb_types::VetKdCurve::Bls12381G2,
        }
    }
}

impl TryFrom<pb_types::VetKdCurve> for VetKdCurve {
    type Error = ProxyDecodeError;

    fn try_from(item: pb_types::VetKdCurve) -> Result<Self, Self::Error> {
        match item {
            pb_types::VetKdCurve::Bls12381G2 => Ok(VetKdCurve::Bls12_381_G2),
            pb_types::VetKdCurve::Unspecified => Err(ProxyDecodeError::ValueOutOfRange {
                typ: "VetKdCurve",
                err: format!("Unable to convert {:?} to a VetKdCurve", item),
            }),
        }
    }
}

impl std::fmt::Display for VetKdCurve {
    fn fmt(&self, f: &mut std::fmt::Formatter<'_>) -> std::fmt::Result {
        write!(f, "{:?}", self)
    }
}

impl FromStr for VetKdCurve {
    type Err = String;

    fn from_str(s: &str) -> Result<Self, Self::Err> {
        match s.to_lowercase().as_str() {
            "bls12_381_g2" => Ok(Self::Bls12_381_G2),
            _ => Err(format!("{} is not a recognized vetKD curve", s)),
        }
    }
}

/// Unique identifier for a key that can be used for threshold key derivation
/// (vetKD). The name is just an identifier, but it may be used to convey
/// some information about the key (e.g. that the key is meant to be used for
/// testing purposes).
/// ```text
/// (record { curve: vetkd_curve; name: text})
/// ```
#[derive(
    Clone, Eq, PartialEq, Ord, PartialOrd, Hash, Debug, CandidType, Deserialize, Serialize,
)]
pub struct VetKdKeyId {
    pub curve: VetKdCurve,
    pub name: String,
}

impl From<&VetKdKeyId> for pb_types::VetKdKeyId {
    fn from(item: &VetKdKeyId) -> Self {
        Self {
            curve: pb_types::VetKdCurve::from(&item.curve) as i32,
            name: item.name.clone(),
        }
    }
}

impl TryFrom<pb_types::VetKdKeyId> for VetKdKeyId {
    type Error = ProxyDecodeError;
    fn try_from(item: pb_types::VetKdKeyId) -> Result<Self, Self::Error> {
        Ok(Self {
            curve: VetKdCurve::try_from(pb_types::VetKdCurve::try_from(item.curve).map_err(
                |_| ProxyDecodeError::ValueOutOfRange {
                    typ: "VetKdKeyId",
                    err: format!("Unable to convert {} to a VetKdCurve", item.curve),
                },
            )?)?,
            name: item.name,
        })
    }
}

impl std::fmt::Display for VetKdKeyId {
    fn fmt(&self, f: &mut std::fmt::Formatter<'_>) -> std::fmt::Result {
        write!(f, "{}:{}", self.curve, self.name)
    }
}

impl FromStr for VetKdKeyId {
    type Err = String;
    fn from_str(s: &str) -> Result<Self, Self::Err> {
        let (curve, name) = s
            .split_once(':')
            .ok_or_else(|| format!("vetKD key id {} does not contain a ':'", s))?;
        Ok(VetKdKeyId {
            curve: curve.parse::<VetKdCurve>()?,
            name: name.to_string(),
        })
    }
}

/// Unique identifier for a key that can be used for one of the signature schemes
/// supported on the IC.
/// ```text
/// (variant { EcdsaKeyId; SchnorrKeyId })
/// ```
#[derive(
    Clone,
    Eq,
    PartialEq,
    Ord,
    PartialOrd,
    Hash,
    Debug,
    CandidType,
    Deserialize,
    EnumCount,
    Serialize,
)]
pub enum MasterPublicKeyId {
    Ecdsa(EcdsaKeyId),
    Schnorr(SchnorrKeyId),
    VetKd(VetKdKeyId),
}

impl From<&MasterPublicKeyId> for pb_types::MasterPublicKeyId {
    fn from(item: &MasterPublicKeyId) -> Self {
        use pb_types::master_public_key_id::KeyId;
        let key_id_pb = match item {
            MasterPublicKeyId::Schnorr(schnorr_key_id) => KeyId::Schnorr(schnorr_key_id.into()),
            MasterPublicKeyId::Ecdsa(ecdsa_key_id) => KeyId::Ecdsa(ecdsa_key_id.into()),
            MasterPublicKeyId::VetKd(vetkd_key_id) => KeyId::Vetkd(vetkd_key_id.into()),
        };
        Self {
            key_id: Some(key_id_pb),
        }
    }
}

impl TryFrom<pb_types::MasterPublicKeyId> for MasterPublicKeyId {
    type Error = ProxyDecodeError;
    fn try_from(item: pb_types::MasterPublicKeyId) -> Result<Self, Self::Error> {
        use pb_types::master_public_key_id::KeyId;
        let Some(key_id_pb) = item.key_id else {
            return Err(ProxyDecodeError::MissingField("MasterPublicKeyId::key_id"));
        };
        let master_public_key_id = match key_id_pb {
            KeyId::Schnorr(schnorr_key_id) => {
                MasterPublicKeyId::Schnorr(schnorr_key_id.try_into()?)
            }
            KeyId::Ecdsa(ecdsa_key_id) => MasterPublicKeyId::Ecdsa(ecdsa_key_id.try_into()?),
            KeyId::Vetkd(vetkd_key_id) => MasterPublicKeyId::VetKd(vetkd_key_id.try_into()?),
        };
        Ok(master_public_key_id)
    }
}

impl std::fmt::Display for MasterPublicKeyId {
    fn fmt(&self, f: &mut std::fmt::Formatter<'_>) -> std::fmt::Result {
        match self {
            Self::Ecdsa(esdsa_key_id) => {
                write!(f, "ecdsa:")?;
                esdsa_key_id.fmt(f)
            }
            Self::Schnorr(schnorr_key_id) => {
                write!(f, "schnorr:")?;
                schnorr_key_id.fmt(f)
            }
            Self::VetKd(vetkd_key_id) => {
                write!(f, "vetkd:")?;
                vetkd_key_id.fmt(f)
            }
        }
    }
}

impl MasterPublicKeyId {
    /// Check whether this type of [`MasterPublicKeyId`] requires to run on the IDKG protocol
    pub fn is_idkg_key(&self) -> bool {
        match self {
            Self::Ecdsa(_) | Self::Schnorr(_) => true,
            Self::VetKd(_) => false,
        }
    }

    /// Check whether this type of [`MasterPublicKeyId`] is a VetKd key
    pub fn is_vetkd_key(&self) -> bool {
        matches!(self, Self::VetKd(_))
    }

    /// Check whether this type of [`MasterPublicKeyId`] requires pre-signatures
    pub fn requires_pre_signatures(&self) -> bool {
        match self {
            Self::Ecdsa(_) | Self::Schnorr(_) => true,
            Self::VetKd(_) => false,
        }
    }
}

impl FromStr for MasterPublicKeyId {
    type Err = String;
    fn from_str(s: &str) -> Result<Self, Self::Err> {
        let (scheme, key_id) = s
            .split_once(':')
            .ok_or_else(|| format!("Master public key id {} does not contain a ':'", s))?;
        match scheme.to_lowercase().as_str() {
            "ecdsa" => Ok(Self::Ecdsa(EcdsaKeyId::from_str(key_id)?)),
            "schnorr" => Ok(Self::Schnorr(SchnorrKeyId::from_str(key_id)?)),
            "vetkd" => Ok(Self::VetKd(VetKdKeyId::from_str(key_id)?)),
            _ => Err(format!(
                "Scheme {} in master public key id {} is not supported.",
                scheme, s
            )),
        }
    }
}

pub type DerivationPath = BoundedVec<MAXIMUM_DERIVATION_PATH_LENGTH, UNBOUNDED, UNBOUNDED, ByteBuf>;

impl DerivationPath {
    /// Converts the `DerivationPath`` from `BoundedVec<ByteBuf>` into a `Vec<Vec<u8>>`.
    pub fn into_inner(self) -> Vec<Vec<u8>> {
        self.get().iter().map(|x| x.to_vec()).collect()
    }
}

impl Payload<'_> for DerivationPath {}

impl DataSize for ByteBuf {
    fn data_size(&self) -> usize {
        self.as_slice().data_size()
    }
}

/// Represents the argument of the sign_with_ecdsa API.
/// ```text
/// (record {
///   message_hash : blob;
///   derivation_path : vec blob;
///   key_id : ecdsa_key_id;
/// })
/// ```
#[derive(Eq, PartialEq, Debug, CandidType, Deserialize)]
pub struct SignWithECDSAArgs {
    pub message_hash: [u8; 32],
    pub derivation_path: DerivationPath,
    pub key_id: EcdsaKeyId,
}

impl Payload<'_> for SignWithECDSAArgs {}

/// Struct used to return an ECDSA signature.
#[derive(Debug, CandidType, Deserialize)]
pub struct SignWithECDSAReply {
    #[serde(with = "serde_bytes")]
    pub signature: Vec<u8>,
}

impl Payload<'_> for SignWithECDSAReply {}

/// Represents the argument of the ecdsa_public_key API.
/// ```text
/// (record {
///   canister_id : opt canister_id;
///   derivation_path : vec blob;
///   key_id : ecdsa_key_id;
/// })
/// ```
#[derive(Eq, PartialEq, Debug, CandidType, Deserialize)]
pub struct ECDSAPublicKeyArgs {
    pub canister_id: Option<CanisterId>,
    pub derivation_path: DerivationPath,
    pub key_id: EcdsaKeyId,
}

impl Payload<'_> for ECDSAPublicKeyArgs {}

/// Represents the response of the ecdsa_public_key API.
/// ```text
/// (record {
///   public_key : blob;
///   chain_code : blob;
/// })
/// ```
#[derive(Debug, CandidType, Deserialize)]
pub struct ECDSAPublicKeyResponse {
    #[serde(with = "serde_bytes")]
    pub public_key: Vec<u8>,
    #[serde(with = "serde_bytes")]
    pub chain_code: Vec<u8>,
}

impl Payload<'_> for ECDSAPublicKeyResponse {}

/// Maximum number of nodes allowed in a ComputeInitialDealings request.
const MAX_ALLOWED_NODES_COUNT: usize = 100;

pub type BoundedNodes = BoundedVec<MAX_ALLOWED_NODES_COUNT, UNBOUNDED, UNBOUNDED, PrincipalId>;

/// Argument of the compute_initial_idkg_dealings API.
/// `(record {
///     key_id: master_public_key_id;
///     subnet_id: principal;
///     nodes: vec principal;
///     registry_version: nat64;
/// })`
#[derive(Eq, PartialEq, Debug, CandidType, Deserialize)]
pub struct ComputeInitialIDkgDealingsArgs {
    pub key_id: MasterPublicKeyId,
    pub subnet_id: SubnetId,
    nodes: BoundedNodes,
    registry_version: u64,
}

impl Payload<'_> for ComputeInitialIDkgDealingsArgs {}

impl ComputeInitialIDkgDealingsArgs {
    pub fn new(
        key_id: MasterPublicKeyId,
        subnet_id: SubnetId,
        nodes: BTreeSet<NodeId>,
        registry_version: RegistryVersion,
    ) -> Self {
        Self {
            key_id,
            subnet_id,
            nodes: BoundedNodes::new(nodes.iter().map(|id| id.get()).collect()),
            registry_version: registry_version.get(),
        }
    }

    pub fn get_set_of_nodes(&self) -> Result<BTreeSet<NodeId>, UserError> {
        let mut set = BTreeSet::<NodeId>::new();
        for node_id in self.nodes.get().iter() {
            if !set.insert(NodeId::new(*node_id)) {
                return Err(UserError::new(
                    ErrorCode::InvalidManagementPayload,
                    format!(
                        "Expected a set of NodeIds. The NodeId {} is repeated",
                        node_id
                    ),
                ));
            }
        }
        Ok(set)
    }

    pub fn get_registry_version(&self) -> RegistryVersion {
        RegistryVersion::new(self.registry_version)
    }
}

/// Argument of the reshare_chain_key API.
/// `(record {
///     key_id: master_public_key_id;
///     subnet_id: principal;
///     nodes: vec principal;
///     registry_version: nat64;
/// })`
#[derive(Eq, PartialEq, Debug, CandidType, Deserialize)]
pub struct ReshareChainKeyArgs {
    pub key_id: MasterPublicKeyId,
    pub subnet_id: SubnetId,
    nodes: BoundedNodes,
    registry_version: u64,
}

impl Payload<'_> for ReshareChainKeyArgs {}

impl ReshareChainKeyArgs {
    pub fn new(
        key_id: MasterPublicKeyId,
        subnet_id: SubnetId,
        nodes: BTreeSet<NodeId>,
        registry_version: RegistryVersion,
    ) -> Self {
        Self {
            key_id,
            subnet_id,
            nodes: BoundedNodes::new(nodes.iter().map(|id| id.get()).collect()),
            registry_version: registry_version.get(),
        }
    }

    pub fn get_set_of_nodes(&self) -> Result<BTreeSet<NodeId>, UserError> {
        let mut set = BTreeSet::<NodeId>::new();
        for node_id in self.nodes.get().iter() {
            if !set.insert(NodeId::new(*node_id)) {
                return Err(UserError::new(
                    ErrorCode::InvalidManagementPayload,
                    format!(
                        "Expected a set of NodeIds. The NodeId {} is repeated",
                        node_id
                    ),
                ));
            }
        }
        Ok(set)
    }

    pub fn get_registry_version(&self) -> RegistryVersion {
        RegistryVersion::new(self.registry_version)
    }
}

/// Struct used to return the chain key resharing.
#[derive(Debug, Deserialize, Serialize)]
pub enum ReshareChainKeyResponse {
    IDkg(InitialIDkgDealings),
    NiDkg(InitialNiDkgTranscriptRecord),
}

impl ReshareChainKeyResponse {
    pub fn encode(&self) -> Vec<u8> {
        let serde_encoded_bytes = self.encode_with_serde_cbor();
        Encode!(&serde_encoded_bytes).unwrap()
    }

    fn encode_with_serde_cbor(&self) -> Vec<u8> {
        serde_cbor::to_vec(self).unwrap()
    }

    pub fn decode(blob: &[u8]) -> Result<Self, UserError> {
        let serde_encoded_bytes =
            Decode!([decoder_config()]; blob, Vec<u8>).map_err(candid_error_to_user_error)?;
        serde_cbor::from_slice::<Self>(&serde_encoded_bytes).map_err(|err| {
            UserError::new(
                ErrorCode::InvalidManagementPayload,
                format!("Payload deserialization error: '{}'", err),
            )
        })
    }
}

/// Represents the BIP341 aux argument of the sign_with_schnorr API.
/// ```text
/// (record {
///   merkle_root_hash: blob;
/// })
/// ```
#[derive(Eq, PartialEq, Debug, CandidType, Deserialize)]
pub struct SignWithBip341Aux {
    pub merkle_root_hash: ByteBuf,
}

/// Represents the aux argument of the sign_with_schnorr API.
/// ```text
/// (variant {
///    bip341: record {
///      merkle_root_hash: blob;
///   }
/// })
/// ```
#[derive(Eq, PartialEq, Debug, CandidType, Deserialize)]
pub enum SignWithSchnorrAux {
    #[serde(rename = "bip341")]
    Bip341(SignWithBip341Aux),
}

/// Represents the argument of the sign_with_schnorr API.
/// ```text
/// (record {
///   message : blob;
///   derivation_path : vec blob;
///   key_id : schnorr_key_id;
///   aux: opt schnorr_aux;
/// })
/// ```
#[derive(Eq, PartialEq, Debug, CandidType, Deserialize)]
pub struct SignWithSchnorrArgs {
    #[serde(with = "serde_bytes")]
    pub message: Vec<u8>,
    pub derivation_path: DerivationPath,
    pub key_id: SchnorrKeyId,
    pub aux: Option<SignWithSchnorrAux>,
}

impl Payload<'_> for SignWithSchnorrArgs {}

/// Struct used to return an Schnorr signature.
#[derive(Debug, CandidType, Deserialize)]
pub struct SignWithSchnorrReply {
    #[serde(with = "serde_bytes")]
    pub signature: Vec<u8>,
}

impl Payload<'_> for SignWithSchnorrReply {}

/// Represents the argument of the schnorr_public_key API.
/// ```text
/// (record {
///   canister_id : opt canister_id;
///   derivation_path : vec blob;
///   key_id : schnorr_key_id;
/// })
/// ```
#[derive(Eq, PartialEq, Debug, CandidType, Deserialize)]
pub struct SchnorrPublicKeyArgs {
    pub canister_id: Option<CanisterId>,
    pub derivation_path: DerivationPath,
    pub key_id: SchnorrKeyId,
}

impl Payload<'_> for SchnorrPublicKeyArgs {}

/// Represents the response of the schnorr_public_key API.
/// ```text
/// (record {
///   public_key : blob;
///   chain_code : blob;
/// })
/// ```
#[derive(Debug, CandidType, Deserialize)]
pub struct SchnorrPublicKeyResponse {
    #[serde(with = "serde_bytes")]
    pub public_key: Vec<u8>,
    #[serde(with = "serde_bytes")]
    pub chain_code: Vec<u8>,
}

impl Payload<'_> for SchnorrPublicKeyResponse {}

/// Struct used to return the xnet initial dealings.
#[derive(Debug)]
pub struct ComputeInitialIDkgDealingsResponse {
    pub initial_dkg_dealings: InitialIDkgDealings,
}

impl ComputeInitialIDkgDealingsResponse {
    pub fn encode(&self) -> Vec<u8> {
        let serde_encoded_transcript_records = self.encode_with_serde_cbor();
        Encode!(&serde_encoded_transcript_records).unwrap()
    }

    fn encode_with_serde_cbor(&self) -> Vec<u8> {
        let transcript_records = (&self.initial_dkg_dealings,);
        serde_cbor::to_vec(&transcript_records).unwrap()
    }

    pub fn decode(blob: &[u8]) -> Result<Self, UserError> {
        let serde_encoded_transcript_records =
            Decode!([decoder_config()]; blob, Vec<u8>).map_err(candid_error_to_user_error)?;
        match serde_cbor::from_slice::<(InitialIDkgDealings,)>(&serde_encoded_transcript_records) {
            Err(err) => Err(UserError::new(
                ErrorCode::InvalidManagementPayload,
                format!("Payload deserialization error: '{}'", err),
            )),
            Ok((initial_dkg_dealings,)) => Ok(Self {
                initial_dkg_dealings,
            }),
        }
    }
}

// Represents the argument of the vetkd_derive_key API.
/// ```text
/// (record {
///   input: blob;
///   context : blob;
///   transport_public_key: blob;
///   key_id : record { curve : vetkd_curve; name : text };
/// })
/// ```
#[derive(Eq, PartialEq, Debug, CandidType, Deserialize)]
pub struct VetKdDeriveKeyArgs {
    #[serde(with = "serde_bytes")]
    pub context: Vec<u8>,
    #[serde(with = "serde_bytes")]
    pub input: Vec<u8>,
    pub key_id: VetKdKeyId,
    #[serde(with = "serde_bytes")]
    pub transport_public_key: [u8; 48],
}

impl Payload<'_> for VetKdDeriveKeyArgs {}

/// Struct used to return vet KD result.
/// ```text
/// (record {
///   encrypted_key : blob;
/// })
/// ```
#[derive(Debug, CandidType, Deserialize)]
pub struct VetKdDeriveKeyResult {
    #[serde(with = "serde_bytes")]
    pub encrypted_key: Vec<u8>,
}

impl Payload<'_> for VetKdDeriveKeyResult {}

/// Represents the argument of the vetkd_public_key API.
/// ```text
/// (record {
///   canister_id : opt canister_id;
///   context : blob;
///   key_id : record { curve : vetkd_curve; name : text };
/// })
/// ```
#[derive(Eq, PartialEq, Debug, CandidType, Deserialize)]
pub struct VetKdPublicKeyArgs {
    pub canister_id: Option<CanisterId>,
    #[serde(with = "serde_bytes")]
    pub context: Vec<u8>,
    pub key_id: VetKdKeyId,
}

impl Payload<'_> for VetKdPublicKeyArgs {}

/// Represents the response of the vetkd_public_key API.
/// ```text
/// (record {
///   public_key : blob;
/// })
/// ```
#[derive(Debug, CandidType, Deserialize)]
pub struct VetKdPublicKeyResult {
    #[serde(with = "serde_bytes")]
    pub public_key: Vec<u8>,
}

impl Payload<'_> for VetKdPublicKeyResult {}

// Export the bitcoin types.
pub use ic_btc_interface::{
    GetBalanceRequest as BitcoinGetBalanceArgs,
    GetBlockHeadersRequest as BitcoinGetBlockHeadersArgs,
    GetCurrentFeePercentilesRequest as BitcoinGetCurrentFeePercentilesArgs,
    GetUtxosRequest as BitcoinGetUtxosArgs, Network as BitcoinNetwork,
    SendTransactionRequest as BitcoinSendTransactionArgs,
};
pub use ic_btc_replica_types::{
    GetSuccessorsRequest as BitcoinGetSuccessorsArgs,
    GetSuccessorsRequestInitial as BitcoinGetSuccessorsRequestInitial,
    GetSuccessorsResponse as BitcoinGetSuccessorsResponse,
    GetSuccessorsResponseComplete as BitcoinGetSuccessorsResponseComplete,
    SendTransactionRequest as BitcoinSendTransactionInternalArgs,
};

impl Payload<'_> for BitcoinGetBalanceArgs {}
impl Payload<'_> for BitcoinGetUtxosArgs {}
impl Payload<'_> for BitcoinGetBlockHeadersArgs {}
impl Payload<'_> for BitcoinSendTransactionArgs {}
impl Payload<'_> for BitcoinGetCurrentFeePercentilesArgs {}
impl Payload<'_> for BitcoinGetSuccessorsArgs {}
impl Payload<'_> for BitcoinGetSuccessorsResponse {}
impl Payload<'_> for BitcoinSendTransactionInternalArgs {}

/// Query methods exported by the management canister.
#[derive(Copy, Clone, Eq, PartialEq, Debug, Display, EnumIter, EnumString)]
#[strum(serialize_all = "snake_case")]
pub enum QueryMethod {
    FetchCanisterLogs,
}

/// `CandidType` for `SubnetInfoArgs`
/// ```text
/// record {
///     subnet_id: principal;
/// }
/// ```
#[derive(Clone, Debug, Default, CandidType, Deserialize)]
pub struct SubnetInfoArgs {
    pub subnet_id: PrincipalId,
}

impl Payload<'_> for SubnetInfoArgs {}

/// `CandidType` for `SubnetInfoResponse`
/// ```text
/// record {
///     replica_version: text;
/// }
/// ```
#[derive(Clone, Debug, Default, CandidType, Deserialize)]
pub struct SubnetInfoResponse {
    pub replica_version: String,
}

impl Payload<'_> for SubnetInfoResponse {}

/// `CandidType` for `NodeMetricsHistoryArgs`
/// ```text
/// record {
///     subnet_id: principal;
///     start_at_timestamp_nanos: nat64;
/// }
/// ```
#[derive(Clone, Debug, Default, CandidType, Deserialize)]
pub struct NodeMetricsHistoryArgs {
    pub subnet_id: PrincipalId,
    pub start_at_timestamp_nanos: u64,
}

impl Payload<'_> for NodeMetricsHistoryArgs {}

/// `CandidType` for `NodeMetrics`
/// ```text
/// record {
///     node_id : principal;
///     num_blocks_proposed_total : nat64;
///     num_block_failures_total : nat64;
/// }
/// ```
#[derive(Clone, Debug, Default, CandidType, Deserialize)]
pub struct NodeMetrics {
    pub node_id: PrincipalId,
    pub num_blocks_proposed_total: u64,
    pub num_block_failures_total: u64,
}

impl Payload<'_> for NodeMetrics {}

/// `CandidType` for `NodeMetricsHistoryResponse`
/// ```text
/// record {
///     timestamp_nanos : nat64;
///     node_metrics : vec node_metrics;
/// }
/// ```
#[derive(Clone, Debug, Default, CandidType, Deserialize)]
pub struct NodeMetricsHistoryResponse {
    pub timestamp_nanos: u64,
    pub node_metrics: Vec<NodeMetrics>,
}

impl Payload<'_> for NodeMetricsHistoryResponse {}

/// `CandidType` for `FetchCanisterLogsRequest`
/// ```text
/// record {
///     canister_id: principal;
/// }
/// ```
#[derive(Clone, Debug, Default, CandidType, Deserialize)]
pub struct FetchCanisterLogsRequest {
    pub canister_id: PrincipalId,
}

impl Payload<'_> for FetchCanisterLogsRequest {}

impl FetchCanisterLogsRequest {
    pub fn new(canister_id: CanisterId) -> Self {
        Self {
            canister_id: canister_id.into(),
        }
    }

    pub fn get_canister_id(&self) -> CanisterId {
        CanisterId::unchecked_from_principal(self.canister_id)
    }
}

/// `CandidType` for `CanisterLogRecord`
/// ```text
/// record {
///     idx: nat64;
///     timestamp_nanos: nat64;
///     content: blob;
/// }
/// ```
#[derive(Clone, Eq, PartialEq, Debug, Default, CandidType, Deserialize, Serialize)]
pub struct CanisterLogRecord {
    pub idx: u64,
    pub timestamp_nanos: u64,
    #[serde(with = "serde_bytes")]
    pub content: Vec<u8>,
}

impl Payload<'_> for CanisterLogRecord {}

impl DataSize for CanisterLogRecord {
    fn data_size(&self) -> usize {
        std::mem::size_of::<Self>() + self.content.as_slice().data_size()
    }
}

#[test]
fn test_canister_log_record_data_size() {
    let record = CanisterLogRecord {
        idx: 100,
        timestamp_nanos: 200,
        content: vec![1, 2, 3],
    };
    assert_eq!(record.data_size(), 8 + 8 + 24 + 3);
}

impl From<&CanisterLogRecord> for pb_canister_state_bits::CanisterLogRecord {
    fn from(item: &CanisterLogRecord) -> Self {
        Self {
            idx: item.idx,
            timestamp_nanos: item.timestamp_nanos,
            content: item.content.clone(),
        }
    }
}

impl From<pb_canister_state_bits::CanisterLogRecord> for CanisterLogRecord {
    fn from(item: pb_canister_state_bits::CanisterLogRecord) -> Self {
        Self {
            idx: item.idx,
            timestamp_nanos: item.timestamp_nanos,
            content: item.content,
        }
    }
}

/// `CandidType` for `FetchCanisterLogsResponse`
/// ```text
/// record {
///     canister_log_records: vec canister_log_record;
/// }
/// ```
#[derive(Clone, PartialEq, Debug, Default, CandidType, Deserialize)]
pub struct FetchCanisterLogsResponse {
    pub canister_log_records: Vec<CanisterLogRecord>,
}

impl Payload<'_> for FetchCanisterLogsResponse {}

/// Struct used for encoding/decoding
/// `(record {
///     canister_id: principal;
///     chunk: blob;
/// })`
#[derive(Clone, Debug, Default, CandidType, Deserialize)]
pub struct UploadChunkArgs {
    pub canister_id: PrincipalId,
    #[serde(with = "serde_bytes")]
    pub chunk: Vec<u8>,
}

impl Payload<'_> for UploadChunkArgs {}

impl UploadChunkArgs {
    pub fn get_canister_id(&self) -> CanisterId {
        CanisterId::unchecked_from_principal(self.canister_id)
    }
}

/// Candid type representing the hash of a wasm chunk.
/// `(record {
///      hash: blob;
/// })`
#[derive(Clone, Eq, PartialEq, Ord, PartialOrd, Debug, CandidType, Deserialize)]
pub struct ChunkHash {
    #[serde(with = "serde_bytes")]
    pub hash: Vec<u8>,
}

impl Payload<'_> for ChunkHash {}

/// Struct to be returned when uploading a Wasm chunk.
/// `(record {
///      hash: blob;
/// })`
pub type UploadChunkReply = ChunkHash;

/// Struct used for encoding/decoding
/// `(record {
///     mode : variant {
///         install;
///         reinstall;
///         upgrade: opt record {
///             skip_pre_upgrade: opt bool
///         }
///     };
///     target_canister_id: principal;
///     store_canister_id: opt principal;
///     chunk_hashes_list: vec chunk_hash;
///     wasm_module_hash: blob;
///     arg: blob;
///     sender_canister_version : opt nat64;
/// })`
#[derive(Clone, Debug, CandidType, Deserialize)]
pub struct InstallChunkedCodeArgs {
    pub mode: CanisterInstallModeV2,
    pub target_canister: PrincipalId,
    pub store_canister: Option<PrincipalId>,
    pub chunk_hashes_list: Vec<ChunkHash>,
    #[serde(with = "serde_bytes")]
    pub wasm_module_hash: Vec<u8>,
    #[serde(with = "serde_bytes")]
    pub arg: Vec<u8>,
    pub sender_canister_version: Option<u64>,
}

impl std::fmt::Display for InstallChunkedCodeArgs {
    fn fmt(&self, f: &mut std::fmt::Formatter<'_>) -> std::fmt::Result {
        writeln!(f, "InstallChunkedCodeArgs {{")?;
        writeln!(f, "  mode: {:?}", &self.mode)?;
        writeln!(f, "  target_canister: {:?}", &self.target_canister)?;
        writeln!(f, "  store_canister: {:?}", &self.store_canister)?;
        writeln!(f, "  arg: <{:?} bytes>", self.arg.len())?;
        writeln!(f, "}}")
    }
}

impl Payload<'_> for InstallChunkedCodeArgs {
    fn decode(blob: &'_ [u8]) -> Result<Self, UserError> {
        let args = match Decode!([decoder_config()]; blob, Self).map_err(candid_error_to_user_error)
        {
            Ok(record) => record,
            Err(_) => InstallChunkedCodeArgsLegacy::decode(blob)?.into(),
        };
        Ok(args)
    }
}

impl InstallChunkedCodeArgs {
    pub fn new(
        mode: CanisterInstallModeV2,
        target_canister: CanisterId,
        store_canister: Option<CanisterId>,
        chunk_hashes_list: Vec<Vec<u8>>,
        wasm_module_hash: Vec<u8>,
        arg: Vec<u8>,
    ) -> Self {
        Self {
            mode,
            target_canister: target_canister.into(),
            store_canister: store_canister.map(|p| p.into()),
            chunk_hashes_list: chunk_hashes_list
                .into_iter()
                .map(|hash| ChunkHash { hash })
                .collect(),
            wasm_module_hash,
            arg,
            sender_canister_version: None,
        }
    }

    pub fn get_sender_canister_version(&self) -> Option<u64> {
        self.sender_canister_version
    }

    pub fn target_canister_id(&self) -> CanisterId {
        CanisterId::unchecked_from_principal(self.target_canister)
    }

    pub fn store_canister_id(&self) -> Option<CanisterId> {
        self.store_canister
            .map(CanisterId::unchecked_from_principal)
    }
}

/// Struct used for encoding/decoding of legacy version of `InstallChunkedCodeArgs`,
/// it is used to preserve backward compatibility.
/// `(record {
///     mode : variant {
///         install;
///         reinstall;
///         upgrade: opt record {
///             skip_pre_upgrade: opt bool
///         }
///     };
///     target_canister_id: principal;
///     store_canister_id: opt principal;
///     chunk_hashes_list: vec blob;
///     wasm_module_hash: blob;
///     arg: blob;
///     sender_canister_version : opt nat64;
/// })`
#[derive(Clone, Debug, CandidType, Deserialize)]
pub struct InstallChunkedCodeArgsLegacy {
    pub mode: CanisterInstallModeV2,
    pub target_canister: PrincipalId,
    pub store_canister: Option<PrincipalId>,
    pub chunk_hashes_list: Vec<Vec<u8>>,
    #[serde(with = "serde_bytes")]
    pub wasm_module_hash: Vec<u8>,
    #[serde(with = "serde_bytes")]
    pub arg: Vec<u8>,
    pub sender_canister_version: Option<u64>,
}

impl From<InstallChunkedCodeArgsLegacy> for InstallChunkedCodeArgs {
    fn from(value: InstallChunkedCodeArgsLegacy) -> Self {
        Self {
            mode: value.mode,
            target_canister: value.target_canister,
            store_canister: value.store_canister,
            chunk_hashes_list: value
                .chunk_hashes_list
                .into_iter()
                .map(|hash| ChunkHash { hash })
                .collect(),
            wasm_module_hash: value.wasm_module_hash,
            arg: value.arg,
            sender_canister_version: value.sender_canister_version,
        }
    }
}

impl Payload<'_> for InstallChunkedCodeArgsLegacy {}

impl InstallChunkedCodeArgsLegacy {
    pub fn new(
        mode: CanisterInstallModeV2,
        target_canister: CanisterId,
        store_canister: Option<CanisterId>,
        chunk_hashes_list: Vec<Vec<u8>>,
        wasm_module_hash: Vec<u8>,
        arg: Vec<u8>,
    ) -> Self {
        Self {
            mode,
            target_canister: target_canister.into(),
            store_canister: store_canister.map(|p| p.into()),
            chunk_hashes_list,
            wasm_module_hash,
            arg,
            sender_canister_version: None,
        }
    }
}

/// Struct used for encoding/decoding
/// `(record {
///     canister_id: principal;
/// })`
#[derive(Clone, Debug, Default, CandidType, Deserialize)]
pub struct ClearChunkStoreArgs {
    pub canister_id: PrincipalId,
}

impl Payload<'_> for ClearChunkStoreArgs {}

impl ClearChunkStoreArgs {
    pub fn get_canister_id(&self) -> CanisterId {
        CanisterId::unchecked_from_principal(self.canister_id)
    }
}

/// Struct used for encoding/decoding
/// `(record {
///     canister_id: principal;
/// })`
#[derive(Clone, Debug, Default, CandidType, Deserialize)]
pub struct StoredChunksArgs {
    pub canister_id: PrincipalId,
}

impl Payload<'_> for StoredChunksArgs {}

impl StoredChunksArgs {
    pub fn get_canister_id(&self) -> CanisterId {
        CanisterId::unchecked_from_principal(self.canister_id)
    }
}

/// Struct to be returned when listing chunks in the Wasm store
/// `(vec record { hash: blob })`
#[derive(PartialEq, Debug, CandidType, Deserialize)]
pub struct StoredChunksReply(pub Vec<ChunkHash>);

impl Payload<'_> for StoredChunksReply {}

/// Struct used for encoding/decoding
/// `(record {
///     canister_id: principal;
///     replace_snapshot: opt blob;
/// })`
#[derive(Clone, Eq, PartialEq, Debug, Default, CandidType, Deserialize)]
pub struct TakeCanisterSnapshotArgs {
    pub canister_id: PrincipalId,
    pub replace_snapshot: Option<SnapshotId>,
}

impl TakeCanisterSnapshotArgs {
    pub fn new(canister_id: CanisterId, replace_snapshot: Option<SnapshotId>) -> Self {
        Self {
            canister_id: canister_id.get(),
            replace_snapshot,
        }
    }

    pub fn get_canister_id(&self) -> CanisterId {
        CanisterId::unchecked_from_principal(self.canister_id)
    }

    pub fn replace_snapshot(&self) -> Option<SnapshotId> {
        self.replace_snapshot
    }
}
impl Payload<'_> for TakeCanisterSnapshotArgs {}

/// Struct used for encoding/decoding
/// `(record {
///     canister_id: principal;
///     snapshot_id: blob;
///     sender_canister_version: opt nat64;
/// })`
#[derive(Clone, Eq, PartialEq, Debug, CandidType, Deserialize)]
pub struct LoadCanisterSnapshotArgs {
    canister_id: PrincipalId,
    snapshot_id: SnapshotId,
    sender_canister_version: Option<u64>,
}

impl LoadCanisterSnapshotArgs {
    pub fn new(
        canister_id: CanisterId,
        snapshot_id: SnapshotId,
        sender_canister_version: Option<u64>,
    ) -> Self {
        Self {
            canister_id: canister_id.get(),
            snapshot_id,
            sender_canister_version,
        }
    }

    pub fn get_canister_id(&self) -> CanisterId {
        CanisterId::unchecked_from_principal(self.canister_id)
    }

    pub fn snapshot_id(&self) -> SnapshotId {
        self.snapshot_id
    }

    pub fn get_sender_canister_version(&self) -> Option<u64> {
        self.sender_canister_version
    }
}

impl Payload<'_> for LoadCanisterSnapshotArgs {}

/// Struct to be returned when taking a canister snapshot.
/// `(record {
///      id: blob;
///      taken_at_timestamp: nat64;
///      total_size: nat64;
/// })`
#[derive(Clone, Eq, PartialEq, Debug, CandidType, Deserialize)]
pub struct CanisterSnapshotResponse {
    pub id: SnapshotId,
    pub taken_at_timestamp: u64,
    pub total_size: u64,
}

impl Payload<'_> for CanisterSnapshotResponse {}

impl CanisterSnapshotResponse {
    pub fn new(snapshot_id: &SnapshotId, taken_at_timestamp: u64, total_size: NumBytes) -> Self {
        Self {
            id: *snapshot_id,
            taken_at_timestamp,
            total_size: total_size.get(),
        }
    }

    pub fn snapshot_id(&self) -> SnapshotId {
        self.id
    }

    pub fn total_size(&self) -> u64 {
        self.total_size
    }

    pub fn taken_at_timestamp(&self) -> u64 {
        self.taken_at_timestamp
    }
}

/// Struct used for encoding/decoding
/// `(record {
///     canister_id: principal;
///     snapshot_id: blob;
/// })`
#[derive(Clone, Eq, PartialEq, Debug, CandidType, Deserialize)]
pub struct DeleteCanisterSnapshotArgs {
    pub canister_id: PrincipalId,
    pub snapshot_id: SnapshotId,
}

impl DeleteCanisterSnapshotArgs {
    pub fn new(canister_id: CanisterId, snapshot_id: SnapshotId) -> Self {
        Self {
            canister_id: canister_id.get(),
            snapshot_id,
        }
    }

    pub fn get_canister_id(&self) -> CanisterId {
        CanisterId::unchecked_from_principal(self.canister_id)
    }

    pub fn get_snapshot_id(&self) -> SnapshotId {
        self.snapshot_id
    }
}

impl Payload<'_> for DeleteCanisterSnapshotArgs {}

/// Struct used for encoding/decoding
/// `(record {
///     canister_id: principal;
/// })`
#[derive(Clone, Eq, PartialEq, Debug, Default, CandidType, Deserialize)]
pub struct ListCanisterSnapshotArgs {
    canister_id: PrincipalId,
}

impl ListCanisterSnapshotArgs {
    pub fn new(canister_id: CanisterId) -> Self {
        Self {
            canister_id: canister_id.get(),
        }
    }

    pub fn get_canister_id(&self) -> CanisterId {
        CanisterId::unchecked_from_principal(self.canister_id)
    }
}

impl Payload<'_> for ListCanisterSnapshotArgs {}

/// An enum representing the possible values of a global variable.
#[derive(Copy, Clone, Debug, Deserialize, Serialize, EnumIter, CandidType)]
pub enum Global {
    #[serde(rename = "i32")]
    I32(i32),
    #[serde(rename = "i64")]
    I64(i64),
    #[serde(rename = "f32")]
    F32(f32),
    #[serde(rename = "f64")]
    F64(f64),
    #[serde(rename = "v128")]
    V128(u128),
}

impl Global {
    pub fn type_name(&self) -> &'static str {
        match self {
            Global::I32(_) => "i32",
            Global::I64(_) => "i64",
            Global::F32(_) => "f32",
            Global::F64(_) => "f64",
            Global::V128(_) => "v128",
        }
    }
}

impl Hash for Global {
    fn hash<H: Hasher>(&self, state: &mut H) {
        let bytes = match self {
            Global::I32(val) => val.to_le_bytes().to_vec(),
            Global::I64(val) => val.to_le_bytes().to_vec(),
            Global::F32(val) => val.to_le_bytes().to_vec(),
            Global::F64(val) => val.to_le_bytes().to_vec(),
            Global::V128(val) => val.to_le_bytes().to_vec(),
        };
        bytes.hash(state)
    }
}

impl PartialEq<Global> for Global {
    fn eq(&self, other: &Global) -> bool {
        match (self, other) {
            (Global::I32(val), Global::I32(other_val)) => val == other_val,
            (Global::I64(val), Global::I64(other_val)) => val == other_val,
            (Global::F32(val), Global::F32(other_val)) => val == other_val,
            (Global::F64(val), Global::F64(other_val)) => val == other_val,
            (Global::V128(val), Global::V128(other_val)) => val == other_val,
            _ => false,
        }
    }
}

impl Eq for Global {}

impl From<&Global> for pb_canister_state_bits::Global {
    fn from(item: &Global) -> Self {
        match item {
            Global::I32(value) => Self {
                global: Some(pb_canister_state_bits::global::Global::I32(*value)),
            },
            Global::I64(value) => Self {
                global: Some(pb_canister_state_bits::global::Global::I64(*value)),
            },
            Global::F32(value) => Self {
                global: Some(pb_canister_state_bits::global::Global::F32(*value)),
            },
            Global::F64(value) => Self {
                global: Some(pb_canister_state_bits::global::Global::F64(*value)),
            },
            Global::V128(value) => Self {
                global: Some(pb_canister_state_bits::global::Global::V128(
                    value.to_le_bytes().to_vec(),
                )),
            },
        }
    }
}

impl TryFrom<pb_canister_state_bits::Global> for Global {
    type Error = ProxyDecodeError;
    fn try_from(value: pb_canister_state_bits::Global) -> Result<Self, Self::Error> {
        match try_from_option_field(value.global, "Global::global")? {
            pb_canister_state_bits::global::Global::I32(value) => Ok(Self::I32(value)),
            pb_canister_state_bits::global::Global::I64(value) => Ok(Self::I64(value)),
            pb_canister_state_bits::global::Global::F32(value) => Ok(Self::F32(value)),
            pb_canister_state_bits::global::Global::F64(value) => Ok(Self::F64(value)),
            pb_canister_state_bits::global::Global::V128(value) => Ok(Self::V128(
                u128::from_le_bytes(value.as_slice().try_into().unwrap()),
            )),
        }
    }
}

/// Struct used for encoding/decoding
/// `(record {
///     canister_id : principal;
///     snapshot_id : blob;
/// })`

#[derive(Clone, Eq, PartialEq, Debug, CandidType, Deserialize)]
pub struct ReadCanisterSnapshotMetadataArgs {
    pub canister_id: PrincipalId,
    pub snapshot_id: SnapshotId,
}

impl ReadCanisterSnapshotMetadataArgs {
    pub fn new(canister_id: CanisterId, snapshot_id: SnapshotId) -> Self {
        Self {
            canister_id: canister_id.get(),
            snapshot_id,
        }
    }
    pub fn get_canister_id(&self) -> CanisterId {
        CanisterId::unchecked_from_principal(self.canister_id)
    }

    pub fn get_snapshot_id(&self) -> SnapshotId {
        self.snapshot_id
    }
}

impl Payload<'_> for ReadCanisterSnapshotMetadataArgs {}

#[derive(Clone, Copy, Eq, PartialEq, Debug, CandidType, Default, Deserialize, EnumIter)]
pub enum SnapshotSource {
    #[default]
    #[serde(rename = "taken_from_canister")]
    TakenFromCanister,
    #[serde(rename = "metadata_upload")]
    MetadataUpload,
}

impl From<SnapshotSource> for pb_canister_snapshot_bits::SnapshotSource {
    fn from(value: SnapshotSource) -> Self {
        match value {
            SnapshotSource::TakenFromCanister => {
                pb_canister_snapshot_bits::SnapshotSource::TakenFromCanister
            }
            SnapshotSource::MetadataUpload => {
                pb_canister_snapshot_bits::SnapshotSource::UploadedManually
            }
        }
    }
}

impl TryFrom<pb_canister_snapshot_bits::SnapshotSource> for SnapshotSource {
    type Error = ProxyDecodeError;

    fn try_from(value: pb_canister_snapshot_bits::SnapshotSource) -> Result<Self, Self::Error> {
        match value {
            pb_canister_snapshot_bits::SnapshotSource::Unspecified => {
                Err(ProxyDecodeError::ValueOutOfRange {
                    typ: "SnapshotSource",
                    err: format!("Unexpected value of SnapshotSource: {:?}", value),
                })
            }
            pb_canister_snapshot_bits::SnapshotSource::TakenFromCanister => {
                Ok(SnapshotSource::TakenFromCanister)
            }
            pb_canister_snapshot_bits::SnapshotSource::UploadedManually => {
                Ok(SnapshotSource::MetadataUpload)
            }
        }
    }
}

/// Struct used for encoding/decoding
/// (record {
///     source : variant {
///         taken_from_canister;
///         uploaded_manually;
///     };
///     taken_at_timestamp : nat64;
///     wasm_module_size : nat64;
///     exported_globals : vec variant {
///         i32 : int32;
///         i64 : int64;
///         f32 : float32;
///         f64 : float64;
///         v128 : nat;
///     };
///     wasm_memory_size : nat64;
///     stable_memory_size : nat64;
///     wasm_chunk_store : vec record {
///         hash : blob;
///     };
///     canister_version : nat64;
///     certified_data : blob;
///     global_timer : variant {
///         inactive;
///         active : nat64;
///     };
///     on_low_wasm_memory_hook_status : variant {
///         condition_not_satisfied;
///         ready;
///         executed;
///     };
/// })

#[derive(Clone, PartialEq, Debug, CandidType, Deserialize)]
pub struct ReadCanisterSnapshotMetadataResponse {
    pub source: SnapshotSource,
    pub taken_at_timestamp: u64,
    pub wasm_module_size: u64,
    pub exported_globals: Vec<Global>,
    pub wasm_memory_size: u64,
    pub stable_memory_size: u64,
    pub wasm_chunk_store: Vec<ChunkHash>,
    pub canister_version: u64,
    #[serde(with = "serde_bytes")]
    pub certified_data: Vec<u8>,
    pub global_timer: Option<GlobalTimer>,
    pub on_low_wasm_memory_hook_status: Option<OnLowWasmMemoryHookStatus>,
}

impl Payload<'_> for ReadCanisterSnapshotMetadataResponse {}

/// An inner type of [`ReadCanisterSnapshotMetadataResponse`].
///
/// Corresponds to the internal `CanisterTimer`, but is candid de/encodable.  
#[derive(Copy, Clone, Eq, PartialEq, Debug, CandidType, Deserialize, Serialize)]
pub enum GlobalTimer {
    #[serde(rename = "inactive")]
    Inactive,
    #[serde(rename = "active")]
    Active(u64),
}

/// A wrapper around the different statuses of `OnLowWasmMemory` hook execution.
#[derive(
    Clone, Copy, Eq, PartialEq, Debug, Default, Deserialize, CandidType, Serialize, EnumIter,
)]
pub enum OnLowWasmMemoryHookStatus {
    #[default]
    #[serde(rename = "condition_not_satisfied")]
    ConditionNotSatisfied,
    #[serde(rename = "ready")]
    Ready,
    #[serde(rename = "executed")]
    Executed,
}

impl OnLowWasmMemoryHookStatus {
    pub fn update(&mut self, is_hook_condition_satisfied: bool) {
        *self = if is_hook_condition_satisfied {
            match *self {
                Self::ConditionNotSatisfied | Self::Ready => Self::Ready,
                Self::Executed => Self::Executed,
            }
        } else {
            Self::ConditionNotSatisfied
        };
    }

    pub fn is_ready(&self) -> bool {
        *self == Self::Ready
    }

    /// Used to compare the hook status from snapshot metadata with a recently checked hook_condition
    /// (via `CanisterState::is_low_wasm_memory_hook_condition_satisfied`).
    pub fn is_consistent_with(&self, hook_condition: bool) -> bool {
        match (hook_condition, self) {
            (true, OnLowWasmMemoryHookStatus::ConditionNotSatisfied)
            | (false, OnLowWasmMemoryHookStatus::Ready)
            | (false, OnLowWasmMemoryHookStatus::Executed) => false,
            // all other combinations are valid
            _ => true,
        }
    }
}

impl From<&OnLowWasmMemoryHookStatus> for pb_canister_state_bits::OnLowWasmMemoryHookStatus {
    fn from(item: &OnLowWasmMemoryHookStatus) -> Self {
        use OnLowWasmMemoryHookStatus::*;

        match *item {
            ConditionNotSatisfied => Self::ConditionNotSatisfied,
            Ready => Self::Ready,
            Executed => Self::Executed,
        }
    }
}

impl TryFrom<pb_canister_state_bits::OnLowWasmMemoryHookStatus> for OnLowWasmMemoryHookStatus {
    type Error = ProxyDecodeError;

    fn try_from(
        value: pb_canister_state_bits::OnLowWasmMemoryHookStatus,
    ) -> Result<Self, Self::Error> {
        match value {
            pb_canister_state_bits::OnLowWasmMemoryHookStatus::Unspecified => {
                Err(ProxyDecodeError::ValueOutOfRange {
                    typ: "OnLowWasmMemoryHookStatus",
                    err: format!(
                        "Unexpected value of status of on low wasm memory hook: {:?}",
                        value
                    ),
                })
            }
            pb_canister_state_bits::OnLowWasmMemoryHookStatus::ConditionNotSatisfied => {
                Ok(OnLowWasmMemoryHookStatus::ConditionNotSatisfied)
            }
            pb_canister_state_bits::OnLowWasmMemoryHookStatus::Ready => {
                Ok(OnLowWasmMemoryHookStatus::Ready)
            }
            pb_canister_state_bits::OnLowWasmMemoryHookStatus::Executed => {
                Ok(OnLowWasmMemoryHookStatus::Executed)
            }
        }
    }
}

/// Struct for encoding/decoding
/// (record {
///  canister_id : principal;
///  snapshot_id : blob;
///  kind : variant {
///         wasm_module : record {
///         offset : nat64;
///         size : nat64;
///     };
///     main_memory : record {
///         offset : nat64;
///         size : nat64;
///     };
///     stable_memory : record {
///         offset : nat64;
///         size : nat64;
///     };
///     wasm_chunk : record {
///         hash : blob;
///     };
///  };
/// })

#[derive(Clone, Debug, Deserialize, CandidType, Serialize)]
pub struct ReadCanisterSnapshotDataArgs {
    pub canister_id: PrincipalId,
    pub snapshot_id: SnapshotId,
    pub kind: CanisterSnapshotDataKind,
}

impl Payload<'_> for ReadCanisterSnapshotDataArgs {}

impl ReadCanisterSnapshotDataArgs {
    pub fn new(
        canister_id: CanisterId,
        snapshot_id: SnapshotId,
        kind: CanisterSnapshotDataKind,
    ) -> Self {
        Self {
            canister_id: canister_id.get(),
            snapshot_id,
            kind,
        }
    }

    pub fn get_canister_id(&self) -> CanisterId {
        CanisterId::unchecked_from_principal(self.canister_id)
    }

    pub fn get_snapshot_id(&self) -> SnapshotId {
        self.snapshot_id
    }
}

#[derive(Clone, Debug, Deserialize, CandidType, Serialize)]
pub enum CanisterSnapshotDataKind {
    #[serde(rename = "wasm_module")]
    WasmModule { offset: u64, size: u64 },
    #[serde(rename = "main_memory")]
    MainMemory { offset: u64, size: u64 },
    #[serde(rename = "stable_memory")]
    StableMemory { offset: u64, size: u64 },
    #[serde(rename = "wasm_chunk")]
    WasmChunk {
        #[serde(with = "serde_bytes")]
        hash: Vec<u8>,
    },
}

#[derive(Clone, Debug, Deserialize, CandidType, Serialize)]

/// Struct to encode/decode
/// (record { chunk: blob }; )
pub struct ReadCanisterSnapshotDataResponse {
    #[serde(with = "serde_bytes")]
    pub chunk: Vec<u8>,
}

impl Payload<'_> for ReadCanisterSnapshotDataResponse {}

impl ReadCanisterSnapshotDataResponse {
    pub fn new(chunk: Vec<u8>) -> Self {
        Self { chunk }
    }
}

/// Struct to encode/decode
/// (record {
///     canister_id : principal;
///     replace_snapshot : opt blob;
///     wasm_module_size : nat64;
///     exported_globals : vec variant {
///         i32 : int32;
///         i64 : int64;
///         f32 : float32;
///         f64 : float64;
///         v128 : nat;
///     };
///     wasm_memory_size : nat64;
///     stable_memory_size : nat64;
///     certified_data : blob;
///     global_timer : opt variant {
///         inactive;
///         active : nat64;
///     };
///     on_low_wasm_memory_hook_status : opt variant {
///         condition_not_satisfied;
///         ready;
///         executed;
///     };
/// };)

#[derive(Clone, Debug, Deserialize, CandidType, Serialize)]
pub struct UploadCanisterSnapshotMetadataArgs {
    pub canister_id: PrincipalId,
    pub replace_snapshot: Option<SnapshotId>,
    pub wasm_module_size: u64,
    pub exported_globals: Vec<Global>,
    pub wasm_memory_size: u64,
    pub stable_memory_size: u64,
    #[serde(with = "serde_bytes")]
    pub certified_data: Vec<u8>,
    pub global_timer: Option<GlobalTimer>,
    pub on_low_wasm_memory_hook_status: Option<OnLowWasmMemoryHookStatus>,
}

impl Payload<'_> for UploadCanisterSnapshotMetadataArgs {}

impl UploadCanisterSnapshotMetadataArgs {
    pub fn new(
        canister_id: CanisterId,
        replace_snapshot: Option<SnapshotId>,
        wasm_module_size: u64,
        exported_globals: Vec<Global>,
        wasm_memory_size: u64,
        stable_memory_size: u64,
        certified_data: Vec<u8>,
        global_timer: Option<GlobalTimer>,
        on_low_wasm_memory_hook_status: Option<OnLowWasmMemoryHookStatus>,
    ) -> Self {
        Self {
            canister_id: canister_id.get(),
            replace_snapshot,
            wasm_module_size,
            exported_globals,
            wasm_memory_size,
            stable_memory_size,
            certified_data,
            global_timer,
            on_low_wasm_memory_hook_status,
        }
    }

    pub fn get_canister_id(&self) -> CanisterId {
        CanisterId::unchecked_from_principal(self.canister_id)
    }

    pub fn replace_snapshot(&self) -> Option<SnapshotId> {
        self.replace_snapshot
    }

    /// Returns the size of this snapshot, excluding the size of the wasm chunk store.
    pub fn snapshot_size_bytes(&self) -> NumBytes {
        let num_bytes = self.wasm_module_size
            + self.wasm_memory_size
            + self.stable_memory_size
            + self.certified_data.len() as u64
            + self.exported_globals.len() as u64 * size_of::<Global>() as u64;

        NumBytes::new(num_bytes)
    }
}

/// Struct to encode/decode
/// (record {
///     snapshot_id: blob;
/// };)
#[derive(Clone, Debug, Deserialize, CandidType, Serialize)]
pub struct UploadCanisterSnapshotMetadataResponse {
    pub snapshot_id: SnapshotId,
}

impl Payload<'_> for UploadCanisterSnapshotMetadataResponse {}

impl UploadCanisterSnapshotMetadataResponse {
    pub fn get_snapshot_id(&self) -> SnapshotId {
        self.snapshot_id
    }
}

/// Struct to encode/decode
/// (record {
///     canister_id : principal;
///     snapshot_id : blob;
///     kind : variant {
///         wasm_module : record {
///             offset : nat64;
///         };
///         main_memory : record {
///             offset : nat64;
///         };
///         stable_memory : record {
///             offset : nat64;
///         };
///         wasm_chunk;
///     };
///     chunk : blob;
/// };)

#[derive(Clone, Debug, Deserialize, CandidType, Serialize)]
pub struct UploadCanisterSnapshotDataArgs {
    pub canister_id: PrincipalId,
    pub snapshot_id: SnapshotId,
    pub kind: CanisterSnapshotDataOffset,
    #[serde(with = "serde_bytes")]
    pub chunk: Vec<u8>,
}

impl Payload<'_> for UploadCanisterSnapshotDataArgs {}

impl UploadCanisterSnapshotDataArgs {
    pub fn new(
        canister_id: CanisterId,
        snapshot_id: SnapshotId,
        kind: CanisterSnapshotDataOffset,
        chunk: Vec<u8>,
    ) -> Self {
        Self {
            canister_id: canister_id.get(),
            snapshot_id,
            kind,
            chunk,
        }
    }

    pub fn get_canister_id(&self) -> CanisterId {
        CanisterId::unchecked_from_principal(self.canister_id)
    }

    pub fn get_snapshot_id(&self) -> SnapshotId {
        self.snapshot_id
    }
}

#[derive(Clone, Debug, Deserialize, CandidType, Serialize)]
pub enum CanisterSnapshotDataOffset {
    #[serde(rename = "wasm_module")]
    WasmModule { offset: u64 },
    #[serde(rename = "main_memory")]
    MainMemory { offset: u64 },
    #[serde(rename = "stable_memory")]
    StableMemory { offset: u64 },
    #[serde(rename = "wasm_chunk")]
    WasmChunk,
}

#[cfg(test)]
mod tests {
    use super::*;
    use strum::IntoEnumIterator;

    use ic_protobuf::state::canister_snapshot_bits::v1 as pb_canister_snapshot_bits;
    use ic_protobuf::state::canister_state_bits::v1 as pb_canister_state_bits;

    #[test]
    fn snapshot_source_exhaustive() {
        for initial in SnapshotSource::iter() {
            let encoded = pb_canister_snapshot_bits::SnapshotSource::from(initial);
            let round_trip = SnapshotSource::try_from(encoded).unwrap();
            assert_eq!(initial, round_trip);
        }
    }

    #[test]
    fn on_low_wasm_memory_hook_status_exhaustive() {
        for initial in OnLowWasmMemoryHookStatus::iter() {
            let encoded = pb_canister_state_bits::OnLowWasmMemoryHookStatus::from(&initial);
            let round_trip = OnLowWasmMemoryHookStatus::try_from(encoded).unwrap();
            assert_eq!(initial, round_trip);
        }
    }

    #[test]
    fn ecdsa_from_u32_exhaustive() {
        // If this test fails, make sure this trait impl covers all variants:
        // `impl TryFrom<u32> for EcdsaCurve`
        for curve in EcdsaCurve::iter() {
            match curve {
                EcdsaCurve::Secp256k1 => assert_eq!(EcdsaCurve::try_from(0).unwrap(), curve),
            }
        }
    }

    #[test]
    fn schnorr_from_u32_exhaustive() {
        // If this test fails, make sure this trait impl covers all variants:
        // `impl TryFrom<u32> for SchnorrAlgorithm`
        for algorithm in SchnorrAlgorithm::iter() {
            match algorithm {
                SchnorrAlgorithm::Bip340Secp256k1 => {
                    assert_eq!(SchnorrAlgorithm::try_from(0).unwrap(), algorithm)
                }
                SchnorrAlgorithm::Ed25519 => {
                    assert_eq!(SchnorrAlgorithm::try_from(1).unwrap(), algorithm)
                }
            }
        }
    }

    #[test]
    fn vetkd_from_u32_exhaustive() {
        // If this test fails, make sure this trait impl covers all variants:
        // `impl TryFrom<u32> for VetKdCurve`
        for curve in VetKdCurve::iter() {
            match curve {
                VetKdCurve::Bls12_381_G2 => assert_eq!(VetKdCurve::try_from(0).unwrap(), curve),
            }
        }
    }

    #[test]
    fn canister_install_mode_round_trip() {
        fn canister_install_mode_round_trip_aux(mode: CanisterInstallMode) {
            let pb_mode = CanisterInstallModeProto::from(&mode);
            let dec_mode = CanisterInstallMode::try_from(pb_mode).unwrap();
            assert_eq!(mode, dec_mode);
        }

        canister_install_mode_round_trip_aux(CanisterInstallMode::Install);
        canister_install_mode_round_trip_aux(CanisterInstallMode::Reinstall);
        canister_install_mode_round_trip_aux(CanisterInstallMode::Upgrade);
    }

    #[test]
    fn compatibility_for_canister_install_mode() {
        // If this fails, you are making a potentially incompatible change to `CanisterInstallMode`.
        // See note [Handling changes to Enums in Replicated State] for how to proceed.
        assert_eq!(
            CanisterInstallMode::iter()
                .map(|x| x as i32)
                .collect::<Vec<i32>>(),
            [1, 2, 3]
        );
    }

    #[test]
    fn compatibility_for_snapshot_source() {
        // If this fails, you are making a potentially incompatible change to `SnapshotSource`.
        // See note [Handling changes to Enums in Replicated State] for how to proceed.
        let actual_variants: Vec<i32> = SnapshotSource::iter().map(|x| x as i32).collect();
        let expected_variants = vec![0, 1];
        assert_eq!(actual_variants, expected_variants);
    }

    #[test]
    fn compatibility_for_on_low_wasm_memory_hook_status() {
        // If this fails, you are making a potentially incompatible change to `OnLowWasmMemoryHookStatus`.
        // See note [Handling changes to Enums in Replicated State] for how to proceed.
        let actual_variants: Vec<i32> = OnLowWasmMemoryHookStatus::iter()
            .map(|x| x as i32)
            .collect();
        let expected_variants = vec![0, 1, 2];
        assert_eq!(actual_variants, expected_variants);
    }

    #[test]
    fn wasm_persistence_round_trip() {
        for persistence in WasmMemoryPersistence::iter() {
            let encoded: WasmMemoryPersistenceProto = persistence.into();
            let decoded = WasmMemoryPersistence::try_from(encoded).unwrap();
            assert_eq!(*persistence, decoded);
        }

        WasmMemoryPersistence::try_from(WasmMemoryPersistenceProto::Unspecified).unwrap_err();
    }

    #[test]
    fn canister_install_mode_v2_round_trip() {
        for mode in CanisterInstallModeV2::iter() {
            let encoded: CanisterInstallModeV2Proto = mode.into();
            let decoded = CanisterInstallModeV2::try_from(encoded).unwrap();
            assert_eq!(*mode, decoded);
        }
    }

    #[test]
    fn verify_max_bounded_controllers_length() {
        const TEST_START: usize = 5;
        const THRESHOLD: usize = 10;
        const TEST_END: usize = 15;
        for i in TEST_START..=TEST_END {
            // Arrange.
            let controllers = BoundedControllers::new(vec![PrincipalId::new_anonymous(); i]);

            // Act.
            let result = BoundedControllers::decode(&controllers.encode());

            // Assert.
            if i <= THRESHOLD {
                // Verify decoding without errors for allowed sizes.
                assert_eq!(result.unwrap(), controllers);
            } else {
                // Verify decoding with errors for disallowed sizes.
                let error = result.unwrap_err();
                assert_eq!(error.code(), ErrorCode::InvalidManagementPayload);
                assert!(
                    error.description().contains(&format!(
                        "Deserialize error: The number of elements exceeds maximum allowed {}",
                        MAX_ALLOWED_CONTROLLERS_COUNT
                    )),
                    "Actual: {}",
                    error.description()
                );
            }
        }
    }

    #[test]
    fn test_create_canister_args_decode_empty_blob() {
        // This test is added for backward compatibility to allow decoding an empty blob.
        let encoded = EmptyBlob {}.encode();
        let result = CreateCanisterArgs::decode(&encoded);
        assert_eq!(result, Ok(CreateCanisterArgs::default()));
    }

    #[test]
    fn test_create_canister_args_decode_controllers_count() {
        const TEST_START: usize = 5;
        const THRESHOLD: usize = 10;
        const TEST_END: usize = 15;
        for i in TEST_START..=TEST_END {
            // Arrange.
            let args = CreateCanisterArgs {
                settings: Some(
                    CanisterSettingsArgsBuilder::new()
                        .with_controllers(vec![PrincipalId::new_anonymous(); i])
                        .build(),
                ),
                sender_canister_version: None,
            };

            // Act.
            let result = CreateCanisterArgs::decode(&args.encode());

            // Assert.
            if i <= THRESHOLD {
                // Assert decoding without errors for allowed sizes.
                assert_eq!(result.unwrap(), args);
            } else {
                // Assert decoding with errors for disallowed sizes.
                let error = result.unwrap_err();
                assert_eq!(error.code(), ErrorCode::InvalidManagementPayload);
                assert!(
                    error
                        .description()
                        .contains("The number of elements exceeds maximum allowed "),
                    "Actual: {}",
                    error.description()
                );
            }
        }
    }

    #[test]
    fn ecdsa_curve_round_trip() {
        for curve in EcdsaCurve::iter() {
            assert_eq!(format!("{}", curve).parse::<EcdsaCurve>().unwrap(), curve);
        }
    }

    #[test]
    fn ecdsa_key_id_round_trip() {
        for curve in EcdsaCurve::iter() {
            for name in ["secp256k1", "", "other_key", "other key", "other:key"] {
                let key = EcdsaKeyId {
                    curve,
                    name: name.to_string(),
                };
                assert_eq!(format!("{}", key).parse::<EcdsaKeyId>().unwrap(), key);
            }
        }
    }

    #[test]
    fn schnorr_algorithm_round_trip() {
        for algorithm in SchnorrAlgorithm::iter() {
            assert_eq!(
                format!("{}", algorithm)
                    .parse::<SchnorrAlgorithm>()
                    .unwrap(),
                algorithm
            );
        }
    }

    #[test]
    fn schnorr_key_id_round_trip() {
        for algorithm in SchnorrAlgorithm::iter() {
            for name in ["Ed25519", "", "other_key", "other key", "other:key"] {
                let key = SchnorrKeyId {
                    algorithm,
                    name: name.to_string(),
                };
                assert_eq!(format!("{}", key).parse::<SchnorrKeyId>().unwrap(), key);
            }
        }
    }

    #[test]
    fn vetkd_curve_round_trip() {
        for curve in VetKdCurve::iter() {
            assert_eq!(format!("{}", curve).parse::<VetKdCurve>().unwrap(), curve);
        }
    }

    #[test]
    fn vetkd_key_id_round_trip() {
        for curve in VetKdCurve::iter() {
            for name in ["bls12_381_g2", "", "other_key", "other key", "other:key"] {
                let key = VetKdKeyId {
                    curve,
                    name: name.to_string(),
                };
                assert_eq!(format!("{}", key).parse::<VetKdKeyId>().unwrap(), key);
            }
        }
    }

    #[test]
    fn master_public_key_id_round_trip() {
        for algorithm in SchnorrAlgorithm::iter() {
            for name in ["Ed25519", "", "other_key", "other key", "other:key"] {
                let key = MasterPublicKeyId::Schnorr(SchnorrKeyId {
                    algorithm,
                    name: name.to_string(),
                });
                assert_eq!(
                    format!("{}", key).parse::<MasterPublicKeyId>().unwrap(),
                    key
                );
            }
        }

        for curve in EcdsaCurve::iter() {
            for name in ["secp256k1", "", "other_key", "other key", "other:key"] {
                let key = MasterPublicKeyId::Ecdsa(EcdsaKeyId {
                    curve,
                    name: name.to_string(),
                });
                assert_eq!(
                    format!("{}", key).parse::<MasterPublicKeyId>().unwrap(),
                    key
                );
            }
        }

        for curve in VetKdCurve::iter() {
            for name in ["bls12_381_g2", "", "other_key", "other key", "other:key"] {
                let key = MasterPublicKeyId::VetKd(VetKdKeyId {
                    curve,
                    name: name.to_string(),
                });
                assert_eq!(
                    format!("{}", key).parse::<MasterPublicKeyId>().unwrap(),
                    key
                );
            }
        }
    }

    #[test]
    fn verify_max_derivation_path_length() {
        for i in 0..=MAXIMUM_DERIVATION_PATH_LENGTH {
            let path = DerivationPath::new(vec![ByteBuf::from(vec![0_u8, 32]); i]);
            let encoded = path.encode();
            assert_eq!(DerivationPath::decode(&encoded).unwrap(), path);

            let sign_with_ecdsa = SignWithECDSAArgs {
                message_hash: [1; 32],
                derivation_path: path.clone(),
                key_id: EcdsaKeyId {
                    curve: EcdsaCurve::Secp256k1,
                    name: "test".to_string(),
                },
            };

            let encoded = sign_with_ecdsa.encode();
            assert_eq!(
                SignWithECDSAArgs::decode(&encoded).unwrap(),
                sign_with_ecdsa
            );

            let ecdsa_public_key = ECDSAPublicKeyArgs {
                canister_id: None,
                derivation_path: path,
                key_id: EcdsaKeyId {
                    curve: EcdsaCurve::Secp256k1,
                    name: "test".to_string(),
                },
            };

            let encoded = ecdsa_public_key.encode();
            assert_eq!(
                ECDSAPublicKeyArgs::decode(&encoded).unwrap(),
                ecdsa_public_key
            );
        }

        for i in MAXIMUM_DERIVATION_PATH_LENGTH + 1..=MAXIMUM_DERIVATION_PATH_LENGTH + 100 {
            let path = DerivationPath::new(vec![ByteBuf::from(vec![0_u8, 32]); i]);
            let encoded = path.encode();
            let result = DerivationPath::decode(&encoded).unwrap_err();
            assert_eq!(result.code(), ErrorCode::InvalidManagementPayload);
            assert!(
                result.description().contains(&format!(
                    "Deserialize error: The number of elements exceeds maximum allowed {}",
                    MAXIMUM_DERIVATION_PATH_LENGTH
                )),
                "Actual: {}",
                result.description()
            );

            let sign_with_ecdsa = SignWithECDSAArgs {
                message_hash: [1; 32],
                derivation_path: path.clone(),
                key_id: EcdsaKeyId {
                    curve: EcdsaCurve::Secp256k1,
                    name: "test".to_string(),
                },
            };

            let encoded = sign_with_ecdsa.encode();
            let result = SignWithECDSAArgs::decode(&encoded).unwrap_err();
            assert_eq!(result.code(), ErrorCode::InvalidManagementPayload);
            assert!(
                result.description().contains(&format!(
                    "Deserialize error: The number of elements exceeds maximum allowed {}",
                    MAXIMUM_DERIVATION_PATH_LENGTH
                )),
                "Actual: {}",
                result.description()
            );

            let ecsda_public_key = ECDSAPublicKeyArgs {
                canister_id: None,
                derivation_path: path,
                key_id: EcdsaKeyId {
                    curve: EcdsaCurve::Secp256k1,
                    name: "test".to_string(),
                },
            };

            let encoded = ecsda_public_key.encode();
            let result = ECDSAPublicKeyArgs::decode(&encoded).unwrap_err();
            assert_eq!(result.code(), ErrorCode::InvalidManagementPayload);
            assert!(
                result.description().contains(&format!(
                    "Deserialize error: The number of elements exceeds maximum allowed {}",
                    MAXIMUM_DERIVATION_PATH_LENGTH
                )),
                "Actual: {}",
                result.description()
            );
        }
    }
}<|MERGE_RESOLUTION|>--- conflicted
+++ resolved
@@ -350,29 +350,6 @@
 
     pub fn snapshot_id(&self) -> SnapshotId {
         self.snapshot_id
-    }
-}
-
-/// `CandidType` for `CanisterSettingsChangeRecord`
-/// ``` text
-/// record {
-///   controllers : opt vec principal;
-///   environment_variables_hash: opt blob;
-/// }
-/// ```
-#[derive(Clone, Eq, PartialEq, Debug, CandidType, Deserialize)]
-pub struct CanisterSettingsChangeRecord {
-    controllers: Option<Vec<PrincipalId>>,
-    environment_variables_hash: Option<Vec<u8>>,
-}
-
-impl CanisterSettingsChangeRecord {
-    pub fn controllers(&self) -> Option<&[PrincipalId]> {
-        self.controllers.as_deref()
-    }
-
-    pub fn environment_variables_hash(&self) -> Option<Vec<u8>> {
-        self.environment_variables_hash.clone()
     }
 }
 
@@ -754,18 +731,6 @@
             CanisterChangeDetails::CanisterSettingsChange(canister_settings_change) => {
                 pb_canister_state_bits::canister_change::ChangeDetails::CanisterSettingsChange(
                     pb_canister_state_bits::CanisterSettingsChange {
-<<<<<<< HEAD
-                        controllers: canister_settings_change
-                            .controllers
-                            .as_ref()
-                            .map(|controllers| {
-                                controllers
-                                    .iter()
-                                    .map(|c| (*c).into())
-                                    .collect::<Vec<ic_protobuf::types::v1::PrincipalId>>()
-                            })
-                            .unwrap_or_default(),
-=======
                         controllers: canister_settings_change.controllers.as_ref().map(
                             |controllers| pb_canister_state_bits::CanisterControllers {
                                 controllers: controllers
@@ -774,7 +739,6 @@
                                     .collect::<Vec<ic_protobuf::types::v1::PrincipalId>>(),
                             },
                         ),
->>>>>>> 9bdaa01a
                         environment_variables_hash: canister_settings_change
                             .environment_variables_hash
                             .clone(),
@@ -841,20 +805,6 @@
             )),
             pb_canister_state_bits::canister_change::ChangeDetails::CanisterLoadSnapshot(
                 canister_load_snapshot,
-<<<<<<< HEAD
-            ) => Ok(CanisterChangeDetails::load_snapshot(
-                canister_load_snapshot.canister_version,
-                canister_load_snapshot.snapshot_id,
-                canister_load_snapshot.taken_at_timestamp,
-            )),
-            pb_canister_state_bits::canister_change::ChangeDetails::CanisterSettingsChange(
-                canister_settings_change,
-            ) => {
-                let controllers = match canister_settings_change.controllers.is_empty() {
-                    true => None,
-                    false => Some(
-                        canister_settings_change
-=======
             ) => {
                 let snapshot_id = SnapshotId::try_from(canister_load_snapshot.snapshot_id)
                     .map_err(|e| {
@@ -873,7 +823,6 @@
                     None => None,
                     Some(canister_controllers) => Some(
                         canister_controllers
->>>>>>> 9bdaa01a
                             .controllers
                             .into_iter()
                             .map(TryInto::try_into)
