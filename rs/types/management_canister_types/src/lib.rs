--- conflicted
+++ resolved
@@ -734,18 +734,6 @@
             CanisterChangeDetails::CanisterSettingsChange(canister_settings_change) => {
                 pb_canister_state_bits::canister_change::ChangeDetails::CanisterSettingsChange(
                     pb_canister_state_bits::CanisterSettingsChange {
-<<<<<<< HEAD
-                        controllers: canister_settings_change
-                            .controllers
-                            .as_ref()
-                            .map(|controllers| {
-                                controllers
-                                    .iter()
-                                    .map(|c| (*c).into())
-                                    .collect::<Vec<ic_protobuf::types::v1::PrincipalId>>()
-                            })
-                            .unwrap_or_default(),
-=======
                         controllers: canister_settings_change.controllers.as_ref().map(
                             |controllers| pb_canister_state_bits::CanisterControllers {
                                 controllers: controllers
@@ -754,7 +742,6 @@
                                     .collect::<Vec<ic_protobuf::types::v1::PrincipalId>>(),
                             },
                         ),
->>>>>>> 8fc46d40
                         environment_variables_hash: canister_settings_change
                             .environment_variables_hash
                             .clone(),
@@ -829,17 +816,10 @@
             pb_canister_state_bits::canister_change::ChangeDetails::CanisterSettingsChange(
                 canister_settings_change,
             ) => {
-<<<<<<< HEAD
-                let controllers = match canister_settings_change.controllers.is_empty() {
-                    true => None,
-                    false => Some(
-                        canister_settings_change
-=======
                 let controllers = match canister_settings_change.controllers {
                     None => None,
                     Some(canister_controllers) => Some(
                         canister_controllers
->>>>>>> 8fc46d40
                             .controllers
                             .into_iter()
                             .map(TryInto::try_into)
