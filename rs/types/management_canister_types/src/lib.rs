--- conflicted
+++ resolved
@@ -29,10 +29,7 @@
     CanisterUpgradeOptions as CanisterUpgradeOptionsProto,
     WasmMemoryPersistence as WasmMemoryPersistenceProto,
 };
-<<<<<<< HEAD
 use std::hash::{Hash, Hasher};
-=======
->>>>>>> 7e78d5c3
 
 use num_traits::cast::ToPrimitive;
 pub use provisional::{ProvisionalCreateCanisterWithCyclesArgs, ProvisionalTopUpCanisterArgs};
@@ -3647,9 +3644,8 @@
 
 impl Payload<'_> for ListCanisterSnapshotArgs {}
 
-<<<<<<< HEAD
 /// An enum representing the possible values of a global variable.
-#[derive(Copy, Clone, Debug, Deserialize, Serialize)]
+#[derive(Copy, Clone, Debug, Deserialize, Serialize, EnumIter, CandidType)]
 pub enum Global {
     I32(i32),
     I64(i64),
@@ -3737,9 +3733,6 @@
     }
 }
 
-/// A wrapper around the different statuses of `OnLowWasmMemory` hook execution.
-#[derive(Clone, Copy, Eq, PartialEq, Debug, Default, Deserialize, Serialize)]
-=======
 /// Struct used for encoding/decoding
 /// `(record {
 ///     canister_id : principal;
@@ -3829,20 +3822,8 @@
     Active(u64),
 }
 
-/// The possible values of a global variable.
-/// An inner type of [`ReadCanisterSnapshotMetadataResponse`].
-#[derive(Copy, Clone, PartialEq, Debug, EnumIter, CandidType, Deserialize, Serialize)]
-pub enum Global {
-    I32(i32),
-    I64(i64),
-    F32(f32),
-    F64(f64),
-    V128(u128),
-}
-
 /// A wrapper around the different statuses of `OnLowWasmMemory` hook execution.
 #[derive(Clone, Copy, Eq, PartialEq, Debug, Default, Deserialize, CandidType, Serialize)]
->>>>>>> 7e78d5c3
 pub enum OnLowWasmMemoryHookStatus {
     #[default]
     ConditionNotSatisfied,
@@ -3908,8 +3889,6 @@
     }
 }
 
-<<<<<<< HEAD
-=======
 /// Struct for encoding/decoding
 /// (record {
 ///  canister_id : principal;
@@ -4121,7 +4100,6 @@
     WasmChunk,
 }
 
->>>>>>> 7e78d5c3
 #[cfg(test)]
 mod tests {
     use super::*;
