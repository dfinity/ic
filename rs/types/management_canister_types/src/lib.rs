//! Data types used for encoding/decoding the Candid payloads of ic:00.
mod bounded_vec;
mod data_size;
mod http;
mod provisional;

#[cfg(feature = "fuzzing_code")]
use arbitrary::{Arbitrary, Result as ArbitraryResult, Unstructured};
pub use bounded_vec::*;
use candid::{CandidType, Decode, DecoderConfig, Deserialize, Encode};
pub use data_size::*;
pub use http::{
    BoundedHttpHeaders, CanisterHttpRequestArgs, CanisterHttpResponsePayload, HttpHeader,
    HttpMethod, TransformArgs, TransformContext, TransformFunc,
};
use ic_base_types::{
    CanisterId, NodeId, NumBytes, PrincipalId, RegistryVersion, SnapshotId, SubnetId,
};
use ic_error_types::{ErrorCode, UserError};
use ic_protobuf::proxy::ProxyDecodeError;
use ic_protobuf::proxy::{try_decode_hash, try_from_option_field};
use ic_protobuf::registry::crypto::v1::PublicKey;
use ic_protobuf::registry::subnet::v1::{InitialIDkgDealings, InitialNiDkgTranscriptRecord};
use ic_protobuf::state::canister_snapshot_bits::v1 as pb_canister_snapshot_bits;
use ic_protobuf::state::canister_state_bits::v1 as pb_canister_state_bits;
use ic_protobuf::types::v1 as pb_types;
use ic_protobuf::types::v1::CanisterInstallModeV2 as CanisterInstallModeV2Proto;
use ic_protobuf::types::v1::{
    CanisterInstallMode as CanisterInstallModeProto,
    CanisterUpgradeOptions as CanisterUpgradeOptionsProto,
    WasmMemoryPersistence as WasmMemoryPersistenceProto,
};
use std::hash::{Hash, Hasher};

use num_traits::cast::ToPrimitive;
pub use provisional::{ProvisionalCreateCanisterWithCyclesArgs, ProvisionalTopUpCanisterArgs};
use serde::Serialize;
use serde_bytes::ByteBuf;
use std::mem::size_of;
use std::{collections::BTreeSet, convert::TryFrom, error::Error, fmt, slice::Iter, str::FromStr};
use strum_macros::{Display, EnumCount, EnumIter, EnumString};

/// The id of the management canister.
pub const IC_00: CanisterId = CanisterId::ic_00();
pub const MAX_CONTROLLERS: usize = 10;
const WASM_HASH_LENGTH: usize = 32;
/// The maximum length of a BIP32 derivation path
///
/// The extended public key format uses a byte to represent the derivation
/// level of a key, thus BIP32 derivations with more than 255 path elements
/// are not interoperable with other software.
///
/// See https://github.com/bitcoin/bips/blob/master/bip-0032.mediawiki#serialization-format
/// for details
const MAXIMUM_DERIVATION_PATH_LENGTH: usize = 255;

/// Limit the amount of work for skipping unneeded data on the wire when parsing Candid.
/// The value of 10_000 follows the Candid recommendation.
const DEFAULT_SKIPPING_QUOTA: usize = 10_000;

fn decoder_config() -> DecoderConfig {
    let mut config = DecoderConfig::new();
    config.set_skipping_quota(DEFAULT_SKIPPING_QUOTA);
    config.set_full_error_message(false);
    config
}

/// Methods exported by ic:00.
#[derive(Copy, Clone, Eq, PartialEq, Debug, Display, EnumIter, EnumString)]
#[strum(serialize_all = "snake_case")]
pub enum Method {
    CanisterStatus,
    CanisterInfo,
    CreateCanister,
    DeleteCanister,
    DepositCycles,
    HttpRequest,
    ECDSAPublicKey,
    InstallCode,
    InstallChunkedCode,
    RawRand,
    SetupInitialDKG,
    SignWithECDSA,
    StartCanister,
    StopCanister,
    UninstallCode,
    UpdateSettings,
    ComputeInitialIDkgDealings,
    ReshareChainKey,

    // Schnorr interface.
    SchnorrPublicKey,
    SignWithSchnorr,

    // VetKd interface.
    #[strum(serialize = "vetkd_public_key")]
    VetKdPublicKey,
    #[strum(serialize = "vetkd_derive_key")]
    VetKdDeriveKey,

    // Bitcoin Interface.
    BitcoinGetBalance,
    BitcoinGetUtxos,
    BitcoinGetBlockHeaders,
    BitcoinSendTransaction,
    BitcoinGetCurrentFeePercentiles,
    // Private APIs used exclusively by the bitcoin canisters.
    BitcoinSendTransactionInternal, // API for sending transactions to the network.
    BitcoinGetSuccessors,           // API for fetching blocks from the network.

    // Subnet information
    NodeMetricsHistory,
    SubnetInfo,

    FetchCanisterLogs,

    // These methods are only available on test IC instances where there is a
    // need to fabricate cycles without burning ICP first.
    ProvisionalCreateCanisterWithCycles,
    ProvisionalTopUpCanister,

    // Support for chunked uploading of Wasm modules.
    UploadChunk,
    StoredChunks,
    ClearChunkStore,

    // Support for canister snapshots.
    TakeCanisterSnapshot,
    LoadCanisterSnapshot,
    ListCanisterSnapshots,
    DeleteCanisterSnapshot,

    // Support for import and export of canister snapshots
    ReadCanisterSnapshotMetadata,
    ReadCanisterSnapshotData,
    UploadCanisterSnapshotMetadata,
    UploadCanisterSnapshotData,

    // Support for canister migration
    RenameCanister,
}

fn candid_error_to_user_error(err: candid::Error) -> UserError {
    UserError::new(
        ErrorCode::InvalidManagementPayload,
        format!("Error decoding candid: {:#}", err),
    )
}

/// A trait to be implemented by all structs that are used as payloads
/// by IC00. This trait encapsulates Candid serialization so that
/// consumers of IC00 don't need to explicitly depend on Candid.
pub trait Payload<'a>: Sized + CandidType + Deserialize<'a> {
    fn encode(&self) -> Vec<u8> {
        Encode!(&self).unwrap()
    }

    fn decode(blob: &'a [u8]) -> Result<Self, UserError> {
        Decode!([decoder_config()]; blob, Self).map_err(candid_error_to_user_error)
    }
}

/// Struct used for encoding/decoding `(record {canister_id})`.
#[derive(Debug, CandidType, Deserialize, Serialize)]
pub struct CanisterIdRecord {
    canister_id: PrincipalId,
}

impl CanisterIdRecord {
    pub fn get_canister_id(&self) -> CanisterId {
        CanisterId::unchecked_from_principal(self.canister_id)
    }
}

impl Payload<'_> for CanisterIdRecord {}

impl From<CanisterId> for CanisterIdRecord {
    fn from(canister_id: CanisterId) -> Self {
        Self {
            canister_id: canister_id.into(),
        }
    }
}

// Canister history

/// `CandidType` for user variant of `CanisterChangeOrigin`
/// ```text
/// record {
///   user_id : principal;
/// }
/// ```
#[derive(Clone, Eq, PartialEq, Debug, CandidType, Deserialize)]
pub struct CanisterChangeFromUserRecord {
    user_id: PrincipalId,
}

/// `CandidType` for canister variant of `CanisterChangeOrigin`
/// ```text
/// record {
///   canister_id : principal;
///   canister_version : opt nat64;
/// }
/// ```
#[derive(Clone, Eq, PartialEq, Debug, CandidType, Deserialize)]
pub struct CanisterChangeFromCanisterRecord {
    canister_id: PrincipalId,
    canister_version: Option<u64>,
}

/// `CandidType` for `CanisterChangeOrigin`
/// ```text
/// variant {
///   from_user : record {
///     user_id : principal;
///   };
///   from_canister : record {
///     canister_id : principal;
///     canister_version : opt nat64;
///   };
/// }
/// ```
#[derive(Clone, Eq, PartialEq, Debug, CandidType, Deserialize)]
pub enum CanisterChangeOrigin {
    #[serde(rename = "from_user")]
    CanisterChangeFromUser(CanisterChangeFromUserRecord),
    #[serde(rename = "from_canister")]
    CanisterChangeFromCanister(CanisterChangeFromCanisterRecord),
}

impl CanisterChangeOrigin {
    pub fn from_user(user_id: PrincipalId) -> CanisterChangeOrigin {
        CanisterChangeOrigin::CanisterChangeFromUser(CanisterChangeFromUserRecord { user_id })
    }

    pub fn from_canister(
        canister_id: PrincipalId,
        canister_version: Option<u64>,
    ) -> CanisterChangeOrigin {
        CanisterChangeOrigin::CanisterChangeFromCanister(CanisterChangeFromCanisterRecord {
            canister_id,
            canister_version,
        })
    }

    /// The principal (user or canister) initiating a canister change.
    pub fn origin(&self) -> PrincipalId {
        match self {
            CanisterChangeOrigin::CanisterChangeFromUser(change_from_user) => {
                change_from_user.user_id
            }
            CanisterChangeOrigin::CanisterChangeFromCanister(change_from_canister) => {
                change_from_canister.canister_id
            }
        }
    }
}

/// `CandidType` for `CanisterCreationRecord`
/// ```text
/// record {
///   controllers : vec principal;
///   environment_variables_hash: opt blob;
/// }
/// ```
#[derive(Clone, Eq, PartialEq, Debug, CandidType, Deserialize)]
pub struct CanisterCreationRecord {
    controllers: Vec<PrincipalId>,
    environment_variables_hash: Option<Vec<u8>>,
}

impl CanisterCreationRecord {
    pub fn controllers(&self) -> &[PrincipalId] {
        &self.controllers
    }

    pub fn environment_variables_hash(&self) -> Option<Vec<u8>> {
        self.environment_variables_hash.clone()
    }
}

/// `CandidType` for `CanisterCodeDeploymentRecord`
/// ```text
/// record {
///   mode : variant {install; reinstall; upgrade};
///   module_hash : blob;
/// }
/// ```
#[derive(Clone, Eq, PartialEq, Debug, CandidType, Deserialize)]
pub struct CanisterCodeDeploymentRecord {
    mode: CanisterInstallMode,
    module_hash: [u8; WASM_HASH_LENGTH],
}

impl CanisterCodeDeploymentRecord {
    pub fn mode(&self) -> CanisterInstallMode {
        self.mode
    }
    pub fn module_hash(&self) -> [u8; WASM_HASH_LENGTH] {
        self.module_hash
    }
}

/// `CandidType` for `CanisterControllersChangeRecord`
/// ```text
/// record {
///   controllers : vec principal;
/// }
/// ```
#[derive(Clone, Eq, PartialEq, Debug, CandidType, Deserialize)]
pub struct CanisterControllersChangeRecord {
    controllers: Vec<PrincipalId>,
}

impl CanisterControllersChangeRecord {
    pub fn controllers(&self) -> &[PrincipalId] {
        &self.controllers
    }
}

/// `CandidType` for `CanisterLoadSnapshotRecord`
/// ```text
/// record {
///    canister_version : nat64;
///    snapshot_id : blob;
///    taken_at_timestamp : nat64;
/// }
/// ```
#[derive(Clone, Eq, PartialEq, Debug, CandidType, Deserialize)]
pub struct CanisterLoadSnapshotRecord {
    canister_version: u64,
    snapshot_id: SnapshotId,
    taken_at_timestamp: u64,
}

impl CanisterLoadSnapshotRecord {
    pub fn new(canister_version: u64, snapshot_id: SnapshotId, taken_at_timestamp: u64) -> Self {
        Self {
            canister_version,
            snapshot_id,
            taken_at_timestamp,
        }
    }

    pub fn canister_version(&self) -> u64 {
        self.canister_version
    }

    pub fn taken_at_timestamp(&self) -> u64 {
        self.taken_at_timestamp
    }

    pub fn snapshot_id(&self) -> SnapshotId {
        self.snapshot_id
    }
}

/// `CandidType` for `CanisterSettingsChangeRecord`
/// ``` text
/// record {
///   controllers : opt vec principal;
///   environment_variables_hash: opt blob;
/// }
/// ```
#[derive(Clone, Eq, PartialEq, Debug, CandidType, Deserialize)]
pub struct CanisterSettingsChangeRecord {
    controllers: Option<Vec<PrincipalId>>,
    environment_variables_hash: Option<Vec<u8>>,
}

impl CanisterSettingsChangeRecord {
    pub fn controllers(&self) -> Option<&[PrincipalId]> {
        self.controllers.as_deref()
    }

    pub fn environment_variables_hash(&self) -> Option<Vec<u8>> {
        self.environment_variables_hash.clone()
    }
}

/// `CandidType` for `CanisterRenameRecord`
/// ```text
/// record {
///    canister_id : principal;
///    total_num_changes : nat64;
///    rename_to : record {
///        canister_id : principal;
///        version : nat64;
///        total_num_changes : nat64;
///    };
/// }
/// ```
#[derive(Clone, Eq, PartialEq, Debug, CandidType, Deserialize)]
pub struct CanisterRenameRecord {
    canister_id: PrincipalId,
    total_num_changes: u64,
    rename_to: RenameToRecord,
}

#[derive(Clone, Eq, PartialEq, Debug, CandidType, Deserialize)]
pub struct RenameToRecord {
    canister_id: PrincipalId,
    version: u64,
    total_num_changes: u64,
}

/// `CandidType` for `CanisterChangeDetails`
/// ```text
/// variant {
///   creation : record {
///     controllers : vec principal;
///   };
///   code_uninstall;
///   code_deployment : record {
///     mode : variant {install; reinstall; upgrade};
///     module_hash : blob;
///   };
///   controllers_change : record {
///     controllers : vec principal;
///   };
///   load_snapshot : record {
///     canister_version: nat64;
///     snapshot_id: blob;
///     taken_at_timestamp: nat64;
///   };
///   settings_change : record {
///     controllers : opt vec principal;
///     environment_variables_hash: opt blob;
///   };
/// }
/// ```
#[derive(Clone, Eq, PartialEq, Debug, CandidType, Deserialize)]
pub enum CanisterChangeDetails {
    #[serde(rename = "creation")]
    CanisterCreation(CanisterCreationRecord),
    #[serde(rename = "code_uninstall")]
    CanisterCodeUninstall,
    #[serde(rename = "code_deployment")]
    CanisterCodeDeployment(CanisterCodeDeploymentRecord),
    #[serde(rename = "controllers_change")]
    CanisterControllersChange(CanisterControllersChangeRecord),
    #[serde(rename = "load_snapshot")]
    CanisterLoadSnapshot(CanisterLoadSnapshotRecord),
<<<<<<< HEAD
    #[serde(rename = "rename_canister")]
    CanisterRename(CanisterRenameRecord),
=======
    #[serde(rename = "settings_change")]
    CanisterSettingsChange(CanisterSettingsChangeRecord),
>>>>>>> 6e91324f
}

impl CanisterChangeDetails {
    pub fn canister_creation(
        controllers: Vec<PrincipalId>,
        environment_variables_hash: Option<Vec<u8>>,
    ) -> CanisterChangeDetails {
        CanisterChangeDetails::CanisterCreation(CanisterCreationRecord {
            controllers,
            environment_variables_hash,
        })
    }

    pub fn code_deployment(
        mode: CanisterInstallMode,
        module_hash: [u8; WASM_HASH_LENGTH],
    ) -> CanisterChangeDetails {
        CanisterChangeDetails::CanisterCodeDeployment(CanisterCodeDeploymentRecord {
            mode,
            module_hash,
        })
    }

    pub fn controllers_change(controllers: Vec<PrincipalId>) -> CanisterChangeDetails {
        CanisterChangeDetails::CanisterControllersChange(CanisterControllersChangeRecord {
            controllers,
        })
    }

    pub fn load_snapshot(
        canister_version: u64,
        snapshot_id: SnapshotId,
        taken_at_timestamp: u64,
    ) -> CanisterChangeDetails {
        CanisterChangeDetails::CanisterLoadSnapshot(CanisterLoadSnapshotRecord {
            canister_version,
            snapshot_id,
            taken_at_timestamp,
        })
    }

<<<<<<< HEAD
    pub fn rename_canister(
        canister_id: PrincipalId,
        total_num_changes: u64,
        to_canister_id: PrincipalId,
        to_version: u64,
        to_total_num_changes: u64,
    ) -> CanisterChangeDetails {
        let rename_to = RenameToRecord {
            canister_id: to_canister_id,
            version: to_version,
            total_num_changes: to_total_num_changes,
        };
        let record = CanisterRenameRecord {
            canister_id,
            total_num_changes,
            rename_to,
        };
        CanisterChangeDetails::CanisterRename(record)
=======
    pub fn settings_change(
        controllers: Option<Vec<PrincipalId>>,
        environment_variables_hash: Option<Vec<u8>>,
    ) -> CanisterChangeDetails {
        CanisterChangeDetails::CanisterSettingsChange(CanisterSettingsChangeRecord {
            controllers,
            environment_variables_hash,
        })
>>>>>>> 6e91324f
    }
}

/// Every canister change (canister creation, code uninstallation, code deployment, or controllers change) consists of
///
/// 1. the system timestamp (in nanoseconds since Unix Epoch) at which the change was performed,
/// 2. the canister version after performing the change,
/// 3. the change's origin (a user or a canister),
/// 4. and the change's details.
///
/// The change origin includes the principal (called _originator_ in the following) that initiated the change and,
/// if the originator is a canister, the originator's canister version when the originator initiated the change
/// (if available).
///
/// Code deployments are described by their mode (code install, code reinstall, code upgrade) and
/// the SHA-256 hash of the newly deployed canister module.
///
/// Controllers changes are described by the full new set of the canister controllers after the change.
///
/// `CandidType` for `CanisterChange`
/// ```text
/// record {
///   timestamp_nanos : nat64;
///   canister_version : nat64;
///   origin : change_origin;
///   details : change_details;
/// }
/// ```
#[derive(Clone, Eq, PartialEq, Debug, CandidType, Deserialize)]
pub struct CanisterChange {
    timestamp_nanos: u64,
    canister_version: u64,
    origin: CanisterChangeOrigin,
    details: CanisterChangeDetails,
}

impl CanisterChange {
    pub fn new(
        timestamp_nanos: u64,
        canister_version: u64,
        origin: CanisterChangeOrigin,
        details: CanisterChangeDetails,
    ) -> CanisterChange {
        CanisterChange {
            timestamp_nanos,
            canister_version,
            origin,
            details,
        }
    }

    /// Returns the number of bytes to represent a canister change in memory.
    /// The vector of controllers in `CanisterCreation`, `CanisterControllersChange`
    /// and `CanisterSettingsChange` is counted separately because
    /// the controllers are stored on heap and thus not accounted
    /// for in `size_of::<CanisterChange>()`.
    pub fn count_bytes(&self) -> NumBytes {
        let controllers_memory_size = match &self.details {
            CanisterChangeDetails::CanisterCreation(canister_creation) => {
                std::mem::size_of_val(canister_creation.controllers())
            }
            CanisterChangeDetails::CanisterControllersChange(canister_controllers_change) => {
                std::mem::size_of_val(canister_controllers_change.controllers())
            }
            CanisterChangeDetails::CanisterSettingsChange(canister_settings_change) => {
                match canister_settings_change.controllers() {
                    Some(controllers) => std::mem::size_of_val(controllers),
                    None => 0,
                }
            }
            CanisterChangeDetails::CanisterCodeDeployment(_)
            | CanisterChangeDetails::CanisterCodeUninstall
            | CanisterChangeDetails::CanisterLoadSnapshot(_)
            | CanisterChangeDetails::CanisterRename(_) => 0,
        };
        NumBytes::from((size_of::<CanisterChange>() + controllers_memory_size) as u64)
    }

    pub fn canister_version(&self) -> u64 {
        self.canister_version
    }

    pub fn details(&self) -> &CanisterChangeDetails {
        &self.details
    }
}

/// `CandidType` for `CanisterInfoRequest`
/// ```text
/// record {
///   canister_id : principal;
///   num_requested_changes : opt nat64;
/// }
/// ```
#[derive(Clone, Eq, PartialEq, Debug, CandidType, Deserialize)]
pub struct CanisterInfoRequest {
    canister_id: PrincipalId,
    num_requested_changes: Option<u64>,
}

impl CanisterInfoRequest {
    pub fn new(canister_id: CanisterId, num_requested_changes: Option<u64>) -> CanisterInfoRequest {
        CanisterInfoRequest {
            canister_id: canister_id.into(),
            num_requested_changes,
        }
    }

    pub fn canister_id(&self) -> CanisterId {
        CanisterId::unchecked_from_principal(self.canister_id)
    }

    pub fn num_requested_changes(&self) -> Option<u64> {
        self.num_requested_changes
    }
}

impl Payload<'_> for CanisterInfoRequest {}

/// `CandidType` for `CanisterInfoRequest`
/// ```text
/// record {
///   total_num_changes : nat64;
///   recent_changes : vec change;
///   module_hash : opt blob;
///   controllers : vec principal;
/// }
/// ```
#[derive(Clone, Eq, PartialEq, Debug, CandidType, Deserialize)]
pub struct CanisterInfoResponse {
    total_num_changes: u64,
    recent_changes: Vec<CanisterChange>,
    module_hash: Option<Vec<u8>>,
    controllers: Vec<PrincipalId>,
}

impl CanisterInfoResponse {
    pub fn new(
        total_num_changes: u64,
        recent_changes: Vec<CanisterChange>,
        module_hash: Option<Vec<u8>>,
        controllers: Vec<PrincipalId>,
    ) -> Self {
        Self {
            total_num_changes,
            recent_changes,
            module_hash,
            controllers,
        }
    }

    pub fn total_num_changes(&self) -> u64 {
        self.total_num_changes
    }

    pub fn changes(&self) -> Vec<CanisterChange> {
        self.recent_changes.clone()
    }

    pub fn module_hash(&self) -> Option<Vec<u8>> {
        self.module_hash.clone()
    }

    pub fn controllers(&self) -> Vec<PrincipalId> {
        self.controllers.clone()
    }
}

impl Payload<'_> for CanisterInfoResponse {}

impl From<&CanisterChangeOrigin> for pb_canister_state_bits::canister_change::ChangeOrigin {
    fn from(item: &CanisterChangeOrigin) -> Self {
        match item {
            CanisterChangeOrigin::CanisterChangeFromUser(change_from_user) => {
                pb_canister_state_bits::canister_change::ChangeOrigin::CanisterChangeFromUser(
                    pb_canister_state_bits::CanisterChangeFromUser {
                        user_id: Some(change_from_user.user_id.into()),
                    },
                )
            }
            CanisterChangeOrigin::CanisterChangeFromCanister(change_from_canister) => {
                pb_canister_state_bits::canister_change::ChangeOrigin::CanisterChangeFromCanister(
                    pb_canister_state_bits::CanisterChangeFromCanister {
                        canister_id: Some(change_from_canister.canister_id.into()),
                        canister_version: change_from_canister.canister_version,
                    },
                )
            }
        }
    }
}

impl TryFrom<pb_canister_state_bits::canister_change::ChangeOrigin> for CanisterChangeOrigin {
    type Error = ProxyDecodeError;

    fn try_from(
        value: pb_canister_state_bits::canister_change::ChangeOrigin,
    ) -> Result<Self, Self::Error> {
        match value {
            pb_canister_state_bits::canister_change::ChangeOrigin::CanisterChangeFromUser(
                change_from_user,
            ) => Ok(CanisterChangeOrigin::from_user(try_from_option_field(
                change_from_user.user_id,
                "user_id",
            )?)),
            pb_canister_state_bits::canister_change::ChangeOrigin::CanisterChangeFromCanister(
                change_from_canister,
            ) => Ok(CanisterChangeOrigin::from_canister(
                try_from_option_field(change_from_canister.canister_id, "canister_id")?,
                change_from_canister.canister_version,
            )),
        }
    }
}

impl From<&CanisterChangeDetails> for pb_canister_state_bits::canister_change::ChangeDetails {
    fn from(item: &CanisterChangeDetails) -> Self {
        match item {
            CanisterChangeDetails::CanisterCreation(canister_creation) => {
                pb_canister_state_bits::canister_change::ChangeDetails::CanisterCreation(
                    pb_canister_state_bits::CanisterCreation {
                        controllers: canister_creation
                            .controllers
                            .iter()
                            .map(|c| (*c).into())
                            .collect::<Vec<ic_protobuf::types::v1::PrincipalId>>(),
                        environment_variables_hash: canister_creation
                            .environment_variables_hash
                            .clone(),
                    },
                )
            }
            CanisterChangeDetails::CanisterCodeUninstall => {
                pb_canister_state_bits::canister_change::ChangeDetails::CanisterCodeUninstall(
                    pb_canister_state_bits::CanisterCodeUninstall {},
                )
            }
            CanisterChangeDetails::CanisterCodeDeployment(canister_code_deployment) => {
                pb_canister_state_bits::canister_change::ChangeDetails::CanisterCodeDeployment(
                    pb_canister_state_bits::CanisterCodeDeployment {
                        module_hash: canister_code_deployment.module_hash.to_vec(),
                        mode: (&canister_code_deployment.mode).into(),
                    },
                )
            }
            CanisterChangeDetails::CanisterControllersChange(canister_controllers_change) => {
                pb_canister_state_bits::canister_change::ChangeDetails::CanisterControllersChange(
                    pb_canister_state_bits::CanisterControllersChange {
                        controllers: canister_controllers_change
                            .controllers
                            .iter()
                            .map(|c| (*c).into())
                            .collect::<Vec<ic_protobuf::types::v1::PrincipalId>>(),
                    },
                )
            }
            CanisterChangeDetails::CanisterLoadSnapshot(canister_load_snapshot) => {
                pb_canister_state_bits::canister_change::ChangeDetails::CanisterLoadSnapshot(
                    pb_canister_state_bits::CanisterLoadSnapshot {
                        canister_version: canister_load_snapshot.canister_version,
                        snapshot_id: canister_load_snapshot.snapshot_id.to_vec(),
                        taken_at_timestamp: canister_load_snapshot.taken_at_timestamp,
                    },
                )
            }
<<<<<<< HEAD
            CanisterChangeDetails::CanisterRename(canister_rename) => {
                pb_canister_state_bits::canister_change::ChangeDetails::CanisterRename(
                    pb_canister_state_bits::CanisterRename {
                        canister_id: Some(canister_rename.canister_id.into()),
                        total_num_changes: canister_rename.total_num_changes,
                        rename_to: Some(pb_canister_state_bits::RenameTo {
                            canister_id: Some(canister_rename.rename_to.canister_id.into()),
                            version: canister_rename.rename_to.version,
                            total_num_changes: canister_rename.rename_to.total_num_changes,
                        }),
=======
            CanisterChangeDetails::CanisterSettingsChange(canister_settings_change) => {
                pb_canister_state_bits::canister_change::ChangeDetails::CanisterSettingsChange(
                    pb_canister_state_bits::CanisterSettingsChange {
                        controllers: canister_settings_change.controllers.as_ref().map(
                            |controllers| pb_canister_state_bits::CanisterControllers {
                                controllers: controllers
                                    .iter()
                                    .map(|c| (*c).into())
                                    .collect::<Vec<ic_protobuf::types::v1::PrincipalId>>(),
                            },
                        ),
                        environment_variables_hash: canister_settings_change
                            .environment_variables_hash
                            .clone(),
>>>>>>> 6e91324f
                    },
                )
            }
        }
    }
}

impl TryFrom<pb_canister_state_bits::canister_change::ChangeDetails> for CanisterChangeDetails {
    type Error = ProxyDecodeError;

    fn try_from(
        item: pb_canister_state_bits::canister_change::ChangeDetails,
    ) -> Result<Self, Self::Error> {
        match item {
            pb_canister_state_bits::canister_change::ChangeDetails::CanisterCreation(
                canister_creation,
            ) => Ok(CanisterChangeDetails::canister_creation(
                canister_creation
                    .controllers
                    .into_iter()
                    .map(TryInto::try_into)
                    .collect::<Result<Vec<PrincipalId>, _>>()?,
                canister_creation.environment_variables_hash.clone(),
            )),
            pb_canister_state_bits::canister_change::ChangeDetails::CanisterCodeUninstall(_) => {
                Ok(CanisterChangeDetails::CanisterCodeUninstall)
            }
            pb_canister_state_bits::canister_change::ChangeDetails::CanisterCodeDeployment(
                canister_code_deployment,
            ) => {
                let mode = CanisterInstallMode::try_from(
                    CanisterInstallModeProto::try_from(canister_code_deployment.mode).map_err(
                        |_| ProxyDecodeError::ValueOutOfRange {
                            typ: "CanisterInstallMode",
                            err: format!(
                                "Unexpected value for canister install mode {}",
                                canister_code_deployment.mode
                            ),
                        },
                    )?,
                )
                .map_err(|e: CanisterInstallModeError| {
                    ProxyDecodeError::ValueOutOfRange {
                        typ: "CanisterInstallMode",
                        err: e.to_string(),
                    }
                })?;

                let module_hash = try_decode_hash(canister_code_deployment.module_hash)?;

                Ok(CanisterChangeDetails::code_deployment(mode, module_hash))
            }
            pb_canister_state_bits::canister_change::ChangeDetails::CanisterControllersChange(
                canister_controllers_change,
            ) => Ok(CanisterChangeDetails::controllers_change(
                canister_controllers_change
                    .controllers
                    .into_iter()
                    .map(TryInto::try_into)
                    .collect::<Result<Vec<PrincipalId>, _>>()?,
            )),
            pb_canister_state_bits::canister_change::ChangeDetails::CanisterLoadSnapshot(
                canister_load_snapshot,
<<<<<<< HEAD
            ) => Ok(CanisterChangeDetails::load_snapshot(
                canister_load_snapshot.canister_version,
                canister_load_snapshot.snapshot_id,
                canister_load_snapshot.taken_at_timestamp,
            )),
            pb_canister_state_bits::canister_change::ChangeDetails::CanisterRename(
                canister_rename,
            ) => {
                let rename_to = canister_rename
                    .rename_to
                    .ok_or(ProxyDecodeError::MissingField("CanisterRename::rename_to"))?;
                Ok(CanisterChangeDetails::rename_canister(
                    canister_rename
                        .canister_id
                        .as_ref()
                        .ok_or(ProxyDecodeError::MissingField(
                            "CanisterRename::canister_id",
                        ))?
                        .to_owned()
                        .try_into()?,
                    canister_rename.total_num_changes,
                    rename_to
                        .canister_id
                        .as_ref()
                        .ok_or(ProxyDecodeError::MissingField("RenameTo::canister_id"))?
                        .to_owned()
                        .try_into()?,
                    rename_to.version,
                    rename_to.total_num_changes,
=======
            ) => {
                let snapshot_id = SnapshotId::try_from(canister_load_snapshot.snapshot_id)
                    .map_err(|e| {
                        ProxyDecodeError::Other(format!("Failed to decode snapshot_id: {:?}", e))
                    })?;
                Ok(CanisterChangeDetails::load_snapshot(
                    canister_load_snapshot.canister_version,
                    snapshot_id,
                    canister_load_snapshot.taken_at_timestamp,
                ))
            }
            pb_canister_state_bits::canister_change::ChangeDetails::CanisterSettingsChange(
                canister_settings_change,
            ) => {
                let controllers = match canister_settings_change.controllers {
                    None => None,
                    Some(canister_controllers) => Some(
                        canister_controllers
                            .controllers
                            .into_iter()
                            .map(TryInto::try_into)
                            .collect::<Result<Vec<PrincipalId>, _>>()?,
                    ),
                };
                Ok(CanisterChangeDetails::settings_change(
                    controllers,
                    canister_settings_change.environment_variables_hash.clone(),
>>>>>>> 6e91324f
                ))
            }
        }
    }
}

impl From<&CanisterChange> for pb_canister_state_bits::CanisterChange {
    fn from(item: &CanisterChange) -> Self {
        Self {
            timestamp_nanos: item.timestamp_nanos,
            canister_version: item.canister_version,
            change_origin: Some((&item.origin).into()),
            change_details: Some((&item.details).into()),
        }
    }
}

impl TryFrom<pb_canister_state_bits::CanisterChange> for CanisterChange {
    type Error = ProxyDecodeError;

    fn try_from(value: pb_canister_state_bits::CanisterChange) -> Result<Self, Self::Error> {
        let origin = try_from_option_field(value.change_origin, "origin")?;
        let details = try_from_option_field(value.change_details, "details")?;
        Ok(Self {
            timestamp_nanos: value.timestamp_nanos,
            canister_version: value.canister_version,
            origin,
            details,
        })
    }
}

/// Struct used for encoding/decoding
/// `(record {
///     canister_id : principal;
///     sender_canister_version : opt nat64;
/// })`
#[derive(Debug, CandidType, Deserialize, Serialize)]
pub struct UninstallCodeArgs {
    canister_id: PrincipalId,
    sender_canister_version: Option<u64>,
}

impl UninstallCodeArgs {
    pub fn new(canister_id: CanisterId, sender_canister_version: Option<u64>) -> Self {
        Self {
            canister_id: canister_id.into(),
            sender_canister_version,
        }
    }

    pub fn get_canister_id(&self) -> CanisterId {
        CanisterId::unchecked_from_principal(self.canister_id)
    }

    pub fn get_sender_canister_version(&self) -> Option<u64> {
        self.sender_canister_version
    }
}

impl Payload<'_> for UninstallCodeArgs {}

/// Maximum number of allowed log viewers (specified in the interface spec).
const MAX_ALLOWED_LOG_VIEWERS_COUNT: usize = 10;

pub type BoundedAllowedViewers =
    BoundedVec<MAX_ALLOWED_LOG_VIEWERS_COUNT, UNBOUNDED, UNBOUNDED, PrincipalId>;

/// Log visibility for a canister.
/// ```text
/// variant {
///    controllers;
///    public;
///    allowed_viewers: vec principal;
/// }
/// ```
#[derive(Clone, Eq, PartialEq, Debug, Default, CandidType, Deserialize, EnumIter)]
pub enum LogVisibilityV2 {
    #[default]
    #[serde(rename = "controllers")]
    Controllers,
    #[serde(rename = "public")]
    Public,
    #[serde(rename = "allowed_viewers")]
    AllowedViewers(BoundedAllowedViewers),
}

impl Payload<'_> for LogVisibilityV2 {}

impl From<&LogVisibilityV2> for pb_canister_state_bits::LogVisibilityV2 {
    fn from(item: &LogVisibilityV2) -> Self {
        match item {
            LogVisibilityV2::Controllers => pb_canister_state_bits::LogVisibilityV2 {
                log_visibility_v2: Some(
                    pb_canister_state_bits::log_visibility_v2::LogVisibilityV2::Controllers(1),
                ),
            },
            LogVisibilityV2::Public => pb_canister_state_bits::LogVisibilityV2 {
                log_visibility_v2: Some(
                    pb_canister_state_bits::log_visibility_v2::LogVisibilityV2::Public(2),
                ),
            },
            LogVisibilityV2::AllowedViewers(principals) => {
                pb_canister_state_bits::LogVisibilityV2 {
                    log_visibility_v2: Some(
                        pb_canister_state_bits::log_visibility_v2::LogVisibilityV2::AllowedViewers(
                            pb_canister_state_bits::LogVisibilityAllowedViewers {
                                principals: principals
                                    .get()
                                    .iter()
                                    .map(|c| (*c).into())
                                    .collect::<Vec<ic_protobuf::types::v1::PrincipalId>>()
                                    .clone(),
                            },
                        ),
                    ),
                }
            }
        }
    }
}

impl TryFrom<pb_canister_state_bits::LogVisibilityV2> for LogVisibilityV2 {
    type Error = ProxyDecodeError;

    fn try_from(item: pb_canister_state_bits::LogVisibilityV2) -> Result<Self, Self::Error> {
        let Some(log_visibility_v2) = item.log_visibility_v2 else {
            return Err(ProxyDecodeError::MissingField(
                "LogVisibilityV2::log_visibility_v2",
            ));
        };
        match log_visibility_v2 {
            pb_canister_state_bits::log_visibility_v2::LogVisibilityV2::Controllers(_) => {
                Ok(Self::Controllers)
            }
            pb_canister_state_bits::log_visibility_v2::LogVisibilityV2::Public(_) => {
                Ok(Self::Public)
            }
            pb_canister_state_bits::log_visibility_v2::LogVisibilityV2::AllowedViewers(data) => {
                let principals = data
                    .principals
                    .iter()
                    .map(|p| {
                        PrincipalId::try_from(p.raw.clone()).map_err(|e| {
                            ProxyDecodeError::ValueOutOfRange {
                                typ: "PrincipalId",
                                err: e.to_string(),
                            }
                        })
                    })
                    .collect::<Result<Vec<PrincipalId>, _>>()?;
                Ok(Self::AllowedViewers(BoundedAllowedViewers::new(principals)))
            }
        }
    }
}

/// Struct used for encoding/decoding
/// `(record {
///     controller : principal;
///     compute_allocation: nat;
///     memory_allocation: nat;
///     freezing_threshold: nat;
///     reserved_cycles_limit: nat;
///     log_visibility: log_visibility;
///     wasm_memory_limit: nat;
///     wasm_memory_threshold: nat;
/// })`
#[derive(Clone, Eq, PartialEq, Debug, CandidType, Deserialize)]
pub struct DefiniteCanisterSettingsArgs {
    controller: PrincipalId,
    controllers: Vec<PrincipalId>,
    compute_allocation: candid::Nat,
    memory_allocation: candid::Nat,
    freezing_threshold: candid::Nat,
    reserved_cycles_limit: candid::Nat,
    log_visibility: LogVisibilityV2,
    wasm_memory_limit: candid::Nat,
    wasm_memory_threshold: candid::Nat,
}

impl DefiniteCanisterSettingsArgs {
    pub fn new(
        controller: PrincipalId,
        controllers: Vec<PrincipalId>,
        compute_allocation: u64,
        memory_allocation: Option<u64>,
        freezing_threshold: u64,
        reserved_cycles_limit: Option<u128>,
        log_visibility: LogVisibilityV2,
        wasm_memory_limit: Option<u64>,
        wasm_memory_threshold: u64,
    ) -> Self {
        let memory_allocation = candid::Nat::from(memory_allocation.unwrap_or(0));
        let reserved_cycles_limit = candid::Nat::from(reserved_cycles_limit.unwrap_or(0));
        let wasm_memory_limit = candid::Nat::from(wasm_memory_limit.unwrap_or(0));
        Self {
            controller,
            controllers,
            compute_allocation: candid::Nat::from(compute_allocation),
            memory_allocation,
            freezing_threshold: candid::Nat::from(freezing_threshold),
            reserved_cycles_limit,
            log_visibility,
            wasm_memory_limit,
            wasm_memory_threshold: candid::Nat::from(wasm_memory_threshold),
        }
    }

    pub fn controllers(&self) -> Vec<PrincipalId> {
        self.controllers.clone()
    }

    pub fn reserved_cycles_limit(&self) -> candid::Nat {
        self.reserved_cycles_limit.clone()
    }

    pub fn log_visibility(&self) -> &LogVisibilityV2 {
        &self.log_visibility
    }

    pub fn wasm_memory_limit(&self) -> candid::Nat {
        self.wasm_memory_limit.clone()
    }

    pub fn wasm_memory_threshold(&self) -> candid::Nat {
        self.wasm_memory_threshold.clone()
    }

    pub fn compute_allocation(&self) -> candid::Nat {
        self.compute_allocation.clone()
    }

    pub fn memory_allocation(&self) -> candid::Nat {
        self.memory_allocation.clone()
    }

    pub fn freezing_threshold(&self) -> candid::Nat {
        self.freezing_threshold.clone()
    }
}

impl Payload<'_> for DefiniteCanisterSettingsArgs {}

#[derive(Eq, PartialEq, Debug, CandidType, Deserialize)]
pub struct QueryStats {
    num_calls_total: candid::Nat,
    num_instructions_total: candid::Nat,
    request_payload_bytes_total: candid::Nat,
    response_payload_bytes_total: candid::Nat,
}

/// Struct used for encoding/decoding
/// `(record {
///     status : variant { running; stopping; stopped };
///     settings: definite_canister_settings;
///     module_hash: opt blob;
///     controller: principal;
///     memory_size: nat;
///     memory_metrics: record {
///         wasm_memory_size : nat;
///         stable_memory_size : nat;
///         global_memory_size : nat;
///         wasm_binary_size : nat;
///         custom_sections_size : nat;
///         canister_history_size : nat;
///         wasm_chunk_store_size : nat;
///         snapshots_size : nat;
///     };
///     cycles: nat;
///     freezing_threshold: nat,
///     idle_cycles_burned_per_day: nat;
///     reserved_cycles: nat;
///     query_stats: record {
///         num_calls: nat;
///         num_instructions: nat;
///         ingress_payload_size: nat;
///         egress_payload_size: nat;
///     }
/// })`
#[derive(Eq, PartialEq, Debug, CandidType, Deserialize)]
pub struct CanisterStatusResultV2 {
    status: CanisterStatusType,
    module_hash: Option<Vec<u8>>,
    controller: candid::Principal,
    settings: DefiniteCanisterSettingsArgs,
    memory_size: candid::Nat,
    memory_metrics: MemoryMetrics,
    cycles: candid::Nat,
    // this is for compat with Spec 0.12/0.13
    balance: Vec<(Vec<u8>, candid::Nat)>,
    freezing_threshold: candid::Nat,
    idle_cycles_burned_per_day: candid::Nat,
    reserved_cycles: candid::Nat,
    query_stats: QueryStats,
}

#[derive(Eq, PartialEq, Debug, CandidType, Deserialize)]
pub struct MemoryMetrics {
    wasm_memory_size: candid::Nat,
    stable_memory_size: candid::Nat,
    global_memory_size: candid::Nat,
    wasm_binary_size: candid::Nat,
    custom_sections_size: candid::Nat,
    canister_history_size: candid::Nat,
    wasm_chunk_store_size: candid::Nat,
    snapshots_size: candid::Nat,
}

impl CanisterStatusResultV2 {
    #[allow(clippy::too_many_arguments)]
    pub fn new(
        status: CanisterStatusType,
        module_hash: Option<Vec<u8>>,
        controller: PrincipalId,
        controllers: Vec<PrincipalId>,
        memory_size: NumBytes,
        wasm_memory_size: NumBytes,
        stable_memory_size: NumBytes,
        global_memory_size: NumBytes,
        wasm_binary_size: NumBytes,
        custom_sections_size: NumBytes,
        canister_history_size: NumBytes,
        wasm_chunk_store_size: NumBytes,
        snapshots_size: NumBytes,
        cycles: u128,
        compute_allocation: u64,
        memory_allocation: Option<u64>,
        freezing_threshold: u64,
        reserved_cycles_limit: Option<u128>,
        log_visibility: LogVisibilityV2,
        idle_cycles_burned_per_day: u128,
        reserved_cycles: u128,
        query_num_calls: u128,
        query_num_instructions: u128,
        query_ingress_payload_size: u128,
        query_egress_payload_size: u128,
        wasm_memory_limit: Option<u64>,
        wasm_memory_threshold: u64,
    ) -> Self {
        Self {
            status,
            module_hash,
            controller: candid::Principal::from_text(controller.to_string()).unwrap(),
            memory_size: candid::Nat::from(memory_size.get()),
            memory_metrics: MemoryMetrics {
                wasm_memory_size: candid::Nat::from(wasm_memory_size.get()),
                stable_memory_size: candid::Nat::from(stable_memory_size.get()),
                global_memory_size: candid::Nat::from(global_memory_size.get()),
                wasm_binary_size: candid::Nat::from(wasm_binary_size.get()),
                custom_sections_size: candid::Nat::from(custom_sections_size.get()),
                canister_history_size: candid::Nat::from(canister_history_size.get()),
                wasm_chunk_store_size: candid::Nat::from(wasm_chunk_store_size.get()),
                snapshots_size: candid::Nat::from(snapshots_size.get()),
            },
            cycles: candid::Nat::from(cycles),
            // the following is spec 0.12/0.13 compat;
            // "\x00" denotes cycles
            balance: vec![(vec![0], candid::Nat::from(cycles))],
            settings: DefiniteCanisterSettingsArgs::new(
                controller,
                controllers,
                compute_allocation,
                memory_allocation,
                freezing_threshold,
                reserved_cycles_limit,
                log_visibility,
                wasm_memory_limit,
                wasm_memory_threshold,
            ),
            freezing_threshold: candid::Nat::from(freezing_threshold),
            idle_cycles_burned_per_day: candid::Nat::from(idle_cycles_burned_per_day),
            reserved_cycles: candid::Nat::from(reserved_cycles),
            query_stats: QueryStats {
                num_calls_total: candid::Nat::from(query_num_calls),
                num_instructions_total: candid::Nat::from(query_num_instructions),
                request_payload_bytes_total: candid::Nat::from(query_ingress_payload_size),
                response_payload_bytes_total: candid::Nat::from(query_egress_payload_size),
            },
        }
    }

    pub fn status(&self) -> CanisterStatusType {
        self.status.clone()
    }

    pub fn module_hash(&self) -> Option<Vec<u8>> {
        self.module_hash.clone()
    }

    pub fn controller(&self) -> PrincipalId {
        PrincipalId::try_from(self.controller.as_slice()).unwrap()
    }

    pub fn controllers(&self) -> Vec<PrincipalId> {
        self.settings.controllers()
    }

    pub fn memory_size(&self) -> NumBytes {
        NumBytes::from(self.memory_size.0.to_u64().unwrap())
    }

    pub fn wasm_memory_size(&self) -> NumBytes {
        NumBytes::from(self.memory_metrics.wasm_memory_size.0.to_u64().unwrap())
    }

    pub fn stable_memory_size(&self) -> NumBytes {
        NumBytes::from(self.memory_metrics.stable_memory_size.0.to_u64().unwrap())
    }

    pub fn global_memory_size(&self) -> NumBytes {
        NumBytes::from(self.memory_metrics.global_memory_size.0.to_u64().unwrap())
    }

    pub fn wasm_binary_size(&self) -> NumBytes {
        NumBytes::from(self.memory_metrics.wasm_binary_size.0.to_u64().unwrap())
    }

    pub fn custom_sections_size(&self) -> NumBytes {
        NumBytes::from(self.memory_metrics.custom_sections_size.0.to_u64().unwrap())
    }

    pub fn canister_history_size(&self) -> NumBytes {
        NumBytes::from(
            self.memory_metrics
                .canister_history_size
                .0
                .to_u64()
                .unwrap(),
        )
    }

    pub fn wasm_chunk_store_size(&self) -> NumBytes {
        NumBytes::from(
            self.memory_metrics
                .wasm_chunk_store_size
                .0
                .to_u64()
                .unwrap(),
        )
    }

    pub fn snapshots_size(&self) -> NumBytes {
        NumBytes::from(self.memory_metrics.snapshots_size.0.to_u64().unwrap())
    }

    pub fn cycles(&self) -> u128 {
        self.cycles.0.to_u128().unwrap()
    }

    pub fn freezing_threshold(&self) -> u64 {
        self.freezing_threshold.0.to_u64().unwrap()
    }

    pub fn compute_allocation(&self) -> u64 {
        self.settings.compute_allocation.0.to_u64().unwrap()
    }

    pub fn memory_allocation(&self) -> u64 {
        self.settings.memory_allocation.0.to_u64().unwrap()
    }

    pub fn idle_cycles_burned_per_day(&self) -> u128 {
        self.idle_cycles_burned_per_day.0.to_u128().unwrap()
    }

    pub fn reserved_cycles(&self) -> u128 {
        self.reserved_cycles.0.to_u128().unwrap()
    }

    pub fn settings(&self) -> DefiniteCanisterSettingsArgs {
        self.settings.clone()
    }
}

/// Indicates whether the canister is running, stopping, or stopped.
///
/// Unlike `CanisterStatus`, it contains no additional metadata.
#[derive(Clone, Eq, PartialEq, Hash, Debug, CandidType, Deserialize, Serialize)]
pub enum CanisterStatusType {
    #[serde(rename = "running")]
    Running,
    #[serde(rename = "stopping")]
    Stopping,
    #[serde(rename = "stopped")]
    Stopped,
}

/// These strings are used to generate metrics -- changing any existing entries
/// will invalidate monitoring dashboards.
impl fmt::Display for CanisterStatusType {
    fn fmt(&self, f: &mut fmt::Formatter<'_>) -> fmt::Result {
        match self {
            CanisterStatusType::Running => write!(f, "running"),
            CanisterStatusType::Stopping => write!(f, "stopping"),
            CanisterStatusType::Stopped => write!(f, "stopped"),
        }
    }
}

/// The mode with which a canister is installed.
#[derive(
    Copy,
    Clone,
    Eq,
    PartialEq,
    Hash,
    Debug,
    Default,
    CandidType,
    Deserialize,
    EnumIter,
    EnumString,
    Serialize,
)]
pub enum CanisterInstallMode {
    /// A fresh install of a new canister.
    #[serde(rename = "install")]
    #[strum(serialize = "install")]
    #[default]
    Install = 1,
    /// Reinstalling a canister that was already installed.
    #[serde(rename = "reinstall")]
    #[strum(serialize = "reinstall")]
    Reinstall = 2,
    /// Upgrade an existing canister.
    #[serde(rename = "upgrade")]
    #[strum(serialize = "upgrade")]
    Upgrade = 3,
}

#[derive(Copy, Clone, Eq, PartialEq, Hash, Debug, CandidType, Deserialize, Serialize)]
/// Wasm main memory retention on upgrades.
/// Currently used to specify the persistence of Wasm main memory.
pub enum WasmMemoryPersistence {
    /// Retain the main memory across upgrades.
    /// Used for enhanced orthogonal persistence, as implemented in Motoko
    #[serde(rename = "keep")]
    Keep,
    /// Reinitialize the main memory on upgrade.
    /// Default behavior without enhanced orthogonal persistence.
    #[serde(rename = "replace")]
    Replace,
}

impl WasmMemoryPersistence {
    pub fn iter() -> Iter<'static, WasmMemoryPersistence> {
        static MODES: [WasmMemoryPersistence; 2] =
            [WasmMemoryPersistence::Keep, WasmMemoryPersistence::Replace];
        MODES.iter()
    }
}

#[derive(Copy, Clone, Eq, PartialEq, Hash, Debug, Default, CandidType, Deserialize, Serialize)]
/// Struct used for encoding/decoding:
/// `record {
///    skip_pre_upgrade: opt bool;
///    wasm_memory_persistence : opt variant {
///      keep;
///      replace;
///    };
/// }`
/// Extendibility for the future: Adding new optional fields ensures both backwards- and
/// forwards-compatibility in Candid.
pub struct CanisterUpgradeOptions {
    /// Determine whether the pre-upgrade hook should be skipped during upgrade.
    pub skip_pre_upgrade: Option<bool>,
    /// Support for enhanced orthogonal persistence: Retain the main memory on upgrade.
    pub wasm_memory_persistence: Option<WasmMemoryPersistence>,
}

/// The mode with which a canister is installed.
///
/// This second version of the mode allows someone to specify upgrade options.
#[derive(
    Copy, Clone, Eq, PartialEq, Hash, Debug, Default, CandidType, Deserialize, EnumString, Serialize,
)]
pub enum CanisterInstallModeV2 {
    /// A fresh install of a new canister.
    #[serde(rename = "install")]
    #[strum(serialize = "install")]
    #[default]
    Install,
    /// Reinstalling a canister that was already installed.
    #[serde(rename = "reinstall")]
    #[strum(serialize = "reinstall")]
    Reinstall,
    /// Upgrade an existing canister.
    #[serde(rename = "upgrade")]
    #[strum(serialize = "upgrade")]
    Upgrade(Option<CanisterUpgradeOptions>),
}

impl CanisterInstallModeV2 {
    pub fn iter() -> Iter<'static, CanisterInstallModeV2> {
        static MODES: [CanisterInstallModeV2; 12] = [
            CanisterInstallModeV2::Install,
            CanisterInstallModeV2::Reinstall,
            CanisterInstallModeV2::Upgrade(None),
            CanisterInstallModeV2::Upgrade(Some(CanisterUpgradeOptions {
                skip_pre_upgrade: None,
                wasm_memory_persistence: None,
            })),
            CanisterInstallModeV2::Upgrade(Some(CanisterUpgradeOptions {
                skip_pre_upgrade: None,
                wasm_memory_persistence: Some(WasmMemoryPersistence::Keep),
            })),
            CanisterInstallModeV2::Upgrade(Some(CanisterUpgradeOptions {
                skip_pre_upgrade: None,
                wasm_memory_persistence: Some(WasmMemoryPersistence::Replace),
            })),
            CanisterInstallModeV2::Upgrade(Some(CanisterUpgradeOptions {
                skip_pre_upgrade: Some(false),
                wasm_memory_persistence: None,
            })),
            CanisterInstallModeV2::Upgrade(Some(CanisterUpgradeOptions {
                skip_pre_upgrade: Some(false),
                wasm_memory_persistence: Some(WasmMemoryPersistence::Keep),
            })),
            CanisterInstallModeV2::Upgrade(Some(CanisterUpgradeOptions {
                skip_pre_upgrade: Some(false),
                wasm_memory_persistence: Some(WasmMemoryPersistence::Replace),
            })),
            CanisterInstallModeV2::Upgrade(Some(CanisterUpgradeOptions {
                skip_pre_upgrade: Some(true),
                wasm_memory_persistence: None,
            })),
            CanisterInstallModeV2::Upgrade(Some(CanisterUpgradeOptions {
                skip_pre_upgrade: Some(true),
                wasm_memory_persistence: Some(WasmMemoryPersistence::Keep),
            })),
            CanisterInstallModeV2::Upgrade(Some(CanisterUpgradeOptions {
                skip_pre_upgrade: Some(true),
                wasm_memory_persistence: Some(WasmMemoryPersistence::Replace),
            })),
        ];
        MODES.iter()
    }
}

/// A type to represent an error that can occur when installing a canister.
#[derive(Debug)]
pub struct CanisterInstallModeError(pub String);

impl Error for CanisterInstallModeError {}

impl fmt::Display for CanisterInstallModeError {
    fn fmt(&self, f: &mut fmt::Formatter<'_>) -> fmt::Result {
        write!(f, "{}", self.0)
    }
}

impl TryFrom<String> for CanisterInstallMode {
    type Error = CanisterInstallModeError;

    fn try_from(mode: String) -> Result<Self, Self::Error> {
        let mode = mode.as_str();
        match mode {
            "install" => Ok(CanisterInstallMode::Install),
            "reinstall" => Ok(CanisterInstallMode::Reinstall),
            "upgrade" => Ok(CanisterInstallMode::Upgrade),
            _ => Err(CanisterInstallModeError(mode.to_string())),
        }
    }
}

impl From<&CanisterInstallMode> for i32 {
    fn from(item: &CanisterInstallMode) -> Self {
        let proto: CanisterInstallModeProto = item.into();
        proto.into()
    }
}

impl TryFrom<CanisterInstallModeProto> for CanisterInstallMode {
    type Error = CanisterInstallModeError;

    fn try_from(item: CanisterInstallModeProto) -> Result<Self, Self::Error> {
        match item {
            CanisterInstallModeProto::Install => Ok(CanisterInstallMode::Install),
            CanisterInstallModeProto::Reinstall => Ok(CanisterInstallMode::Reinstall),
            CanisterInstallModeProto::Upgrade => Ok(CanisterInstallMode::Upgrade),
            CanisterInstallModeProto::Unspecified => {
                Err(CanisterInstallModeError((item as i32).to_string()))
            }
        }
    }
}

impl TryFrom<CanisterInstallModeV2Proto> for CanisterInstallModeV2 {
    type Error = CanisterInstallModeError;

    fn try_from(item: CanisterInstallModeV2Proto) -> Result<Self, Self::Error> {
        match item.canister_install_mode_v2.unwrap() {
            ic_protobuf::types::v1::canister_install_mode_v2::CanisterInstallModeV2::Mode(item) => {
                match CanisterInstallModeProto::try_from(item).ok() {
                    Some(CanisterInstallModeProto::Install) => Ok(CanisterInstallModeV2::Install),
                    Some(CanisterInstallModeProto::Reinstall) => {
                        Ok(CanisterInstallModeV2::Reinstall)
                    }
                    Some(CanisterInstallModeProto::Upgrade) => {
                        Ok(CanisterInstallModeV2::Upgrade(None))
                    }
                    Some(CanisterInstallModeProto::Unspecified) | None => {
                        Err(CanisterInstallModeError(item.to_string()))
                    }
                }
            }

            ic_protobuf::types::v1::canister_install_mode_v2::CanisterInstallModeV2::Mode2(
                upgrade_mode,
            ) => Ok(CanisterInstallModeV2::Upgrade(Some(
                CanisterUpgradeOptions {
                    skip_pre_upgrade: upgrade_mode.skip_pre_upgrade,
                    wasm_memory_persistence: match upgrade_mode.wasm_memory_persistence {
                        None => None,
                        Some(mode) => Some(match WasmMemoryPersistenceProto::try_from(mode).ok() {
                            Some(persistence) => WasmMemoryPersistence::try_from(persistence),
                            None => Err(CanisterInstallModeError(
                                format!("Invalid `WasmMemoryPersistence` value: {mode}")
                                    .to_string(),
                            )),
                        }?),
                    },
                },
            ))),
        }
    }
}

impl From<CanisterInstallMode> for String {
    fn from(mode: CanisterInstallMode) -> Self {
        let result = match mode {
            CanisterInstallMode::Install => "install",
            CanisterInstallMode::Reinstall => "reinstall",
            CanisterInstallMode::Upgrade => "upgrade",
        };
        result.to_string()
    }
}

impl From<&CanisterInstallMode> for CanisterInstallModeProto {
    fn from(item: &CanisterInstallMode) -> Self {
        match item {
            CanisterInstallMode::Install => CanisterInstallModeProto::Install,
            CanisterInstallMode::Reinstall => CanisterInstallModeProto::Reinstall,
            CanisterInstallMode::Upgrade => CanisterInstallModeProto::Upgrade,
        }
    }
}

impl From<&CanisterInstallModeV2> for CanisterInstallModeV2Proto {
    fn from(item: &CanisterInstallModeV2) -> Self {
        CanisterInstallModeV2Proto {
            canister_install_mode_v2: Some(match item {
                CanisterInstallModeV2::Install => {
                    ic_protobuf::types::v1::canister_install_mode_v2::CanisterInstallModeV2::Mode(
                        CanisterInstallModeProto::Install.into(),
                    )
                }
                CanisterInstallModeV2::Reinstall => {
                    ic_protobuf::types::v1::canister_install_mode_v2::CanisterInstallModeV2::Mode(
                        CanisterInstallModeProto::Reinstall.into(),
                    )
                }
                CanisterInstallModeV2::Upgrade(None) => {
                    ic_protobuf::types::v1::canister_install_mode_v2::CanisterInstallModeV2::Mode(
                        CanisterInstallModeProto::Upgrade.into(),
                    )
                }
                CanisterInstallModeV2::Upgrade(Some(upgrade_options)) => {
                    ic_protobuf::types::v1::canister_install_mode_v2::CanisterInstallModeV2::Mode2(
                        CanisterUpgradeOptionsProto {
                            skip_pre_upgrade: upgrade_options.skip_pre_upgrade,
                            wasm_memory_persistence: upgrade_options.wasm_memory_persistence.map(
                                |mode| {
                                    let proto: WasmMemoryPersistenceProto = (&mode).into();
                                    proto.into()
                                },
                            ),
                        },
                    )
                }
            }),
        }
    }
}

impl From<CanisterInstallModeV2> for CanisterInstallMode {
    /// This function is used only in the Canister History to avoid breaking changes.
    /// The function is lossy, hence it should be avoided when possible.
    fn from(item: CanisterInstallModeV2) -> Self {
        match item {
            CanisterInstallModeV2::Install => Self::Install,
            CanisterInstallModeV2::Reinstall => Self::Reinstall,
            CanisterInstallModeV2::Upgrade(_) => Self::Upgrade,
        }
    }
}

impl From<CanisterInstallMode> for CanisterInstallModeV2 {
    fn from(item: CanisterInstallMode) -> Self {
        match item {
            CanisterInstallMode::Install => Self::Install,
            CanisterInstallMode::Reinstall => Self::Reinstall,
            CanisterInstallMode::Upgrade => Self::Upgrade(None),
        }
    }
}

impl From<&WasmMemoryPersistence> for WasmMemoryPersistenceProto {
    fn from(item: &WasmMemoryPersistence) -> Self {
        match item {
            WasmMemoryPersistence::Keep => WasmMemoryPersistenceProto::Keep,
            WasmMemoryPersistence::Replace => WasmMemoryPersistenceProto::Replace,
        }
    }
}

impl TryFrom<WasmMemoryPersistenceProto> for WasmMemoryPersistence {
    type Error = CanisterInstallModeError;

    fn try_from(item: WasmMemoryPersistenceProto) -> Result<Self, Self::Error> {
        match item {
            WasmMemoryPersistenceProto::Keep => Ok(WasmMemoryPersistence::Keep),
            WasmMemoryPersistenceProto::Replace => Ok(WasmMemoryPersistence::Replace),
            WasmMemoryPersistenceProto::Unspecified => Err(CanisterInstallModeError(
                format!("Invalid `WasmMemoryPersistence` value: {item:?}").to_string(),
            )),
        }
    }
}

impl Payload<'_> for CanisterStatusResultV2 {}

/// Struct used for encoding/decoding
/// `(record {
///     mode : variant { install; reinstall; upgrade };
///     canister_id: principal;
///     wasm_module: blob;
///     arg: blob;
///     sender_canister_version : opt nat64;
/// })`
#[derive(Clone, Debug, CandidType, Deserialize)]
pub struct InstallCodeArgs {
    pub mode: CanisterInstallMode,
    pub canister_id: PrincipalId,
    #[serde(with = "serde_bytes")]
    pub wasm_module: Vec<u8>,
    #[serde(with = "serde_bytes")]
    pub arg: Vec<u8>,
    pub sender_canister_version: Option<u64>,
}

impl std::fmt::Display for InstallCodeArgs {
    fn fmt(&self, f: &mut std::fmt::Formatter<'_>) -> std::fmt::Result {
        writeln!(f, "InstallCodeArgs {{")?;
        writeln!(f, "  mode: {:?}", &self.mode)?;
        writeln!(f, "  canister_id: {:?}", &self.canister_id)?;
        writeln!(f, "  wasm_module: <{:?} bytes>", self.wasm_module.len())?;
        writeln!(f, "  arg: <{:?} bytes>", self.arg.len())?;
        writeln!(f, "}}")
    }
}

impl Payload<'_> for InstallCodeArgs {}

impl InstallCodeArgs {
    pub fn new(
        mode: CanisterInstallMode,
        canister_id: CanisterId,
        wasm_module: Vec<u8>,
        arg: Vec<u8>,
    ) -> Self {
        Self {
            mode,
            canister_id: canister_id.into(),
            wasm_module,
            arg,
            sender_canister_version: None,
        }
    }

    pub fn get_canister_id(&self) -> CanisterId {
        CanisterId::unchecked_from_principal(self.canister_id)
    }

    pub fn get_sender_canister_version(&self) -> Option<u64> {
        self.sender_canister_version
    }
}

#[derive(Clone, Debug, CandidType, Deserialize)]
pub struct InstallCodeArgsV2 {
    pub mode: CanisterInstallModeV2,
    pub canister_id: PrincipalId,
    #[serde(with = "serde_bytes")]
    pub wasm_module: Vec<u8>,
    #[serde(with = "serde_bytes")]
    pub arg: Vec<u8>,
    pub sender_canister_version: Option<u64>,
}

impl std::fmt::Display for InstallCodeArgsV2 {
    fn fmt(&self, f: &mut std::fmt::Formatter<'_>) -> std::fmt::Result {
        writeln!(f, "InstallCodeArgsV2 {{")?;
        writeln!(f, "  mode: {:?}", &self.mode)?;
        writeln!(f, "  canister_id: {:?}", &self.canister_id)?;
        writeln!(f, "  wasm_module: <{:?} bytes>", self.wasm_module.len())?;
        writeln!(f, "  arg: <{:?} bytes>", self.arg.len())?;
        writeln!(f, "}}")
    }
}

impl Payload<'_> for InstallCodeArgsV2 {}

impl InstallCodeArgsV2 {
    pub fn new(
        mode: CanisterInstallModeV2,
        canister_id: CanisterId,
        wasm_module: Vec<u8>,
        arg: Vec<u8>,
    ) -> Self {
        Self {
            mode,
            canister_id: canister_id.into(),
            wasm_module,
            arg,
            sender_canister_version: None,
        }
    }

    pub fn get_canister_id(&self) -> CanisterId {
        CanisterId::unchecked_from_principal(self.canister_id)
    }

    pub fn get_sender_canister_version(&self) -> Option<u64> {
        self.sender_canister_version
    }
}

/// Represents the empty blob.
#[derive(CandidType, Deserialize)]
pub struct EmptyBlob;

impl<'a> Payload<'a> for EmptyBlob {
    fn encode(&self) -> Vec<u8> {
        Encode!().unwrap()
    }

    fn decode(blob: &'a [u8]) -> Result<EmptyBlob, UserError> {
        Decode!([decoder_config()]; blob)
            .map(|_| EmptyBlob)
            .map_err(candid_error_to_user_error)
    }
}

/// Struct used for encoding/decoding
/// `(record {
///     canister_id : principal;
///     settings: canister_settings;
///     sender_canister_version : opt nat64;
/// })`
#[derive(Debug, CandidType, Deserialize)]
pub struct UpdateSettingsArgs {
    pub canister_id: PrincipalId,
    pub settings: CanisterSettingsArgs,
    pub sender_canister_version: Option<u64>,
}

impl UpdateSettingsArgs {
    pub fn new(canister_id: CanisterId, settings: CanisterSettingsArgs) -> Self {
        Self {
            canister_id: canister_id.into(),
            settings,
            sender_canister_version: None,
        }
    }

    pub fn get_canister_id(&self) -> CanisterId {
        CanisterId::unchecked_from_principal(self.canister_id)
    }

    pub fn get_sender_canister_version(&self) -> Option<u64> {
        self.sender_canister_version
    }
}

#[cfg(feature = "fuzzing_code")]
impl<'a> Arbitrary<'a> for UpdateSettingsArgs {
    fn arbitrary(u: &mut Unstructured<'a>) -> ArbitraryResult<Self> {
        Ok(UpdateSettingsArgs::new(
            CanisterId::from(u64::arbitrary(u)?),
            CanisterSettingsArgsBuilder::new()
                .with_controllers(<Vec<PrincipalId>>::arbitrary(u)?)
                .with_compute_allocation(u64::arbitrary(u)?)
                .with_memory_allocation(u64::arbitrary(u)?)
                .with_freezing_threshold(u64::arbitrary(u)?)
                .build(),
        ))
    }
}

impl Payload<'_> for UpdateSettingsArgs {}

/// Maximum number of controllers allowed in a request (specified in the interface spec).
const MAX_ALLOWED_CONTROLLERS_COUNT: usize = 10;

pub type BoundedControllers =
    BoundedVec<MAX_ALLOWED_CONTROLLERS_COUNT, UNBOUNDED, UNBOUNDED, PrincipalId>;

impl Payload<'_> for BoundedControllers {}

impl DataSize for PrincipalId {
    fn data_size(&self) -> usize {
        self.as_slice().data_size()
    }
}

/// Struct used for encoding/decoding
/// `(record {
///     controllers: opt vec principal;
///     compute_allocation: opt nat;
///     memory_allocation: opt nat;
///     freezing_threshold: opt nat;
///     reserved_cycles_limit: opt nat;
///     log_visibility : opt log_visibility;
///     wasm_memory_limit: opt nat;
///     wasm_memory_threshold: opt nat;
/// })`
#[derive(Clone, Eq, PartialEq, Debug, Default, CandidType, Deserialize)]
pub struct CanisterSettingsArgs {
    pub controllers: Option<BoundedControllers>,
    pub compute_allocation: Option<candid::Nat>,
    pub memory_allocation: Option<candid::Nat>,
    pub freezing_threshold: Option<candid::Nat>,
    pub reserved_cycles_limit: Option<candid::Nat>,
    pub log_visibility: Option<LogVisibilityV2>,
    pub wasm_memory_limit: Option<candid::Nat>,
    pub wasm_memory_threshold: Option<candid::Nat>,
}

impl Payload<'_> for CanisterSettingsArgs {}

impl CanisterSettingsArgs {
    /// Note: do not use `new(...)` with passing all the arguments, use corresponding builder instead.
    #[deprecated(note = "please use `CanisterSettingsArgsBuilder` instead")]
    pub fn new() -> Self {
        Self {
            controllers: None,
            compute_allocation: None,
            memory_allocation: None,
            freezing_threshold: None,
            reserved_cycles_limit: None,
            log_visibility: None,
            wasm_memory_limit: None,
            wasm_memory_threshold: None,
        }
    }
}

#[derive(Default)]
pub struct CanisterSettingsArgsBuilder {
    controllers: Option<Vec<PrincipalId>>,
    compute_allocation: Option<candid::Nat>,
    memory_allocation: Option<candid::Nat>,
    freezing_threshold: Option<candid::Nat>,
    reserved_cycles_limit: Option<candid::Nat>,
    log_visibility: Option<LogVisibilityV2>,
    wasm_memory_limit: Option<candid::Nat>,
    wasm_memory_threshold: Option<candid::Nat>,
}

#[allow(dead_code)]
impl CanisterSettingsArgsBuilder {
    pub fn new() -> Self {
        Self::default()
    }

    pub fn build(self) -> CanisterSettingsArgs {
        CanisterSettingsArgs {
            controllers: self.controllers.map(BoundedControllers::new),
            compute_allocation: self.compute_allocation,
            memory_allocation: self.memory_allocation,
            freezing_threshold: self.freezing_threshold,
            reserved_cycles_limit: self.reserved_cycles_limit,
            log_visibility: self.log_visibility,
            wasm_memory_limit: self.wasm_memory_limit,
            wasm_memory_threshold: self.wasm_memory_threshold,
        }
    }

    pub fn with_controllers(self, controllers: Vec<PrincipalId>) -> Self {
        Self {
            controllers: Some(controllers),
            ..self
        }
    }

    /// Sets the compute allocation in percent. For more details see
    /// the description of this field in the IC specification.
    pub fn with_compute_allocation(self, compute_allocation: u64) -> Self {
        Self {
            compute_allocation: Some(candid::Nat::from(compute_allocation)),
            ..self
        }
    }

    /// Optionally sets the compute allocation in percent.
    pub fn with_maybe_compute_allocation(self, compute_allocation: Option<u64>) -> Self {
        match compute_allocation {
            Some(compute_allocation) => self.with_compute_allocation(compute_allocation),
            None => self,
        }
    }

    /// Sets the memory allocation in bytes. For more details see
    /// the description of this field in the IC specification.
    pub fn with_memory_allocation(self, memory_allocation: u64) -> Self {
        Self {
            memory_allocation: Some(candid::Nat::from(memory_allocation)),
            ..self
        }
    }

    /// Optionally sets the memory allocation in percent.
    pub fn with_maybe_memory_allocation(self, memory_allocation: Option<u64>) -> Self {
        match memory_allocation {
            Some(memory_allocation) => self.with_memory_allocation(memory_allocation),
            None => self,
        }
    }

    /// Sets the freezing threshold in seconds. For more details see
    /// the description of this field in the IC specification.
    pub fn with_freezing_threshold(self, freezing_threshold: u64) -> Self {
        Self {
            freezing_threshold: Some(candid::Nat::from(freezing_threshold)),
            ..self
        }
    }

    /// Sets the reserved cycles limit in cycles.
    pub fn with_reserved_cycles_limit(self, reserved_cycles_limit: u128) -> Self {
        Self {
            reserved_cycles_limit: Some(candid::Nat::from(reserved_cycles_limit)),
            ..self
        }
    }

    /// Sets the log visibility.
    pub fn with_log_visibility(self, log_visibility: LogVisibilityV2) -> Self {
        Self {
            log_visibility: Some(log_visibility),
            ..self
        }
    }

    /// Sets the Wasm memory limit.
    pub fn with_wasm_memory_limit(self, wasm_memory_limit: u64) -> Self {
        Self {
            wasm_memory_limit: Some(candid::Nat::from(wasm_memory_limit)),
            ..self
        }
    }

    /// Sets the Wasm memory threshold in bytes.
    pub fn with_wasm_memory_threshold(self, wasm_memory_threshold: u64) -> Self {
        Self {
            wasm_memory_threshold: Some(candid::Nat::from(wasm_memory_threshold)),
            ..self
        }
    }
}

/// Struct used for encoding/decoding
/// `(record {
///     settings : opt canister_settings;
///     sender_canister_version : opt nat64;
/// })`
#[derive(Clone, PartialEq, Debug, Default, CandidType, Deserialize)]
pub struct CreateCanisterArgs {
    pub settings: Option<CanisterSettingsArgs>,
    pub sender_canister_version: Option<u64>,
}

impl CreateCanisterArgs {
    pub fn get_sender_canister_version(&self) -> Option<u64> {
        self.sender_canister_version
    }
}

impl<'a> Payload<'a> for CreateCanisterArgs {
    fn decode(blob: &'a [u8]) -> Result<Self, UserError> {
        match Decode!([decoder_config()]; blob, Self) {
            Err(err) => {
                // First check if deserialization failed due to exceeding the maximum allowed limit.
                if format!("{err:?}").contains("The number of elements exceeds maximum allowed") {
                    Err(UserError::new(
                        ErrorCode::InvalidManagementPayload,
                        format!("Payload deserialization error: {err:?}"),
                    ))
                } else {
                    // Decoding an empty blob is added for backward compatibility.
                    match EmptyBlob::decode(blob) {
                        Err(_) => Err(UserError::new(
                            ErrorCode::InvalidManagementPayload,
                            "Payload deserialization error.".to_string(),
                        )),
                        Ok(_) => Ok(CreateCanisterArgs::default()),
                    }
                }
            }
            Ok(settings) => Ok(settings),
        }
    }
}

/// Struct used for encoding/decoding
/// `(record {
///     node_ids : vec principal;
///     registry_version: nat64;
/// })`
#[derive(Debug, CandidType, Deserialize)]
pub struct SetupInitialDKGArgs {
    node_ids: Vec<PrincipalId>,
    registry_version: u64,
}

impl Payload<'_> for SetupInitialDKGArgs {}

impl SetupInitialDKGArgs {
    pub fn new(node_ids: Vec<NodeId>, registry_version: RegistryVersion) -> Self {
        Self {
            node_ids: node_ids.iter().map(|node_id| node_id.get()).collect(),
            registry_version: registry_version.get(),
        }
    }

    pub fn get_set_of_node_ids(&self) -> Result<BTreeSet<NodeId>, UserError> {
        let mut set = BTreeSet::<NodeId>::new();
        for node_id in self.node_ids.iter() {
            if !set.insert(NodeId::new(*node_id)) {
                return Err(UserError::new(
                    ErrorCode::InvalidManagementPayload,
                    format!(
                        "Expected a set of NodeIds. The NodeId {} is repeated",
                        node_id
                    ),
                ));
            }
        }
        Ok(set)
    }

    pub fn get_registry_version(&self) -> RegistryVersion {
        RegistryVersion::new(self.registry_version)
    }
}

/// Represents the response for a request to setup an initial DKG for a new
/// subnet.
#[derive(Debug)]
pub struct SetupInitialDKGResponse {
    pub low_threshold_transcript_record: InitialNiDkgTranscriptRecord,
    pub high_threshold_transcript_record: InitialNiDkgTranscriptRecord,
    pub fresh_subnet_id: SubnetId,
    pub subnet_threshold_public_key: PublicKey,
}

impl SetupInitialDKGResponse {
    pub fn encode(&self) -> Vec<u8> {
        let serde_encoded_transcript_records = self.encode_with_serde_cbor();
        Encode!(&serde_encoded_transcript_records).unwrap()
    }

    fn encode_with_serde_cbor(&self) -> Vec<u8> {
        let transcript_records = (
            &self.low_threshold_transcript_record,
            &self.high_threshold_transcript_record,
            &self.fresh_subnet_id,
            &self.subnet_threshold_public_key,
        );
        serde_cbor::to_vec(&transcript_records).unwrap()
    }

    pub fn decode(blob: &[u8]) -> Result<Self, UserError> {
        let serde_encoded_transcript_records =
            Decode!([decoder_config()]; blob, Vec<u8>).map_err(candid_error_to_user_error)?;
        match serde_cbor::from_slice::<(
            InitialNiDkgTranscriptRecord,
            InitialNiDkgTranscriptRecord,
            SubnetId,
            PublicKey,
        )>(&serde_encoded_transcript_records)
        {
            Err(err) => Err(UserError::new(
                ErrorCode::InvalidManagementPayload,
                format!("Payload deserialization error: '{}'", err),
            )),
            Ok((
                low_threshold_transcript_record,
                high_threshold_transcript_record,
                fresh_subnet_id,
                subnet_threshold_public_key,
            )) => Ok(Self {
                low_threshold_transcript_record,
                high_threshold_transcript_record,
                fresh_subnet_id,
                subnet_threshold_public_key,
            }),
        }
    }
}

/// Types of curves that can be used for ECDSA signing.
/// ```text
/// (variant { secp256k1; })
/// ```
#[derive(
    Copy,
    Clone,
    Eq,
    PartialEq,
    Ord,
    PartialOrd,
    Hash,
    Debug,
    CandidType,
    Deserialize,
    EnumIter,
    Serialize,
)]
pub enum EcdsaCurve {
    #[serde(rename = "secp256k1")]
    Secp256k1,
}

impl TryFrom<u32> for EcdsaCurve {
    type Error = String;

    fn try_from(value: u32) -> Result<Self, Self::Error> {
        match value {
            0 => Ok(EcdsaCurve::Secp256k1),
            _ => Err(format!(
                "{value} is not a recognized EcdsaCurve variant identifier."
            )),
        }
    }
}

impl From<&EcdsaCurve> for pb_types::EcdsaCurve {
    fn from(item: &EcdsaCurve) -> Self {
        match item {
            EcdsaCurve::Secp256k1 => pb_types::EcdsaCurve::Secp256k1,
        }
    }
}

impl TryFrom<pb_types::EcdsaCurve> for EcdsaCurve {
    type Error = ProxyDecodeError;

    fn try_from(item: pb_types::EcdsaCurve) -> Result<Self, Self::Error> {
        match item {
            pb_types::EcdsaCurve::Secp256k1 => Ok(EcdsaCurve::Secp256k1),
            pb_types::EcdsaCurve::Unspecified => Err(ProxyDecodeError::ValueOutOfRange {
                typ: "EcdsaCurve",
                err: format!("Unable to convert {:?} to an EcdsaCurve", item),
            }),
        }
    }
}

impl std::fmt::Display for EcdsaCurve {
    fn fmt(&self, f: &mut std::fmt::Formatter<'_>) -> std::fmt::Result {
        write!(f, "{:?}", self)
    }
}

impl FromStr for EcdsaCurve {
    type Err = String;

    fn from_str(s: &str) -> Result<Self, Self::Err> {
        match s.to_lowercase().as_str() {
            "secp256k1" => Ok(Self::Secp256k1),
            _ => Err(format!("{} is not a recognized ECDSA curve", s)),
        }
    }
}

/// Unique identifier for a key that can be used for ECDSA signatures. The name
/// is just a identifier, but it may be used to convey some information about
/// the key (e.g. that the key is meant to be used for testing purposes).
/// ```text
/// (record { curve: ecdsa_curve; name: text})
/// ```
#[derive(
    Clone, Eq, PartialEq, Ord, PartialOrd, Hash, Debug, CandidType, Deserialize, Serialize,
)]
pub struct EcdsaKeyId {
    pub curve: EcdsaCurve,
    pub name: String,
}

impl From<&EcdsaKeyId> for pb_types::EcdsaKeyId {
    fn from(item: &EcdsaKeyId) -> Self {
        Self {
            curve: pb_types::EcdsaCurve::from(&item.curve) as i32,
            name: item.name.clone(),
        }
    }
}

impl TryFrom<pb_types::EcdsaKeyId> for EcdsaKeyId {
    type Error = ProxyDecodeError;
    fn try_from(item: pb_types::EcdsaKeyId) -> Result<Self, Self::Error> {
        Ok(Self {
            curve: EcdsaCurve::try_from(pb_types::EcdsaCurve::try_from(item.curve).map_err(
                |_| ProxyDecodeError::ValueOutOfRange {
                    typ: "EcdsaKeyId",
                    err: format!("Unable to convert {} to an EcdsaCurve", item.curve),
                },
            )?)?,
            name: item.name,
        })
    }
}

impl std::fmt::Display for EcdsaKeyId {
    fn fmt(&self, f: &mut std::fmt::Formatter<'_>) -> std::fmt::Result {
        write!(f, "{}:{}", self.curve, self.name)
    }
}

impl FromStr for EcdsaKeyId {
    type Err = String;
    fn from_str(s: &str) -> Result<Self, Self::Err> {
        let (curve, name) = s
            .split_once(':')
            .ok_or_else(|| format!("ECDSA key id {} does not contain a ':'", s))?;
        Ok(EcdsaKeyId {
            curve: curve.parse::<EcdsaCurve>()?,
            name: name.to_string(),
        })
    }
}

/// Types of algorithms that can be used for Schnorr signing.
/// ```text
/// (variant { bip340secp256k1; ed25519 })
/// ```
#[derive(
    Copy,
    Clone,
    Eq,
    PartialEq,
    Ord,
    PartialOrd,
    Hash,
    Debug,
    CandidType,
    Deserialize,
    EnumIter,
    Serialize,
)]
pub enum SchnorrAlgorithm {
    #[serde(rename = "bip340secp256k1")]
    Bip340Secp256k1,
    #[serde(rename = "ed25519")]
    Ed25519,
}

impl TryFrom<u32> for SchnorrAlgorithm {
    type Error = String;

    fn try_from(value: u32) -> Result<Self, Self::Error> {
        match value {
            0 => Ok(SchnorrAlgorithm::Bip340Secp256k1),
            1 => Ok(SchnorrAlgorithm::Ed25519),
            _ => Err(format!(
                "{value} is not a recognized SchnorrAlgorithm variant identifier."
            )),
        }
    }
}

impl From<&SchnorrAlgorithm> for pb_types::SchnorrAlgorithm {
    fn from(item: &SchnorrAlgorithm) -> Self {
        match item {
            SchnorrAlgorithm::Bip340Secp256k1 => pb_types::SchnorrAlgorithm::Bip340secp256k1,
            SchnorrAlgorithm::Ed25519 => pb_types::SchnorrAlgorithm::Ed25519,
        }
    }
}

impl TryFrom<pb_types::SchnorrAlgorithm> for SchnorrAlgorithm {
    type Error = ProxyDecodeError;

    fn try_from(item: pb_types::SchnorrAlgorithm) -> Result<Self, Self::Error> {
        match item {
            pb_types::SchnorrAlgorithm::Bip340secp256k1 => Ok(SchnorrAlgorithm::Bip340Secp256k1),
            pb_types::SchnorrAlgorithm::Ed25519 => Ok(SchnorrAlgorithm::Ed25519),
            pb_types::SchnorrAlgorithm::Unspecified => Err(ProxyDecodeError::ValueOutOfRange {
                typ: "SchnorrAlgorithm",
                err: format!("Unable to convert {:?} to a SchnorrAlgorithm", item),
            }),
        }
    }
}

impl std::fmt::Display for SchnorrAlgorithm {
    fn fmt(&self, f: &mut std::fmt::Formatter<'_>) -> std::fmt::Result {
        write!(f, "{:?}", self)
    }
}

impl FromStr for SchnorrAlgorithm {
    type Err = String;

    fn from_str(s: &str) -> Result<Self, Self::Err> {
        match s.to_lowercase().as_str() {
            "bip340secp256k1" => Ok(Self::Bip340Secp256k1),
            "ed25519" => Ok(Self::Ed25519),
            _ => Err(format!("{} is not a recognized Schnorr algorithm", s)),
        }
    }
}

/// Unique identifier for a key that can be used for Schnorr signatures. The name
/// is just a identifier, but it may be used to convey some information about
/// the key (e.g. that the key is meant to be used for testing purposes).
/// ```text
/// (record { algorithm: schnorr_algorithm; name: text})
/// ```
#[derive(
    Clone, Eq, PartialEq, Ord, PartialOrd, Hash, Debug, CandidType, Deserialize, Serialize,
)]
pub struct SchnorrKeyId {
    pub algorithm: SchnorrAlgorithm,
    pub name: String,
}

impl From<&SchnorrKeyId> for pb_types::SchnorrKeyId {
    fn from(item: &SchnorrKeyId) -> Self {
        Self {
            algorithm: pb_types::SchnorrAlgorithm::from(&item.algorithm) as i32,
            name: item.name.clone(),
        }
    }
}

impl TryFrom<pb_types::SchnorrKeyId> for SchnorrKeyId {
    type Error = ProxyDecodeError;
    fn try_from(item: pb_types::SchnorrKeyId) -> Result<Self, Self::Error> {
        let pb_types::SchnorrKeyId { algorithm, name } = item;
        let algorithm =
            SchnorrAlgorithm::try_from(pb_types::SchnorrAlgorithm::try_from(algorithm).map_err(
                |_| ProxyDecodeError::ValueOutOfRange {
                    typ: "SchnorrKeyId",
                    err: format!("Unable to convert {} to a SchnorrAlgorithm", algorithm),
                },
            )?)?;
        Ok(Self { algorithm, name })
    }
}

impl std::fmt::Display for SchnorrKeyId {
    fn fmt(&self, f: &mut std::fmt::Formatter<'_>) -> std::fmt::Result {
        write!(f, "{}:{}", self.algorithm, self.name)
    }
}

impl FromStr for SchnorrKeyId {
    type Err = String;
    fn from_str(s: &str) -> Result<Self, Self::Err> {
        let (algorithm, name) = s
            .split_once(':')
            .ok_or_else(|| format!("Schnorr key id {} does not contain a ':'", s))?;
        Ok(SchnorrKeyId {
            algorithm: algorithm.parse::<SchnorrAlgorithm>()?,
            name: name.to_string(),
        })
    }
}

/// Types of curves that can be used for threshold key derivation (vetKD).
/// ```text
/// (variant { bls12_381_g2; })
/// ```
#[derive(
    Copy,
    Clone,
    Eq,
    PartialEq,
    Ord,
    PartialOrd,
    Hash,
    Debug,
    CandidType,
    Deserialize,
    EnumIter,
    Serialize,
)]
pub enum VetKdCurve {
    #[serde(rename = "bls12_381_g2")]
    #[allow(non_camel_case_types)]
    Bls12_381_G2,
}

impl TryFrom<u32> for VetKdCurve {
    type Error = String;

    fn try_from(value: u32) -> Result<Self, Self::Error> {
        match value {
            0 => Ok(VetKdCurve::Bls12_381_G2),
            _ => Err(format!(
                "{value} is not a recognized VetKdCurve variant identifier."
            )),
        }
    }
}

impl From<&VetKdCurve> for pb_types::VetKdCurve {
    fn from(item: &VetKdCurve) -> Self {
        match item {
            VetKdCurve::Bls12_381_G2 => pb_types::VetKdCurve::Bls12381G2,
        }
    }
}

impl TryFrom<pb_types::VetKdCurve> for VetKdCurve {
    type Error = ProxyDecodeError;

    fn try_from(item: pb_types::VetKdCurve) -> Result<Self, Self::Error> {
        match item {
            pb_types::VetKdCurve::Bls12381G2 => Ok(VetKdCurve::Bls12_381_G2),
            pb_types::VetKdCurve::Unspecified => Err(ProxyDecodeError::ValueOutOfRange {
                typ: "VetKdCurve",
                err: format!("Unable to convert {:?} to a VetKdCurve", item),
            }),
        }
    }
}

impl std::fmt::Display for VetKdCurve {
    fn fmt(&self, f: &mut std::fmt::Formatter<'_>) -> std::fmt::Result {
        write!(f, "{:?}", self)
    }
}

impl FromStr for VetKdCurve {
    type Err = String;

    fn from_str(s: &str) -> Result<Self, Self::Err> {
        match s.to_lowercase().as_str() {
            "bls12_381_g2" => Ok(Self::Bls12_381_G2),
            _ => Err(format!("{} is not a recognized vetKD curve", s)),
        }
    }
}

/// Unique identifier for a key that can be used for threshold key derivation
/// (vetKD). The name is just an identifier, but it may be used to convey
/// some information about the key (e.g. that the key is meant to be used for
/// testing purposes).
/// ```text
/// (record { curve: vetkd_curve; name: text})
/// ```
#[derive(
    Clone, Eq, PartialEq, Ord, PartialOrd, Hash, Debug, CandidType, Deserialize, Serialize,
)]
pub struct VetKdKeyId {
    pub curve: VetKdCurve,
    pub name: String,
}

impl From<&VetKdKeyId> for pb_types::VetKdKeyId {
    fn from(item: &VetKdKeyId) -> Self {
        Self {
            curve: pb_types::VetKdCurve::from(&item.curve) as i32,
            name: item.name.clone(),
        }
    }
}

impl TryFrom<pb_types::VetKdKeyId> for VetKdKeyId {
    type Error = ProxyDecodeError;
    fn try_from(item: pb_types::VetKdKeyId) -> Result<Self, Self::Error> {
        Ok(Self {
            curve: VetKdCurve::try_from(pb_types::VetKdCurve::try_from(item.curve).map_err(
                |_| ProxyDecodeError::ValueOutOfRange {
                    typ: "VetKdKeyId",
                    err: format!("Unable to convert {} to a VetKdCurve", item.curve),
                },
            )?)?,
            name: item.name,
        })
    }
}

impl std::fmt::Display for VetKdKeyId {
    fn fmt(&self, f: &mut std::fmt::Formatter<'_>) -> std::fmt::Result {
        write!(f, "{}:{}", self.curve, self.name)
    }
}

impl FromStr for VetKdKeyId {
    type Err = String;
    fn from_str(s: &str) -> Result<Self, Self::Err> {
        let (curve, name) = s
            .split_once(':')
            .ok_or_else(|| format!("vetKD key id {} does not contain a ':'", s))?;
        Ok(VetKdKeyId {
            curve: curve.parse::<VetKdCurve>()?,
            name: name.to_string(),
        })
    }
}

/// Unique identifier for a key that can be used for one of the signature schemes
/// supported on the IC.
/// ```text
/// (variant { EcdsaKeyId; SchnorrKeyId })
/// ```
#[derive(
    Clone,
    Eq,
    PartialEq,
    Ord,
    PartialOrd,
    Hash,
    Debug,
    CandidType,
    Deserialize,
    EnumCount,
    Serialize,
)]
pub enum MasterPublicKeyId {
    Ecdsa(EcdsaKeyId),
    Schnorr(SchnorrKeyId),
    VetKd(VetKdKeyId),
}

impl From<&MasterPublicKeyId> for pb_types::MasterPublicKeyId {
    fn from(item: &MasterPublicKeyId) -> Self {
        use pb_types::master_public_key_id::KeyId;
        let key_id_pb = match item {
            MasterPublicKeyId::Schnorr(schnorr_key_id) => KeyId::Schnorr(schnorr_key_id.into()),
            MasterPublicKeyId::Ecdsa(ecdsa_key_id) => KeyId::Ecdsa(ecdsa_key_id.into()),
            MasterPublicKeyId::VetKd(vetkd_key_id) => KeyId::Vetkd(vetkd_key_id.into()),
        };
        Self {
            key_id: Some(key_id_pb),
        }
    }
}

impl TryFrom<pb_types::MasterPublicKeyId> for MasterPublicKeyId {
    type Error = ProxyDecodeError;
    fn try_from(item: pb_types::MasterPublicKeyId) -> Result<Self, Self::Error> {
        use pb_types::master_public_key_id::KeyId;
        let Some(key_id_pb) = item.key_id else {
            return Err(ProxyDecodeError::MissingField("MasterPublicKeyId::key_id"));
        };
        let master_public_key_id = match key_id_pb {
            KeyId::Schnorr(schnorr_key_id) => {
                MasterPublicKeyId::Schnorr(schnorr_key_id.try_into()?)
            }
            KeyId::Ecdsa(ecdsa_key_id) => MasterPublicKeyId::Ecdsa(ecdsa_key_id.try_into()?),
            KeyId::Vetkd(vetkd_key_id) => MasterPublicKeyId::VetKd(vetkd_key_id.try_into()?),
        };
        Ok(master_public_key_id)
    }
}

impl std::fmt::Display for MasterPublicKeyId {
    fn fmt(&self, f: &mut std::fmt::Formatter<'_>) -> std::fmt::Result {
        match self {
            Self::Ecdsa(esdsa_key_id) => {
                write!(f, "ecdsa:")?;
                esdsa_key_id.fmt(f)
            }
            Self::Schnorr(schnorr_key_id) => {
                write!(f, "schnorr:")?;
                schnorr_key_id.fmt(f)
            }
            Self::VetKd(vetkd_key_id) => {
                write!(f, "vetkd:")?;
                vetkd_key_id.fmt(f)
            }
        }
    }
}

impl MasterPublicKeyId {
    /// Check whether this type of [`MasterPublicKeyId`] requires to run on the IDKG protocol
    pub fn is_idkg_key(&self) -> bool {
        match self {
            Self::Ecdsa(_) | Self::Schnorr(_) => true,
            Self::VetKd(_) => false,
        }
    }

    /// Check whether this type of [`MasterPublicKeyId`] is a VetKd key
    pub fn is_vetkd_key(&self) -> bool {
        matches!(self, Self::VetKd(_))
    }

    /// Check whether this type of [`MasterPublicKeyId`] requires pre-signatures
    pub fn requires_pre_signatures(&self) -> bool {
        match self {
            Self::Ecdsa(_) | Self::Schnorr(_) => true,
            Self::VetKd(_) => false,
        }
    }
}

impl FromStr for MasterPublicKeyId {
    type Err = String;
    fn from_str(s: &str) -> Result<Self, Self::Err> {
        let (scheme, key_id) = s
            .split_once(':')
            .ok_or_else(|| format!("Master public key id {} does not contain a ':'", s))?;
        match scheme.to_lowercase().as_str() {
            "ecdsa" => Ok(Self::Ecdsa(EcdsaKeyId::from_str(key_id)?)),
            "schnorr" => Ok(Self::Schnorr(SchnorrKeyId::from_str(key_id)?)),
            "vetkd" => Ok(Self::VetKd(VetKdKeyId::from_str(key_id)?)),
            _ => Err(format!(
                "Scheme {} in master public key id {} is not supported.",
                scheme, s
            )),
        }
    }
}

pub type DerivationPath = BoundedVec<MAXIMUM_DERIVATION_PATH_LENGTH, UNBOUNDED, UNBOUNDED, ByteBuf>;

impl DerivationPath {
    /// Converts the `DerivationPath`` from `BoundedVec<ByteBuf>` into a `Vec<Vec<u8>>`.
    pub fn into_inner(self) -> Vec<Vec<u8>> {
        self.get().iter().map(|x| x.to_vec()).collect()
    }
}

impl Payload<'_> for DerivationPath {}

impl DataSize for ByteBuf {
    fn data_size(&self) -> usize {
        self.as_slice().data_size()
    }
}

/// Represents the argument of the sign_with_ecdsa API.
/// ```text
/// (record {
///   message_hash : blob;
///   derivation_path : vec blob;
///   key_id : ecdsa_key_id;
/// })
/// ```
#[derive(Eq, PartialEq, Debug, CandidType, Deserialize)]
pub struct SignWithECDSAArgs {
    pub message_hash: [u8; 32],
    pub derivation_path: DerivationPath,
    pub key_id: EcdsaKeyId,
}

impl Payload<'_> for SignWithECDSAArgs {}

/// Struct used to return an ECDSA signature.
#[derive(Debug, CandidType, Deserialize)]
pub struct SignWithECDSAReply {
    #[serde(with = "serde_bytes")]
    pub signature: Vec<u8>,
}

impl Payload<'_> for SignWithECDSAReply {}

/// Represents the argument of the ecdsa_public_key API.
/// ```text
/// (record {
///   canister_id : opt canister_id;
///   derivation_path : vec blob;
///   key_id : ecdsa_key_id;
/// })
/// ```
#[derive(Eq, PartialEq, Debug, CandidType, Deserialize)]
pub struct ECDSAPublicKeyArgs {
    pub canister_id: Option<CanisterId>,
    pub derivation_path: DerivationPath,
    pub key_id: EcdsaKeyId,
}

impl Payload<'_> for ECDSAPublicKeyArgs {}

/// Represents the response of the ecdsa_public_key API.
/// ```text
/// (record {
///   public_key : blob;
///   chain_code : blob;
/// })
/// ```
#[derive(Debug, CandidType, Deserialize)]
pub struct ECDSAPublicKeyResponse {
    #[serde(with = "serde_bytes")]
    pub public_key: Vec<u8>,
    #[serde(with = "serde_bytes")]
    pub chain_code: Vec<u8>,
}

impl Payload<'_> for ECDSAPublicKeyResponse {}

/// Maximum number of nodes allowed in a ComputeInitialDealings request.
const MAX_ALLOWED_NODES_COUNT: usize = 100;

pub type BoundedNodes = BoundedVec<MAX_ALLOWED_NODES_COUNT, UNBOUNDED, UNBOUNDED, PrincipalId>;

/// Argument of the compute_initial_idkg_dealings API.
/// `(record {
///     key_id: master_public_key_id;
///     subnet_id: principal;
///     nodes: vec principal;
///     registry_version: nat64;
/// })`
#[derive(Eq, PartialEq, Debug, CandidType, Deserialize)]
pub struct ComputeInitialIDkgDealingsArgs {
    pub key_id: MasterPublicKeyId,
    pub subnet_id: SubnetId,
    nodes: BoundedNodes,
    registry_version: u64,
}

impl Payload<'_> for ComputeInitialIDkgDealingsArgs {}

impl ComputeInitialIDkgDealingsArgs {
    pub fn new(
        key_id: MasterPublicKeyId,
        subnet_id: SubnetId,
        nodes: BTreeSet<NodeId>,
        registry_version: RegistryVersion,
    ) -> Self {
        Self {
            key_id,
            subnet_id,
            nodes: BoundedNodes::new(nodes.iter().map(|id| id.get()).collect()),
            registry_version: registry_version.get(),
        }
    }

    pub fn get_set_of_nodes(&self) -> Result<BTreeSet<NodeId>, UserError> {
        let mut set = BTreeSet::<NodeId>::new();
        for node_id in self.nodes.get().iter() {
            if !set.insert(NodeId::new(*node_id)) {
                return Err(UserError::new(
                    ErrorCode::InvalidManagementPayload,
                    format!(
                        "Expected a set of NodeIds. The NodeId {} is repeated",
                        node_id
                    ),
                ));
            }
        }
        Ok(set)
    }

    pub fn get_registry_version(&self) -> RegistryVersion {
        RegistryVersion::new(self.registry_version)
    }
}

/// Argument of the reshare_chain_key API.
/// `(record {
///     key_id: master_public_key_id;
///     subnet_id: principal;
///     nodes: vec principal;
///     registry_version: nat64;
/// })`
#[derive(Eq, PartialEq, Debug, CandidType, Deserialize)]
pub struct ReshareChainKeyArgs {
    pub key_id: MasterPublicKeyId,
    pub subnet_id: SubnetId,
    nodes: BoundedNodes,
    registry_version: u64,
}

impl Payload<'_> for ReshareChainKeyArgs {}

impl ReshareChainKeyArgs {
    pub fn new(
        key_id: MasterPublicKeyId,
        subnet_id: SubnetId,
        nodes: BTreeSet<NodeId>,
        registry_version: RegistryVersion,
    ) -> Self {
        Self {
            key_id,
            subnet_id,
            nodes: BoundedNodes::new(nodes.iter().map(|id| id.get()).collect()),
            registry_version: registry_version.get(),
        }
    }

    pub fn get_set_of_nodes(&self) -> Result<BTreeSet<NodeId>, UserError> {
        let mut set = BTreeSet::<NodeId>::new();
        for node_id in self.nodes.get().iter() {
            if !set.insert(NodeId::new(*node_id)) {
                return Err(UserError::new(
                    ErrorCode::InvalidManagementPayload,
                    format!(
                        "Expected a set of NodeIds. The NodeId {} is repeated",
                        node_id
                    ),
                ));
            }
        }
        Ok(set)
    }

    pub fn get_registry_version(&self) -> RegistryVersion {
        RegistryVersion::new(self.registry_version)
    }
}

/// Struct used to return the chain key resharing.
#[derive(Debug, Deserialize, Serialize)]
pub enum ReshareChainKeyResponse {
    IDkg(InitialIDkgDealings),
    NiDkg(InitialNiDkgTranscriptRecord),
}

impl ReshareChainKeyResponse {
    pub fn encode(&self) -> Vec<u8> {
        let serde_encoded_bytes = self.encode_with_serde_cbor();
        Encode!(&serde_encoded_bytes).unwrap()
    }

    fn encode_with_serde_cbor(&self) -> Vec<u8> {
        serde_cbor::to_vec(self).unwrap()
    }

    pub fn decode(blob: &[u8]) -> Result<Self, UserError> {
        let serde_encoded_bytes =
            Decode!([decoder_config()]; blob, Vec<u8>).map_err(candid_error_to_user_error)?;
        serde_cbor::from_slice::<Self>(&serde_encoded_bytes).map_err(|err| {
            UserError::new(
                ErrorCode::InvalidManagementPayload,
                format!("Payload deserialization error: '{}'", err),
            )
        })
    }
}

/// Represents the BIP341 aux argument of the sign_with_schnorr API.
/// ```text
/// (record {
///   merkle_root_hash: blob;
/// })
/// ```
#[derive(Eq, PartialEq, Debug, CandidType, Deserialize)]
pub struct SignWithBip341Aux {
    pub merkle_root_hash: ByteBuf,
}

/// Represents the aux argument of the sign_with_schnorr API.
/// ```text
/// (variant {
///    bip341: record {
///      merkle_root_hash: blob;
///   }
/// })
/// ```
#[derive(Eq, PartialEq, Debug, CandidType, Deserialize)]
pub enum SignWithSchnorrAux {
    #[serde(rename = "bip341")]
    Bip341(SignWithBip341Aux),
}

/// Represents the argument of the sign_with_schnorr API.
/// ```text
/// (record {
///   message : blob;
///   derivation_path : vec blob;
///   key_id : schnorr_key_id;
///   aux: opt schnorr_aux;
/// })
/// ```
#[derive(Eq, PartialEq, Debug, CandidType, Deserialize)]
pub struct SignWithSchnorrArgs {
    #[serde(with = "serde_bytes")]
    pub message: Vec<u8>,
    pub derivation_path: DerivationPath,
    pub key_id: SchnorrKeyId,
    pub aux: Option<SignWithSchnorrAux>,
}

impl Payload<'_> for SignWithSchnorrArgs {}

/// Struct used to return an Schnorr signature.
#[derive(Debug, CandidType, Deserialize)]
pub struct SignWithSchnorrReply {
    #[serde(with = "serde_bytes")]
    pub signature: Vec<u8>,
}

impl Payload<'_> for SignWithSchnorrReply {}

/// Represents the argument of the schnorr_public_key API.
/// ```text
/// (record {
///   canister_id : opt canister_id;
///   derivation_path : vec blob;
///   key_id : schnorr_key_id;
/// })
/// ```
#[derive(Eq, PartialEq, Debug, CandidType, Deserialize)]
pub struct SchnorrPublicKeyArgs {
    pub canister_id: Option<CanisterId>,
    pub derivation_path: DerivationPath,
    pub key_id: SchnorrKeyId,
}

impl Payload<'_> for SchnorrPublicKeyArgs {}

/// Represents the response of the schnorr_public_key API.
/// ```text
/// (record {
///   public_key : blob;
///   chain_code : blob;
/// })
/// ```
#[derive(Debug, CandidType, Deserialize)]
pub struct SchnorrPublicKeyResponse {
    #[serde(with = "serde_bytes")]
    pub public_key: Vec<u8>,
    #[serde(with = "serde_bytes")]
    pub chain_code: Vec<u8>,
}

impl Payload<'_> for SchnorrPublicKeyResponse {}

/// Struct used to return the xnet initial dealings.
#[derive(Debug)]
pub struct ComputeInitialIDkgDealingsResponse {
    pub initial_dkg_dealings: InitialIDkgDealings,
}

impl ComputeInitialIDkgDealingsResponse {
    pub fn encode(&self) -> Vec<u8> {
        let serde_encoded_transcript_records = self.encode_with_serde_cbor();
        Encode!(&serde_encoded_transcript_records).unwrap()
    }

    fn encode_with_serde_cbor(&self) -> Vec<u8> {
        let transcript_records = (&self.initial_dkg_dealings,);
        serde_cbor::to_vec(&transcript_records).unwrap()
    }

    pub fn decode(blob: &[u8]) -> Result<Self, UserError> {
        let serde_encoded_transcript_records =
            Decode!([decoder_config()]; blob, Vec<u8>).map_err(candid_error_to_user_error)?;
        match serde_cbor::from_slice::<(InitialIDkgDealings,)>(&serde_encoded_transcript_records) {
            Err(err) => Err(UserError::new(
                ErrorCode::InvalidManagementPayload,
                format!("Payload deserialization error: '{}'", err),
            )),
            Ok((initial_dkg_dealings,)) => Ok(Self {
                initial_dkg_dealings,
            }),
        }
    }
}

// Represents the argument of the vetkd_derive_key API.
/// ```text
/// (record {
///   input: blob;
///   context : blob;
///   transport_public_key: blob;
///   key_id : record { curve : vetkd_curve; name : text };
/// })
/// ```
#[derive(Eq, PartialEq, Debug, CandidType, Deserialize)]
pub struct VetKdDeriveKeyArgs {
    #[serde(with = "serde_bytes")]
    pub context: Vec<u8>,
    #[serde(with = "serde_bytes")]
    pub input: Vec<u8>,
    pub key_id: VetKdKeyId,
    #[serde(with = "serde_bytes")]
    pub transport_public_key: [u8; 48],
}

impl Payload<'_> for VetKdDeriveKeyArgs {}

/// Struct used to return vet KD result.
/// ```text
/// (record {
///   encrypted_key : blob;
/// })
/// ```
#[derive(Debug, CandidType, Deserialize)]
pub struct VetKdDeriveKeyResult {
    #[serde(with = "serde_bytes")]
    pub encrypted_key: Vec<u8>,
}

impl Payload<'_> for VetKdDeriveKeyResult {}

/// Represents the argument of the vetkd_public_key API.
/// ```text
/// (record {
///   canister_id : opt canister_id;
///   context : blob;
///   key_id : record { curve : vetkd_curve; name : text };
/// })
/// ```
#[derive(Eq, PartialEq, Debug, CandidType, Deserialize)]
pub struct VetKdPublicKeyArgs {
    pub canister_id: Option<CanisterId>,
    #[serde(with = "serde_bytes")]
    pub context: Vec<u8>,
    pub key_id: VetKdKeyId,
}

impl Payload<'_> for VetKdPublicKeyArgs {}

/// Represents the response of the vetkd_public_key API.
/// ```text
/// (record {
///   public_key : blob;
/// })
/// ```
#[derive(Debug, CandidType, Deserialize)]
pub struct VetKdPublicKeyResult {
    #[serde(with = "serde_bytes")]
    pub public_key: Vec<u8>,
}

impl Payload<'_> for VetKdPublicKeyResult {}

// Export the bitcoin types.
pub use ic_btc_interface::{
    GetBalanceRequest as BitcoinGetBalanceArgs,
    GetBlockHeadersRequest as BitcoinGetBlockHeadersArgs,
    GetCurrentFeePercentilesRequest as BitcoinGetCurrentFeePercentilesArgs,
    GetUtxosRequest as BitcoinGetUtxosArgs, Network as BitcoinNetwork,
    SendTransactionRequest as BitcoinSendTransactionArgs,
};
pub use ic_btc_replica_types::{
    GetSuccessorsRequest as BitcoinGetSuccessorsArgs,
    GetSuccessorsRequestInitial as BitcoinGetSuccessorsRequestInitial,
    GetSuccessorsResponse as BitcoinGetSuccessorsResponse,
    GetSuccessorsResponseComplete as BitcoinGetSuccessorsResponseComplete,
    SendTransactionRequest as BitcoinSendTransactionInternalArgs,
};

impl Payload<'_> for BitcoinGetBalanceArgs {}
impl Payload<'_> for BitcoinGetUtxosArgs {}
impl Payload<'_> for BitcoinGetBlockHeadersArgs {}
impl Payload<'_> for BitcoinSendTransactionArgs {}
impl Payload<'_> for BitcoinGetCurrentFeePercentilesArgs {}
impl Payload<'_> for BitcoinGetSuccessorsArgs {}
impl Payload<'_> for BitcoinGetSuccessorsResponse {}
impl Payload<'_> for BitcoinSendTransactionInternalArgs {}

/// Query methods exported by the management canister.
#[derive(Copy, Clone, Eq, PartialEq, Debug, Display, EnumIter, EnumString)]
#[strum(serialize_all = "snake_case")]
pub enum QueryMethod {
    FetchCanisterLogs,
}

/// `CandidType` for `SubnetInfoArgs`
/// ```text
/// record {
///     subnet_id: principal;
/// }
/// ```
#[derive(Clone, Debug, Default, CandidType, Deserialize)]
pub struct SubnetInfoArgs {
    pub subnet_id: PrincipalId,
}

impl Payload<'_> for SubnetInfoArgs {}

/// `CandidType` for `SubnetInfoResponse`
/// ```text
/// record {
///     replica_version: text;
/// }
/// ```
#[derive(Clone, Debug, Default, CandidType, Deserialize)]
pub struct SubnetInfoResponse {
    pub replica_version: String,
}

impl Payload<'_> for SubnetInfoResponse {}

/// `CandidType` for `NodeMetricsHistoryArgs`
/// ```text
/// record {
///     subnet_id: principal;
///     start_at_timestamp_nanos: nat64;
/// }
/// ```
#[derive(Clone, Debug, Default, CandidType, Deserialize)]
pub struct NodeMetricsHistoryArgs {
    pub subnet_id: PrincipalId,
    pub start_at_timestamp_nanos: u64,
}

impl Payload<'_> for NodeMetricsHistoryArgs {}

/// `CandidType` for `NodeMetrics`
/// ```text
/// record {
///     node_id : principal;
///     num_blocks_proposed_total : nat64;
///     num_block_failures_total : nat64;
/// }
/// ```
#[derive(Clone, Debug, Default, CandidType, Deserialize)]
pub struct NodeMetrics {
    pub node_id: PrincipalId,
    pub num_blocks_proposed_total: u64,
    pub num_block_failures_total: u64,
}

impl Payload<'_> for NodeMetrics {}

/// `CandidType` for `NodeMetricsHistoryResponse`
/// ```text
/// record {
///     timestamp_nanos : nat64;
///     node_metrics : vec node_metrics;
/// }
/// ```
#[derive(Clone, Debug, Default, CandidType, Deserialize)]
pub struct NodeMetricsHistoryResponse {
    pub timestamp_nanos: u64,
    pub node_metrics: Vec<NodeMetrics>,
}

impl Payload<'_> for NodeMetricsHistoryResponse {}

/// `CandidType` for `FetchCanisterLogsRequest`
/// ```text
/// record {
///     canister_id: principal;
/// }
/// ```
#[derive(Clone, Debug, Default, CandidType, Deserialize)]
pub struct FetchCanisterLogsRequest {
    pub canister_id: PrincipalId,
}

impl Payload<'_> for FetchCanisterLogsRequest {}

impl FetchCanisterLogsRequest {
    pub fn new(canister_id: CanisterId) -> Self {
        Self {
            canister_id: canister_id.into(),
        }
    }

    pub fn get_canister_id(&self) -> CanisterId {
        CanisterId::unchecked_from_principal(self.canister_id)
    }
}

/// `CandidType` for `CanisterLogRecord`
/// ```text
/// record {
///     idx: nat64;
///     timestamp_nanos: nat64;
///     content: blob;
/// }
/// ```
#[derive(Clone, Eq, PartialEq, Debug, Default, CandidType, Deserialize, Serialize)]
pub struct CanisterLogRecord {
    pub idx: u64,
    pub timestamp_nanos: u64,
    #[serde(with = "serde_bytes")]
    pub content: Vec<u8>,
}

impl Payload<'_> for CanisterLogRecord {}

impl DataSize for CanisterLogRecord {
    fn data_size(&self) -> usize {
        std::mem::size_of::<Self>() + self.content.as_slice().data_size()
    }
}

#[test]
fn test_canister_log_record_data_size() {
    let record = CanisterLogRecord {
        idx: 100,
        timestamp_nanos: 200,
        content: vec![1, 2, 3],
    };
    assert_eq!(record.data_size(), 8 + 8 + 24 + 3);
}

impl From<&CanisterLogRecord> for pb_canister_state_bits::CanisterLogRecord {
    fn from(item: &CanisterLogRecord) -> Self {
        Self {
            idx: item.idx,
            timestamp_nanos: item.timestamp_nanos,
            content: item.content.clone(),
        }
    }
}

impl From<pb_canister_state_bits::CanisterLogRecord> for CanisterLogRecord {
    fn from(item: pb_canister_state_bits::CanisterLogRecord) -> Self {
        Self {
            idx: item.idx,
            timestamp_nanos: item.timestamp_nanos,
            content: item.content,
        }
    }
}

/// `CandidType` for `FetchCanisterLogsResponse`
/// ```text
/// record {
///     canister_log_records: vec canister_log_record;
/// }
/// ```
#[derive(Clone, PartialEq, Debug, Default, CandidType, Deserialize)]
pub struct FetchCanisterLogsResponse {
    pub canister_log_records: Vec<CanisterLogRecord>,
}

impl Payload<'_> for FetchCanisterLogsResponse {}

/// Struct used for encoding/decoding
/// `(record {
///     canister_id: principal;
///     chunk: blob;
/// })`
#[derive(Clone, Debug, Default, CandidType, Deserialize)]
pub struct UploadChunkArgs {
    pub canister_id: PrincipalId,
    #[serde(with = "serde_bytes")]
    pub chunk: Vec<u8>,
}

impl Payload<'_> for UploadChunkArgs {}

impl UploadChunkArgs {
    pub fn get_canister_id(&self) -> CanisterId {
        CanisterId::unchecked_from_principal(self.canister_id)
    }
}

/// Candid type representing the hash of a wasm chunk.
/// `(record {
///      hash: blob;
/// })`
#[derive(Clone, Eq, PartialEq, Ord, PartialOrd, Debug, CandidType, Deserialize)]
pub struct ChunkHash {
    #[serde(with = "serde_bytes")]
    pub hash: Vec<u8>,
}

impl Payload<'_> for ChunkHash {}

/// Struct to be returned when uploading a Wasm chunk.
/// `(record {
///      hash: blob;
/// })`
pub type UploadChunkReply = ChunkHash;

/// Struct used for encoding/decoding
/// `(record {
///     mode : variant {
///         install;
///         reinstall;
///         upgrade: opt record {
///             skip_pre_upgrade: opt bool
///         }
///     };
///     target_canister_id: principal;
///     store_canister_id: opt principal;
///     chunk_hashes_list: vec chunk_hash;
///     wasm_module_hash: blob;
///     arg: blob;
///     sender_canister_version : opt nat64;
/// })`
#[derive(Clone, Debug, CandidType, Deserialize)]
pub struct InstallChunkedCodeArgs {
    pub mode: CanisterInstallModeV2,
    pub target_canister: PrincipalId,
    pub store_canister: Option<PrincipalId>,
    pub chunk_hashes_list: Vec<ChunkHash>,
    #[serde(with = "serde_bytes")]
    pub wasm_module_hash: Vec<u8>,
    #[serde(with = "serde_bytes")]
    pub arg: Vec<u8>,
    pub sender_canister_version: Option<u64>,
}

impl std::fmt::Display for InstallChunkedCodeArgs {
    fn fmt(&self, f: &mut std::fmt::Formatter<'_>) -> std::fmt::Result {
        writeln!(f, "InstallChunkedCodeArgs {{")?;
        writeln!(f, "  mode: {:?}", &self.mode)?;
        writeln!(f, "  target_canister: {:?}", &self.target_canister)?;
        writeln!(f, "  store_canister: {:?}", &self.store_canister)?;
        writeln!(f, "  arg: <{:?} bytes>", self.arg.len())?;
        writeln!(f, "}}")
    }
}

impl Payload<'_> for InstallChunkedCodeArgs {
    fn decode(blob: &'_ [u8]) -> Result<Self, UserError> {
        let args = match Decode!([decoder_config()]; blob, Self).map_err(candid_error_to_user_error)
        {
            Ok(record) => record,
            Err(_) => InstallChunkedCodeArgsLegacy::decode(blob)?.into(),
        };
        Ok(args)
    }
}

impl InstallChunkedCodeArgs {
    pub fn new(
        mode: CanisterInstallModeV2,
        target_canister: CanisterId,
        store_canister: Option<CanisterId>,
        chunk_hashes_list: Vec<Vec<u8>>,
        wasm_module_hash: Vec<u8>,
        arg: Vec<u8>,
    ) -> Self {
        Self {
            mode,
            target_canister: target_canister.into(),
            store_canister: store_canister.map(|p| p.into()),
            chunk_hashes_list: chunk_hashes_list
                .into_iter()
                .map(|hash| ChunkHash { hash })
                .collect(),
            wasm_module_hash,
            arg,
            sender_canister_version: None,
        }
    }

    pub fn get_sender_canister_version(&self) -> Option<u64> {
        self.sender_canister_version
    }

    pub fn target_canister_id(&self) -> CanisterId {
        CanisterId::unchecked_from_principal(self.target_canister)
    }

    pub fn store_canister_id(&self) -> Option<CanisterId> {
        self.store_canister
            .map(CanisterId::unchecked_from_principal)
    }
}

/// Struct used for encoding/decoding of legacy version of `InstallChunkedCodeArgs`,
/// it is used to preserve backward compatibility.
/// `(record {
///     mode : variant {
///         install;
///         reinstall;
///         upgrade: opt record {
///             skip_pre_upgrade: opt bool
///         }
///     };
///     target_canister_id: principal;
///     store_canister_id: opt principal;
///     chunk_hashes_list: vec blob;
///     wasm_module_hash: blob;
///     arg: blob;
///     sender_canister_version : opt nat64;
/// })`
#[derive(Clone, Debug, CandidType, Deserialize)]
pub struct InstallChunkedCodeArgsLegacy {
    pub mode: CanisterInstallModeV2,
    pub target_canister: PrincipalId,
    pub store_canister: Option<PrincipalId>,
    pub chunk_hashes_list: Vec<Vec<u8>>,
    #[serde(with = "serde_bytes")]
    pub wasm_module_hash: Vec<u8>,
    #[serde(with = "serde_bytes")]
    pub arg: Vec<u8>,
    pub sender_canister_version: Option<u64>,
}

impl From<InstallChunkedCodeArgsLegacy> for InstallChunkedCodeArgs {
    fn from(value: InstallChunkedCodeArgsLegacy) -> Self {
        Self {
            mode: value.mode,
            target_canister: value.target_canister,
            store_canister: value.store_canister,
            chunk_hashes_list: value
                .chunk_hashes_list
                .into_iter()
                .map(|hash| ChunkHash { hash })
                .collect(),
            wasm_module_hash: value.wasm_module_hash,
            arg: value.arg,
            sender_canister_version: value.sender_canister_version,
        }
    }
}

impl Payload<'_> for InstallChunkedCodeArgsLegacy {}

impl InstallChunkedCodeArgsLegacy {
    pub fn new(
        mode: CanisterInstallModeV2,
        target_canister: CanisterId,
        store_canister: Option<CanisterId>,
        chunk_hashes_list: Vec<Vec<u8>>,
        wasm_module_hash: Vec<u8>,
        arg: Vec<u8>,
    ) -> Self {
        Self {
            mode,
            target_canister: target_canister.into(),
            store_canister: store_canister.map(|p| p.into()),
            chunk_hashes_list,
            wasm_module_hash,
            arg,
            sender_canister_version: None,
        }
    }
}

/// Struct used for encoding/decoding
/// `(record {
///     canister_id: principal;
/// })`
#[derive(Clone, Debug, Default, CandidType, Deserialize)]
pub struct ClearChunkStoreArgs {
    pub canister_id: PrincipalId,
}

impl Payload<'_> for ClearChunkStoreArgs {}

impl ClearChunkStoreArgs {
    pub fn get_canister_id(&self) -> CanisterId {
        CanisterId::unchecked_from_principal(self.canister_id)
    }
}

/// Struct used for encoding/decoding
/// `(record {
///     canister_id: principal;
/// })`
#[derive(Clone, Debug, Default, CandidType, Deserialize)]
pub struct StoredChunksArgs {
    pub canister_id: PrincipalId,
}

impl Payload<'_> for StoredChunksArgs {}

impl StoredChunksArgs {
    pub fn get_canister_id(&self) -> CanisterId {
        CanisterId::unchecked_from_principal(self.canister_id)
    }
}

/// Struct to be returned when listing chunks in the Wasm store
/// `(vec record { hash: blob })`
#[derive(PartialEq, Debug, CandidType, Deserialize)]
pub struct StoredChunksReply(pub Vec<ChunkHash>);

impl Payload<'_> for StoredChunksReply {}

/// Struct used for encoding/decoding
/// `(record {
///     canister_id: principal;
///     replace_snapshot: opt blob;
/// })`
#[derive(Clone, Eq, PartialEq, Debug, Default, CandidType, Deserialize)]
pub struct TakeCanisterSnapshotArgs {
    pub canister_id: PrincipalId,
    pub replace_snapshot: Option<SnapshotId>,
}

impl TakeCanisterSnapshotArgs {
    pub fn new(canister_id: CanisterId, replace_snapshot: Option<SnapshotId>) -> Self {
        Self {
            canister_id: canister_id.get(),
            replace_snapshot,
        }
    }

    pub fn get_canister_id(&self) -> CanisterId {
        CanisterId::unchecked_from_principal(self.canister_id)
    }

    pub fn replace_snapshot(&self) -> Option<SnapshotId> {
        self.replace_snapshot
    }
}
impl Payload<'_> for TakeCanisterSnapshotArgs {}

/// Struct used for encoding/decoding
/// `(record {
///     canister_id: principal;
///     snapshot_id: blob;
///     sender_canister_version: opt nat64;
/// })`
#[derive(Clone, Eq, PartialEq, Debug, CandidType, Deserialize)]
pub struct LoadCanisterSnapshotArgs {
    canister_id: PrincipalId,
    snapshot_id: SnapshotId,
    sender_canister_version: Option<u64>,
}

impl LoadCanisterSnapshotArgs {
    pub fn new(
        canister_id: CanisterId,
        snapshot_id: SnapshotId,
        sender_canister_version: Option<u64>,
    ) -> Self {
        Self {
            canister_id: canister_id.get(),
            snapshot_id,
            sender_canister_version,
        }
    }

    pub fn get_canister_id(&self) -> CanisterId {
        CanisterId::unchecked_from_principal(self.canister_id)
    }

    pub fn snapshot_id(&self) -> SnapshotId {
        self.snapshot_id
    }

    pub fn get_sender_canister_version(&self) -> Option<u64> {
        self.sender_canister_version
    }
}

impl Payload<'_> for LoadCanisterSnapshotArgs {}

/// Struct to be returned when taking a canister snapshot.
/// `(record {
///      id: blob;
///      taken_at_timestamp: nat64;
///      total_size: nat64;
/// })`
#[derive(Clone, Eq, PartialEq, Debug, CandidType, Deserialize)]
pub struct CanisterSnapshotResponse {
    pub id: SnapshotId,
    pub taken_at_timestamp: u64,
    pub total_size: u64,
}

impl Payload<'_> for CanisterSnapshotResponse {}

impl CanisterSnapshotResponse {
    pub fn new(snapshot_id: &SnapshotId, taken_at_timestamp: u64, total_size: NumBytes) -> Self {
        Self {
            id: *snapshot_id,
            taken_at_timestamp,
            total_size: total_size.get(),
        }
    }

    pub fn snapshot_id(&self) -> SnapshotId {
        self.id
    }

    pub fn total_size(&self) -> u64 {
        self.total_size
    }

    pub fn taken_at_timestamp(&self) -> u64 {
        self.taken_at_timestamp
    }
}

/// Struct used for encoding/decoding
/// `(record {
///     canister_id: principal;
///     snapshot_id: blob;
/// })`
#[derive(Clone, Eq, PartialEq, Debug, CandidType, Deserialize)]
pub struct DeleteCanisterSnapshotArgs {
    pub canister_id: PrincipalId,
    pub snapshot_id: SnapshotId,
}

impl DeleteCanisterSnapshotArgs {
    pub fn new(canister_id: CanisterId, snapshot_id: SnapshotId) -> Self {
        Self {
            canister_id: canister_id.get(),
            snapshot_id,
        }
    }

    pub fn get_canister_id(&self) -> CanisterId {
        CanisterId::unchecked_from_principal(self.canister_id)
    }

    pub fn get_snapshot_id(&self) -> SnapshotId {
        self.snapshot_id
    }
}

impl Payload<'_> for DeleteCanisterSnapshotArgs {}

/// Struct used for encoding/decoding
/// `(record {
///     canister_id: principal;
/// })`
#[derive(Clone, Eq, PartialEq, Debug, Default, CandidType, Deserialize)]
pub struct ListCanisterSnapshotArgs {
    canister_id: PrincipalId,
}

impl ListCanisterSnapshotArgs {
    pub fn new(canister_id: CanisterId) -> Self {
        Self {
            canister_id: canister_id.get(),
        }
    }

    pub fn get_canister_id(&self) -> CanisterId {
        CanisterId::unchecked_from_principal(self.canister_id)
    }
}

impl Payload<'_> for ListCanisterSnapshotArgs {}

/// An enum representing the possible values of a global variable.
#[derive(Copy, Clone, Debug, Deserialize, Serialize, EnumIter, CandidType)]
pub enum Global {
    #[serde(rename = "i32")]
    I32(i32),
    #[serde(rename = "i64")]
    I64(i64),
    #[serde(rename = "f32")]
    F32(f32),
    #[serde(rename = "f64")]
    F64(f64),
    #[serde(rename = "v128")]
    V128(u128),
}

impl Global {
    pub fn type_name(&self) -> &'static str {
        match self {
            Global::I32(_) => "i32",
            Global::I64(_) => "i64",
            Global::F32(_) => "f32",
            Global::F64(_) => "f64",
            Global::V128(_) => "v128",
        }
    }
}

impl Hash for Global {
    fn hash<H: Hasher>(&self, state: &mut H) {
        let bytes = match self {
            Global::I32(val) => val.to_le_bytes().to_vec(),
            Global::I64(val) => val.to_le_bytes().to_vec(),
            Global::F32(val) => val.to_le_bytes().to_vec(),
            Global::F64(val) => val.to_le_bytes().to_vec(),
            Global::V128(val) => val.to_le_bytes().to_vec(),
        };
        bytes.hash(state)
    }
}

impl PartialEq<Global> for Global {
    fn eq(&self, other: &Global) -> bool {
        match (self, other) {
            (Global::I32(val), Global::I32(other_val)) => val == other_val,
            (Global::I64(val), Global::I64(other_val)) => val == other_val,
            (Global::F32(val), Global::F32(other_val)) => val == other_val,
            (Global::F64(val), Global::F64(other_val)) => val == other_val,
            (Global::V128(val), Global::V128(other_val)) => val == other_val,
            _ => false,
        }
    }
}

impl Eq for Global {}

impl From<&Global> for pb_canister_state_bits::Global {
    fn from(item: &Global) -> Self {
        match item {
            Global::I32(value) => Self {
                global: Some(pb_canister_state_bits::global::Global::I32(*value)),
            },
            Global::I64(value) => Self {
                global: Some(pb_canister_state_bits::global::Global::I64(*value)),
            },
            Global::F32(value) => Self {
                global: Some(pb_canister_state_bits::global::Global::F32(*value)),
            },
            Global::F64(value) => Self {
                global: Some(pb_canister_state_bits::global::Global::F64(*value)),
            },
            Global::V128(value) => Self {
                global: Some(pb_canister_state_bits::global::Global::V128(
                    value.to_le_bytes().to_vec(),
                )),
            },
        }
    }
}

impl TryFrom<pb_canister_state_bits::Global> for Global {
    type Error = ProxyDecodeError;
    fn try_from(value: pb_canister_state_bits::Global) -> Result<Self, Self::Error> {
        match try_from_option_field(value.global, "Global::global")? {
            pb_canister_state_bits::global::Global::I32(value) => Ok(Self::I32(value)),
            pb_canister_state_bits::global::Global::I64(value) => Ok(Self::I64(value)),
            pb_canister_state_bits::global::Global::F32(value) => Ok(Self::F32(value)),
            pb_canister_state_bits::global::Global::F64(value) => Ok(Self::F64(value)),
            pb_canister_state_bits::global::Global::V128(value) => Ok(Self::V128(
                u128::from_le_bytes(value.as_slice().try_into().unwrap()),
            )),
        }
    }
}

/// Struct used for encoding/decoding
/// `(record {
///     canister_id : principal;
///     snapshot_id : blob;
/// })`

#[derive(Clone, Eq, PartialEq, Debug, CandidType, Deserialize)]
pub struct ReadCanisterSnapshotMetadataArgs {
    pub canister_id: PrincipalId,
    pub snapshot_id: SnapshotId,
}

impl ReadCanisterSnapshotMetadataArgs {
    pub fn new(canister_id: CanisterId, snapshot_id: SnapshotId) -> Self {
        Self {
            canister_id: canister_id.get(),
            snapshot_id,
        }
    }
    pub fn get_canister_id(&self) -> CanisterId {
        CanisterId::unchecked_from_principal(self.canister_id)
    }

    pub fn get_snapshot_id(&self) -> SnapshotId {
        self.snapshot_id
    }
}

impl Payload<'_> for ReadCanisterSnapshotMetadataArgs {}

#[derive(Clone, Copy, Eq, PartialEq, Debug, CandidType, Default, Deserialize, EnumIter)]
pub enum SnapshotSource {
    #[default]
    #[serde(rename = "taken_from_canister")]
    TakenFromCanister,
    #[serde(rename = "metadata_upload")]
    MetadataUpload,
}

impl From<SnapshotSource> for pb_canister_snapshot_bits::SnapshotSource {
    fn from(value: SnapshotSource) -> Self {
        match value {
            SnapshotSource::TakenFromCanister => {
                pb_canister_snapshot_bits::SnapshotSource::TakenFromCanister
            }
            SnapshotSource::MetadataUpload => {
                pb_canister_snapshot_bits::SnapshotSource::UploadedManually
            }
        }
    }
}

impl TryFrom<pb_canister_snapshot_bits::SnapshotSource> for SnapshotSource {
    type Error = ProxyDecodeError;

    fn try_from(value: pb_canister_snapshot_bits::SnapshotSource) -> Result<Self, Self::Error> {
        match value {
            pb_canister_snapshot_bits::SnapshotSource::Unspecified => {
                Err(ProxyDecodeError::ValueOutOfRange {
                    typ: "SnapshotSource",
                    err: format!("Unexpected value of SnapshotSource: {:?}", value),
                })
            }
            pb_canister_snapshot_bits::SnapshotSource::TakenFromCanister => {
                Ok(SnapshotSource::TakenFromCanister)
            }
            pb_canister_snapshot_bits::SnapshotSource::UploadedManually => {
                Ok(SnapshotSource::MetadataUpload)
            }
        }
    }
}

/// Struct used for encoding/decoding
/// (record {
///     source : variant {
///         taken_from_canister;
///         uploaded_manually;
///     };
///     taken_at_timestamp : nat64;
///     wasm_module_size : nat64;
///     exported_globals : vec variant {
///         i32 : int32;
///         i64 : int64;
///         f32 : float32;
///         f64 : float64;
///         v128 : nat;
///     };
///     wasm_memory_size : nat64;
///     stable_memory_size : nat64;
///     wasm_chunk_store : vec record {
///         hash : blob;
///     };
///     canister_version : nat64;
///     certified_data : blob;
///     global_timer : variant {
///         inactive;
///         active : nat64;
///     };
///     on_low_wasm_memory_hook_status : variant {
///         condition_not_satisfied;
///         ready;
///         executed;
///     };
/// })

#[derive(Clone, PartialEq, Debug, CandidType, Deserialize)]
pub struct ReadCanisterSnapshotMetadataResponse {
    pub source: SnapshotSource,
    pub taken_at_timestamp: u64,
    pub wasm_module_size: u64,
    pub exported_globals: Vec<Global>,
    pub wasm_memory_size: u64,
    pub stable_memory_size: u64,
    pub wasm_chunk_store: Vec<ChunkHash>,
    pub canister_version: u64,
    #[serde(with = "serde_bytes")]
    pub certified_data: Vec<u8>,
    pub global_timer: Option<GlobalTimer>,
    pub on_low_wasm_memory_hook_status: Option<OnLowWasmMemoryHookStatus>,
}

impl Payload<'_> for ReadCanisterSnapshotMetadataResponse {}

/// An inner type of [`ReadCanisterSnapshotMetadataResponse`].
///
/// Corresponds to the internal `CanisterTimer`, but is candid de/encodable.
#[derive(Copy, Clone, Eq, PartialEq, Debug, CandidType, Deserialize, Serialize)]
pub enum GlobalTimer {
    #[serde(rename = "inactive")]
    Inactive,
    #[serde(rename = "active")]
    Active(u64),
}

/// A wrapper around the different statuses of `OnLowWasmMemory` hook execution.
#[derive(
    Clone, Copy, Eq, PartialEq, Debug, Default, Deserialize, CandidType, Serialize, EnumIter,
)]
pub enum OnLowWasmMemoryHookStatus {
    #[default]
    #[serde(rename = "condition_not_satisfied")]
    ConditionNotSatisfied,
    #[serde(rename = "ready")]
    Ready,
    #[serde(rename = "executed")]
    Executed,
}

impl OnLowWasmMemoryHookStatus {
    pub fn update(&mut self, is_hook_condition_satisfied: bool) {
        *self = if is_hook_condition_satisfied {
            match *self {
                Self::ConditionNotSatisfied | Self::Ready => Self::Ready,
                Self::Executed => Self::Executed,
            }
        } else {
            Self::ConditionNotSatisfied
        };
    }

    pub fn is_ready(&self) -> bool {
        *self == Self::Ready
    }

    /// Used to compare the hook status from snapshot metadata with a recently checked hook_condition
    /// (via `CanisterState::is_low_wasm_memory_hook_condition_satisfied`).
    pub fn is_consistent_with(&self, hook_condition: bool) -> bool {
        match (hook_condition, self) {
            (true, OnLowWasmMemoryHookStatus::ConditionNotSatisfied)
            | (false, OnLowWasmMemoryHookStatus::Ready)
            | (false, OnLowWasmMemoryHookStatus::Executed) => false,
            // all other combinations are valid
            _ => true,
        }
    }
}

impl From<&OnLowWasmMemoryHookStatus> for pb_canister_state_bits::OnLowWasmMemoryHookStatus {
    fn from(item: &OnLowWasmMemoryHookStatus) -> Self {
        use OnLowWasmMemoryHookStatus::*;

        match *item {
            ConditionNotSatisfied => Self::ConditionNotSatisfied,
            Ready => Self::Ready,
            Executed => Self::Executed,
        }
    }
}

impl TryFrom<pb_canister_state_bits::OnLowWasmMemoryHookStatus> for OnLowWasmMemoryHookStatus {
    type Error = ProxyDecodeError;

    fn try_from(
        value: pb_canister_state_bits::OnLowWasmMemoryHookStatus,
    ) -> Result<Self, Self::Error> {
        match value {
            pb_canister_state_bits::OnLowWasmMemoryHookStatus::Unspecified => {
                Err(ProxyDecodeError::ValueOutOfRange {
                    typ: "OnLowWasmMemoryHookStatus",
                    err: format!(
                        "Unexpected value of status of on low wasm memory hook: {:?}",
                        value
                    ),
                })
            }
            pb_canister_state_bits::OnLowWasmMemoryHookStatus::ConditionNotSatisfied => {
                Ok(OnLowWasmMemoryHookStatus::ConditionNotSatisfied)
            }
            pb_canister_state_bits::OnLowWasmMemoryHookStatus::Ready => {
                Ok(OnLowWasmMemoryHookStatus::Ready)
            }
            pb_canister_state_bits::OnLowWasmMemoryHookStatus::Executed => {
                Ok(OnLowWasmMemoryHookStatus::Executed)
            }
        }
    }
}

/// Struct for encoding/decoding
/// (record {
///  canister_id : principal;
///  snapshot_id : blob;
///  kind : variant {
///         wasm_module : record {
///         offset : nat64;
///         size : nat64;
///     };
///     main_memory : record {
///         offset : nat64;
///         size : nat64;
///     };
///     stable_memory : record {
///         offset : nat64;
///         size : nat64;
///     };
///     wasm_chunk : record {
///         hash : blob;
///     };
///  };
/// })

#[derive(Clone, Debug, Deserialize, CandidType, Serialize)]
pub struct ReadCanisterSnapshotDataArgs {
    pub canister_id: PrincipalId,
    pub snapshot_id: SnapshotId,
    pub kind: CanisterSnapshotDataKind,
}

impl Payload<'_> for ReadCanisterSnapshotDataArgs {}

impl ReadCanisterSnapshotDataArgs {
    pub fn new(
        canister_id: CanisterId,
        snapshot_id: SnapshotId,
        kind: CanisterSnapshotDataKind,
    ) -> Self {
        Self {
            canister_id: canister_id.get(),
            snapshot_id,
            kind,
        }
    }

    pub fn get_canister_id(&self) -> CanisterId {
        CanisterId::unchecked_from_principal(self.canister_id)
    }

    pub fn get_snapshot_id(&self) -> SnapshotId {
        self.snapshot_id
    }
}

#[derive(Clone, Debug, Deserialize, CandidType, Serialize)]
pub enum CanisterSnapshotDataKind {
    #[serde(rename = "wasm_module")]
    WasmModule { offset: u64, size: u64 },
    #[serde(rename = "main_memory")]
    MainMemory { offset: u64, size: u64 },
    #[serde(rename = "stable_memory")]
    StableMemory { offset: u64, size: u64 },
    #[serde(rename = "wasm_chunk")]
    WasmChunk {
        #[serde(with = "serde_bytes")]
        hash: Vec<u8>,
    },
}

#[derive(Clone, Debug, Deserialize, CandidType, Serialize)]

/// Struct to encode/decode
/// (record { chunk: blob }; )
pub struct ReadCanisterSnapshotDataResponse {
    #[serde(with = "serde_bytes")]
    pub chunk: Vec<u8>,
}

impl Payload<'_> for ReadCanisterSnapshotDataResponse {}

impl ReadCanisterSnapshotDataResponse {
    pub fn new(chunk: Vec<u8>) -> Self {
        Self { chunk }
    }
}

/// Struct to encode/decode
/// (record {
///     canister_id : principal;
///     replace_snapshot : opt blob;
///     wasm_module_size : nat64;
///     exported_globals : vec variant {
///         i32 : int32;
///         i64 : int64;
///         f32 : float32;
///         f64 : float64;
///         v128 : nat;
///     };
///     wasm_memory_size : nat64;
///     stable_memory_size : nat64;
///     certified_data : blob;
///     global_timer : opt variant {
///         inactive;
///         active : nat64;
///     };
///     on_low_wasm_memory_hook_status : opt variant {
///         condition_not_satisfied;
///         ready;
///         executed;
///     };
/// };)

#[derive(Clone, Debug, Deserialize, CandidType, Serialize)]
pub struct UploadCanisterSnapshotMetadataArgs {
    pub canister_id: PrincipalId,
    pub replace_snapshot: Option<SnapshotId>,
    pub wasm_module_size: u64,
    pub exported_globals: Vec<Global>,
    pub wasm_memory_size: u64,
    pub stable_memory_size: u64,
    #[serde(with = "serde_bytes")]
    pub certified_data: Vec<u8>,
    pub global_timer: Option<GlobalTimer>,
    pub on_low_wasm_memory_hook_status: Option<OnLowWasmMemoryHookStatus>,
}

impl Payload<'_> for UploadCanisterSnapshotMetadataArgs {}

impl UploadCanisterSnapshotMetadataArgs {
    pub fn new(
        canister_id: CanisterId,
        replace_snapshot: Option<SnapshotId>,
        wasm_module_size: u64,
        exported_globals: Vec<Global>,
        wasm_memory_size: u64,
        stable_memory_size: u64,
        certified_data: Vec<u8>,
        global_timer: Option<GlobalTimer>,
        on_low_wasm_memory_hook_status: Option<OnLowWasmMemoryHookStatus>,
    ) -> Self {
        Self {
            canister_id: canister_id.get(),
            replace_snapshot,
            wasm_module_size,
            exported_globals,
            wasm_memory_size,
            stable_memory_size,
            certified_data,
            global_timer,
            on_low_wasm_memory_hook_status,
        }
    }

    pub fn get_canister_id(&self) -> CanisterId {
        CanisterId::unchecked_from_principal(self.canister_id)
    }

    pub fn replace_snapshot(&self) -> Option<SnapshotId> {
        self.replace_snapshot
    }

    /// Returns the size of this snapshot, excluding the size of the wasm chunk store.
    pub fn snapshot_size_bytes(&self) -> NumBytes {
        let num_bytes = self.wasm_module_size
            + self.wasm_memory_size
            + self.stable_memory_size
            + self.certified_data.len() as u64
            + self.exported_globals.len() as u64 * size_of::<Global>() as u64;

        NumBytes::new(num_bytes)
    }
}

/// Struct to encode/decode
/// (record {
///     snapshot_id: blob;
/// };)
#[derive(Clone, Debug, Deserialize, CandidType, Serialize)]
pub struct UploadCanisterSnapshotMetadataResponse {
    pub snapshot_id: SnapshotId,
}

impl Payload<'_> for UploadCanisterSnapshotMetadataResponse {}

impl UploadCanisterSnapshotMetadataResponse {
    pub fn get_snapshot_id(&self) -> SnapshotId {
        self.snapshot_id
    }
}

/// Struct to encode/decode
/// (record {
///     canister_id : principal;
///     snapshot_id : blob;
///     kind : variant {
///         wasm_module : record {
///             offset : nat64;
///         };
///         main_memory : record {
///             offset : nat64;
///         };
///         stable_memory : record {
///             offset : nat64;
///         };
///         wasm_chunk;
///     };
///     chunk : blob;
/// };)

#[derive(Clone, Debug, Deserialize, CandidType, Serialize)]
pub struct UploadCanisterSnapshotDataArgs {
    pub canister_id: PrincipalId,
    pub snapshot_id: SnapshotId,
    pub kind: CanisterSnapshotDataOffset,
    #[serde(with = "serde_bytes")]
    pub chunk: Vec<u8>,
}

impl Payload<'_> for UploadCanisterSnapshotDataArgs {}

impl UploadCanisterSnapshotDataArgs {
    pub fn new(
        canister_id: CanisterId,
        snapshot_id: SnapshotId,
        kind: CanisterSnapshotDataOffset,
        chunk: Vec<u8>,
    ) -> Self {
        Self {
            canister_id: canister_id.get(),
            snapshot_id,
            kind,
            chunk,
        }
    }

    pub fn get_canister_id(&self) -> CanisterId {
        CanisterId::unchecked_from_principal(self.canister_id)
    }

    pub fn get_snapshot_id(&self) -> SnapshotId {
        self.snapshot_id
    }
}

#[derive(Clone, Debug, Deserialize, CandidType, Serialize)]
pub enum CanisterSnapshotDataOffset {
    #[serde(rename = "wasm_module")]
    WasmModule { offset: u64 },
    #[serde(rename = "main_memory")]
    MainMemory { offset: u64 },
    #[serde(rename = "stable_memory")]
    StableMemory { offset: u64 },
    #[serde(rename = "wasm_chunk")]
    WasmChunk,
}

/// Struct to encode/decode
/// (record {
///   canister_id : principal;
///   rename_to : record {
///     canister_id : principal;
///     version : nat64;
///     total_num_changes : nat64;
///   };
///   sender_canister_version : nat64;
/// };)

#[derive(Clone, Debug, Deserialize, CandidType, Serialize, PartialEq)]
pub struct RenameCanisterArgs {
    pub canister_id: PrincipalId,
    pub rename_to: RenameToArgs,
    pub sender_canister_version: u64,
}

impl Payload<'_> for RenameCanisterArgs {}

impl RenameCanisterArgs {
    pub fn get_canister_id(&self) -> CanisterId {
        CanisterId::unchecked_from_principal(self.canister_id)
    }

    pub fn get_sender_canister_version(&self) -> Option<u64> {
        Some(self.sender_canister_version)
    }
}

#[derive(Clone, Debug, Deserialize, CandidType, Serialize, PartialEq)]
pub struct RenameToArgs {
    pub canister_id: PrincipalId,
    pub version: u64,
    pub total_num_changes: u64,
}

impl RenameToArgs {
    pub fn get_canister_id(&self) -> CanisterId {
        CanisterId::unchecked_from_principal(self.canister_id)
    }
}

#[cfg(test)]
mod tests {
    use super::*;
    use strum::IntoEnumIterator;

    use ic_protobuf::state::canister_snapshot_bits::v1 as pb_canister_snapshot_bits;
    use ic_protobuf::state::canister_state_bits::v1 as pb_canister_state_bits;

    #[test]
    fn snapshot_source_exhaustive() {
        for initial in SnapshotSource::iter() {
            let encoded = pb_canister_snapshot_bits::SnapshotSource::from(initial);
            let round_trip = SnapshotSource::try_from(encoded).unwrap();
            assert_eq!(initial, round_trip);
        }
    }

    #[test]
    fn on_low_wasm_memory_hook_status_exhaustive() {
        for initial in OnLowWasmMemoryHookStatus::iter() {
            let encoded = pb_canister_state_bits::OnLowWasmMemoryHookStatus::from(&initial);
            let round_trip = OnLowWasmMemoryHookStatus::try_from(encoded).unwrap();
            assert_eq!(initial, round_trip);
        }
    }

    #[test]
    fn ecdsa_from_u32_exhaustive() {
        // If this test fails, make sure this trait impl covers all variants:
        // `impl TryFrom<u32> for EcdsaCurve`
        for curve in EcdsaCurve::iter() {
            match curve {
                EcdsaCurve::Secp256k1 => assert_eq!(EcdsaCurve::try_from(0).unwrap(), curve),
            }
        }
    }

    #[test]
    fn schnorr_from_u32_exhaustive() {
        // If this test fails, make sure this trait impl covers all variants:
        // `impl TryFrom<u32> for SchnorrAlgorithm`
        for algorithm in SchnorrAlgorithm::iter() {
            match algorithm {
                SchnorrAlgorithm::Bip340Secp256k1 => {
                    assert_eq!(SchnorrAlgorithm::try_from(0).unwrap(), algorithm)
                }
                SchnorrAlgorithm::Ed25519 => {
                    assert_eq!(SchnorrAlgorithm::try_from(1).unwrap(), algorithm)
                }
            }
        }
    }

    #[test]
    fn vetkd_from_u32_exhaustive() {
        // If this test fails, make sure this trait impl covers all variants:
        // `impl TryFrom<u32> for VetKdCurve`
        for curve in VetKdCurve::iter() {
            match curve {
                VetKdCurve::Bls12_381_G2 => assert_eq!(VetKdCurve::try_from(0).unwrap(), curve),
            }
        }
    }

    #[test]
    fn canister_install_mode_round_trip() {
        fn canister_install_mode_round_trip_aux(mode: CanisterInstallMode) {
            let pb_mode = CanisterInstallModeProto::from(&mode);
            let dec_mode = CanisterInstallMode::try_from(pb_mode).unwrap();
            assert_eq!(mode, dec_mode);
        }

        canister_install_mode_round_trip_aux(CanisterInstallMode::Install);
        canister_install_mode_round_trip_aux(CanisterInstallMode::Reinstall);
        canister_install_mode_round_trip_aux(CanisterInstallMode::Upgrade);
    }

    #[test]
    fn compatibility_for_canister_install_mode() {
        // If this fails, you are making a potentially incompatible change to `CanisterInstallMode`.
        // See note [Handling changes to Enums in Replicated State] for how to proceed.
        assert_eq!(
            CanisterInstallMode::iter()
                .map(|x| x as i32)
                .collect::<Vec<i32>>(),
            [1, 2, 3]
        );
    }

    #[test]
    fn compatibility_for_snapshot_source() {
        // If this fails, you are making a potentially incompatible change to `SnapshotSource`.
        // See note [Handling changes to Enums in Replicated State] for how to proceed.
        let actual_variants: Vec<i32> = SnapshotSource::iter().map(|x| x as i32).collect();
        let expected_variants = vec![0, 1];
        assert_eq!(actual_variants, expected_variants);
    }

    #[test]
    fn compatibility_for_on_low_wasm_memory_hook_status() {
        // If this fails, you are making a potentially incompatible change to `OnLowWasmMemoryHookStatus`.
        // See note [Handling changes to Enums in Replicated State] for how to proceed.
        let actual_variants: Vec<i32> = OnLowWasmMemoryHookStatus::iter()
            .map(|x| x as i32)
            .collect();
        let expected_variants = vec![0, 1, 2];
        assert_eq!(actual_variants, expected_variants);
    }

    #[test]
    fn wasm_persistence_round_trip() {
        for persistence in WasmMemoryPersistence::iter() {
            let encoded: WasmMemoryPersistenceProto = persistence.into();
            let decoded = WasmMemoryPersistence::try_from(encoded).unwrap();
            assert_eq!(*persistence, decoded);
        }

        WasmMemoryPersistence::try_from(WasmMemoryPersistenceProto::Unspecified).unwrap_err();
    }

    #[test]
    fn canister_install_mode_v2_round_trip() {
        for mode in CanisterInstallModeV2::iter() {
            let encoded: CanisterInstallModeV2Proto = mode.into();
            let decoded = CanisterInstallModeV2::try_from(encoded).unwrap();
            assert_eq!(*mode, decoded);
        }
    }

    #[test]
    fn verify_max_bounded_controllers_length() {
        const TEST_START: usize = 5;
        const THRESHOLD: usize = 10;
        const TEST_END: usize = 15;
        for i in TEST_START..=TEST_END {
            // Arrange.
            let controllers = BoundedControllers::new(vec![PrincipalId::new_anonymous(); i]);

            // Act.
            let result = BoundedControllers::decode(&controllers.encode());

            // Assert.
            if i <= THRESHOLD {
                // Verify decoding without errors for allowed sizes.
                assert_eq!(result.unwrap(), controllers);
            } else {
                // Verify decoding with errors for disallowed sizes.
                let error = result.unwrap_err();
                assert_eq!(error.code(), ErrorCode::InvalidManagementPayload);
                assert!(
                    error.description().contains(&format!(
                        "Deserialize error: The number of elements exceeds maximum allowed {}",
                        MAX_ALLOWED_CONTROLLERS_COUNT
                    )),
                    "Actual: {}",
                    error.description()
                );
            }
        }
    }

    #[test]
    fn test_create_canister_args_decode_empty_blob() {
        // This test is added for backward compatibility to allow decoding an empty blob.
        let encoded = EmptyBlob {}.encode();
        let result = CreateCanisterArgs::decode(&encoded);
        assert_eq!(result, Ok(CreateCanisterArgs::default()));
    }

    #[test]
    fn test_create_canister_args_decode_controllers_count() {
        const TEST_START: usize = 5;
        const THRESHOLD: usize = 10;
        const TEST_END: usize = 15;
        for i in TEST_START..=TEST_END {
            // Arrange.
            let args = CreateCanisterArgs {
                settings: Some(
                    CanisterSettingsArgsBuilder::new()
                        .with_controllers(vec![PrincipalId::new_anonymous(); i])
                        .build(),
                ),
                sender_canister_version: None,
            };

            // Act.
            let result = CreateCanisterArgs::decode(&args.encode());

            // Assert.
            if i <= THRESHOLD {
                // Assert decoding without errors for allowed sizes.
                assert_eq!(result.unwrap(), args);
            } else {
                // Assert decoding with errors for disallowed sizes.
                let error = result.unwrap_err();
                assert_eq!(error.code(), ErrorCode::InvalidManagementPayload);
                assert!(
                    error
                        .description()
                        .contains("The number of elements exceeds maximum allowed "),
                    "Actual: {}",
                    error.description()
                );
            }
        }
    }

    #[test]
    fn ecdsa_curve_round_trip() {
        for curve in EcdsaCurve::iter() {
            assert_eq!(format!("{}", curve).parse::<EcdsaCurve>().unwrap(), curve);
        }
    }

    #[test]
    fn ecdsa_key_id_round_trip() {
        for curve in EcdsaCurve::iter() {
            for name in ["secp256k1", "", "other_key", "other key", "other:key"] {
                let key = EcdsaKeyId {
                    curve,
                    name: name.to_string(),
                };
                assert_eq!(format!("{}", key).parse::<EcdsaKeyId>().unwrap(), key);
            }
        }
    }

    #[test]
    fn schnorr_algorithm_round_trip() {
        for algorithm in SchnorrAlgorithm::iter() {
            assert_eq!(
                format!("{}", algorithm)
                    .parse::<SchnorrAlgorithm>()
                    .unwrap(),
                algorithm
            );
        }
    }

    #[test]
    fn schnorr_key_id_round_trip() {
        for algorithm in SchnorrAlgorithm::iter() {
            for name in ["Ed25519", "", "other_key", "other key", "other:key"] {
                let key = SchnorrKeyId {
                    algorithm,
                    name: name.to_string(),
                };
                assert_eq!(format!("{}", key).parse::<SchnorrKeyId>().unwrap(), key);
            }
        }
    }

    #[test]
    fn vetkd_curve_round_trip() {
        for curve in VetKdCurve::iter() {
            assert_eq!(format!("{}", curve).parse::<VetKdCurve>().unwrap(), curve);
        }
    }

    #[test]
    fn vetkd_key_id_round_trip() {
        for curve in VetKdCurve::iter() {
            for name in ["bls12_381_g2", "", "other_key", "other key", "other:key"] {
                let key = VetKdKeyId {
                    curve,
                    name: name.to_string(),
                };
                assert_eq!(format!("{}", key).parse::<VetKdKeyId>().unwrap(), key);
            }
        }
    }

    #[test]
    fn master_public_key_id_round_trip() {
        for algorithm in SchnorrAlgorithm::iter() {
            for name in ["Ed25519", "", "other_key", "other key", "other:key"] {
                let key = MasterPublicKeyId::Schnorr(SchnorrKeyId {
                    algorithm,
                    name: name.to_string(),
                });
                assert_eq!(
                    format!("{}", key).parse::<MasterPublicKeyId>().unwrap(),
                    key
                );
            }
        }

        for curve in EcdsaCurve::iter() {
            for name in ["secp256k1", "", "other_key", "other key", "other:key"] {
                let key = MasterPublicKeyId::Ecdsa(EcdsaKeyId {
                    curve,
                    name: name.to_string(),
                });
                assert_eq!(
                    format!("{}", key).parse::<MasterPublicKeyId>().unwrap(),
                    key
                );
            }
        }

        for curve in VetKdCurve::iter() {
            for name in ["bls12_381_g2", "", "other_key", "other key", "other:key"] {
                let key = MasterPublicKeyId::VetKd(VetKdKeyId {
                    curve,
                    name: name.to_string(),
                });
                assert_eq!(
                    format!("{}", key).parse::<MasterPublicKeyId>().unwrap(),
                    key
                );
            }
        }
    }

    #[test]
    fn verify_max_derivation_path_length() {
        for i in 0..=MAXIMUM_DERIVATION_PATH_LENGTH {
            let path = DerivationPath::new(vec![ByteBuf::from(vec![0_u8, 32]); i]);
            let encoded = path.encode();
            assert_eq!(DerivationPath::decode(&encoded).unwrap(), path);

            let sign_with_ecdsa = SignWithECDSAArgs {
                message_hash: [1; 32],
                derivation_path: path.clone(),
                key_id: EcdsaKeyId {
                    curve: EcdsaCurve::Secp256k1,
                    name: "test".to_string(),
                },
            };

            let encoded = sign_with_ecdsa.encode();
            assert_eq!(
                SignWithECDSAArgs::decode(&encoded).unwrap(),
                sign_with_ecdsa
            );

            let ecdsa_public_key = ECDSAPublicKeyArgs {
                canister_id: None,
                derivation_path: path,
                key_id: EcdsaKeyId {
                    curve: EcdsaCurve::Secp256k1,
                    name: "test".to_string(),
                },
            };

            let encoded = ecdsa_public_key.encode();
            assert_eq!(
                ECDSAPublicKeyArgs::decode(&encoded).unwrap(),
                ecdsa_public_key
            );
        }

        for i in MAXIMUM_DERIVATION_PATH_LENGTH + 1..=MAXIMUM_DERIVATION_PATH_LENGTH + 100 {
            let path = DerivationPath::new(vec![ByteBuf::from(vec![0_u8, 32]); i]);
            let encoded = path.encode();
            let result = DerivationPath::decode(&encoded).unwrap_err();
            assert_eq!(result.code(), ErrorCode::InvalidManagementPayload);
            assert!(
                result.description().contains(&format!(
                    "Deserialize error: The number of elements exceeds maximum allowed {}",
                    MAXIMUM_DERIVATION_PATH_LENGTH
                )),
                "Actual: {}",
                result.description()
            );

            let sign_with_ecdsa = SignWithECDSAArgs {
                message_hash: [1; 32],
                derivation_path: path.clone(),
                key_id: EcdsaKeyId {
                    curve: EcdsaCurve::Secp256k1,
                    name: "test".to_string(),
                },
            };

            let encoded = sign_with_ecdsa.encode();
            let result = SignWithECDSAArgs::decode(&encoded).unwrap_err();
            assert_eq!(result.code(), ErrorCode::InvalidManagementPayload);
            assert!(
                result.description().contains(&format!(
                    "Deserialize error: The number of elements exceeds maximum allowed {}",
                    MAXIMUM_DERIVATION_PATH_LENGTH
                )),
                "Actual: {}",
                result.description()
            );

            let ecsda_public_key = ECDSAPublicKeyArgs {
                canister_id: None,
                derivation_path: path,
                key_id: EcdsaKeyId {
                    curve: EcdsaCurve::Secp256k1,
                    name: "test".to_string(),
                },
            };

            let encoded = ecsda_public_key.encode();
            let result = ECDSAPublicKeyArgs::decode(&encoded).unwrap_err();
            assert_eq!(result.code(), ErrorCode::InvalidManagementPayload);
            assert!(
                result.description().contains(&format!(
                    "Deserialize error: The number of elements exceeds maximum allowed {}",
                    MAXIMUM_DERIVATION_PATH_LENGTH
                )),
                "Actual: {}",
                result.description()
            );
        }
    }
}<|MERGE_RESOLUTION|>--- conflicted
+++ resolved
@@ -441,13 +441,10 @@
     CanisterControllersChange(CanisterControllersChangeRecord),
     #[serde(rename = "load_snapshot")]
     CanisterLoadSnapshot(CanisterLoadSnapshotRecord),
-<<<<<<< HEAD
+    #[serde(rename = "settings_change")]
+    CanisterSettingsChange(CanisterSettingsChangeRecord),
     #[serde(rename = "rename_canister")]
     CanisterRename(CanisterRenameRecord),
-=======
-    #[serde(rename = "settings_change")]
-    CanisterSettingsChange(CanisterSettingsChangeRecord),
->>>>>>> 6e91324f
 }
 
 impl CanisterChangeDetails {
@@ -489,7 +486,16 @@
         })
     }
 
-<<<<<<< HEAD
+    pub fn settings_change(
+        controllers: Option<Vec<PrincipalId>>,
+        environment_variables_hash: Option<Vec<u8>>,
+    ) -> CanisterChangeDetails {
+        CanisterChangeDetails::CanisterSettingsChange(CanisterSettingsChangeRecord {
+            controllers,
+            environment_variables_hash,
+        })
+    }
+
     pub fn rename_canister(
         canister_id: PrincipalId,
         total_num_changes: u64,
@@ -508,16 +514,6 @@
             rename_to,
         };
         CanisterChangeDetails::CanisterRename(record)
-=======
-    pub fn settings_change(
-        controllers: Option<Vec<PrincipalId>>,
-        environment_variables_hash: Option<Vec<u8>>,
-    ) -> CanisterChangeDetails {
-        CanisterChangeDetails::CanisterSettingsChange(CanisterSettingsChangeRecord {
-            controllers,
-            environment_variables_hash,
-        })
->>>>>>> 6e91324f
     }
 }
 
@@ -783,18 +779,6 @@
                     },
                 )
             }
-<<<<<<< HEAD
-            CanisterChangeDetails::CanisterRename(canister_rename) => {
-                pb_canister_state_bits::canister_change::ChangeDetails::CanisterRename(
-                    pb_canister_state_bits::CanisterRename {
-                        canister_id: Some(canister_rename.canister_id.into()),
-                        total_num_changes: canister_rename.total_num_changes,
-                        rename_to: Some(pb_canister_state_bits::RenameTo {
-                            canister_id: Some(canister_rename.rename_to.canister_id.into()),
-                            version: canister_rename.rename_to.version,
-                            total_num_changes: canister_rename.rename_to.total_num_changes,
-                        }),
-=======
             CanisterChangeDetails::CanisterSettingsChange(canister_settings_change) => {
                 pb_canister_state_bits::canister_change::ChangeDetails::CanisterSettingsChange(
                     pb_canister_state_bits::CanisterSettingsChange {
@@ -809,7 +793,19 @@
                         environment_variables_hash: canister_settings_change
                             .environment_variables_hash
                             .clone(),
->>>>>>> 6e91324f
+                    },
+                )
+            }
+            CanisterChangeDetails::CanisterRename(canister_rename) => {
+                pb_canister_state_bits::canister_change::ChangeDetails::CanisterRename(
+                    pb_canister_state_bits::CanisterRename {
+                        canister_id: Some(canister_rename.canister_id.into()),
+                        total_num_changes: canister_rename.total_num_changes,
+                        rename_to: Some(pb_canister_state_bits::RenameTo {
+                            canister_id: Some(canister_rename.rename_to.canister_id.into()),
+                            version: canister_rename.rename_to.version,
+                            total_num_changes: canister_rename.rename_to.total_num_changes,
+                        }),
                     },
                 )
             }
@@ -873,12 +869,35 @@
             )),
             pb_canister_state_bits::canister_change::ChangeDetails::CanisterLoadSnapshot(
                 canister_load_snapshot,
-<<<<<<< HEAD
-            ) => Ok(CanisterChangeDetails::load_snapshot(
-                canister_load_snapshot.canister_version,
-                canister_load_snapshot.snapshot_id,
-                canister_load_snapshot.taken_at_timestamp,
-            )),
+            ) => {
+                let snapshot_id = SnapshotId::try_from(canister_load_snapshot.snapshot_id)
+                    .map_err(|e| {
+                        ProxyDecodeError::Other(format!("Failed to decode snapshot_id: {:?}", e))
+                    })?;
+                Ok(CanisterChangeDetails::load_snapshot(
+                    canister_load_snapshot.canister_version,
+                    snapshot_id,
+                    canister_load_snapshot.taken_at_timestamp,
+                ))
+            }
+            pb_canister_state_bits::canister_change::ChangeDetails::CanisterSettingsChange(
+                canister_settings_change,
+            ) => {
+                let controllers = match canister_settings_change.controllers {
+                    None => None,
+                    Some(canister_controllers) => Some(
+                        canister_controllers
+                            .controllers
+                            .into_iter()
+                            .map(TryInto::try_into)
+                            .collect::<Result<Vec<PrincipalId>, _>>()?,
+                    ),
+                };
+                Ok(CanisterChangeDetails::settings_change(
+                    controllers,
+                    canister_settings_change.environment_variables_hash.clone(),
+                ))
+            }
             pb_canister_state_bits::canister_change::ChangeDetails::CanisterRename(
                 canister_rename,
             ) => {
@@ -903,35 +922,6 @@
                         .try_into()?,
                     rename_to.version,
                     rename_to.total_num_changes,
-=======
-            ) => {
-                let snapshot_id = SnapshotId::try_from(canister_load_snapshot.snapshot_id)
-                    .map_err(|e| {
-                        ProxyDecodeError::Other(format!("Failed to decode snapshot_id: {:?}", e))
-                    })?;
-                Ok(CanisterChangeDetails::load_snapshot(
-                    canister_load_snapshot.canister_version,
-                    snapshot_id,
-                    canister_load_snapshot.taken_at_timestamp,
-                ))
-            }
-            pb_canister_state_bits::canister_change::ChangeDetails::CanisterSettingsChange(
-                canister_settings_change,
-            ) => {
-                let controllers = match canister_settings_change.controllers {
-                    None => None,
-                    Some(canister_controllers) => Some(
-                        canister_controllers
-                            .controllers
-                            .into_iter()
-                            .map(TryInto::try_into)
-                            .collect::<Result<Vec<PrincipalId>, _>>()?,
-                    ),
-                };
-                Ok(CanisterChangeDetails::settings_change(
-                    controllers,
-                    canister_settings_change.environment_variables_hash.clone(),
->>>>>>> 6e91324f
                 ))
             }
         }
