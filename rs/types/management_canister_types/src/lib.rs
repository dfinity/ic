//! Data types used for encoding/decoding the Candid payloads of ic:00.
mod bounded_vec;
mod data_size;
mod http;
mod provisional;

#[cfg(feature = "fuzzing_code")]
use arbitrary::{Arbitrary, Result as ArbitraryResult, Unstructured};
pub use bounded_vec::*;
use candid::{CandidType, Decode, DecoderConfig, Deserialize, Encode, Reserved};
pub use data_size::*;
pub use http::{
    ALLOWED_HTTP_OUTCALLS_PRICING_VERSIONS, BoundedHttpHeaders, CanisterHttpRequestArgs,
    CanisterHttpResponsePayload, DEFAULT_HTTP_OUTCALLS_PRICING_VERSION, HttpHeader, HttpMethod,
    PRICING_VERSION_LEGACY, PRICING_VERSION_PAY_AS_YOU_GO, TransformArgs, TransformContext,
    TransformFunc,
};
use ic_base_types::{
    CanisterId, EnvironmentVariables, NodeId, NumBytes, PrincipalId, RegistryVersion, SnapshotId,
    SubnetId,
};
use ic_error_types::{ErrorCode, UserError};
use ic_protobuf::proxy::ProxyDecodeError;
use ic_protobuf::proxy::{try_decode_hash, try_from_option_field};
use ic_protobuf::registry::crypto::v1::PublicKey;
use ic_protobuf::registry::subnet::v1::{InitialIDkgDealings, InitialNiDkgTranscriptRecord};
use ic_protobuf::state::canister_state_bits::v1 as pb_canister_state_bits;
use ic_protobuf::types::v1 as pb_types;
use ic_protobuf::types::v1::CanisterInstallModeV2 as CanisterInstallModeV2Proto;
use ic_protobuf::types::v1::{
    CanisterInstallMode as CanisterInstallModeProto,
    CanisterUpgradeOptions as CanisterUpgradeOptionsProto,
    WasmMemoryPersistence as WasmMemoryPersistenceProto,
};
use std::hash::{Hash, Hasher};

use num_traits::cast::ToPrimitive;
pub use provisional::{ProvisionalCreateCanisterWithCyclesArgs, ProvisionalTopUpCanisterArgs};
use serde::Serialize;
use serde_bytes::ByteBuf;
use std::mem::size_of;
use std::{collections::BTreeSet, convert::TryFrom, error::Error, fmt, slice::Iter, str::FromStr};
use strum_macros::{Display, EnumCount, EnumIter, EnumString};

/// The id of the management canister.
pub const IC_00: CanisterId = CanisterId::ic_00();
pub const MAX_CONTROLLERS: usize = 10;
pub const HASH_LENGTH: usize = 32;
/// The maximum length of a BIP32 derivation path
///
/// The extended public key format uses a byte to represent the derivation
/// level of a key, thus BIP32 derivations with more than 255 path elements
/// are not interoperable with other software.
///
/// See https://github.com/bitcoin/bips/blob/master/bip-0032.mediawiki#serialization-format
/// for details
const MAXIMUM_DERIVATION_PATH_LENGTH: usize = 255;

/// Limit the amount of work for skipping unneeded data on the wire when parsing Candid.
/// The value of 10_000 follows the Candid recommendation.
const DEFAULT_SKIPPING_QUOTA: usize = 10_000;

fn decoder_config() -> DecoderConfig {
    let mut config = DecoderConfig::new();
    config.set_skipping_quota(DEFAULT_SKIPPING_QUOTA);
    config.set_full_error_message(false);
    config
}

/// Methods exported by ic:00.
#[derive(Copy, Clone, Eq, PartialEq, Debug, Display, EnumIter, EnumString)]
#[strum(serialize_all = "snake_case")]
pub enum Method {
    CanisterStatus,
    CanisterInfo,
    CanisterMetadata,
    CreateCanister,
    DeleteCanister,
    DepositCycles,
    HttpRequest,
    ECDSAPublicKey,
    InstallCode,
    InstallChunkedCode,
    RawRand,
    SetupInitialDKG,
    SignWithECDSA,
    StartCanister,
    StopCanister,
    UninstallCode,
    UpdateSettings,
    ReshareChainKey,

    // Schnorr interface.
    SchnorrPublicKey,
    SignWithSchnorr,

    // VetKd interface.
    #[strum(serialize = "vetkd_public_key")]
    VetKdPublicKey,
    #[strum(serialize = "vetkd_derive_key")]
    VetKdDeriveKey,

    // Bitcoin Interface.
    BitcoinGetBalance,
    BitcoinGetUtxos,
    BitcoinGetBlockHeaders,
    BitcoinSendTransaction,
    BitcoinGetCurrentFeePercentiles,
    // Private APIs used exclusively by the bitcoin canisters.
    BitcoinSendTransactionInternal, // API for sending transactions to the network.
    BitcoinGetSuccessors,           // API for fetching blocks from the network.

    // Subnet information
    NodeMetricsHistory,
    SubnetInfo,

    FetchCanisterLogs,

    // These methods are only available on test IC instances where there is a
    // need to fabricate cycles without burning ICP first.
    ProvisionalCreateCanisterWithCycles,
    ProvisionalTopUpCanister,

    // Support for chunked uploading of Wasm modules.
    UploadChunk,
    StoredChunks,
    ClearChunkStore,

    // Support for canister snapshots.
    TakeCanisterSnapshot,
    LoadCanisterSnapshot,
    ListCanisterSnapshots,
    DeleteCanisterSnapshot,

    // Support for import and export of canister snapshots
    ReadCanisterSnapshotMetadata,
    ReadCanisterSnapshotData,
    UploadCanisterSnapshotMetadata,
    UploadCanisterSnapshotData,

    // Support for canister migration
    RenameCanister,
}

fn candid_error_to_user_error(err: candid::Error) -> UserError {
    UserError::new(
        ErrorCode::InvalidManagementPayload,
        format!("Error decoding candid: {err:#}"),
    )
}

/// A trait to be implemented by all structs that are used as payloads
/// by IC00. This trait encapsulates Candid serialization so that
/// consumers of IC00 don't need to explicitly depend on Candid.
pub trait Payload<'a>: Sized + CandidType + Deserialize<'a> {
    fn encode(&self) -> Vec<u8> {
        Encode!(&self).unwrap()
    }

    fn decode(blob: &'a [u8]) -> Result<Self, UserError> {
        Decode!([decoder_config()]; blob, Self).map_err(candid_error_to_user_error)
    }
}

/// Struct used for encoding/decoding
/// ```text
/// record {
///   canister_id : principal;
/// }
/// ```
#[derive(Debug, CandidType, Deserialize, Serialize)]
pub struct CanisterIdRecord {
    canister_id: PrincipalId,
}

impl CanisterIdRecord {
    pub fn get_canister_id(&self) -> CanisterId {
        CanisterId::unchecked_from_principal(self.canister_id)
    }
}

impl Payload<'_> for CanisterIdRecord {}

impl From<CanisterId> for CanisterIdRecord {
    fn from(canister_id: CanisterId) -> Self {
        Self {
            canister_id: canister_id.into(),
        }
    }
}

// Canister history

/// `CandidType` for user variant of `CanisterChangeOrigin`
/// ```text
/// record {
///   user_id : principal;
/// }
/// ```
#[derive(Clone, Eq, PartialEq, Debug, CandidType, Deserialize)]
pub struct CanisterChangeFromUserRecord {
    user_id: PrincipalId,
}

/// `CandidType` for canister variant of `CanisterChangeOrigin`
/// ```text
/// record {
///   canister_id : principal;
///   canister_version : opt nat64;
/// }
/// ```
#[derive(Clone, Eq, PartialEq, Debug, CandidType, Deserialize)]
pub struct CanisterChangeFromCanisterRecord {
    canister_id: PrincipalId,
    canister_version: Option<u64>,
}

/// `CandidType` for `CanisterChangeOrigin`
/// ```text
/// variant {
///   from_user : record {
///     user_id : principal;
///   };
///   from_canister : record {
///     canister_id : principal;
///     canister_version : opt nat64;
///   };
/// }
/// ```
#[derive(Clone, Eq, PartialEq, Debug, CandidType, Deserialize)]
pub enum CanisterChangeOrigin {
    #[serde(rename = "from_user")]
    CanisterChangeFromUser(CanisterChangeFromUserRecord),
    #[serde(rename = "from_canister")]
    CanisterChangeFromCanister(CanisterChangeFromCanisterRecord),
}

impl CanisterChangeOrigin {
    pub fn from_user(user_id: PrincipalId) -> CanisterChangeOrigin {
        CanisterChangeOrigin::CanisterChangeFromUser(CanisterChangeFromUserRecord { user_id })
    }

    pub fn from_canister(
        canister_id: PrincipalId,
        canister_version: Option<u64>,
    ) -> CanisterChangeOrigin {
        CanisterChangeOrigin::CanisterChangeFromCanister(CanisterChangeFromCanisterRecord {
            canister_id,
            canister_version,
        })
    }

    /// The principal (user or canister) initiating a canister change.
    pub fn origin(&self) -> PrincipalId {
        match self {
            CanisterChangeOrigin::CanisterChangeFromUser(change_from_user) => {
                change_from_user.user_id
            }
            CanisterChangeOrigin::CanisterChangeFromCanister(change_from_canister) => {
                change_from_canister.canister_id
            }
        }
    }
}

/// `CandidType` for `CanisterCreationRecord`
/// ```text
/// record {
///   controllers : vec principal;
///   environment_variables_hash : opt blob;
/// }
/// ```
#[derive(Clone, Eq, PartialEq, Debug, CandidType, Deserialize)]
pub struct CanisterCreationRecord {
    controllers: Vec<PrincipalId>,
    environment_variables_hash: Option<[u8; HASH_LENGTH]>,
}

impl CanisterCreationRecord {
    pub fn controllers(&self) -> &[PrincipalId] {
        &self.controllers
    }

    pub fn environment_variables_hash(&self) -> Option<[u8; HASH_LENGTH]> {
        self.environment_variables_hash
    }
}

/// `CandidType` for `CanisterCodeDeploymentRecord`
/// ```text
/// record {
///   mode : variant {install; reinstall; upgrade};
///   module_hash : blob;
/// }
/// ```
#[derive(Clone, Eq, PartialEq, Debug, CandidType, Deserialize)]
pub struct CanisterCodeDeploymentRecord {
    mode: CanisterInstallMode,
    module_hash: [u8; HASH_LENGTH],
}

impl CanisterCodeDeploymentRecord {
    pub fn mode(&self) -> CanisterInstallMode {
        self.mode
    }
    pub fn module_hash(&self) -> [u8; HASH_LENGTH] {
        self.module_hash
    }
}

/// `CandidType` for `CanisterControllersChangeRecord`
/// ```text
/// record {
///   controllers : vec principal;
/// }
/// ```
#[derive(Clone, Eq, PartialEq, Debug, CandidType, Deserialize)]
pub struct CanisterControllersChangeRecord {
    controllers: Vec<PrincipalId>,
}

impl CanisterControllersChangeRecord {
    pub fn controllers(&self) -> &[PrincipalId] {
        &self.controllers
    }
}

/// `CandidType` for `CanisterLoadSnapshotRecord`
/// ```text
/// record {
///    canister_version : nat64;
///    snapshot_id : blob;
///    taken_at_timestamp : nat64;
///    source : variant {
///         taken_from_canister : reserved;
///         metadata_upload : reserved;
///    };
///    from_canister_id : opt principal;
/// }
/// ```
#[derive(Clone, Eq, PartialEq, Debug, CandidType, Deserialize)]
pub struct CanisterLoadSnapshotRecord {
    canister_version: u64,
    snapshot_id: SnapshotId,
    taken_at_timestamp: u64,
    source: SnapshotSource,
    from_canister_id: Option<CanisterId>,
}

impl CanisterLoadSnapshotRecord {
    pub fn new(
        canister_version: u64,
        snapshot_id: SnapshotId,
        taken_at_timestamp: u64,
        source: SnapshotSource,
        from_canister_id: Option<CanisterId>,
    ) -> Self {
        Self {
            canister_version,
            snapshot_id,
            taken_at_timestamp,
            source,
            from_canister_id,
        }
    }

    pub fn canister_version(&self) -> u64 {
        self.canister_version
    }

    pub fn taken_at_timestamp(&self) -> u64 {
        self.taken_at_timestamp
    }

    pub fn snapshot_id(&self) -> SnapshotId {
        self.snapshot_id
    }

    pub fn source(&self) -> SnapshotSource {
        self.source
    }

    pub fn from_canister_id(&self) -> Option<CanisterId> {
        self.from_canister_id
    }
}

/// `CandidType` for `CanisterSettingsChangeRecord`
/// ``` text
/// record {
///   controllers : opt vec principal;
///   environment_variables_hash : opt blob;
/// }
/// ```
#[derive(Clone, Eq, PartialEq, Debug, CandidType, Deserialize)]
pub struct CanisterSettingsChangeRecord {
    controllers: Option<Vec<PrincipalId>>,
    environment_variables_hash: Option<[u8; HASH_LENGTH]>,
}

impl CanisterSettingsChangeRecord {
    pub fn controllers(&self) -> Option<&[PrincipalId]> {
        self.controllers.as_deref()
    }

    pub fn environment_variables_hash(&self) -> Option<[u8; HASH_LENGTH]> {
        self.environment_variables_hash
    }
}

/// `CandidType` for `CanisterRenameRecord`
/// ```text
/// record {
///    canister_id : principal;
///    total_num_changes : nat64;
///    rename_to : record {
///        canister_id : principal;
///        version : nat64;
///        total_num_changes : nat64;
///    };
///    requested_by : principal;
/// }
/// ```
#[derive(Clone, Eq, PartialEq, Debug, CandidType, Deserialize)]
pub struct CanisterRenameRecord {
    canister_id: PrincipalId,
    total_num_changes: u64,
    rename_to: RenameToRecord,
    requested_by: PrincipalId,
}

impl CanisterRenameRecord {
    pub fn canister_id(&self) -> PrincipalId {
        self.canister_id
    }

    pub fn total_num_changes(&self) -> u64 {
        self.total_num_changes
    }

    pub fn rename_to(&self) -> &RenameToRecord {
        &self.rename_to
    }

    pub fn requested_by(&self) -> PrincipalId {
        self.requested_by
    }
}

#[derive(Clone, Eq, PartialEq, Debug, CandidType, Deserialize)]
pub struct RenameToRecord {
    canister_id: PrincipalId,
    version: u64,
    total_num_changes: u64,
}

impl RenameToRecord {
    pub fn canister_id(&self) -> PrincipalId {
        self.canister_id
    }

    pub fn version(&self) -> u64 {
        self.version
    }

    pub fn total_num_changes(&self) -> u64 {
        self.total_num_changes
    }
}

/// `CandidType` for `CanisterChangeDetails`
/// ```text
/// variant {
///   creation : record {
///     controllers : vec principal;
///     environment_variables_hash : opt blob;
///   };
///   code_uninstall;
///   code_deployment : record {
///     mode : variant {install; reinstall; upgrade};
///     module_hash : blob;
///   };
///   controllers_change : record {
///     controllers : vec principal;
///   };
///   load_snapshot : record {
///     canister_version : nat64;
///     snapshot_id : blob;
///     taken_at_timestamp : nat64;
///     source : variant {
///       taken_from_canister : reserved;
///       metadata_upload : reserved;
///     };
///     from_canister_id : opt principal;
///   };
///   settings_change : record {
///     controllers : opt vec principal;
///     environment_variables_hash : opt blob;
///   };
///   rename_canister : record {
///     canister_id : principal;
///     total_num_changes : nat64;
///     rename_to : record {
///       canister_id : principal;
///       version : nat64;
///       total_num_changes : nat64;
///     };
///     requested_by : principal;
///   };
/// }
/// ```
#[derive(Clone, Eq, PartialEq, Debug, CandidType, Deserialize)]
pub enum CanisterChangeDetails {
    #[serde(rename = "creation")]
    CanisterCreation(CanisterCreationRecord),
    #[serde(rename = "code_uninstall")]
    CanisterCodeUninstall,
    #[serde(rename = "code_deployment")]
    CanisterCodeDeployment(CanisterCodeDeploymentRecord),
    #[serde(rename = "controllers_change")]
    CanisterControllersChange(CanisterControllersChangeRecord),
    #[serde(rename = "load_snapshot")]
    CanisterLoadSnapshot(CanisterLoadSnapshotRecord),
    #[serde(rename = "settings_change")]
    CanisterSettingsChange(CanisterSettingsChangeRecord),
    #[serde(rename = "rename_canister")]
    CanisterRename(CanisterRenameRecord),
}

impl CanisterChangeDetails {
    pub fn canister_creation(
        controllers: Vec<PrincipalId>,
        environment_variables_hash: Option<[u8; HASH_LENGTH]>,
    ) -> CanisterChangeDetails {
        CanisterChangeDetails::CanisterCreation(CanisterCreationRecord {
            controllers,
            environment_variables_hash,
        })
    }

    pub fn code_deployment(
        mode: CanisterInstallMode,
        module_hash: [u8; HASH_LENGTH],
    ) -> CanisterChangeDetails {
        CanisterChangeDetails::CanisterCodeDeployment(CanisterCodeDeploymentRecord {
            mode,
            module_hash,
        })
    }

    pub fn controllers_change(controllers: Vec<PrincipalId>) -> CanisterChangeDetails {
        CanisterChangeDetails::CanisterControllersChange(CanisterControllersChangeRecord {
            controllers,
        })
    }

    pub fn load_snapshot(
        canister_version: u64,
        snapshot_id: SnapshotId,
        taken_at_timestamp: u64,
        source: SnapshotSource,
        from_canister_id: Option<CanisterId>,
    ) -> CanisterChangeDetails {
        CanisterChangeDetails::CanisterLoadSnapshot(CanisterLoadSnapshotRecord {
            canister_version,
            snapshot_id,
            taken_at_timestamp,
            source,
            from_canister_id,
        })
    }

    pub fn settings_change(
        controllers: Option<Vec<PrincipalId>>,
        environment_variables_hash: Option<[u8; HASH_LENGTH]>,
    ) -> CanisterChangeDetails {
        CanisterChangeDetails::CanisterSettingsChange(CanisterSettingsChangeRecord {
            controllers,
            environment_variables_hash,
        })
    }

    pub fn rename_canister(
        canister_id: PrincipalId,
        total_num_changes: u64,
        to_canister_id: PrincipalId,
        to_version: u64,
        to_total_num_changes: u64,
        requested_by: PrincipalId,
    ) -> CanisterChangeDetails {
        let rename_to = RenameToRecord {
            canister_id: to_canister_id,
            version: to_version,
            total_num_changes: to_total_num_changes,
        };
        let record = CanisterRenameRecord {
            canister_id,
            total_num_changes,
            rename_to,
            requested_by,
        };
        CanisterChangeDetails::CanisterRename(record)
    }
}

/// Every canister change (canister creation, code uninstallation, code deployment, or controllers change) consists of
///
/// 1. the system timestamp (in nanoseconds since Unix Epoch) at which the change was performed,
/// 2. the canister version after performing the change,
/// 3. the change's origin (a user or a canister),
/// 4. and the change's details.
///
/// The change origin includes the principal (called _originator_ in the following) that initiated the change and,
/// if the originator is a canister, the originator's canister version when the originator initiated the change
/// (if available).
///
/// Code deployments are described by their mode (code install, code reinstall, code upgrade) and
/// the SHA-256 hash of the newly deployed canister module.
///
/// Controllers changes are described by the full new set of the canister controllers after the change.
///
/// `CandidType` for `CanisterChange`
/// ```text
/// record {
///   timestamp_nanos : nat64;
///   canister_version : nat64;
///   origin : change_origin;
///   details : change_details;
/// }
/// ```
#[derive(Clone, Eq, PartialEq, Debug, CandidType, Deserialize)]
pub struct CanisterChange {
    timestamp_nanos: u64,
    canister_version: u64,
    origin: CanisterChangeOrigin,
    details: CanisterChangeDetails,
}

impl CanisterChange {
    pub fn new(
        timestamp_nanos: u64,
        canister_version: u64,
        origin: CanisterChangeOrigin,
        details: CanisterChangeDetails,
    ) -> CanisterChange {
        CanisterChange {
            timestamp_nanos,
            canister_version,
            origin,
            details,
        }
    }

    /// Returns the number of bytes to represent a canister change in memory.
    /// The vector of controllers in `CanisterCreation`, `CanisterControllersChange`
    /// and `CanisterSettingsChange` is counted separately because
    /// the controllers are stored on heap and thus not accounted
    /// for in `size_of::<CanisterChange>()`.
    pub fn count_bytes(&self) -> NumBytes {
        let num_controllers = match &self.details {
            CanisterChangeDetails::CanisterCreation(canister_creation) => {
                canister_creation.controllers().len()
            }
            CanisterChangeDetails::CanisterControllersChange(canister_controllers_change) => {
                canister_controllers_change.controllers().len()
            }
            CanisterChangeDetails::CanisterSettingsChange(canister_settings_change) => {
                canister_settings_change
                    .controllers()
                    .map(|controllers| controllers.len())
                    .unwrap_or_default()
            }
            CanisterChangeDetails::CanisterCodeDeployment(_)
            | CanisterChangeDetails::CanisterCodeUninstall
            | CanisterChangeDetails::CanisterLoadSnapshot(_)
            | CanisterChangeDetails::CanisterRename(_) => 0,
        };
        NumBytes::from(
            (size_of::<CanisterChange>() + num_controllers * size_of::<PrincipalId>()) as u64,
        )
    }

    pub fn canister_version(&self) -> u64 {
        self.canister_version
    }

    pub fn details(&self) -> &CanisterChangeDetails {
        &self.details
    }
}

/// `CandidType` for `CanisterInfoRequest`
/// ```text
/// record {
///   canister_id : principal;
///   num_requested_changes : opt nat64;
/// }
/// ```
#[derive(Clone, Eq, PartialEq, Debug, CandidType, Deserialize)]
pub struct CanisterInfoRequest {
    canister_id: PrincipalId,
    num_requested_changes: Option<u64>,
}

impl CanisterInfoRequest {
    pub fn new(canister_id: CanisterId, num_requested_changes: Option<u64>) -> CanisterInfoRequest {
        CanisterInfoRequest {
            canister_id: canister_id.into(),
            num_requested_changes,
        }
    }

    pub fn canister_id(&self) -> CanisterId {
        CanisterId::unchecked_from_principal(self.canister_id)
    }

    pub fn num_requested_changes(&self) -> Option<u64> {
        self.num_requested_changes
    }
}

impl Payload<'_> for CanisterInfoRequest {}

/// `CandidType` for `CanisterInfoRequest`
/// ```text
/// record {
///   total_num_changes : nat64;
///   recent_changes : vec change;
///   module_hash : opt blob;
///   controllers : vec principal;
/// }
/// ```
#[derive(Clone, Eq, PartialEq, Debug, CandidType, Deserialize)]
pub struct CanisterInfoResponse {
    total_num_changes: u64,
    recent_changes: Vec<CanisterChange>,
    module_hash: Option<Vec<u8>>,
    controllers: Vec<PrincipalId>,
}

impl CanisterInfoResponse {
    pub fn new(
        total_num_changes: u64,
        recent_changes: Vec<CanisterChange>,
        module_hash: Option<Vec<u8>>,
        controllers: Vec<PrincipalId>,
    ) -> Self {
        Self {
            total_num_changes,
            recent_changes,
            module_hash,
            controllers,
        }
    }

    pub fn total_num_changes(&self) -> u64 {
        self.total_num_changes
    }

    pub fn changes(&self) -> Vec<CanisterChange> {
        self.recent_changes.clone()
    }

    pub fn module_hash(&self) -> Option<Vec<u8>> {
        self.module_hash.clone()
    }

    pub fn controllers(&self) -> Vec<PrincipalId> {
        self.controllers.clone()
    }
}

impl Payload<'_> for CanisterInfoResponse {}

/// `CandidType` for `CanisterMetadataRequest`
/// ```text
/// record {
///   canister_id : principal;
///   name : text;
/// }
/// ```
#[derive(Clone, Eq, PartialEq, Debug, CandidType, Deserialize)]
pub struct CanisterMetadataRequest {
    canister_id: PrincipalId,
    name: String,
}

impl CanisterMetadataRequest {
    pub fn new(canister_id: CanisterId, name: String) -> CanisterMetadataRequest {
        CanisterMetadataRequest {
            canister_id: canister_id.into(),
            name,
        }
    }

    pub fn canister_id(&self) -> CanisterId {
        CanisterId::unchecked_from_principal(self.canister_id)
    }

    pub fn name(&self) -> &str {
        &self.name
    }
}

impl Payload<'_> for CanisterMetadataRequest {}

/// `CandidType` for `CanisterMetadataResponse`
/// ```text
/// record {
///   value : blob;
/// }
/// ```
#[derive(Clone, Eq, PartialEq, Debug, CandidType, Deserialize)]
pub struct CanisterMetadataResponse {
    #[serde(with = "serde_bytes")]
    value: Vec<u8>,
}

impl CanisterMetadataResponse {
    pub fn new(value: Vec<u8>) -> Self {
        Self { value }
    }

    pub fn value(&self) -> &[u8] {
        &self.value
    }
}

impl Payload<'_> for CanisterMetadataResponse {}

impl From<&CanisterChangeOrigin> for pb_canister_state_bits::canister_change::ChangeOrigin {
    fn from(item: &CanisterChangeOrigin) -> Self {
        match item {
            CanisterChangeOrigin::CanisterChangeFromUser(change_from_user) => {
                pb_canister_state_bits::canister_change::ChangeOrigin::CanisterChangeFromUser(
                    pb_canister_state_bits::CanisterChangeFromUser {
                        user_id: Some(change_from_user.user_id.into()),
                    },
                )
            }
            CanisterChangeOrigin::CanisterChangeFromCanister(change_from_canister) => {
                pb_canister_state_bits::canister_change::ChangeOrigin::CanisterChangeFromCanister(
                    pb_canister_state_bits::CanisterChangeFromCanister {
                        canister_id: Some(change_from_canister.canister_id.into()),
                        canister_version: change_from_canister.canister_version,
                    },
                )
            }
        }
    }
}

impl TryFrom<pb_canister_state_bits::canister_change::ChangeOrigin> for CanisterChangeOrigin {
    type Error = ProxyDecodeError;

    fn try_from(
        value: pb_canister_state_bits::canister_change::ChangeOrigin,
    ) -> Result<Self, Self::Error> {
        match value {
            pb_canister_state_bits::canister_change::ChangeOrigin::CanisterChangeFromUser(
                change_from_user,
            ) => Ok(CanisterChangeOrigin::from_user(try_from_option_field(
                change_from_user.user_id,
                "user_id",
            )?)),
            pb_canister_state_bits::canister_change::ChangeOrigin::CanisterChangeFromCanister(
                change_from_canister,
            ) => Ok(CanisterChangeOrigin::from_canister(
                try_from_option_field(change_from_canister.canister_id, "canister_id")?,
                change_from_canister.canister_version,
            )),
        }
    }
}

impl From<&CanisterChangeDetails> for pb_canister_state_bits::canister_change::ChangeDetails {
    fn from(item: &CanisterChangeDetails) -> Self {
        match item {
            CanisterChangeDetails::CanisterCreation(canister_creation) => {
                pb_canister_state_bits::canister_change::ChangeDetails::CanisterCreation(
                    pb_canister_state_bits::CanisterCreation {
                        controllers: canister_creation
                            .controllers
                            .iter()
                            .map(|c| (*c).into())
                            .collect::<Vec<ic_protobuf::types::v1::PrincipalId>>(),
                        environment_variables_hash: canister_creation
                            .environment_variables_hash
                            .map(|hash| hash.to_vec()),
                    },
                )
            }
            CanisterChangeDetails::CanisterCodeUninstall => {
                pb_canister_state_bits::canister_change::ChangeDetails::CanisterCodeUninstall(
                    pb_canister_state_bits::CanisterCodeUninstall {},
                )
            }
            CanisterChangeDetails::CanisterCodeDeployment(canister_code_deployment) => {
                pb_canister_state_bits::canister_change::ChangeDetails::CanisterCodeDeployment(
                    pb_canister_state_bits::CanisterCodeDeployment {
                        module_hash: canister_code_deployment.module_hash.to_vec(),
                        mode: (&canister_code_deployment.mode).into(),
                    },
                )
            }
            CanisterChangeDetails::CanisterControllersChange(canister_controllers_change) => {
                pb_canister_state_bits::canister_change::ChangeDetails::CanisterControllersChange(
                    pb_canister_state_bits::CanisterControllersChange {
                        controllers: canister_controllers_change
                            .controllers
                            .iter()
                            .map(|c| (*c).into())
                            .collect::<Vec<ic_protobuf::types::v1::PrincipalId>>(),
                    },
                )
            }
            CanisterChangeDetails::CanisterLoadSnapshot(canister_load_snapshot) => {
                pb_canister_state_bits::canister_change::ChangeDetails::CanisterLoadSnapshot(
                    pb_canister_state_bits::CanisterLoadSnapshot {
                        canister_version: canister_load_snapshot.canister_version,
                        snapshot_id: canister_load_snapshot.snapshot_id.to_vec(),
                        taken_at_timestamp: canister_load_snapshot.taken_at_timestamp,
                        source: pb_canister_state_bits::SnapshotSource::from(
                            canister_load_snapshot.source,
                        )
                        .into(),
                        from_canister_id: canister_load_snapshot
                            .from_canister_id
                            .map(|x| x.get().into()),
                    },
                )
            }
            CanisterChangeDetails::CanisterSettingsChange(canister_settings_change) => {
                pb_canister_state_bits::canister_change::ChangeDetails::CanisterSettingsChange(
                    pb_canister_state_bits::CanisterSettingsChange {
                        controllers: canister_settings_change.controllers.as_ref().map(
                            |controllers| pb_canister_state_bits::CanisterControllers {
                                controllers: controllers
                                    .iter()
                                    .map(|c| (*c).into())
                                    .collect::<Vec<ic_protobuf::types::v1::PrincipalId>>(),
                            },
                        ),
                        environment_variables_hash: canister_settings_change
                            .environment_variables_hash
                            .map(|hash| hash.to_vec()),
                    },
                )
            }
            CanisterChangeDetails::CanisterRename(canister_rename) => {
                pb_canister_state_bits::canister_change::ChangeDetails::CanisterRename(
                    pb_canister_state_bits::CanisterRename {
                        canister_id: Some(canister_rename.canister_id.into()),
                        total_num_changes: canister_rename.total_num_changes,
                        rename_to: Some(pb_canister_state_bits::RenameTo {
                            canister_id: Some(canister_rename.rename_to.canister_id.into()),
                            version: canister_rename.rename_to.version,
                            total_num_changes: canister_rename.rename_to.total_num_changes,
                        }),
                        requested_by: Some(canister_rename.requested_by.into()),
                    },
                )
            }
        }
    }
}

impl TryFrom<pb_canister_state_bits::canister_change::ChangeDetails> for CanisterChangeDetails {
    type Error = ProxyDecodeError;

    fn try_from(
        item: pb_canister_state_bits::canister_change::ChangeDetails,
    ) -> Result<Self, Self::Error> {
        match item {
            pb_canister_state_bits::canister_change::ChangeDetails::CanisterCreation(
                canister_creation,
            ) => {
                let environment_variables_hash = match canister_creation.environment_variables_hash
                {
                    Some(bytes) => Some(try_decode_hash(bytes)?),
                    None => None,
                };
                Ok(CanisterChangeDetails::canister_creation(
                    canister_creation
                        .controllers
                        .into_iter()
                        .map(TryInto::try_into)
                        .collect::<Result<Vec<PrincipalId>, _>>()?,
                    environment_variables_hash,
                ))
            }
            pb_canister_state_bits::canister_change::ChangeDetails::CanisterCodeUninstall(_) => {
                Ok(CanisterChangeDetails::CanisterCodeUninstall)
            }
            pb_canister_state_bits::canister_change::ChangeDetails::CanisterCodeDeployment(
                canister_code_deployment,
            ) => {
                let mode = CanisterInstallMode::try_from(
                    CanisterInstallModeProto::try_from(canister_code_deployment.mode).map_err(
                        |_| ProxyDecodeError::ValueOutOfRange {
                            typ: "CanisterInstallMode",
                            err: format!(
                                "Unexpected value for canister install mode {}",
                                canister_code_deployment.mode
                            ),
                        },
                    )?,
                )
                .map_err(|e: CanisterInstallModeError| {
                    ProxyDecodeError::ValueOutOfRange {
                        typ: "CanisterInstallMode",
                        err: e.to_string(),
                    }
                })?;

                let module_hash = try_decode_hash(canister_code_deployment.module_hash)?;

                Ok(CanisterChangeDetails::code_deployment(mode, module_hash))
            }
            pb_canister_state_bits::canister_change::ChangeDetails::CanisterControllersChange(
                canister_controllers_change,
            ) => Ok(CanisterChangeDetails::controllers_change(
                canister_controllers_change
                    .controllers
                    .into_iter()
                    .map(TryInto::try_into)
                    .collect::<Result<Vec<PrincipalId>, _>>()?,
            )),
            pb_canister_state_bits::canister_change::ChangeDetails::CanisterLoadSnapshot(
                canister_load_snapshot,
            ) => {
                let snapshot_id = SnapshotId::try_from(canister_load_snapshot.snapshot_id)
                    .map_err(|e| {
                        ProxyDecodeError::Other(format!("Failed to decode snapshot_id: {e:?}"))
                    })?;

                let source = SnapshotSource::try_from(
                    pb_canister_state_bits::SnapshotSource::try_from(canister_load_snapshot.source)
                        .map_err(|e| {
                            ProxyDecodeError::Other(format!(
                                "Failed to decode snapshot source: {e:?}"
                            ))
                        })?,
                )?;

                let from_canister_id = match canister_load_snapshot.from_canister_id {
                    Some(id) => Some(CanisterId::unchecked_from_principal(id.try_into()?)),
                    None => None,
                };

                Ok(CanisterChangeDetails::load_snapshot(
                    canister_load_snapshot.canister_version,
                    snapshot_id,
                    canister_load_snapshot.taken_at_timestamp,
                    source,
                    from_canister_id,
                ))
            }
            pb_canister_state_bits::canister_change::ChangeDetails::CanisterSettingsChange(
                canister_settings_change,
            ) => {
                let controllers = match canister_settings_change.controllers {
                    None => None,
                    Some(canister_controllers) => Some(
                        canister_controllers
                            .controllers
                            .into_iter()
                            .map(TryInto::try_into)
                            .collect::<Result<Vec<PrincipalId>, _>>()?,
                    ),
                };
                let environment_variables_hash =
                    match canister_settings_change.environment_variables_hash {
                        Some(bytes) => Some(try_decode_hash(bytes)?),
                        None => None,
                    };
                Ok(CanisterChangeDetails::settings_change(
                    controllers,
                    environment_variables_hash,
                ))
            }
            pb_canister_state_bits::canister_change::ChangeDetails::CanisterRename(
                canister_rename,
            ) => {
                let rename_to = canister_rename
                    .rename_to
                    .ok_or(ProxyDecodeError::MissingField("CanisterRename::rename_to"))?;
                // The only principal who could request canister renaming before
                // that principal started to be recorded in canister history
                // is the following principal allowlisted in the NNS proposal 139083:
                // https://dashboard.internetcomputer.org/proposal/139083
                let default_requested_by = PrincipalId::from_str(
                    "axa43-ya3vf-zi3lb-xbffp-vdsi5-alaja-wujmj-qg26n-pugel-72qro-iae",
                )
                .unwrap();
                let requested_by = if let Some(requested_by) = canister_rename.requested_by {
                    requested_by.try_into()?
                } else {
                    default_requested_by
                };
                Ok(CanisterChangeDetails::rename_canister(
                    canister_rename
                        .canister_id
                        .as_ref()
                        .ok_or(ProxyDecodeError::MissingField(
                            "CanisterRename::canister_id",
                        ))?
                        .to_owned()
                        .try_into()?,
                    canister_rename.total_num_changes,
                    rename_to
                        .canister_id
                        .as_ref()
                        .ok_or(ProxyDecodeError::MissingField("RenameTo::canister_id"))?
                        .to_owned()
                        .try_into()?,
                    rename_to.version,
                    rename_to.total_num_changes,
                    requested_by,
                ))
            }
        }
    }
}

impl From<&CanisterChange> for pb_canister_state_bits::CanisterChange {
    fn from(item: &CanisterChange) -> Self {
        Self {
            timestamp_nanos: item.timestamp_nanos,
            canister_version: item.canister_version,
            change_origin: Some((&item.origin).into()),
            change_details: Some((&item.details).into()),
        }
    }
}

impl TryFrom<pb_canister_state_bits::CanisterChange> for CanisterChange {
    type Error = ProxyDecodeError;

    fn try_from(value: pb_canister_state_bits::CanisterChange) -> Result<Self, Self::Error> {
        let origin = try_from_option_field(value.change_origin, "origin")?;
        let details = try_from_option_field(value.change_details, "details")?;
        Ok(Self {
            timestamp_nanos: value.timestamp_nanos,
            canister_version: value.canister_version,
            origin,
            details,
        })
    }
}

/// Struct used for encoding/decoding
/// ```text
/// record {
///   canister_id : principal;
///   sender_canister_version : opt nat64;
/// }
/// ```
#[derive(Debug, CandidType, Deserialize, Serialize)]
pub struct UninstallCodeArgs {
    canister_id: PrincipalId,
    sender_canister_version: Option<u64>,
}

impl UninstallCodeArgs {
    pub fn new(canister_id: CanisterId, sender_canister_version: Option<u64>) -> Self {
        Self {
            canister_id: canister_id.into(),
            sender_canister_version,
        }
    }

    pub fn get_canister_id(&self) -> CanisterId {
        CanisterId::unchecked_from_principal(self.canister_id)
    }

    pub fn get_sender_canister_version(&self) -> Option<u64> {
        self.sender_canister_version
    }
}

impl Payload<'_> for UninstallCodeArgs {}

/// Maximum number of allowed log viewers (specified in the interface spec).
const MAX_ALLOWED_LOG_VIEWERS_COUNT: usize = 10;

pub type BoundedAllowedViewers =
    BoundedVec<MAX_ALLOWED_LOG_VIEWERS_COUNT, UNBOUNDED, UNBOUNDED, PrincipalId>;

/// Log visibility for a canister.
/// ```text
/// variant {
///    controllers;
///    public;
///    allowed_viewers : vec principal;
/// }
/// ```
#[derive(Clone, Eq, PartialEq, Debug, Default, CandidType, Deserialize, EnumIter)]
pub enum LogVisibilityV2 {
    #[default]
    #[serde(rename = "controllers")]
    Controllers,
    #[serde(rename = "public")]
    Public,
    #[serde(rename = "allowed_viewers")]
    AllowedViewers(BoundedAllowedViewers),
}

impl Payload<'_> for LogVisibilityV2 {}

impl From<&LogVisibilityV2> for pb_canister_state_bits::LogVisibilityV2 {
    fn from(item: &LogVisibilityV2) -> Self {
        match item {
            LogVisibilityV2::Controllers => pb_canister_state_bits::LogVisibilityV2 {
                log_visibility_v2: Some(
                    pb_canister_state_bits::log_visibility_v2::LogVisibilityV2::Controllers(1),
                ),
            },
            LogVisibilityV2::Public => pb_canister_state_bits::LogVisibilityV2 {
                log_visibility_v2: Some(
                    pb_canister_state_bits::log_visibility_v2::LogVisibilityV2::Public(2),
                ),
            },
            LogVisibilityV2::AllowedViewers(principals) => {
                pb_canister_state_bits::LogVisibilityV2 {
                    log_visibility_v2: Some(
                        pb_canister_state_bits::log_visibility_v2::LogVisibilityV2::AllowedViewers(
                            pb_canister_state_bits::LogVisibilityAllowedViewers {
                                principals: principals
                                    .get()
                                    .iter()
                                    .map(|c| (*c).into())
                                    .collect::<Vec<ic_protobuf::types::v1::PrincipalId>>()
                                    .clone(),
                            },
                        ),
                    ),
                }
            }
        }
    }
}

impl TryFrom<pb_canister_state_bits::LogVisibilityV2> for LogVisibilityV2 {
    type Error = ProxyDecodeError;

    fn try_from(item: pb_canister_state_bits::LogVisibilityV2) -> Result<Self, Self::Error> {
        let Some(log_visibility_v2) = item.log_visibility_v2 else {
            return Err(ProxyDecodeError::MissingField(
                "LogVisibilityV2::log_visibility_v2",
            ));
        };
        match log_visibility_v2 {
            pb_canister_state_bits::log_visibility_v2::LogVisibilityV2::Controllers(_) => {
                Ok(Self::Controllers)
            }
            pb_canister_state_bits::log_visibility_v2::LogVisibilityV2::Public(_) => {
                Ok(Self::Public)
            }
            pb_canister_state_bits::log_visibility_v2::LogVisibilityV2::AllowedViewers(data) => {
                let principals = data
                    .principals
                    .iter()
                    .map(|p| {
                        PrincipalId::try_from(p.raw.clone()).map_err(|e| {
                            ProxyDecodeError::ValueOutOfRange {
                                typ: "PrincipalId",
                                err: e.to_string(),
                            }
                        })
                    })
                    .collect::<Result<Vec<PrincipalId>, _>>()?;
                Ok(Self::AllowedViewers(BoundedAllowedViewers::new(principals)))
            }
        }
    }
}

/// Struct used for encoding/decoding
/// ```text
/// record {
///   controller : principal;
///   controllers : vec principal;
///   compute_allocation : nat;
///   memory_allocation : nat;
///   freezing_threshold : nat;
///   reserved_cycles_limit : nat;
///   log_visibility : log_visibility;
///   log_memory_limit : nat;
///   wasm_memory_limit : nat;
///   wasm_memory_threshold : nat;
///   environment_variables : vec environment_variable;
/// }
/// ```
#[derive(Clone, Eq, PartialEq, Debug, CandidType, Deserialize)]
pub struct DefiniteCanisterSettingsArgs {
    controller: PrincipalId,
    controllers: Vec<PrincipalId>,
    compute_allocation: candid::Nat,
    memory_allocation: candid::Nat,
    freezing_threshold: candid::Nat,
    reserved_cycles_limit: candid::Nat,
    log_visibility: LogVisibilityV2,
    log_memory_limit: candid::Nat,
    wasm_memory_limit: candid::Nat,
    wasm_memory_threshold: candid::Nat,
    environment_variables: Vec<EnvironmentVariable>,
}

impl DefiniteCanisterSettingsArgs {
    pub fn new(
        controller: PrincipalId,
        controllers: Vec<PrincipalId>,
        compute_allocation: u64,
        memory_allocation: Option<u64>,
        freezing_threshold: u64,
        reserved_cycles_limit: Option<u128>,
        log_visibility: LogVisibilityV2,
        log_memory_limit: u64,
        wasm_memory_limit: Option<u64>,
        wasm_memory_threshold: u64,
        environment_variables: EnvironmentVariables,
    ) -> Self {
        let memory_allocation = candid::Nat::from(memory_allocation.unwrap_or(0));
        let reserved_cycles_limit = candid::Nat::from(reserved_cycles_limit.unwrap_or(0));
        let wasm_memory_limit = candid::Nat::from(wasm_memory_limit.unwrap_or(0));
        let environment_variables = environment_variables
            .iter()
            .map(|(name, value)| EnvironmentVariable {
                name: name.clone(),
                value: value.clone(),
            })
            .collect::<Vec<EnvironmentVariable>>();
        Self {
            controller,
            controllers,
            compute_allocation: candid::Nat::from(compute_allocation),
            memory_allocation,
            freezing_threshold: candid::Nat::from(freezing_threshold),
            reserved_cycles_limit,
            log_visibility,
            log_memory_limit: candid::Nat::from(log_memory_limit),
            wasm_memory_limit,
            wasm_memory_threshold: candid::Nat::from(wasm_memory_threshold),
            environment_variables,
        }
    }

    pub fn controllers(&self) -> Vec<PrincipalId> {
        self.controllers.clone()
    }

    pub fn reserved_cycles_limit(&self) -> candid::Nat {
        self.reserved_cycles_limit.clone()
    }

    pub fn log_visibility(&self) -> &LogVisibilityV2 {
        &self.log_visibility
    }

    pub fn log_memory_limit(&self) -> candid::Nat {
        self.log_memory_limit.clone()
    }

    pub fn wasm_memory_limit(&self) -> candid::Nat {
        self.wasm_memory_limit.clone()
    }

    pub fn wasm_memory_threshold(&self) -> candid::Nat {
        self.wasm_memory_threshold.clone()
    }

    pub fn compute_allocation(&self) -> candid::Nat {
        self.compute_allocation.clone()
    }

    pub fn memory_allocation(&self) -> candid::Nat {
        self.memory_allocation.clone()
    }

    pub fn freezing_threshold(&self) -> candid::Nat {
        self.freezing_threshold.clone()
    }

    pub fn environment_variables(&self) -> &[EnvironmentVariable] {
        &self.environment_variables
    }
}

impl Payload<'_> for DefiniteCanisterSettingsArgs {}

#[derive(Eq, PartialEq, Debug, CandidType, Deserialize)]
pub struct QueryStats {
    num_calls_total: candid::Nat,
    num_instructions_total: candid::Nat,
    request_payload_bytes_total: candid::Nat,
    response_payload_bytes_total: candid::Nat,
}

/// Struct used for encoding/decoding
/// ```text
/// record {
///   status : variant { running; stopping; stopped };
///   ready_for_migration : bool;
///   version : nat64;
///   settings : definite_canister_settings;
///   module_hash : opt blob;
///   controller : principal;
///   memory_size : nat;
///   memory_metrics : record {
///     wasm_memory_size : nat;
///     stable_memory_size : nat;
///     global_memory_size : nat;
///     wasm_binary_size : nat;
///     custom_sections_size : nat;
///     canister_history_size : nat;
///     wasm_chunk_store_size : nat;
///     snapshots_size : nat;
///   };
///   cycles : nat;
///   balance : vec record { blob; nat };
///   freezing_threshold : nat;
///   idle_cycles_burned_per_day : nat;
///   reserved_cycles : nat;
///   query_stats : record {
///     num_calls : nat;
///     num_instructions : nat;
///     ingress_payload_size : nat;
///     egress_payload_size : nat;
///   };
/// }
/// ```
#[derive(Eq, PartialEq, Debug, CandidType, Deserialize)]
pub struct CanisterStatusResultV2 {
    status: CanisterStatusType,
    ready_for_migration: bool,
    version: u64,
    module_hash: Option<Vec<u8>>,
    controller: candid::Principal,
    settings: DefiniteCanisterSettingsArgs,
    memory_size: candid::Nat,
    memory_metrics: MemoryMetrics,
    cycles: candid::Nat,
    // this is for compat with Spec 0.12/0.13
    balance: Vec<(Vec<u8>, candid::Nat)>,
    freezing_threshold: candid::Nat,
    idle_cycles_burned_per_day: candid::Nat,
    reserved_cycles: candid::Nat,
    query_stats: QueryStats,
}

#[derive(Eq, PartialEq, Debug, CandidType, Deserialize)]
pub struct MemoryMetrics {
    wasm_memory_size: candid::Nat,
    stable_memory_size: candid::Nat,
    global_memory_size: candid::Nat,
    wasm_binary_size: candid::Nat,
    custom_sections_size: candid::Nat,
    canister_history_size: candid::Nat,
    wasm_chunk_store_size: candid::Nat,
    snapshots_size: candid::Nat,
}

impl CanisterStatusResultV2 {
    #[allow(clippy::too_many_arguments)]
    pub fn new(
        status: CanisterStatusType,
        ready_for_migration: bool,
        version: u64,
        module_hash: Option<Vec<u8>>,
        controller: PrincipalId,
        controllers: Vec<PrincipalId>,
        memory_size: NumBytes,
        wasm_memory_size: NumBytes,
        stable_memory_size: NumBytes,
        global_memory_size: NumBytes,
        wasm_binary_size: NumBytes,
        custom_sections_size: NumBytes,
        canister_history_size: NumBytes,
        wasm_chunk_store_size: NumBytes,
        snapshots_size: NumBytes,
        cycles: u128,
        compute_allocation: u64,
        memory_allocation: Option<u64>,
        freezing_threshold: u64,
        reserved_cycles_limit: Option<u128>,
        log_visibility: LogVisibilityV2,
        log_memory_limit: u64,
        idle_cycles_burned_per_day: u128,
        reserved_cycles: u128,
        query_num_calls: u128,
        query_num_instructions: u128,
        query_ingress_payload_size: u128,
        query_egress_payload_size: u128,
        wasm_memory_limit: Option<u64>,
        wasm_memory_threshold: u64,
        environment_variables: EnvironmentVariables,
    ) -> Self {
        Self {
            status,
            ready_for_migration,
            version,
            module_hash,
            controller: candid::Principal::from_text(controller.to_string()).unwrap(),
            memory_size: candid::Nat::from(memory_size.get()),
            memory_metrics: MemoryMetrics {
                wasm_memory_size: candid::Nat::from(wasm_memory_size.get()),
                stable_memory_size: candid::Nat::from(stable_memory_size.get()),
                global_memory_size: candid::Nat::from(global_memory_size.get()),
                wasm_binary_size: candid::Nat::from(wasm_binary_size.get()),
                custom_sections_size: candid::Nat::from(custom_sections_size.get()),
                canister_history_size: candid::Nat::from(canister_history_size.get()),
                wasm_chunk_store_size: candid::Nat::from(wasm_chunk_store_size.get()),
                snapshots_size: candid::Nat::from(snapshots_size.get()),
            },
            cycles: candid::Nat::from(cycles),
            // the following is spec 0.12/0.13 compat;
            // "\x00" denotes cycles
            balance: vec![(vec![0], candid::Nat::from(cycles))],
            settings: DefiniteCanisterSettingsArgs::new(
                controller,
                controllers,
                compute_allocation,
                memory_allocation,
                freezing_threshold,
                reserved_cycles_limit,
                log_visibility,
                log_memory_limit,
                wasm_memory_limit,
                wasm_memory_threshold,
                environment_variables,
            ),
            freezing_threshold: candid::Nat::from(freezing_threshold),
            idle_cycles_burned_per_day: candid::Nat::from(idle_cycles_burned_per_day),
            reserved_cycles: candid::Nat::from(reserved_cycles),
            query_stats: QueryStats {
                num_calls_total: candid::Nat::from(query_num_calls),
                num_instructions_total: candid::Nat::from(query_num_instructions),
                request_payload_bytes_total: candid::Nat::from(query_ingress_payload_size),
                response_payload_bytes_total: candid::Nat::from(query_egress_payload_size),
            },
        }
    }

    pub fn status(&self) -> CanisterStatusType {
        self.status.clone()
    }

    pub fn ready_for_migration(&self) -> bool {
        self.ready_for_migration
    }

    pub fn version(&self) -> u64 {
        self.version
    }

    /// Helper to facilitate comparing canister settings that differ only in the canister version.
    pub fn ignore_version(self) -> Self {
        Self { version: 0, ..self }
    }

    pub fn module_hash(&self) -> Option<Vec<u8>> {
        self.module_hash.clone()
    }

    pub fn controller(&self) -> PrincipalId {
        PrincipalId::try_from(self.controller.as_slice()).unwrap()
    }

    pub fn controllers(&self) -> Vec<PrincipalId> {
        self.settings.controllers()
    }

    pub fn memory_size(&self) -> NumBytes {
        NumBytes::from(self.memory_size.0.to_u64().unwrap())
    }

    pub fn wasm_memory_size(&self) -> NumBytes {
        NumBytes::from(self.memory_metrics.wasm_memory_size.0.to_u64().unwrap())
    }

    pub fn stable_memory_size(&self) -> NumBytes {
        NumBytes::from(self.memory_metrics.stable_memory_size.0.to_u64().unwrap())
    }

    pub fn global_memory_size(&self) -> NumBytes {
        NumBytes::from(self.memory_metrics.global_memory_size.0.to_u64().unwrap())
    }

    pub fn wasm_binary_size(&self) -> NumBytes {
        NumBytes::from(self.memory_metrics.wasm_binary_size.0.to_u64().unwrap())
    }

    pub fn custom_sections_size(&self) -> NumBytes {
        NumBytes::from(self.memory_metrics.custom_sections_size.0.to_u64().unwrap())
    }

    pub fn canister_history_size(&self) -> NumBytes {
        NumBytes::from(
            self.memory_metrics
                .canister_history_size
                .0
                .to_u64()
                .unwrap(),
        )
    }

    pub fn wasm_chunk_store_size(&self) -> NumBytes {
        NumBytes::from(
            self.memory_metrics
                .wasm_chunk_store_size
                .0
                .to_u64()
                .unwrap(),
        )
    }

    pub fn snapshots_size(&self) -> NumBytes {
        NumBytes::from(self.memory_metrics.snapshots_size.0.to_u64().unwrap())
    }

    pub fn cycles(&self) -> u128 {
        self.cycles.0.to_u128().unwrap()
    }

    pub fn freezing_threshold(&self) -> u64 {
        self.freezing_threshold.0.to_u64().unwrap()
    }

    pub fn compute_allocation(&self) -> u64 {
        self.settings.compute_allocation.0.to_u64().unwrap()
    }

    pub fn memory_allocation(&self) -> u64 {
        self.settings.memory_allocation.0.to_u64().unwrap()
    }

    pub fn idle_cycles_burned_per_day(&self) -> u128 {
        self.idle_cycles_burned_per_day.0.to_u128().unwrap()
    }

    pub fn reserved_cycles(&self) -> u128 {
        self.reserved_cycles.0.to_u128().unwrap()
    }

    pub fn environment_variables(&self) -> &[EnvironmentVariable] {
        &self.settings.environment_variables
    }

    pub fn settings(&self) -> DefiniteCanisterSettingsArgs {
        self.settings.clone()
    }
}

/// Indicates whether the canister is running, stopping, or stopped.
///
/// Unlike `CanisterStatus`, it contains no additional metadata.
#[derive(Clone, Eq, PartialEq, Hash, Debug, CandidType, Deserialize, Serialize)]
pub enum CanisterStatusType {
    #[serde(rename = "running")]
    Running,
    #[serde(rename = "stopping")]
    Stopping,
    #[serde(rename = "stopped")]
    Stopped,
}

/// These strings are used to generate metrics -- changing any existing entries
/// will invalidate monitoring dashboards.
impl fmt::Display for CanisterStatusType {
    fn fmt(&self, f: &mut fmt::Formatter<'_>) -> fmt::Result {
        match self {
            CanisterStatusType::Running => write!(f, "running"),
            CanisterStatusType::Stopping => write!(f, "stopping"),
            CanisterStatusType::Stopped => write!(f, "stopped"),
        }
    }
}

/// The mode with which a canister is installed.
#[derive(
    Copy,
    Clone,
    Eq,
    PartialEq,
    Hash,
    Debug,
    Default,
    CandidType,
    Deserialize,
    EnumIter,
    EnumString,
    Serialize,
)]
pub enum CanisterInstallMode {
    /// A fresh install of a new canister.
    #[serde(rename = "install")]
    #[strum(serialize = "install")]
    #[default]
    Install = 1,
    /// Reinstalling a canister that was already installed.
    #[serde(rename = "reinstall")]
    #[strum(serialize = "reinstall")]
    Reinstall = 2,
    /// Upgrade an existing canister.
    #[serde(rename = "upgrade")]
    #[strum(serialize = "upgrade")]
    Upgrade = 3,
}

#[derive(Copy, Clone, Eq, PartialEq, Hash, Debug, CandidType, Deserialize, Serialize)]
/// Wasm main memory retention on upgrades.
/// Currently used to specify the persistence of Wasm main memory.
pub enum WasmMemoryPersistence {
    /// Retain the main memory across upgrades.
    /// Used for enhanced orthogonal persistence, as implemented in Motoko
    #[serde(rename = "keep")]
    Keep,
    /// Reinitialize the main memory on upgrade.
    /// Default behavior without enhanced orthogonal persistence.
    #[serde(rename = "replace")]
    Replace,
}

impl WasmMemoryPersistence {
    pub fn iter() -> Iter<'static, WasmMemoryPersistence> {
        static MODES: [WasmMemoryPersistence; 2] =
            [WasmMemoryPersistence::Keep, WasmMemoryPersistence::Replace];
        MODES.iter()
    }
}

#[derive(Copy, Clone, Eq, PartialEq, Hash, Debug, Default, CandidType, Deserialize, Serialize)]
/// Struct used for encoding/decoding
/// ```text
/// record {
///   skip_pre_upgrade : opt bool;
///   wasm_memory_persistence : opt variant {
///     keep;
///     replace;
///   };
/// }
/// ```
/// Extendibility for the future: Adding new optional fields ensures both backwards- and
/// forwards-compatibility in Candid.
pub struct CanisterUpgradeOptions {
    /// Determine whether the pre-upgrade hook should be skipped during upgrade.
    pub skip_pre_upgrade: Option<bool>,
    /// Support for enhanced orthogonal persistence: Retain the main memory on upgrade.
    pub wasm_memory_persistence: Option<WasmMemoryPersistence>,
}

/// The mode with which a canister is installed.
///
/// This second version of the mode allows someone to specify upgrade options.
#[derive(
    Copy, Clone, Eq, PartialEq, Hash, Debug, Default, CandidType, Deserialize, EnumString, Serialize,
)]
pub enum CanisterInstallModeV2 {
    /// A fresh install of a new canister.
    #[serde(rename = "install")]
    #[strum(serialize = "install")]
    #[default]
    Install,
    /// Reinstalling a canister that was already installed.
    #[serde(rename = "reinstall")]
    #[strum(serialize = "reinstall")]
    Reinstall,
    /// Upgrade an existing canister.
    #[serde(rename = "upgrade")]
    #[strum(serialize = "upgrade")]
    Upgrade(Option<CanisterUpgradeOptions>),
}

impl CanisterInstallModeV2 {
    pub fn iter() -> Iter<'static, CanisterInstallModeV2> {
        static MODES: [CanisterInstallModeV2; 12] = [
            CanisterInstallModeV2::Install,
            CanisterInstallModeV2::Reinstall,
            CanisterInstallModeV2::Upgrade(None),
            CanisterInstallModeV2::Upgrade(Some(CanisterUpgradeOptions {
                skip_pre_upgrade: None,
                wasm_memory_persistence: None,
            })),
            CanisterInstallModeV2::Upgrade(Some(CanisterUpgradeOptions {
                skip_pre_upgrade: None,
                wasm_memory_persistence: Some(WasmMemoryPersistence::Keep),
            })),
            CanisterInstallModeV2::Upgrade(Some(CanisterUpgradeOptions {
                skip_pre_upgrade: None,
                wasm_memory_persistence: Some(WasmMemoryPersistence::Replace),
            })),
            CanisterInstallModeV2::Upgrade(Some(CanisterUpgradeOptions {
                skip_pre_upgrade: Some(false),
                wasm_memory_persistence: None,
            })),
            CanisterInstallModeV2::Upgrade(Some(CanisterUpgradeOptions {
                skip_pre_upgrade: Some(false),
                wasm_memory_persistence: Some(WasmMemoryPersistence::Keep),
            })),
            CanisterInstallModeV2::Upgrade(Some(CanisterUpgradeOptions {
                skip_pre_upgrade: Some(false),
                wasm_memory_persistence: Some(WasmMemoryPersistence::Replace),
            })),
            CanisterInstallModeV2::Upgrade(Some(CanisterUpgradeOptions {
                skip_pre_upgrade: Some(true),
                wasm_memory_persistence: None,
            })),
            CanisterInstallModeV2::Upgrade(Some(CanisterUpgradeOptions {
                skip_pre_upgrade: Some(true),
                wasm_memory_persistence: Some(WasmMemoryPersistence::Keep),
            })),
            CanisterInstallModeV2::Upgrade(Some(CanisterUpgradeOptions {
                skip_pre_upgrade: Some(true),
                wasm_memory_persistence: Some(WasmMemoryPersistence::Replace),
            })),
        ];
        MODES.iter()
    }
}

/// A type to represent an error that can occur when installing a canister.
#[derive(Debug)]
pub struct CanisterInstallModeError(pub String);

impl Error for CanisterInstallModeError {}

impl fmt::Display for CanisterInstallModeError {
    fn fmt(&self, f: &mut fmt::Formatter<'_>) -> fmt::Result {
        write!(f, "{}", self.0)
    }
}

impl TryFrom<String> for CanisterInstallMode {
    type Error = CanisterInstallModeError;

    fn try_from(mode: String) -> Result<Self, Self::Error> {
        let mode = mode.as_str();
        match mode {
            "install" => Ok(CanisterInstallMode::Install),
            "reinstall" => Ok(CanisterInstallMode::Reinstall),
            "upgrade" => Ok(CanisterInstallMode::Upgrade),
            _ => Err(CanisterInstallModeError(mode.to_string())),
        }
    }
}

impl From<&CanisterInstallMode> for i32 {
    fn from(item: &CanisterInstallMode) -> Self {
        let proto: CanisterInstallModeProto = item.into();
        proto.into()
    }
}

impl TryFrom<CanisterInstallModeProto> for CanisterInstallMode {
    type Error = CanisterInstallModeError;

    fn try_from(item: CanisterInstallModeProto) -> Result<Self, Self::Error> {
        match item {
            CanisterInstallModeProto::Install => Ok(CanisterInstallMode::Install),
            CanisterInstallModeProto::Reinstall => Ok(CanisterInstallMode::Reinstall),
            CanisterInstallModeProto::Upgrade => Ok(CanisterInstallMode::Upgrade),
            CanisterInstallModeProto::Unspecified => {
                Err(CanisterInstallModeError((item as i32).to_string()))
            }
        }
    }
}

impl TryFrom<CanisterInstallModeV2Proto> for CanisterInstallModeV2 {
    type Error = CanisterInstallModeError;

    fn try_from(item: CanisterInstallModeV2Proto) -> Result<Self, Self::Error> {
        match item.canister_install_mode_v2.unwrap() {
            ic_protobuf::types::v1::canister_install_mode_v2::CanisterInstallModeV2::Mode(item) => {
                match CanisterInstallModeProto::try_from(item).ok() {
                    Some(CanisterInstallModeProto::Install) => Ok(CanisterInstallModeV2::Install),
                    Some(CanisterInstallModeProto::Reinstall) => {
                        Ok(CanisterInstallModeV2::Reinstall)
                    }
                    Some(CanisterInstallModeProto::Upgrade) => {
                        Ok(CanisterInstallModeV2::Upgrade(None))
                    }
                    Some(CanisterInstallModeProto::Unspecified) | None => {
                        Err(CanisterInstallModeError(item.to_string()))
                    }
                }
            }

            ic_protobuf::types::v1::canister_install_mode_v2::CanisterInstallModeV2::Mode2(
                upgrade_mode,
            ) => Ok(CanisterInstallModeV2::Upgrade(Some(
                CanisterUpgradeOptions {
                    skip_pre_upgrade: upgrade_mode.skip_pre_upgrade,
                    wasm_memory_persistence: match upgrade_mode.wasm_memory_persistence {
                        None => None,
                        Some(mode) => Some(match WasmMemoryPersistenceProto::try_from(mode).ok() {
                            Some(persistence) => WasmMemoryPersistence::try_from(persistence),
                            None => Err(CanisterInstallModeError(
                                format!("Invalid `WasmMemoryPersistence` value: {mode}")
                                    .to_string(),
                            )),
                        }?),
                    },
                },
            ))),
        }
    }
}

impl From<CanisterInstallMode> for String {
    fn from(mode: CanisterInstallMode) -> Self {
        let result = match mode {
            CanisterInstallMode::Install => "install",
            CanisterInstallMode::Reinstall => "reinstall",
            CanisterInstallMode::Upgrade => "upgrade",
        };
        result.to_string()
    }
}

impl From<&CanisterInstallMode> for CanisterInstallModeProto {
    fn from(item: &CanisterInstallMode) -> Self {
        match item {
            CanisterInstallMode::Install => CanisterInstallModeProto::Install,
            CanisterInstallMode::Reinstall => CanisterInstallModeProto::Reinstall,
            CanisterInstallMode::Upgrade => CanisterInstallModeProto::Upgrade,
        }
    }
}

impl From<&CanisterInstallModeV2> for CanisterInstallModeV2Proto {
    fn from(item: &CanisterInstallModeV2) -> Self {
        CanisterInstallModeV2Proto {
            canister_install_mode_v2: Some(match item {
                CanisterInstallModeV2::Install => {
                    ic_protobuf::types::v1::canister_install_mode_v2::CanisterInstallModeV2::Mode(
                        CanisterInstallModeProto::Install.into(),
                    )
                }
                CanisterInstallModeV2::Reinstall => {
                    ic_protobuf::types::v1::canister_install_mode_v2::CanisterInstallModeV2::Mode(
                        CanisterInstallModeProto::Reinstall.into(),
                    )
                }
                CanisterInstallModeV2::Upgrade(None) => {
                    ic_protobuf::types::v1::canister_install_mode_v2::CanisterInstallModeV2::Mode(
                        CanisterInstallModeProto::Upgrade.into(),
                    )
                }
                CanisterInstallModeV2::Upgrade(Some(upgrade_options)) => {
                    ic_protobuf::types::v1::canister_install_mode_v2::CanisterInstallModeV2::Mode2(
                        CanisterUpgradeOptionsProto {
                            skip_pre_upgrade: upgrade_options.skip_pre_upgrade,
                            wasm_memory_persistence: upgrade_options.wasm_memory_persistence.map(
                                |mode| {
                                    let proto: WasmMemoryPersistenceProto = (&mode).into();
                                    proto.into()
                                },
                            ),
                        },
                    )
                }
            }),
        }
    }
}

impl From<CanisterInstallModeV2> for CanisterInstallMode {
    /// This function is used only in the Canister History to avoid breaking changes.
    /// The function is lossy, hence it should be avoided when possible.
    fn from(item: CanisterInstallModeV2) -> Self {
        match item {
            CanisterInstallModeV2::Install => Self::Install,
            CanisterInstallModeV2::Reinstall => Self::Reinstall,
            CanisterInstallModeV2::Upgrade(_) => Self::Upgrade,
        }
    }
}

impl From<CanisterInstallMode> for CanisterInstallModeV2 {
    fn from(item: CanisterInstallMode) -> Self {
        match item {
            CanisterInstallMode::Install => Self::Install,
            CanisterInstallMode::Reinstall => Self::Reinstall,
            CanisterInstallMode::Upgrade => Self::Upgrade(None),
        }
    }
}

impl From<&WasmMemoryPersistence> for WasmMemoryPersistenceProto {
    fn from(item: &WasmMemoryPersistence) -> Self {
        match item {
            WasmMemoryPersistence::Keep => WasmMemoryPersistenceProto::Keep,
            WasmMemoryPersistence::Replace => WasmMemoryPersistenceProto::Replace,
        }
    }
}

impl TryFrom<WasmMemoryPersistenceProto> for WasmMemoryPersistence {
    type Error = CanisterInstallModeError;

    fn try_from(item: WasmMemoryPersistenceProto) -> Result<Self, Self::Error> {
        match item {
            WasmMemoryPersistenceProto::Keep => Ok(WasmMemoryPersistence::Keep),
            WasmMemoryPersistenceProto::Replace => Ok(WasmMemoryPersistence::Replace),
            WasmMemoryPersistenceProto::Unspecified => Err(CanisterInstallModeError(
                format!("Invalid `WasmMemoryPersistence` value: {item:?}").to_string(),
            )),
        }
    }
}

impl Payload<'_> for CanisterStatusResultV2 {}

/// Struct used for encoding/decoding
/// ```text
/// record {
///   mode : variant { install; reinstall; upgrade };
///   canister_id : principal;
///   wasm_module : blob;
///   arg : blob;
///   sender_canister_version : opt nat64;
/// }
/// ```
#[derive(Clone, Debug, CandidType, Deserialize)]
pub struct InstallCodeArgs {
    pub mode: CanisterInstallMode,
    pub canister_id: PrincipalId,
    #[serde(with = "serde_bytes")]
    pub wasm_module: Vec<u8>,
    #[serde(with = "serde_bytes")]
    pub arg: Vec<u8>,
    pub sender_canister_version: Option<u64>,
}

impl std::fmt::Display for InstallCodeArgs {
    fn fmt(&self, f: &mut std::fmt::Formatter<'_>) -> std::fmt::Result {
        writeln!(f, "InstallCodeArgs {{")?;
        writeln!(f, "  mode: {:?}", &self.mode)?;
        writeln!(f, "  canister_id: {:?}", &self.canister_id)?;
        writeln!(f, "  wasm_module: <{:?} bytes>", self.wasm_module.len())?;
        writeln!(f, "  arg: <{:?} bytes>", self.arg.len())?;
        writeln!(f, "}}")
    }
}

impl Payload<'_> for InstallCodeArgs {}

impl InstallCodeArgs {
    pub fn new(
        mode: CanisterInstallMode,
        canister_id: CanisterId,
        wasm_module: Vec<u8>,
        arg: Vec<u8>,
    ) -> Self {
        Self {
            mode,
            canister_id: canister_id.into(),
            wasm_module,
            arg,
            sender_canister_version: None,
        }
    }

    pub fn get_canister_id(&self) -> CanisterId {
        CanisterId::unchecked_from_principal(self.canister_id)
    }

    pub fn get_sender_canister_version(&self) -> Option<u64> {
        self.sender_canister_version
    }
}

/// Struct used for encoding/decoding
/// ```text
/// record {
///   mode : variant {
///     install;
///     reinstall;
///     upgrade : opt record {
///       skip_pre_upgrade : opt bool;
///       wasm_memory_persistence : opt variant {
///         keep;
///         replace;
///       };
///     };
///   };
///   canister_id : principal;
///   wasm_module : blob;
///   arg : blob;
///   sender_canister_version : opt nat64;
/// }
/// ```
#[derive(Clone, Debug, CandidType, Deserialize)]
pub struct InstallCodeArgsV2 {
    pub mode: CanisterInstallModeV2,
    pub canister_id: PrincipalId,
    #[serde(with = "serde_bytes")]
    pub wasm_module: Vec<u8>,
    #[serde(with = "serde_bytes")]
    pub arg: Vec<u8>,
    pub sender_canister_version: Option<u64>,
}

impl std::fmt::Display for InstallCodeArgsV2 {
    fn fmt(&self, f: &mut std::fmt::Formatter<'_>) -> std::fmt::Result {
        writeln!(f, "InstallCodeArgsV2 {{")?;
        writeln!(f, "  mode: {:?}", &self.mode)?;
        writeln!(f, "  canister_id: {:?}", &self.canister_id)?;
        writeln!(f, "  wasm_module: <{:?} bytes>", self.wasm_module.len())?;
        writeln!(f, "  arg: <{:?} bytes>", self.arg.len())?;
        writeln!(f, "}}")
    }
}

impl Payload<'_> for InstallCodeArgsV2 {}

impl InstallCodeArgsV2 {
    pub fn new(
        mode: CanisterInstallModeV2,
        canister_id: CanisterId,
        wasm_module: Vec<u8>,
        arg: Vec<u8>,
    ) -> Self {
        Self {
            mode,
            canister_id: canister_id.into(),
            wasm_module,
            arg,
            sender_canister_version: None,
        }
    }

    pub fn get_canister_id(&self) -> CanisterId {
        CanisterId::unchecked_from_principal(self.canister_id)
    }

    pub fn get_sender_canister_version(&self) -> Option<u64> {
        self.sender_canister_version
    }
}

/// Represents the empty blob.
#[derive(CandidType, Deserialize)]
pub struct EmptyBlob;

impl<'a> Payload<'a> for EmptyBlob {
    fn encode(&self) -> Vec<u8> {
        Encode!().unwrap()
    }

    fn decode(blob: &'a [u8]) -> Result<EmptyBlob, UserError> {
        Decode!([decoder_config()]; blob)
            .map(|_| EmptyBlob)
            .map_err(candid_error_to_user_error)
    }
}

/// Struct used for encoding/decoding
/// ```text
/// record {
///   canister_id : principal;
///   settings : canister_settings;
///   sender_canister_version : opt nat64;
/// }
/// ```
#[derive(Debug, CandidType, Deserialize)]
pub struct UpdateSettingsArgs {
    pub canister_id: PrincipalId,
    pub settings: CanisterSettingsArgs,
    pub sender_canister_version: Option<u64>,
}

impl UpdateSettingsArgs {
    pub fn new(canister_id: CanisterId, settings: CanisterSettingsArgs) -> Self {
        Self {
            canister_id: canister_id.into(),
            settings,
            sender_canister_version: None,
        }
    }

    pub fn get_canister_id(&self) -> CanisterId {
        CanisterId::unchecked_from_principal(self.canister_id)
    }

    pub fn get_sender_canister_version(&self) -> Option<u64> {
        self.sender_canister_version
    }
}

#[cfg(feature = "fuzzing_code")]
impl<'a> Arbitrary<'a> for UpdateSettingsArgs {
    fn arbitrary(u: &mut Unstructured<'a>) -> ArbitraryResult<Self> {
        Ok(UpdateSettingsArgs::new(
            CanisterId::from(u64::arbitrary(u)?),
            CanisterSettingsArgsBuilder::new()
                .with_controllers(<Vec<PrincipalId>>::arbitrary(u)?)
                .with_compute_allocation(u64::arbitrary(u)?)
                .with_memory_allocation(u64::arbitrary(u)?)
                .with_freezing_threshold(u64::arbitrary(u)?)
                .build(),
        ))
    }
}

impl Payload<'_> for UpdateSettingsArgs {}

/// Maximum number of controllers allowed in a request (specified in the interface spec).
const MAX_ALLOWED_CONTROLLERS_COUNT: usize = 10;

pub type BoundedControllers =
    BoundedVec<MAX_ALLOWED_CONTROLLERS_COUNT, UNBOUNDED, UNBOUNDED, PrincipalId>;

impl Payload<'_> for BoundedControllers {}

impl DataSize for PrincipalId {
    fn data_size(&self) -> usize {
        self.as_slice().data_size()
    }
}

/// Struct used for encoding/decoding
/// ```text
/// record {
///   name : text;
///   value : text;
/// }
/// ```
#[derive(Clone, Eq, PartialEq, Debug, Default, CandidType, Deserialize)]
pub struct EnvironmentVariable {
    pub name: String,
    pub value: String,
}

/// Struct used for encoding/decoding
/// ```text
/// record {
///   controllers : opt vec principal;
///   compute_allocation : opt nat;
///   memory_allocation : opt nat;
///   freezing_threshold : opt nat;
///   reserved_cycles_limit : opt nat;
///   log_visibility : opt log_visibility;
///   log_memory_limit : opt nat;
///   wasm_memory_limit : opt nat;
///   wasm_memory_threshold : opt nat;
///   environment_variables : opt vec environment_variable;
/// }
/// ```
#[derive(Clone, Eq, PartialEq, Debug, Default, CandidType, Deserialize)]
pub struct CanisterSettingsArgs {
    pub controllers: Option<BoundedControllers>,
    pub compute_allocation: Option<candid::Nat>,
    pub memory_allocation: Option<candid::Nat>,
    pub freezing_threshold: Option<candid::Nat>,
    pub reserved_cycles_limit: Option<candid::Nat>,
    pub log_visibility: Option<LogVisibilityV2>,
    pub log_memory_limit: Option<candid::Nat>,
    pub wasm_memory_limit: Option<candid::Nat>,
    pub wasm_memory_threshold: Option<candid::Nat>,
    pub environment_variables: Option<Vec<EnvironmentVariable>>,
}

impl Payload<'_> for CanisterSettingsArgs {}

impl CanisterSettingsArgs {
    /// Note: do not use `new(...)` with passing all the arguments, use corresponding builder instead.
    #[deprecated(note = "please use `CanisterSettingsArgsBuilder` instead")]
    pub fn new() -> Self {
        Self {
            controllers: None,
            compute_allocation: None,
            memory_allocation: None,
            freezing_threshold: None,
            reserved_cycles_limit: None,
            log_visibility: None,
            log_memory_limit: None,
            wasm_memory_limit: None,
            wasm_memory_threshold: None,
            environment_variables: None,
        }
    }
}

#[derive(Default)]
pub struct CanisterSettingsArgsBuilder {
    controllers: Option<Vec<PrincipalId>>,
    compute_allocation: Option<candid::Nat>,
    memory_allocation: Option<candid::Nat>,
    freezing_threshold: Option<candid::Nat>,
    reserved_cycles_limit: Option<candid::Nat>,
    log_visibility: Option<LogVisibilityV2>,
    log_memory_limit: Option<candid::Nat>,
    wasm_memory_limit: Option<candid::Nat>,
    wasm_memory_threshold: Option<candid::Nat>,
    environment_variables: Option<Vec<EnvironmentVariable>>,
}

#[allow(dead_code)]
impl CanisterSettingsArgsBuilder {
    pub fn new() -> Self {
        Self::default()
    }

    pub fn build(self) -> CanisterSettingsArgs {
        CanisterSettingsArgs {
            controllers: self.controllers.map(BoundedControllers::new),
            compute_allocation: self.compute_allocation,
            memory_allocation: self.memory_allocation,
            freezing_threshold: self.freezing_threshold,
            reserved_cycles_limit: self.reserved_cycles_limit,
            log_visibility: self.log_visibility,
            log_memory_limit: self.log_memory_limit,
            wasm_memory_limit: self.wasm_memory_limit,
            wasm_memory_threshold: self.wasm_memory_threshold,
            environment_variables: self.environment_variables,
        }
    }

    pub fn with_controllers(self, controllers: Vec<PrincipalId>) -> Self {
        Self {
            controllers: Some(controllers),
            ..self
        }
    }

    /// Sets the compute allocation in percent. For more details see
    /// the description of this field in the IC specification.
    pub fn with_compute_allocation(self, compute_allocation: u64) -> Self {
        Self {
            compute_allocation: Some(candid::Nat::from(compute_allocation)),
            ..self
        }
    }

    /// Optionally sets the compute allocation in percent.
    pub fn with_maybe_compute_allocation(self, compute_allocation: Option<u64>) -> Self {
        match compute_allocation {
            Some(compute_allocation) => self.with_compute_allocation(compute_allocation),
            None => self,
        }
    }

    /// Sets the memory allocation in bytes. For more details see
    /// the description of this field in the IC specification.
    pub fn with_memory_allocation(self, memory_allocation: u64) -> Self {
        Self {
            memory_allocation: Some(candid::Nat::from(memory_allocation)),
            ..self
        }
    }

    /// Optionally sets the memory allocation in percent.
    pub fn with_maybe_memory_allocation(self, memory_allocation: Option<u64>) -> Self {
        match memory_allocation {
            Some(memory_allocation) => self.with_memory_allocation(memory_allocation),
            None => self,
        }
    }

    /// Sets the freezing threshold in seconds. For more details see
    /// the description of this field in the IC specification.
    pub fn with_freezing_threshold(self, freezing_threshold: u64) -> Self {
        Self {
            freezing_threshold: Some(candid::Nat::from(freezing_threshold)),
            ..self
        }
    }

    /// Sets the freezing threshold in seconds. For more details see
    /// the description of this field in the IC specification.
    /// Values larger than `u64::MAX` are invalid and thus this function
    /// should only be used in tests.
    #[doc(hidden)]
    pub fn with_freezing_threshold_u128(self, freezing_threshold: u128) -> Self {
        Self {
            freezing_threshold: Some(candid::Nat::from(freezing_threshold)),
            ..self
        }
    }

    /// Sets the reserved cycles limit in cycles.
    pub fn with_reserved_cycles_limit(self, reserved_cycles_limit: u128) -> Self {
        Self {
            reserved_cycles_limit: Some(candid::Nat::from(reserved_cycles_limit)),
            ..self
        }
    }

    /// Sets the log visibility.
    pub fn with_log_visibility(self, log_visibility: LogVisibilityV2) -> Self {
        Self {
            log_visibility: Some(log_visibility),
            ..self
        }
    }

    /// Sets the log capacity in bytes.
    pub fn with_log_memory_limit(self, log_memory_limit: u64) -> Self {
        Self {
            log_memory_limit: Some(candid::Nat::from(log_memory_limit)),
            ..self
        }
    }

    /// Sets the Wasm memory limit.
    pub fn with_wasm_memory_limit(self, wasm_memory_limit: u64) -> Self {
        Self {
            wasm_memory_limit: Some(candid::Nat::from(wasm_memory_limit)),
            ..self
        }
    }

    /// Sets the Wasm memory threshold in bytes.
    pub fn with_wasm_memory_threshold(self, wasm_memory_threshold: u64) -> Self {
        Self {
            wasm_memory_threshold: Some(candid::Nat::from(wasm_memory_threshold)),
            ..self
        }
    }

    pub fn with_environment_variables(
        self,
        environment_variables: Vec<EnvironmentVariable>,
    ) -> Self {
        Self {
            environment_variables: Some(environment_variables),
            ..self
        }
    }
}

/// Struct used for encoding/decoding
/// ```text
/// record {
///   settings : opt canister_settings;
///   sender_canister_version : opt nat64;
/// }
/// ```
#[derive(Clone, PartialEq, Debug, Default, CandidType, Deserialize)]
pub struct CreateCanisterArgs {
    pub settings: Option<CanisterSettingsArgs>,
    pub sender_canister_version: Option<u64>,
}

impl CreateCanisterArgs {
    pub fn get_sender_canister_version(&self) -> Option<u64> {
        self.sender_canister_version
    }
}

impl<'a> Payload<'a> for CreateCanisterArgs {
    fn decode(blob: &'a [u8]) -> Result<Self, UserError> {
        match Decode!([decoder_config()]; blob, Self) {
            Err(err) => {
                // First check if deserialization failed due to exceeding the maximum allowed limit.
                if format!("{err:?}").contains("The number of elements exceeds maximum allowed") {
                    Err(UserError::new(
                        ErrorCode::InvalidManagementPayload,
                        format!("Payload deserialization error: {err:?}"),
                    ))
                } else {
                    // Decoding an empty blob is added for backward compatibility.
                    match EmptyBlob::decode(blob) {
                        Err(_) => Err(UserError::new(
                            ErrorCode::InvalidManagementPayload,
                            "Payload deserialization error.".to_string(),
                        )),
                        Ok(_) => Ok(CreateCanisterArgs::default()),
                    }
                }
            }
            Ok(settings) => Ok(settings),
        }
    }
}

/// Struct used for encoding/decoding
/// ```text
/// record {
///   node_ids : vec principal;
///   registry_version : nat64;
/// }
/// ```
#[derive(Debug, CandidType, Deserialize)]
pub struct SetupInitialDKGArgs {
    node_ids: Vec<PrincipalId>,
    registry_version: u64,
}

impl Payload<'_> for SetupInitialDKGArgs {}

impl SetupInitialDKGArgs {
    pub fn new(node_ids: Vec<NodeId>, registry_version: RegistryVersion) -> Self {
        Self {
            node_ids: node_ids.iter().map(|node_id| node_id.get()).collect(),
            registry_version: registry_version.get(),
        }
    }

    pub fn get_set_of_node_ids(&self) -> Result<BTreeSet<NodeId>, UserError> {
        let mut set = BTreeSet::<NodeId>::new();
        for node_id in self.node_ids.iter() {
            if !set.insert(NodeId::new(*node_id)) {
                return Err(UserError::new(
                    ErrorCode::InvalidManagementPayload,
                    format!("Expected a set of NodeIds. The NodeId {node_id} is repeated"),
                ));
            }
        }
        Ok(set)
    }

    pub fn get_registry_version(&self) -> RegistryVersion {
        RegistryVersion::new(self.registry_version)
    }
}

/// Represents the response for a request to setup an initial DKG for a new
/// subnet.
#[derive(Debug)]
pub struct SetupInitialDKGResponse {
    pub low_threshold_transcript_record: InitialNiDkgTranscriptRecord,
    pub high_threshold_transcript_record: InitialNiDkgTranscriptRecord,
    pub fresh_subnet_id: SubnetId,
    pub subnet_threshold_public_key: PublicKey,
}

impl SetupInitialDKGResponse {
    pub fn encode(&self) -> Vec<u8> {
        let serde_encoded_transcript_records = self.encode_with_serde_cbor();
        Encode!(&serde_encoded_transcript_records).unwrap()
    }

    fn encode_with_serde_cbor(&self) -> Vec<u8> {
        let transcript_records = (
            &self.low_threshold_transcript_record,
            &self.high_threshold_transcript_record,
            &self.fresh_subnet_id,
            &self.subnet_threshold_public_key,
        );
        serde_cbor::to_vec(&transcript_records).unwrap()
    }

    pub fn decode(blob: &[u8]) -> Result<Self, UserError> {
        let serde_encoded_transcript_records =
            Decode!([decoder_config()]; blob, Vec<u8>).map_err(candid_error_to_user_error)?;
        match serde_cbor::from_slice::<(
            InitialNiDkgTranscriptRecord,
            InitialNiDkgTranscriptRecord,
            SubnetId,
            PublicKey,
        )>(&serde_encoded_transcript_records)
        {
            Err(err) => Err(UserError::new(
                ErrorCode::InvalidManagementPayload,
                format!("Payload deserialization error: '{err}'"),
            )),
            Ok((
                low_threshold_transcript_record,
                high_threshold_transcript_record,
                fresh_subnet_id,
                subnet_threshold_public_key,
            )) => Ok(Self {
                low_threshold_transcript_record,
                high_threshold_transcript_record,
                fresh_subnet_id,
                subnet_threshold_public_key,
            }),
        }
    }
}

/// Types of curves that can be used for ECDSA signing.
/// ```text
/// variant { secp256k1; }
/// ```
#[derive(
    Copy,
    Clone,
    Eq,
    PartialEq,
    Ord,
    PartialOrd,
    Hash,
    Debug,
    CandidType,
    Deserialize,
    EnumIter,
    Serialize,
)]
pub enum EcdsaCurve {
    #[serde(rename = "secp256k1")]
    Secp256k1,
}

impl TryFrom<u32> for EcdsaCurve {
    type Error = String;

    fn try_from(value: u32) -> Result<Self, Self::Error> {
        match value {
            0 => Ok(EcdsaCurve::Secp256k1),
            _ => Err(format!(
                "{value} is not a recognized EcdsaCurve variant identifier."
            )),
        }
    }
}

impl From<&EcdsaCurve> for pb_types::EcdsaCurve {
    fn from(item: &EcdsaCurve) -> Self {
        match item {
            EcdsaCurve::Secp256k1 => pb_types::EcdsaCurve::Secp256k1,
        }
    }
}

impl TryFrom<pb_types::EcdsaCurve> for EcdsaCurve {
    type Error = ProxyDecodeError;

    fn try_from(item: pb_types::EcdsaCurve) -> Result<Self, Self::Error> {
        match item {
            pb_types::EcdsaCurve::Secp256k1 => Ok(EcdsaCurve::Secp256k1),
            pb_types::EcdsaCurve::Unspecified => Err(ProxyDecodeError::ValueOutOfRange {
                typ: "EcdsaCurve",
                err: format!("Unable to convert {item:?} to an EcdsaCurve"),
            }),
        }
    }
}

impl std::fmt::Display for EcdsaCurve {
    fn fmt(&self, f: &mut std::fmt::Formatter<'_>) -> std::fmt::Result {
        write!(f, "{self:?}")
    }
}

impl FromStr for EcdsaCurve {
    type Err = String;

    fn from_str(s: &str) -> Result<Self, Self::Err> {
        match s.to_lowercase().as_str() {
            "secp256k1" => Ok(Self::Secp256k1),
            _ => Err(format!("{s} is not a recognized ECDSA curve")),
        }
    }
}

/// Unique identifier for a key that can be used for ECDSA signatures. The name
/// is just a identifier, but it may be used to convey some information about
/// the key (e.g. that the key is meant to be used for testing purposes).
/// ```text
/// record { curve : ecdsa_curve; name : text}
/// ```
#[derive(
    Clone, Eq, PartialEq, Ord, PartialOrd, Hash, Debug, CandidType, Deserialize, Serialize,
)]
pub struct EcdsaKeyId {
    pub curve: EcdsaCurve,
    pub name: String,
}

impl From<&EcdsaKeyId> for pb_types::EcdsaKeyId {
    fn from(item: &EcdsaKeyId) -> Self {
        Self {
            curve: pb_types::EcdsaCurve::from(&item.curve) as i32,
            name: item.name.clone(),
        }
    }
}

impl TryFrom<pb_types::EcdsaKeyId> for EcdsaKeyId {
    type Error = ProxyDecodeError;
    fn try_from(item: pb_types::EcdsaKeyId) -> Result<Self, Self::Error> {
        Ok(Self {
            curve: EcdsaCurve::try_from(pb_types::EcdsaCurve::try_from(item.curve).map_err(
                |_| ProxyDecodeError::ValueOutOfRange {
                    typ: "EcdsaKeyId",
                    err: format!("Unable to convert {} to an EcdsaCurve", item.curve),
                },
            )?)?,
            name: item.name,
        })
    }
}

impl std::fmt::Display for EcdsaKeyId {
    fn fmt(&self, f: &mut std::fmt::Formatter<'_>) -> std::fmt::Result {
        write!(f, "{}:{}", self.curve, self.name)
    }
}

impl FromStr for EcdsaKeyId {
    type Err = String;
    fn from_str(s: &str) -> Result<Self, Self::Err> {
        let (curve, name) = s
            .split_once(':')
            .ok_or_else(|| format!("ECDSA key id {s} does not contain a ':'"))?;
        Ok(EcdsaKeyId {
            curve: curve.parse::<EcdsaCurve>()?,
            name: name.to_string(),
        })
    }
}

/// Types of algorithms that can be used for Schnorr signing.
/// ```text
/// variant { bip340secp256k1; ed25519 }
/// ```
#[derive(
    Copy,
    Clone,
    Eq,
    PartialEq,
    Ord,
    PartialOrd,
    Hash,
    Debug,
    CandidType,
    Deserialize,
    EnumIter,
    Serialize,
)]
pub enum SchnorrAlgorithm {
    #[serde(rename = "bip340secp256k1")]
    Bip340Secp256k1,
    #[serde(rename = "ed25519")]
    Ed25519,
}

impl TryFrom<u32> for SchnorrAlgorithm {
    type Error = String;

    fn try_from(value: u32) -> Result<Self, Self::Error> {
        match value {
            0 => Ok(SchnorrAlgorithm::Bip340Secp256k1),
            1 => Ok(SchnorrAlgorithm::Ed25519),
            _ => Err(format!(
                "{value} is not a recognized SchnorrAlgorithm variant identifier."
            )),
        }
    }
}

impl From<&SchnorrAlgorithm> for pb_types::SchnorrAlgorithm {
    fn from(item: &SchnorrAlgorithm) -> Self {
        match item {
            SchnorrAlgorithm::Bip340Secp256k1 => pb_types::SchnorrAlgorithm::Bip340secp256k1,
            SchnorrAlgorithm::Ed25519 => pb_types::SchnorrAlgorithm::Ed25519,
        }
    }
}

impl TryFrom<pb_types::SchnorrAlgorithm> for SchnorrAlgorithm {
    type Error = ProxyDecodeError;

    fn try_from(item: pb_types::SchnorrAlgorithm) -> Result<Self, Self::Error> {
        match item {
            pb_types::SchnorrAlgorithm::Bip340secp256k1 => Ok(SchnorrAlgorithm::Bip340Secp256k1),
            pb_types::SchnorrAlgorithm::Ed25519 => Ok(SchnorrAlgorithm::Ed25519),
            pb_types::SchnorrAlgorithm::Unspecified => Err(ProxyDecodeError::ValueOutOfRange {
                typ: "SchnorrAlgorithm",
                err: format!("Unable to convert {item:?} to a SchnorrAlgorithm"),
            }),
        }
    }
}

impl std::fmt::Display for SchnorrAlgorithm {
    fn fmt(&self, f: &mut std::fmt::Formatter<'_>) -> std::fmt::Result {
        write!(f, "{self:?}")
    }
}

impl FromStr for SchnorrAlgorithm {
    type Err = String;

    fn from_str(s: &str) -> Result<Self, Self::Err> {
        match s.to_lowercase().as_str() {
            "bip340secp256k1" => Ok(Self::Bip340Secp256k1),
            "ed25519" => Ok(Self::Ed25519),
            _ => Err(format!("{s} is not a recognized Schnorr algorithm")),
        }
    }
}

/// Unique identifier for a key that can be used for Schnorr signatures. The name
/// is just a identifier, but it may be used to convey some information about
/// the key (e.g. that the key is meant to be used for testing purposes).
/// ```text
/// record { algorithm : schnorr_algorithm; name : text}
/// ```
#[derive(
    Clone, Eq, PartialEq, Ord, PartialOrd, Hash, Debug, CandidType, Deserialize, Serialize,
)]
pub struct SchnorrKeyId {
    pub algorithm: SchnorrAlgorithm,
    pub name: String,
}

impl From<&SchnorrKeyId> for pb_types::SchnorrKeyId {
    fn from(item: &SchnorrKeyId) -> Self {
        Self {
            algorithm: pb_types::SchnorrAlgorithm::from(&item.algorithm) as i32,
            name: item.name.clone(),
        }
    }
}

impl TryFrom<pb_types::SchnorrKeyId> for SchnorrKeyId {
    type Error = ProxyDecodeError;
    fn try_from(item: pb_types::SchnorrKeyId) -> Result<Self, Self::Error> {
        let pb_types::SchnorrKeyId { algorithm, name } = item;
        let algorithm =
            SchnorrAlgorithm::try_from(pb_types::SchnorrAlgorithm::try_from(algorithm).map_err(
                |_| ProxyDecodeError::ValueOutOfRange {
                    typ: "SchnorrKeyId",
                    err: format!("Unable to convert {algorithm} to a SchnorrAlgorithm"),
                },
            )?)?;
        Ok(Self { algorithm, name })
    }
}

impl std::fmt::Display for SchnorrKeyId {
    fn fmt(&self, f: &mut std::fmt::Formatter<'_>) -> std::fmt::Result {
        write!(f, "{}:{}", self.algorithm, self.name)
    }
}

impl FromStr for SchnorrKeyId {
    type Err = String;
    fn from_str(s: &str) -> Result<Self, Self::Err> {
        let (algorithm, name) = s
            .split_once(':')
            .ok_or_else(|| format!("Schnorr key id {s} does not contain a ':'"))?;
        Ok(SchnorrKeyId {
            algorithm: algorithm.parse::<SchnorrAlgorithm>()?,
            name: name.to_string(),
        })
    }
}

/// Types of curves that can be used for threshold key derivation (vetKD).
/// ```text
/// variant { bls12_381_g2; }
/// ```
#[derive(
    Copy,
    Clone,
    Eq,
    PartialEq,
    Ord,
    PartialOrd,
    Hash,
    Debug,
    CandidType,
    Deserialize,
    EnumIter,
    Serialize,
)]
pub enum VetKdCurve {
    #[serde(rename = "bls12_381_g2")]
    #[allow(non_camel_case_types)]
    Bls12_381_G2,
}

impl TryFrom<u32> for VetKdCurve {
    type Error = String;

    fn try_from(value: u32) -> Result<Self, Self::Error> {
        match value {
            0 => Ok(VetKdCurve::Bls12_381_G2),
            _ => Err(format!(
                "{value} is not a recognized VetKdCurve variant identifier."
            )),
        }
    }
}

impl From<&VetKdCurve> for pb_types::VetKdCurve {
    fn from(item: &VetKdCurve) -> Self {
        match item {
            VetKdCurve::Bls12_381_G2 => pb_types::VetKdCurve::Bls12381G2,
        }
    }
}

impl TryFrom<pb_types::VetKdCurve> for VetKdCurve {
    type Error = ProxyDecodeError;

    fn try_from(item: pb_types::VetKdCurve) -> Result<Self, Self::Error> {
        match item {
            pb_types::VetKdCurve::Bls12381G2 => Ok(VetKdCurve::Bls12_381_G2),
            pb_types::VetKdCurve::Unspecified => Err(ProxyDecodeError::ValueOutOfRange {
                typ: "VetKdCurve",
                err: format!("Unable to convert {item:?} to a VetKdCurve"),
            }),
        }
    }
}

impl std::fmt::Display for VetKdCurve {
    fn fmt(&self, f: &mut std::fmt::Formatter<'_>) -> std::fmt::Result {
        write!(f, "{self:?}")
    }
}

impl FromStr for VetKdCurve {
    type Err = String;

    fn from_str(s: &str) -> Result<Self, Self::Err> {
        match s.to_lowercase().as_str() {
            "bls12_381_g2" => Ok(Self::Bls12_381_G2),
            _ => Err(format!("{s} is not a recognized vetKD curve")),
        }
    }
}

/// Unique identifier for a key that can be used for threshold key derivation
/// (vetKD). The name is just an identifier, but it may be used to convey
/// some information about the key (e.g. that the key is meant to be used for
/// testing purposes).
/// ```text
/// record { curve : vetkd_curve; name : text}
/// ```
#[derive(
    Clone, Eq, PartialEq, Ord, PartialOrd, Hash, Debug, CandidType, Deserialize, Serialize,
)]
pub struct VetKdKeyId {
    pub curve: VetKdCurve,
    pub name: String,
}

impl From<&VetKdKeyId> for pb_types::VetKdKeyId {
    fn from(item: &VetKdKeyId) -> Self {
        Self {
            curve: pb_types::VetKdCurve::from(&item.curve) as i32,
            name: item.name.clone(),
        }
    }
}

impl TryFrom<pb_types::VetKdKeyId> for VetKdKeyId {
    type Error = ProxyDecodeError;
    fn try_from(item: pb_types::VetKdKeyId) -> Result<Self, Self::Error> {
        Ok(Self {
            curve: VetKdCurve::try_from(pb_types::VetKdCurve::try_from(item.curve).map_err(
                |_| ProxyDecodeError::ValueOutOfRange {
                    typ: "VetKdKeyId",
                    err: format!("Unable to convert {} to a VetKdCurve", item.curve),
                },
            )?)?,
            name: item.name,
        })
    }
}

impl std::fmt::Display for VetKdKeyId {
    fn fmt(&self, f: &mut std::fmt::Formatter<'_>) -> std::fmt::Result {
        write!(f, "{}:{}", self.curve, self.name)
    }
}

impl FromStr for VetKdKeyId {
    type Err = String;
    fn from_str(s: &str) -> Result<Self, Self::Err> {
        let (curve, name) = s
            .split_once(':')
            .ok_or_else(|| format!("vetKD key id {s} does not contain a ':'"))?;
        Ok(VetKdKeyId {
            curve: curve.parse::<VetKdCurve>()?,
            name: name.to_string(),
        })
    }
}

/// Unique identifier for a key that can be used for one of the signature schemes
/// supported on the IC.
/// ```text
/// variant { Ecdsa : ecdsa_key_id; Schnorr : schnorr_key_id; VetKd : vetkd_key_id }
/// ```
#[derive(
    Clone,
    Eq,
    PartialEq,
    Ord,
    PartialOrd,
    Hash,
    Debug,
    CandidType,
    Deserialize,
    EnumCount,
    Serialize,
)]
pub enum MasterPublicKeyId {
    Ecdsa(EcdsaKeyId),
    Schnorr(SchnorrKeyId),
    VetKd(VetKdKeyId),
}

impl From<&MasterPublicKeyId> for pb_types::MasterPublicKeyId {
    fn from(item: &MasterPublicKeyId) -> Self {
        use pb_types::master_public_key_id::KeyId;
        let key_id_pb = match item {
            MasterPublicKeyId::Schnorr(schnorr_key_id) => KeyId::Schnorr(schnorr_key_id.into()),
            MasterPublicKeyId::Ecdsa(ecdsa_key_id) => KeyId::Ecdsa(ecdsa_key_id.into()),
            MasterPublicKeyId::VetKd(vetkd_key_id) => KeyId::Vetkd(vetkd_key_id.into()),
        };
        Self {
            key_id: Some(key_id_pb),
        }
    }
}

impl TryFrom<pb_types::MasterPublicKeyId> for MasterPublicKeyId {
    type Error = ProxyDecodeError;
    fn try_from(item: pb_types::MasterPublicKeyId) -> Result<Self, Self::Error> {
        use pb_types::master_public_key_id::KeyId;
        let Some(key_id_pb) = item.key_id else {
            return Err(ProxyDecodeError::MissingField("MasterPublicKeyId::key_id"));
        };
        let master_public_key_id = match key_id_pb {
            KeyId::Schnorr(schnorr_key_id) => {
                MasterPublicKeyId::Schnorr(schnorr_key_id.try_into()?)
            }
            KeyId::Ecdsa(ecdsa_key_id) => MasterPublicKeyId::Ecdsa(ecdsa_key_id.try_into()?),
            KeyId::Vetkd(vetkd_key_id) => MasterPublicKeyId::VetKd(vetkd_key_id.try_into()?),
        };
        Ok(master_public_key_id)
    }
}

impl std::fmt::Display for MasterPublicKeyId {
    fn fmt(&self, f: &mut std::fmt::Formatter<'_>) -> std::fmt::Result {
        match self {
            Self::Ecdsa(esdsa_key_id) => {
                write!(f, "ecdsa:")?;
                esdsa_key_id.fmt(f)
            }
            Self::Schnorr(schnorr_key_id) => {
                write!(f, "schnorr:")?;
                schnorr_key_id.fmt(f)
            }
            Self::VetKd(vetkd_key_id) => {
                write!(f, "vetkd:")?;
                vetkd_key_id.fmt(f)
            }
        }
    }
}

impl MasterPublicKeyId {
    /// Check whether this type of [`MasterPublicKeyId`] requires to run on the IDKG protocol
    pub fn is_idkg_key(&self) -> bool {
        match self {
            Self::Ecdsa(_) | Self::Schnorr(_) => true,
            Self::VetKd(_) => false,
        }
    }

    /// Check whether this type of [`MasterPublicKeyId`] is a VetKd key
    pub fn is_vetkd_key(&self) -> bool {
        matches!(self, Self::VetKd(_))
    }

    /// Check whether this type of [`MasterPublicKeyId`] requires pre-signatures
    pub fn requires_pre_signatures(&self) -> bool {
        match self {
            Self::Ecdsa(_) | Self::Schnorr(_) => true,
            Self::VetKd(_) => false,
        }
    }
}

impl FromStr for MasterPublicKeyId {
    type Err = String;
    fn from_str(s: &str) -> Result<Self, Self::Err> {
        let (scheme, key_id) = s
            .split_once(':')
            .ok_or_else(|| format!("Master public key id {s} does not contain a ':'"))?;
        match scheme.to_lowercase().as_str() {
            "ecdsa" => Ok(Self::Ecdsa(EcdsaKeyId::from_str(key_id)?)),
            "schnorr" => Ok(Self::Schnorr(SchnorrKeyId::from_str(key_id)?)),
            "vetkd" => Ok(Self::VetKd(VetKdKeyId::from_str(key_id)?)),
            _ => Err(format!(
                "Scheme {scheme} in master public key id {s} is not supported."
            )),
        }
    }
}

pub type DerivationPath = BoundedVec<MAXIMUM_DERIVATION_PATH_LENGTH, UNBOUNDED, UNBOUNDED, ByteBuf>;

impl DerivationPath {
    /// Converts the `DerivationPath`` from `BoundedVec<ByteBuf>` into a `Vec<Vec<u8>>`.
    pub fn into_inner(self) -> Vec<Vec<u8>> {
        self.get().iter().map(|x| x.to_vec()).collect()
    }
}

impl Payload<'_> for DerivationPath {}

impl DataSize for ByteBuf {
    fn data_size(&self) -> usize {
        self.as_slice().data_size()
    }
}

/// Represents the argument of the sign_with_ecdsa API.
/// ```text
/// record {
///   message_hash : blob;
///   derivation_path : vec blob;
///   key_id : ecdsa_key_id;
/// }
/// ```
#[derive(Eq, PartialEq, Debug, CandidType, Deserialize)]
pub struct SignWithECDSAArgs {
    pub message_hash: [u8; 32],
    pub derivation_path: DerivationPath,
    pub key_id: EcdsaKeyId,
}

impl Payload<'_> for SignWithECDSAArgs {}

/// Struct used to return an ECDSA signature.
#[derive(Debug, CandidType, Deserialize)]
pub struct SignWithECDSAReply {
    #[serde(with = "serde_bytes")]
    pub signature: Vec<u8>,
}

impl Payload<'_> for SignWithECDSAReply {}

/// Represents the argument of the ecdsa_public_key API.
/// ```text
/// record {
///   canister_id : opt canister_id;
///   derivation_path : vec blob;
///   key_id : ecdsa_key_id;
/// }
/// ```
#[derive(Eq, PartialEq, Debug, CandidType, Deserialize)]
pub struct ECDSAPublicKeyArgs {
    pub canister_id: Option<CanisterId>,
    pub derivation_path: DerivationPath,
    pub key_id: EcdsaKeyId,
}

impl Payload<'_> for ECDSAPublicKeyArgs {}

/// Represents the response of the ecdsa_public_key API.
/// ```text
/// record {
///   public_key : blob;
///   chain_code : blob;
/// }
/// ```
#[derive(Debug, CandidType, Deserialize)]
pub struct ECDSAPublicKeyResponse {
    #[serde(with = "serde_bytes")]
    pub public_key: Vec<u8>,
    #[serde(with = "serde_bytes")]
    pub chain_code: Vec<u8>,
}

impl Payload<'_> for ECDSAPublicKeyResponse {}

/// Maximum number of nodes allowed in a ComputeInitialDealings request.
const MAX_ALLOWED_NODES_COUNT: usize = 100;

pub type BoundedNodes = BoundedVec<MAX_ALLOWED_NODES_COUNT, UNBOUNDED, UNBOUNDED, PrincipalId>;

/// Argument of the reshare_chain_key API.
/// ```text
/// record {
///     key_id : master_public_key_id;
///     subnet_id : principal;
///     nodes : vec principal;
///     registry_version : nat64;
/// }
/// ```
#[derive(Eq, PartialEq, Debug, CandidType, Deserialize)]
pub struct ReshareChainKeyArgs {
    pub key_id: MasterPublicKeyId,
    pub subnet_id: SubnetId,
    nodes: BoundedNodes,
    registry_version: u64,
}

impl Payload<'_> for ReshareChainKeyArgs {}

impl ReshareChainKeyArgs {
    pub fn new(
        key_id: MasterPublicKeyId,
        subnet_id: SubnetId,
        nodes: BTreeSet<NodeId>,
        registry_version: RegistryVersion,
    ) -> Self {
        Self {
            key_id,
            subnet_id,
            nodes: BoundedNodes::new(nodes.iter().map(|id| id.get()).collect()),
            registry_version: registry_version.get(),
        }
    }

    pub fn get_set_of_nodes(&self) -> Result<BTreeSet<NodeId>, UserError> {
        let mut set = BTreeSet::<NodeId>::new();
        for node_id in self.nodes.get().iter() {
            if !set.insert(NodeId::new(*node_id)) {
                return Err(UserError::new(
                    ErrorCode::InvalidManagementPayload,
                    format!("Expected a set of NodeIds. The NodeId {node_id} is repeated"),
                ));
            }
        }
        Ok(set)
    }

    pub fn get_registry_version(&self) -> RegistryVersion {
        RegistryVersion::new(self.registry_version)
    }
}

/// Struct used to return the chain key resharing.
#[derive(Debug, Deserialize, Serialize)]
pub enum ReshareChainKeyResponse {
    IDkg(InitialIDkgDealings),
    NiDkg(InitialNiDkgTranscriptRecord),
}

impl ReshareChainKeyResponse {
    pub fn encode(&self) -> Vec<u8> {
        let serde_encoded_bytes = self.encode_with_serde_cbor();
        Encode!(&serde_encoded_bytes).unwrap()
    }

    fn encode_with_serde_cbor(&self) -> Vec<u8> {
        serde_cbor::to_vec(self).unwrap()
    }

    pub fn decode(blob: &[u8]) -> Result<Self, UserError> {
        let serde_encoded_bytes =
            Decode!([decoder_config()]; blob, Vec<u8>).map_err(candid_error_to_user_error)?;
        serde_cbor::from_slice::<Self>(&serde_encoded_bytes).map_err(|err| {
            UserError::new(
                ErrorCode::InvalidManagementPayload,
                format!("Payload deserialization error: '{err}'"),
            )
        })
    }
}

/// Represents the BIP341 aux argument of the sign_with_schnorr API.
/// ```text
/// record {
///   merkle_root_hash : blob;
/// }
/// ```
#[derive(Eq, PartialEq, Debug, CandidType, Deserialize)]
pub struct SignWithBip341Aux {
    pub merkle_root_hash: ByteBuf,
}

/// Represents the aux argument of the sign_with_schnorr API.
/// ```text
/// variant {
///    bip341 : record {
///      merkle_root_hash : blob;
///   }
/// }
/// ```
#[derive(Eq, PartialEq, Debug, CandidType, Deserialize)]
pub enum SignWithSchnorrAux {
    #[serde(rename = "bip341")]
    Bip341(SignWithBip341Aux),
}

/// Represents the argument of the sign_with_schnorr API.
/// ```text
/// record {
///   message : blob;
///   derivation_path : vec blob;
///   key_id : schnorr_key_id;
///   aux : opt schnorr_aux;
/// }
/// ```
#[derive(Eq, PartialEq, Debug, CandidType, Deserialize)]
pub struct SignWithSchnorrArgs {
    #[serde(with = "serde_bytes")]
    pub message: Vec<u8>,
    pub derivation_path: DerivationPath,
    pub key_id: SchnorrKeyId,
    pub aux: Option<SignWithSchnorrAux>,
}

impl Payload<'_> for SignWithSchnorrArgs {}

/// Struct used to return an Schnorr signature.
#[derive(Debug, CandidType, Deserialize)]
pub struct SignWithSchnorrReply {
    #[serde(with = "serde_bytes")]
    pub signature: Vec<u8>,
}

impl Payload<'_> for SignWithSchnorrReply {}

/// Represents the argument of the schnorr_public_key API.
/// ```text
/// record {
///   canister_id : opt canister_id;
///   derivation_path : vec blob;
///   key_id : schnorr_key_id;
/// }
/// ```
#[derive(Eq, PartialEq, Debug, CandidType, Deserialize)]
pub struct SchnorrPublicKeyArgs {
    pub canister_id: Option<CanisterId>,
    pub derivation_path: DerivationPath,
    pub key_id: SchnorrKeyId,
}

impl Payload<'_> for SchnorrPublicKeyArgs {}

/// Represents the response of the schnorr_public_key API.
/// ```text
/// record {
///   public_key : blob;
///   chain_code : blob;
/// }
/// ```
#[derive(Debug, CandidType, Deserialize)]
pub struct SchnorrPublicKeyResponse {
    #[serde(with = "serde_bytes")]
    pub public_key: Vec<u8>,
    #[serde(with = "serde_bytes")]
    pub chain_code: Vec<u8>,
}

impl Payload<'_> for SchnorrPublicKeyResponse {}

/// Represents the argument of the vetkd_derive_key API.
/// ```text
/// record {
///   input : blob;
///   context : blob;
///   transport_public_key : blob;
///   key_id : record { curve : vetkd_curve; name : text };
/// }
/// ```
#[derive(Eq, PartialEq, Debug, CandidType, Deserialize)]
pub struct VetKdDeriveKeyArgs {
    #[serde(with = "serde_bytes")]
    pub context: Vec<u8>,
    #[serde(with = "serde_bytes")]
    pub input: Vec<u8>,
    pub key_id: VetKdKeyId,
    #[serde(with = "serde_bytes")]
    pub transport_public_key: [u8; 48],
}

impl Payload<'_> for VetKdDeriveKeyArgs {}

/// Struct used to return vet KD result.
/// ```text
/// record {
///   encrypted_key : blob;
/// }
/// ```
#[derive(Debug, CandidType, Deserialize)]
pub struct VetKdDeriveKeyResult {
    #[serde(with = "serde_bytes")]
    pub encrypted_key: Vec<u8>,
}

impl Payload<'_> for VetKdDeriveKeyResult {}

/// Represents the argument of the vetkd_public_key API.
/// ```text
/// record {
///   canister_id : opt canister_id;
///   context : blob;
///   key_id : record { curve : vetkd_curve; name : text };
/// }
/// ```
#[derive(Eq, PartialEq, Debug, CandidType, Deserialize)]
pub struct VetKdPublicKeyArgs {
    pub canister_id: Option<CanisterId>,
    #[serde(with = "serde_bytes")]
    pub context: Vec<u8>,
    pub key_id: VetKdKeyId,
}

impl Payload<'_> for VetKdPublicKeyArgs {}

/// Represents the response of the vetkd_public_key API.
/// ```text
/// record {
///   public_key : blob;
/// }
/// ```
#[derive(Debug, CandidType, Deserialize)]
pub struct VetKdPublicKeyResult {
    #[serde(with = "serde_bytes")]
    pub public_key: Vec<u8>,
}

impl Payload<'_> for VetKdPublicKeyResult {}

// Export the bitcoin types.
pub use ic_btc_interface::{
    GetBalanceRequest as BitcoinGetBalanceArgs,
    GetBlockHeadersRequest as BitcoinGetBlockHeadersArgs,
    GetCurrentFeePercentilesRequest as BitcoinGetCurrentFeePercentilesArgs,
    GetUtxosRequest as BitcoinGetUtxosArgs, SendTransactionRequest as BitcoinSendTransactionArgs,
};
pub use ic_btc_replica_types::{
    GetSuccessorsRequest as BitcoinGetSuccessorsArgs,
    GetSuccessorsRequestInitial as BitcoinGetSuccessorsRequestInitial,
    GetSuccessorsResponse as BitcoinGetSuccessorsResponse,
    GetSuccessorsResponseComplete as BitcoinGetSuccessorsResponseComplete,
    GetSuccessorsResponsePartial as BitcoinGetSuccessorsResponsePartial, Network as BitcoinNetwork,
    SendTransactionRequest as BitcoinSendTransactionInternalArgs,
};

impl Payload<'_> for BitcoinGetBalanceArgs {}
impl Payload<'_> for BitcoinGetUtxosArgs {}
impl Payload<'_> for BitcoinGetBlockHeadersArgs {}
impl Payload<'_> for BitcoinSendTransactionArgs {}
impl Payload<'_> for BitcoinGetCurrentFeePercentilesArgs {}
impl Payload<'_> for BitcoinGetSuccessorsArgs {}
impl Payload<'_> for BitcoinGetSuccessorsResponse {}
impl Payload<'_> for BitcoinSendTransactionInternalArgs {}

/// Query methods exported by the management canister.
#[derive(Copy, Clone, Eq, PartialEq, Debug, Display, EnumIter, EnumString)]
#[strum(serialize_all = "snake_case")]
pub enum QueryMethod {
    FetchCanisterLogs,
    CanisterStatus,
}

/// `CandidType` for `SubnetInfoArgs`
/// ```text
/// record {
///   subnet_id : principal;
/// }
/// ```
#[derive(Clone, Debug, Default, CandidType, Deserialize)]
pub struct SubnetInfoArgs {
    pub subnet_id: PrincipalId,
}

impl Payload<'_> for SubnetInfoArgs {}

/// `CandidType` for `SubnetInfoResponse`
/// ```text
/// record {
///     replica_version : text;
///     registry_version : nat64;
/// }
/// ```
#[derive(Clone, Debug, Default, CandidType, Deserialize)]
pub struct SubnetInfoResponse {
    pub replica_version: String,
    pub registry_version: u64,
}

impl Payload<'_> for SubnetInfoResponse {}

/// `CandidType` for `NodeMetricsHistoryArgs`
/// ```text
/// record {
///     subnet_id : principal;
///     start_at_timestamp_nanos : nat64;
/// }
/// ```
#[derive(Clone, Debug, Default, CandidType, Deserialize)]
pub struct NodeMetricsHistoryArgs {
    pub subnet_id: PrincipalId,
    pub start_at_timestamp_nanos: u64,
}

impl Payload<'_> for NodeMetricsHistoryArgs {}

/// `CandidType` for `NodeMetrics`
/// ```text
/// record {
///     node_id : principal;
///     num_blocks_proposed_total : nat64;
///     num_block_failures_total : nat64;
/// }
/// ```
#[derive(Clone, Debug, Default, CandidType, Deserialize)]
pub struct NodeMetrics {
    pub node_id: PrincipalId,
    pub num_blocks_proposed_total: u64,
    pub num_block_failures_total: u64,
}

impl Payload<'_> for NodeMetrics {}

/// `CandidType` for `NodeMetricsHistoryResponse`
/// ```text
/// record {
///     timestamp_nanos : nat64;
///     node_metrics : vec node_metrics;
/// }
/// ```
#[derive(Clone, Debug, Default, CandidType, Deserialize)]
pub struct NodeMetricsHistoryResponse {
    pub timestamp_nanos: u64,
    pub node_metrics: Vec<NodeMetrics>,
}

impl Payload<'_> for NodeMetricsHistoryResponse {}

/// Exclusive range for fetching canister logs `[start, end)`.
/// It's used both for `idx` and `timestamp_nanos` based filtering.
/// If `end` is below `start`, the range is considered empty.
#[derive(Clone, Debug, Default, CandidType, Deserialize)]
pub struct FetchCanisterLogsRange {
    start: u64, // Inclusive.
    end: u64,   // Exclusive, values below `start` are ignored.
}

impl Payload<'_> for FetchCanisterLogsRange {}

impl FetchCanisterLogsRange {
    /// Creates a new range from `start` (inclusive) to `end` (exclusive).
    pub fn new(start: u64, end: u64) -> Self {
        Self { start, end }
    }

    /// Returns the length of the range.
    /// If user provides an `end` value below `start`, the length is 0.
    fn len(&self) -> u64 {
        self.end.saturating_sub(self.start)
    }

    /// Returns the end of the range (exclusive).
    fn sanitized_end(&self) -> u64 {
        self.start + self.len()
    }

    /// Returns true if the range is empty.
    pub fn is_empty(&self) -> bool {
        self.len() == 0
    }

    /// Returns true if the range contains the given value.
    pub fn contains(&self, value: u64) -> bool {
        self.start <= value && value < self.sanitized_end()
    }
}

#[derive(Clone, Debug, CandidType, Deserialize)]
pub enum FetchCanisterLogsFilter {
    #[serde(rename = "by_idx")]
    ByIdx(FetchCanisterLogsRange),

    #[serde(rename = "by_timestamp_nanos")]
    ByTimestampNanos(FetchCanisterLogsRange),
}

impl Payload<'_> for FetchCanisterLogsFilter {}

/// `CandidType` for `FetchCanisterLogsRequest`
/// ```text
/// record {
///     canister_id : principal;
///     filter : opt variant {
///       by_idx : record { start : nat64; end : nat64 };
///       by_timestamp_nanos : record { start : nat64; end : nat64 };
///     }
/// }
/// ```
#[derive(Clone, Debug, Default, CandidType, Deserialize)]
pub struct FetchCanisterLogsRequest {
    pub canister_id: PrincipalId,
    pub filter: Option<FetchCanisterLogsFilter>,
}

impl Payload<'_> for FetchCanisterLogsRequest {}

impl FetchCanisterLogsRequest {
    pub fn new(canister_id: CanisterId) -> Self {
        Self {
            canister_id: canister_id.into(),
            filter: None,
        }
    }

    pub fn new_with_filter(canister_id: CanisterId, filter: FetchCanisterLogsFilter) -> Self {
        Self {
            canister_id: canister_id.into(),
            filter: Some(filter),
        }
    }

    pub fn get_canister_id(&self) -> CanisterId {
        CanisterId::unchecked_from_principal(self.canister_id)
    }
}

/// `CandidType` for `CanisterLogRecord`
/// ```text
/// record {
///     idx : nat64;
///     timestamp_nanos : nat64;
///     content : blob;
/// }
/// ```
#[derive(Clone, Eq, PartialEq, Debug, Default, CandidType, Deserialize, Serialize)]
pub struct CanisterLogRecord {
    pub idx: u64,
    pub timestamp_nanos: u64,
    #[serde(with = "serde_bytes")]
    pub content: Vec<u8>,
}

impl Payload<'_> for CanisterLogRecord {}

impl DataSize for CanisterLogRecord {
    fn data_size(&self) -> usize {
        std::mem::size_of::<Self>() + self.content.as_slice().data_size()
    }
}

#[test]
fn test_canister_log_record_data_size() {
    let record = CanisterLogRecord {
        idx: 100,
        timestamp_nanos: 200,
        content: vec![1, 2, 3],
    };
    assert_eq!(record.data_size(), 8 + 8 + 24 + 3);
}

impl From<&CanisterLogRecord> for pb_canister_state_bits::CanisterLogRecord {
    fn from(item: &CanisterLogRecord) -> Self {
        Self {
            idx: item.idx,
            timestamp_nanos: item.timestamp_nanos,
            content: item.content.clone(),
        }
    }
}

impl From<pb_canister_state_bits::CanisterLogRecord> for CanisterLogRecord {
    fn from(item: pb_canister_state_bits::CanisterLogRecord) -> Self {
        Self {
            idx: item.idx,
            timestamp_nanos: item.timestamp_nanos,
            content: item.content,
        }
    }
}

/// `CandidType` for `FetchCanisterLogsResponse`
/// ```text
/// record {
///     canister_log_records : vec canister_log_record;
/// }
/// ```
#[derive(Clone, PartialEq, Debug, Default, CandidType, Deserialize)]
pub struct FetchCanisterLogsResponse {
    pub canister_log_records: Vec<CanisterLogRecord>,
}

impl Payload<'_> for FetchCanisterLogsResponse {}

/// Struct used for encoding/decoding
/// ```text
/// record {
///   canister_id : principal;
///   chunk : blob;
/// }
/// ```
#[derive(Clone, Debug, Default, CandidType, Deserialize)]
pub struct UploadChunkArgs {
    pub canister_id: PrincipalId,
    #[serde(with = "serde_bytes")]
    pub chunk: Vec<u8>,
}

impl Payload<'_> for UploadChunkArgs {}

impl UploadChunkArgs {
    pub fn get_canister_id(&self) -> CanisterId {
        CanisterId::unchecked_from_principal(self.canister_id)
    }
}

/// Candid type representing the hash of a wasm chunk.
/// ```text
/// record {
///   hash : blob;
/// }
/// ```
#[derive(Clone, Eq, PartialEq, Ord, PartialOrd, Debug, CandidType, Serialize, Deserialize)]
pub struct ChunkHash {
    #[serde(with = "serde_bytes")]
    pub hash: Vec<u8>,
}

impl Payload<'_> for ChunkHash {}

/// Struct to be returned when uploading a Wasm chunk.
/// ```text
/// record {
///   hash : blob;
/// }
/// ```
pub type UploadChunkReply = ChunkHash;

/// Struct used for encoding/decoding
/// ```text
/// record {
///   mode : variant {
///     install;
///     reinstall;
///     upgrade : opt record {
///       skip_pre_upgrade : opt bool;
///     };
///   };
///   target_canister : principal;
///   store_canister : opt principal;
///   chunk_hashes_list : vec chunk_hash;
///   wasm_module_hash : blob;
///   arg : blob;
///   sender_canister_version : opt nat64;
/// }
/// ```
#[derive(Clone, Debug, CandidType, Deserialize)]
pub struct InstallChunkedCodeArgs {
    pub mode: CanisterInstallModeV2,
    pub target_canister: PrincipalId,
    pub store_canister: Option<PrincipalId>,
    pub chunk_hashes_list: Vec<ChunkHash>,
    #[serde(with = "serde_bytes")]
    pub wasm_module_hash: Vec<u8>,
    #[serde(with = "serde_bytes")]
    pub arg: Vec<u8>,
    pub sender_canister_version: Option<u64>,
}

impl std::fmt::Display for InstallChunkedCodeArgs {
    fn fmt(&self, f: &mut std::fmt::Formatter<'_>) -> std::fmt::Result {
        writeln!(f, "InstallChunkedCodeArgs {{")?;
        writeln!(f, "  mode: {:?}", &self.mode)?;
        writeln!(f, "  target_canister: {:?}", &self.target_canister)?;
        writeln!(f, "  store_canister: {:?}", &self.store_canister)?;
        writeln!(f, "  arg: <{:?} bytes>", self.arg.len())?;
        writeln!(f, "}}")
    }
}

impl Payload<'_> for InstallChunkedCodeArgs {
    fn decode(blob: &'_ [u8]) -> Result<Self, UserError> {
        let args = match Decode!([decoder_config()]; blob, Self).map_err(candid_error_to_user_error)
        {
            Ok(record) => record,
            Err(_) => InstallChunkedCodeArgsLegacy::decode(blob)?.into(),
        };
        Ok(args)
    }
}

impl InstallChunkedCodeArgs {
    pub fn new(
        mode: CanisterInstallModeV2,
        target_canister: CanisterId,
        store_canister: Option<CanisterId>,
        chunk_hashes_list: Vec<Vec<u8>>,
        wasm_module_hash: Vec<u8>,
        arg: Vec<u8>,
    ) -> Self {
        Self {
            mode,
            target_canister: target_canister.into(),
            store_canister: store_canister.map(|p| p.into()),
            chunk_hashes_list: chunk_hashes_list
                .into_iter()
                .map(|hash| ChunkHash { hash })
                .collect(),
            wasm_module_hash,
            arg,
            sender_canister_version: None,
        }
    }

    pub fn get_sender_canister_version(&self) -> Option<u64> {
        self.sender_canister_version
    }

    pub fn target_canister_id(&self) -> CanisterId {
        CanisterId::unchecked_from_principal(self.target_canister)
    }

    pub fn store_canister_id(&self) -> Option<CanisterId> {
        self.store_canister
            .map(CanisterId::unchecked_from_principal)
    }
}

/// Struct used for encoding/decoding of legacy version of `InstallChunkedCodeArgs`,
/// it is used to preserve backward compatibility.
/// ```text
/// record {
///     mode : variant {
///         install;
///         reinstall;
///         upgrade : opt record {
///             skip_pre_upgrade : opt bool
///         }
///     };
///     target_canister_id : principal;
///     store_canister_id : opt principal;
///     chunk_hashes_list : vec blob;
///     wasm_module_hash : blob;
///     arg : blob;
///     sender_canister_version : opt nat64;
/// }
/// ```
#[derive(Clone, Debug, CandidType, Deserialize)]
pub struct InstallChunkedCodeArgsLegacy {
    pub mode: CanisterInstallModeV2,
    pub target_canister: PrincipalId,
    pub store_canister: Option<PrincipalId>,
    pub chunk_hashes_list: Vec<Vec<u8>>,
    #[serde(with = "serde_bytes")]
    pub wasm_module_hash: Vec<u8>,
    #[serde(with = "serde_bytes")]
    pub arg: Vec<u8>,
    pub sender_canister_version: Option<u64>,
}

impl From<InstallChunkedCodeArgsLegacy> for InstallChunkedCodeArgs {
    fn from(value: InstallChunkedCodeArgsLegacy) -> Self {
        Self {
            mode: value.mode,
            target_canister: value.target_canister,
            store_canister: value.store_canister,
            chunk_hashes_list: value
                .chunk_hashes_list
                .into_iter()
                .map(|hash| ChunkHash { hash })
                .collect(),
            wasm_module_hash: value.wasm_module_hash,
            arg: value.arg,
            sender_canister_version: value.sender_canister_version,
        }
    }
}

impl Payload<'_> for InstallChunkedCodeArgsLegacy {}

impl InstallChunkedCodeArgsLegacy {
    pub fn new(
        mode: CanisterInstallModeV2,
        target_canister: CanisterId,
        store_canister: Option<CanisterId>,
        chunk_hashes_list: Vec<Vec<u8>>,
        wasm_module_hash: Vec<u8>,
        arg: Vec<u8>,
    ) -> Self {
        Self {
            mode,
            target_canister: target_canister.into(),
            store_canister: store_canister.map(|p| p.into()),
            chunk_hashes_list,
            wasm_module_hash,
            arg,
            sender_canister_version: None,
        }
    }
}

/// Struct used for encoding/decoding
/// ```text
/// record {
///   canister_id : principal;
/// }
/// ```
#[derive(Clone, Debug, Default, CandidType, Deserialize)]
pub struct ClearChunkStoreArgs {
    pub canister_id: PrincipalId,
}

impl Payload<'_> for ClearChunkStoreArgs {}

impl ClearChunkStoreArgs {
    pub fn get_canister_id(&self) -> CanisterId {
        CanisterId::unchecked_from_principal(self.canister_id)
    }
}

/// Struct used for encoding/decoding
/// ```text
/// record {
///   canister_id : principal;
/// }
/// ```
#[derive(Clone, Debug, Default, CandidType, Deserialize)]
pub struct StoredChunksArgs {
    pub canister_id: PrincipalId,
}

impl Payload<'_> for StoredChunksArgs {}

impl StoredChunksArgs {
    pub fn get_canister_id(&self) -> CanisterId {
        CanisterId::unchecked_from_principal(self.canister_id)
    }
}

/// Struct to be returned when listing chunks in the Wasm store
/// ```text
/// vec record { hash : blob }
/// ```
#[derive(PartialEq, Debug, CandidType, Deserialize)]
pub struct StoredChunksReply(pub Vec<ChunkHash>);

impl Payload<'_> for StoredChunksReply {}

/// Struct used for encoding/decoding
/// ```text
/// record {
///   canister_id : principal;
///   replace_snapshot : opt blob;
///   uninstall_code : opt bool;
<<<<<<< HEAD
=======
///   sender_canister_version : opt na64;
>>>>>>> 97ad9167
/// }
/// ```
#[derive(Clone, Eq, PartialEq, Debug, Default, CandidType, Deserialize)]
pub struct TakeCanisterSnapshotArgs {
    pub canister_id: PrincipalId,
    pub replace_snapshot: Option<SnapshotId>,
    pub uninstall_code: Option<bool>,
    pub sender_canister_version: Option<u64>,
}

impl TakeCanisterSnapshotArgs {
    pub fn new(
        canister_id: CanisterId,
        replace_snapshot: Option<SnapshotId>,
        uninstall_code: Option<bool>,
        sender_canister_version: Option<u64>,
    ) -> Self {
        Self {
            canister_id: canister_id.get(),
            replace_snapshot,
            uninstall_code,
            sender_canister_version,
        }
    }

    pub fn get_canister_id(&self) -> CanisterId {
        CanisterId::unchecked_from_principal(self.canister_id)
    }

    pub fn replace_snapshot(&self) -> Option<SnapshotId> {
        self.replace_snapshot
    }

    pub fn uninstall_code(&self) -> Option<bool> {
        self.uninstall_code
    }

    pub fn get_sender_canister_version(&self) -> Option<u64> {
        self.sender_canister_version
    }
}
impl Payload<'_> for TakeCanisterSnapshotArgs {}

/// Struct used for encoding/decoding
/// ```text
/// record {
///   canister_id : principal;
///   snapshot_id : blob;
///   sender_canister_version : opt nat64;
/// }
/// ```
#[derive(Clone, Eq, PartialEq, Debug, CandidType, Deserialize)]
pub struct LoadCanisterSnapshotArgs {
    canister_id: PrincipalId,
    snapshot_id: SnapshotId,
    sender_canister_version: Option<u64>,
}

impl LoadCanisterSnapshotArgs {
    pub fn new(
        canister_id: CanisterId,
        snapshot_id: SnapshotId,
        sender_canister_version: Option<u64>,
    ) -> Self {
        Self {
            canister_id: canister_id.get(),
            snapshot_id,
            sender_canister_version,
        }
    }

    pub fn get_canister_id(&self) -> CanisterId {
        CanisterId::unchecked_from_principal(self.canister_id)
    }

    pub fn snapshot_id(&self) -> SnapshotId {
        self.snapshot_id
    }

    pub fn get_sender_canister_version(&self) -> Option<u64> {
        self.sender_canister_version
    }
}

impl Payload<'_> for LoadCanisterSnapshotArgs {}

/// Struct to be returned when taking a canister snapshot.
/// ```text
/// record {
///      id : blob;
///      taken_at_timestamp : nat64;
///      total_size : nat64;
/// }
/// ```
#[derive(Clone, Eq, PartialEq, Debug, CandidType, Deserialize)]
pub struct CanisterSnapshotResponse {
    pub id: SnapshotId,
    pub taken_at_timestamp: u64,
    pub total_size: u64,
}

impl Payload<'_> for CanisterSnapshotResponse {}

impl CanisterSnapshotResponse {
    pub fn new(snapshot_id: &SnapshotId, taken_at_timestamp: u64, total_size: NumBytes) -> Self {
        Self {
            id: *snapshot_id,
            taken_at_timestamp,
            total_size: total_size.get(),
        }
    }

    pub fn snapshot_id(&self) -> SnapshotId {
        self.id
    }

    pub fn total_size(&self) -> u64 {
        self.total_size
    }

    pub fn taken_at_timestamp(&self) -> u64 {
        self.taken_at_timestamp
    }
}

/// Struct used for encoding/decoding
/// ```text
/// record {
///   canister_id : principal;
///   snapshot_id : blob;
/// }
/// ```
#[derive(Clone, Eq, PartialEq, Debug, CandidType, Deserialize)]
pub struct DeleteCanisterSnapshotArgs {
    pub canister_id: PrincipalId,
    pub snapshot_id: SnapshotId,
}

impl DeleteCanisterSnapshotArgs {
    pub fn new(canister_id: CanisterId, snapshot_id: SnapshotId) -> Self {
        Self {
            canister_id: canister_id.get(),
            snapshot_id,
        }
    }

    pub fn get_canister_id(&self) -> CanisterId {
        CanisterId::unchecked_from_principal(self.canister_id)
    }

    pub fn get_snapshot_id(&self) -> SnapshotId {
        self.snapshot_id
    }
}

impl Payload<'_> for DeleteCanisterSnapshotArgs {}

/// Struct used for encoding/decoding
/// ```text
/// record {
///   canister_id : principal;
/// }
/// ```
#[derive(Clone, Eq, PartialEq, Debug, Default, CandidType, Deserialize)]
pub struct ListCanisterSnapshotArgs {
    canister_id: PrincipalId,
}

impl ListCanisterSnapshotArgs {
    pub fn new(canister_id: CanisterId) -> Self {
        Self {
            canister_id: canister_id.get(),
        }
    }

    pub fn get_canister_id(&self) -> CanisterId {
        CanisterId::unchecked_from_principal(self.canister_id)
    }
}

impl Payload<'_> for ListCanisterSnapshotArgs {}

/// An enum representing the possible values of a global variable.
#[derive(Copy, Clone, Debug, Deserialize, Serialize, EnumIter, CandidType)]
pub enum Global {
    #[serde(rename = "i32")]
    I32(i32),
    #[serde(rename = "i64")]
    I64(i64),
    #[serde(rename = "f32")]
    F32(f32),
    #[serde(rename = "f64")]
    F64(f64),
    #[serde(rename = "v128")]
    V128(u128),
}

impl Global {
    pub fn type_name(&self) -> &'static str {
        match self {
            Global::I32(_) => "i32",
            Global::I64(_) => "i64",
            Global::F32(_) => "f32",
            Global::F64(_) => "f64",
            Global::V128(_) => "v128",
        }
    }
}

impl Hash for Global {
    fn hash<H: Hasher>(&self, state: &mut H) {
        let bytes = match self {
            Global::I32(val) => val.to_le_bytes().to_vec(),
            Global::I64(val) => val.to_le_bytes().to_vec(),
            Global::F32(val) => val.to_le_bytes().to_vec(),
            Global::F64(val) => val.to_le_bytes().to_vec(),
            Global::V128(val) => val.to_le_bytes().to_vec(),
        };
        bytes.hash(state)
    }
}

impl PartialEq<Global> for Global {
    fn eq(&self, other: &Global) -> bool {
        match (self, other) {
            (Global::I32(val), Global::I32(other_val)) => val == other_val,
            (Global::I64(val), Global::I64(other_val)) => val == other_val,
            (Global::F32(val), Global::F32(other_val)) => val == other_val,
            (Global::F64(val), Global::F64(other_val)) => val == other_val,
            (Global::V128(val), Global::V128(other_val)) => val == other_val,
            _ => false,
        }
    }
}

impl Eq for Global {}

impl From<&Global> for pb_canister_state_bits::Global {
    fn from(item: &Global) -> Self {
        match item {
            Global::I32(value) => Self {
                global: Some(pb_canister_state_bits::global::Global::I32(*value)),
            },
            Global::I64(value) => Self {
                global: Some(pb_canister_state_bits::global::Global::I64(*value)),
            },
            Global::F32(value) => Self {
                global: Some(pb_canister_state_bits::global::Global::F32(*value)),
            },
            Global::F64(value) => Self {
                global: Some(pb_canister_state_bits::global::Global::F64(*value)),
            },
            Global::V128(value) => Self {
                global: Some(pb_canister_state_bits::global::Global::V128(
                    value.to_le_bytes().to_vec(),
                )),
            },
        }
    }
}

impl TryFrom<pb_canister_state_bits::Global> for Global {
    type Error = ProxyDecodeError;
    fn try_from(value: pb_canister_state_bits::Global) -> Result<Self, Self::Error> {
        match try_from_option_field(value.global, "Global::global")? {
            pb_canister_state_bits::global::Global::I32(value) => Ok(Self::I32(value)),
            pb_canister_state_bits::global::Global::I64(value) => Ok(Self::I64(value)),
            pb_canister_state_bits::global::Global::F32(value) => Ok(Self::F32(value)),
            pb_canister_state_bits::global::Global::F64(value) => Ok(Self::F64(value)),
            pb_canister_state_bits::global::Global::V128(value) => Ok(Self::V128(
                u128::from_le_bytes(value.as_slice().try_into().unwrap()),
            )),
        }
    }
}

/// Struct used for encoding/decoding
/// ```text
/// record {
///   canister_id : principal;
///   snapshot_id : blob;
/// }
/// ```

#[derive(Clone, Eq, PartialEq, Debug, CandidType, Deserialize)]
pub struct ReadCanisterSnapshotMetadataArgs {
    pub canister_id: PrincipalId,
    pub snapshot_id: SnapshotId,
}

impl ReadCanisterSnapshotMetadataArgs {
    pub fn new(canister_id: CanisterId, snapshot_id: SnapshotId) -> Self {
        Self {
            canister_id: canister_id.get(),
            snapshot_id,
        }
    }
    pub fn get_canister_id(&self) -> CanisterId {
        CanisterId::unchecked_from_principal(self.canister_id)
    }

    pub fn get_snapshot_id(&self) -> SnapshotId {
        self.snapshot_id
    }
}

impl Payload<'_> for ReadCanisterSnapshotMetadataArgs {}

#[derive(Clone, Copy, Eq, PartialEq, Debug, CandidType, Serialize, Deserialize, EnumIter)]
pub enum SnapshotSource {
    #[serde(rename = "taken_from_canister")]
    TakenFromCanister(Reserved),
    #[serde(rename = "metadata_upload")]
    MetadataUpload(Reserved),
}

impl SnapshotSource {
    /// Alternative to the literal variant `SnapshotSource::TakenFromCanister(candid::Reserved)`
    /// for consumers that don't want to depend on Candid directly.
    pub fn taken_from_canister() -> Self {
        Self::TakenFromCanister(Reserved)
    }

    /// Alternative to the literal variant `SnapshotSource::MetadataUpload(candid::Reserved)`
    /// for consumers that don't want to depend on Candid directly.
    pub fn metadata_upload() -> Self {
        Self::MetadataUpload(Reserved)
    }
}

impl Default for SnapshotSource {
    fn default() -> Self {
        Self::TakenFromCanister(Reserved)
    }
}

impl From<SnapshotSource> for pb_canister_state_bits::SnapshotSource {
    fn from(value: SnapshotSource) -> Self {
        match value {
            SnapshotSource::TakenFromCanister(Reserved) => {
                pb_canister_state_bits::SnapshotSource::TakenFromCanister
            }
            SnapshotSource::MetadataUpload(Reserved) => {
                pb_canister_state_bits::SnapshotSource::UploadedManually
            }
        }
    }
}

impl TryFrom<pb_canister_state_bits::SnapshotSource> for SnapshotSource {
    type Error = ProxyDecodeError;

    fn try_from(value: pb_canister_state_bits::SnapshotSource) -> Result<Self, Self::Error> {
        match value {
            pb_canister_state_bits::SnapshotSource::Unspecified => {
                Err(ProxyDecodeError::ValueOutOfRange {
                    typ: "SnapshotSource",
                    err: format!("Unexpected value of SnapshotSource: {value:?}"),
                })
            }
            pb_canister_state_bits::SnapshotSource::TakenFromCanister => {
                Ok(SnapshotSource::TakenFromCanister(Reserved))
            }
            pb_canister_state_bits::SnapshotSource::UploadedManually => {
                Ok(SnapshotSource::MetadataUpload(Reserved))
            }
        }
    }
}

/// Struct used for encoding/decoding
/// ```text
/// record {
///     source : variant {
///         taken_from_canister : reserved;
///         metadata_upload : reserved;
///     };
///     taken_at_timestamp : nat64;
///     wasm_module_size : nat64;
///     globals : vec variant {
///         i32 : int32;
///         i64 : int64;
///         f32 : float32;
///         f64 : float64;
///         v128 : nat;
///     };
///     wasm_memory_size : nat64;
///     stable_memory_size : nat64;
///     wasm_chunk_store : vec record {
///         hash : blob;
///     };
///     canister_version : nat64;
///     certified_data : blob;
///     global_timer : variant {
///         inactive;
///         active : nat64;
///     };
///     on_low_wasm_memory_hook_status : variant {
///         condition_not_satisfied;
///         ready;
///         executed;
///     };
/// }
/// ```

#[derive(Clone, PartialEq, Debug, CandidType, Serialize, Deserialize)]
pub struct ReadCanisterSnapshotMetadataResponse {
    pub source: SnapshotSource,
    pub taken_at_timestamp: u64,
    pub wasm_module_size: u64,
    pub globals: Vec<Global>,
    pub wasm_memory_size: u64,
    pub stable_memory_size: u64,
    pub wasm_chunk_store: Vec<ChunkHash>,
    pub canister_version: u64,
    #[serde(with = "serde_bytes")]
    pub certified_data: Vec<u8>,
    pub global_timer: Option<GlobalTimer>,
    pub on_low_wasm_memory_hook_status: Option<OnLowWasmMemoryHookStatus>,
}

impl Payload<'_> for ReadCanisterSnapshotMetadataResponse {}

/// An inner type of [`ReadCanisterSnapshotMetadataResponse`].
///
/// Corresponds to the internal `CanisterTimer`, but is candid de/encodable.
#[derive(Copy, Clone, Eq, PartialEq, Debug, CandidType, Deserialize, Serialize)]
pub enum GlobalTimer {
    #[serde(rename = "inactive")]
    Inactive,
    #[serde(rename = "active")]
    Active(u64),
}

/// A wrapper around the different statuses of `OnLowWasmMemory` hook execution.
#[derive(
    Clone, Copy, Eq, PartialEq, Debug, Default, Deserialize, CandidType, Serialize, EnumIter,
)]
pub enum OnLowWasmMemoryHookStatus {
    #[default]
    #[serde(rename = "condition_not_satisfied")]
    ConditionNotSatisfied,
    #[serde(rename = "ready")]
    Ready,
    #[serde(rename = "executed")]
    Executed,
}

impl OnLowWasmMemoryHookStatus {
    pub fn update(&mut self, is_hook_condition_satisfied: bool) {
        *self = if is_hook_condition_satisfied {
            match *self {
                Self::ConditionNotSatisfied | Self::Ready => Self::Ready,
                Self::Executed => Self::Executed,
            }
        } else {
            Self::ConditionNotSatisfied
        };
    }

    pub fn is_ready(&self) -> bool {
        *self == Self::Ready
    }

    /// Used to compare the hook status from snapshot metadata with a recently checked hook_condition
    /// (via `CanisterState::is_low_wasm_memory_hook_condition_satisfied`).
    pub fn is_consistent_with(&self, hook_condition: bool) -> bool {
        match (hook_condition, self) {
            (true, OnLowWasmMemoryHookStatus::ConditionNotSatisfied)
            | (false, OnLowWasmMemoryHookStatus::Ready)
            | (false, OnLowWasmMemoryHookStatus::Executed) => false,
            // all other combinations are valid
            _ => true,
        }
    }
}

impl From<&OnLowWasmMemoryHookStatus> for pb_canister_state_bits::OnLowWasmMemoryHookStatus {
    fn from(item: &OnLowWasmMemoryHookStatus) -> Self {
        use OnLowWasmMemoryHookStatus::*;

        match *item {
            ConditionNotSatisfied => Self::ConditionNotSatisfied,
            Ready => Self::Ready,
            Executed => Self::Executed,
        }
    }
}

impl TryFrom<pb_canister_state_bits::OnLowWasmMemoryHookStatus> for OnLowWasmMemoryHookStatus {
    type Error = ProxyDecodeError;

    fn try_from(
        value: pb_canister_state_bits::OnLowWasmMemoryHookStatus,
    ) -> Result<Self, Self::Error> {
        match value {
            pb_canister_state_bits::OnLowWasmMemoryHookStatus::Unspecified => {
                Err(ProxyDecodeError::ValueOutOfRange {
                    typ: "OnLowWasmMemoryHookStatus",
                    err: format!(
                        "Unexpected value of status of on low wasm memory hook: {value:?}"
                    ),
                })
            }
            pb_canister_state_bits::OnLowWasmMemoryHookStatus::ConditionNotSatisfied => {
                Ok(OnLowWasmMemoryHookStatus::ConditionNotSatisfied)
            }
            pb_canister_state_bits::OnLowWasmMemoryHookStatus::Ready => {
                Ok(OnLowWasmMemoryHookStatus::Ready)
            }
            pb_canister_state_bits::OnLowWasmMemoryHookStatus::Executed => {
                Ok(OnLowWasmMemoryHookStatus::Executed)
            }
        }
    }
}

/// Struct for encoding/decoding
/// ```text
/// record {
///  canister_id : principal;
///  snapshot_id : blob;
///  kind : variant {
///         wasm_module : record {
///         offset : nat64;
///         size : nat64;
///     };
///     wasm_memory : record {
///         offset : nat64;
///         size : nat64;
///     };
///     stable_memory : record {
///         offset : nat64;
///         size : nat64;
///     };
///     wasm_chunk : record {
///         hash : blob;
///     };
///  };
/// }
/// ```

#[derive(Clone, Debug, Deserialize, CandidType, Serialize)]
pub struct ReadCanisterSnapshotDataArgs {
    pub canister_id: PrincipalId,
    pub snapshot_id: SnapshotId,
    pub kind: CanisterSnapshotDataKind,
}

impl Payload<'_> for ReadCanisterSnapshotDataArgs {}

impl ReadCanisterSnapshotDataArgs {
    pub fn new(
        canister_id: CanisterId,
        snapshot_id: SnapshotId,
        kind: CanisterSnapshotDataKind,
    ) -> Self {
        Self {
            canister_id: canister_id.get(),
            snapshot_id,
            kind,
        }
    }

    pub fn get_canister_id(&self) -> CanisterId {
        CanisterId::unchecked_from_principal(self.canister_id)
    }

    pub fn get_snapshot_id(&self) -> SnapshotId {
        self.snapshot_id
    }
}

#[derive(Clone, Debug, Deserialize, CandidType, Serialize)]
pub enum CanisterSnapshotDataKind {
    #[serde(rename = "wasm_module")]
    WasmModule { offset: u64, size: u64 },
    #[serde(rename = "wasm_memory")]
    WasmMemory { offset: u64, size: u64 },
    #[serde(rename = "stable_memory")]
    StableMemory { offset: u64, size: u64 },
    #[serde(rename = "wasm_chunk")]
    WasmChunk {
        #[serde(with = "serde_bytes")]
        hash: Vec<u8>,
    },
}

#[derive(Clone, Debug, Deserialize, CandidType, Serialize)]

/// Struct to encode/decode
/// ```text
/// record { chunk : blob }
/// ```
pub struct ReadCanisterSnapshotDataResponse {
    #[serde(with = "serde_bytes")]
    pub chunk: Vec<u8>,
}

impl Payload<'_> for ReadCanisterSnapshotDataResponse {}

impl ReadCanisterSnapshotDataResponse {
    pub fn new(chunk: Vec<u8>) -> Self {
        Self { chunk }
    }
}

/// Struct to encode/decode
/// ```text
/// record {
///     canister_id : principal;
///     replace_snapshot : opt blob;
///     wasm_module_size : nat64;
///     globals : vec variant {
///         i32 : int32;
///         i64 : int64;
///         f32 : float32;
///         f64 : float64;
///         v128 : nat;
///     };
///     wasm_memory_size : nat64;
///     stable_memory_size : nat64;
///     certified_data : blob;
///     global_timer : opt variant {
///         inactive;
///         active : nat64;
///     };
///     on_low_wasm_memory_hook_status : opt variant {
///         condition_not_satisfied;
///         ready;
///         executed;
///     };
/// }
/// ```

#[derive(Clone, Debug, Deserialize, CandidType, Serialize)]
pub struct UploadCanisterSnapshotMetadataArgs {
    pub canister_id: PrincipalId,
    pub replace_snapshot: Option<SnapshotId>,
    pub wasm_module_size: u64,
    pub globals: Vec<Global>,
    pub wasm_memory_size: u64,
    pub stable_memory_size: u64,
    #[serde(with = "serde_bytes")]
    pub certified_data: Vec<u8>,
    pub global_timer: Option<GlobalTimer>,
    pub on_low_wasm_memory_hook_status: Option<OnLowWasmMemoryHookStatus>,
}

impl Payload<'_> for UploadCanisterSnapshotMetadataArgs {}

impl UploadCanisterSnapshotMetadataArgs {
    pub fn new(
        canister_id: CanisterId,
        replace_snapshot: Option<SnapshotId>,
        wasm_module_size: u64,
        globals: Vec<Global>,
        wasm_memory_size: u64,
        stable_memory_size: u64,
        certified_data: Vec<u8>,
        global_timer: Option<GlobalTimer>,
        on_low_wasm_memory_hook_status: Option<OnLowWasmMemoryHookStatus>,
    ) -> Self {
        Self {
            canister_id: canister_id.get(),
            replace_snapshot,
            wasm_module_size,
            globals,
            wasm_memory_size,
            stable_memory_size,
            certified_data,
            global_timer,
            on_low_wasm_memory_hook_status,
        }
    }

    pub fn get_canister_id(&self) -> CanisterId {
        CanisterId::unchecked_from_principal(self.canister_id)
    }

    pub fn replace_snapshot(&self) -> Option<SnapshotId> {
        self.replace_snapshot
    }

    /// Returns the size of this snapshot, excluding the size of the wasm chunk store.
    pub fn snapshot_size_bytes(&self) -> NumBytes {
        let num_bytes = self.wasm_module_size
            + self.wasm_memory_size
            + self.stable_memory_size
            + self.certified_data.len() as u64
            + self.globals.len() as u64 * size_of::<Global>() as u64;

        NumBytes::new(num_bytes)
    }
}

/// Struct to encode/decode
/// ```text
/// record {
///   snapshot_id : blob;
/// }
/// ```
#[derive(Clone, Debug, Deserialize, CandidType, Serialize)]
pub struct UploadCanisterSnapshotMetadataResponse {
    pub snapshot_id: SnapshotId,
}

impl Payload<'_> for UploadCanisterSnapshotMetadataResponse {}

impl UploadCanisterSnapshotMetadataResponse {
    pub fn get_snapshot_id(&self) -> SnapshotId {
        self.snapshot_id
    }
}

/// Struct to encode/decode
/// ```text
/// record {
///     canister_id : principal;
///     snapshot_id : blob;
///     kind : variant {
///         wasm_module : record {
///             offset : nat64;
///         };
///         wasm_memory : record {
///             offset : nat64;
///         };
///         stable_memory : record {
///             offset : nat64;
///         };
///         wasm_chunk;
///     };
///     chunk : blob;
/// }
/// ```

#[derive(Clone, Debug, Deserialize, CandidType, Serialize)]
pub struct UploadCanisterSnapshotDataArgs {
    pub canister_id: PrincipalId,
    pub snapshot_id: SnapshotId,
    pub kind: CanisterSnapshotDataOffset,
    #[serde(with = "serde_bytes")]
    pub chunk: Vec<u8>,
}

impl Payload<'_> for UploadCanisterSnapshotDataArgs {}

impl UploadCanisterSnapshotDataArgs {
    pub fn new(
        canister_id: CanisterId,
        snapshot_id: SnapshotId,
        kind: CanisterSnapshotDataOffset,
        chunk: Vec<u8>,
    ) -> Self {
        Self {
            canister_id: canister_id.get(),
            snapshot_id,
            kind,
            chunk,
        }
    }

    pub fn get_canister_id(&self) -> CanisterId {
        CanisterId::unchecked_from_principal(self.canister_id)
    }

    pub fn get_snapshot_id(&self) -> SnapshotId {
        self.snapshot_id
    }
}

#[derive(Clone, Debug, Deserialize, CandidType, Serialize)]
pub enum CanisterSnapshotDataOffset {
    #[serde(rename = "wasm_module")]
    WasmModule { offset: u64 },
    #[serde(rename = "wasm_memory")]
    WasmMemory { offset: u64 },
    #[serde(rename = "stable_memory")]
    StableMemory { offset: u64 },
    #[serde(rename = "wasm_chunk")]
    WasmChunk,
}

/// Struct to encode/decode
/// ```text
/// record {
///   canister_id : principal;
///   rename_to : record {
///     canister_id : principal;
///     version : nat64;
///     total_num_changes : nat64;
///   };
///   requested_by : principal;
///   sender_canister_version : nat64;
/// }
/// ```

#[derive(Clone, Debug, Deserialize, CandidType, Serialize, PartialEq)]
pub struct RenameCanisterArgs {
    pub canister_id: PrincipalId,
    pub rename_to: RenameToArgs,
    pub requested_by: PrincipalId,
    pub sender_canister_version: u64,
}

impl Payload<'_> for RenameCanisterArgs {}

impl RenameCanisterArgs {
    pub fn get_canister_id(&self) -> CanisterId {
        CanisterId::unchecked_from_principal(self.canister_id)
    }

    pub fn requested_by(&self) -> PrincipalId {
        self.requested_by
    }

    pub fn get_sender_canister_version(&self) -> Option<u64> {
        Some(self.sender_canister_version)
    }
}

#[derive(Clone, Debug, Deserialize, CandidType, Serialize, PartialEq)]
pub struct RenameToArgs {
    pub canister_id: PrincipalId,
    pub version: u64,
    pub total_num_changes: u64,
}

impl RenameToArgs {
    pub fn get_canister_id(&self) -> CanisterId {
        CanisterId::unchecked_from_principal(self.canister_id)
    }
}

#[cfg(test)]
mod tests {
    use super::*;
    use strum::IntoEnumIterator;

    use ic_protobuf::state::canister_state_bits::v1 as pb_canister_state_bits;

    #[test]
    fn snapshot_source_exhaustive() {
        for initial in SnapshotSource::iter() {
            let encoded = pb_canister_state_bits::SnapshotSource::from(initial);
            let round_trip = SnapshotSource::try_from(encoded).unwrap();
            assert_eq!(initial, round_trip);
        }
    }

    #[test]
    fn on_low_wasm_memory_hook_status_exhaustive() {
        for initial in OnLowWasmMemoryHookStatus::iter() {
            let encoded = pb_canister_state_bits::OnLowWasmMemoryHookStatus::from(&initial);
            let round_trip = OnLowWasmMemoryHookStatus::try_from(encoded).unwrap();
            assert_eq!(initial, round_trip);
        }
    }

    #[test]
    fn ecdsa_from_u32_exhaustive() {
        // If this test fails, make sure this trait impl covers all variants:
        // `impl TryFrom<u32> for EcdsaCurve`
        for curve in EcdsaCurve::iter() {
            match curve {
                EcdsaCurve::Secp256k1 => assert_eq!(EcdsaCurve::try_from(0).unwrap(), curve),
            }
        }
    }

    #[test]
    fn schnorr_from_u32_exhaustive() {
        // If this test fails, make sure this trait impl covers all variants:
        // `impl TryFrom<u32> for SchnorrAlgorithm`
        for algorithm in SchnorrAlgorithm::iter() {
            match algorithm {
                SchnorrAlgorithm::Bip340Secp256k1 => {
                    assert_eq!(SchnorrAlgorithm::try_from(0).unwrap(), algorithm)
                }
                SchnorrAlgorithm::Ed25519 => {
                    assert_eq!(SchnorrAlgorithm::try_from(1).unwrap(), algorithm)
                }
            }
        }
    }

    #[test]
    fn vetkd_from_u32_exhaustive() {
        // If this test fails, make sure this trait impl covers all variants:
        // `impl TryFrom<u32> for VetKdCurve`
        for curve in VetKdCurve::iter() {
            match curve {
                VetKdCurve::Bls12_381_G2 => assert_eq!(VetKdCurve::try_from(0).unwrap(), curve),
            }
        }
    }

    #[test]
    fn canister_install_mode_round_trip() {
        fn canister_install_mode_round_trip_aux(mode: CanisterInstallMode) {
            let pb_mode = CanisterInstallModeProto::from(&mode);
            let dec_mode = CanisterInstallMode::try_from(pb_mode).unwrap();
            assert_eq!(mode, dec_mode);
        }

        canister_install_mode_round_trip_aux(CanisterInstallMode::Install);
        canister_install_mode_round_trip_aux(CanisterInstallMode::Reinstall);
        canister_install_mode_round_trip_aux(CanisterInstallMode::Upgrade);
    }

    #[test]
    fn compatibility_for_canister_install_mode() {
        // If this fails, you are making a potentially incompatible change to `CanisterInstallMode`.
        // See note [Handling changes to Enums in Replicated State] for how to proceed.
        assert_eq!(
            CanisterInstallMode::iter()
                .map(|x| x as i32)
                .collect::<Vec<i32>>(),
            [1, 2, 3]
        );
    }

    #[test]
    fn compatibility_for_snapshot_source() {
        // If this fails, you are making a potentially incompatible change to `SnapshotSource`.
        // See note [Handling changes to Enums in Replicated State] for how to proceed.
        let actual_variants: Vec<i32> = SnapshotSource::iter()
            .map(|x| pb_canister_state_bits::SnapshotSource::from(x) as i32)
            .collect();
        let expected_variants = vec![1, 2];
        assert_eq!(actual_variants, expected_variants);
    }

    #[test]
    fn compatibility_for_on_low_wasm_memory_hook_status() {
        // If this fails, you are making a potentially incompatible change to `OnLowWasmMemoryHookStatus`.
        // See note [Handling changes to Enums in Replicated State] for how to proceed.
        let actual_variants: Vec<i32> = OnLowWasmMemoryHookStatus::iter()
            .map(|x| x as i32)
            .collect();
        let expected_variants = vec![0, 1, 2];
        assert_eq!(actual_variants, expected_variants);
    }

    #[test]
    fn wasm_persistence_round_trip() {
        for persistence in WasmMemoryPersistence::iter() {
            let encoded: WasmMemoryPersistenceProto = persistence.into();
            let decoded = WasmMemoryPersistence::try_from(encoded).unwrap();
            assert_eq!(*persistence, decoded);
        }

        WasmMemoryPersistence::try_from(WasmMemoryPersistenceProto::Unspecified).unwrap_err();
    }

    #[test]
    fn canister_install_mode_v2_round_trip() {
        for mode in CanisterInstallModeV2::iter() {
            let encoded: CanisterInstallModeV2Proto = mode.into();
            let decoded = CanisterInstallModeV2::try_from(encoded).unwrap();
            assert_eq!(*mode, decoded);
        }
    }

    #[test]
    fn verify_max_bounded_controllers_length() {
        const TEST_START: usize = 5;
        const THRESHOLD: usize = 10;
        const TEST_END: usize = 15;
        for i in TEST_START..=TEST_END {
            // Arrange.
            let controllers = BoundedControllers::new(vec![PrincipalId::new_anonymous(); i]);

            // Act.
            let result = BoundedControllers::decode(&controllers.encode());

            // Assert.
            if i <= THRESHOLD {
                // Verify decoding without errors for allowed sizes.
                assert_eq!(result.unwrap(), controllers);
            } else {
                // Verify decoding with errors for disallowed sizes.
                let error = result.unwrap_err();
                assert_eq!(error.code(), ErrorCode::InvalidManagementPayload);
                assert!(
                    error.description().contains(&format!(
                        "Deserialize error: The number of elements exceeds maximum allowed {MAX_ALLOWED_CONTROLLERS_COUNT}"
                    )),
                    "Actual: {}",
                    error.description()
                );
            }
        }
    }

    #[test]
    fn test_create_canister_args_decode_empty_blob() {
        // This test is added for backward compatibility to allow decoding an empty blob.
        let encoded = EmptyBlob {}.encode();
        let result = CreateCanisterArgs::decode(&encoded);
        assert_eq!(result, Ok(CreateCanisterArgs::default()));
    }

    #[test]
    fn test_create_canister_args_decode_controllers_count() {
        const TEST_START: usize = 5;
        const THRESHOLD: usize = 10;
        const TEST_END: usize = 15;
        for i in TEST_START..=TEST_END {
            // Arrange.
            let args = CreateCanisterArgs {
                settings: Some(
                    CanisterSettingsArgsBuilder::new()
                        .with_controllers(vec![PrincipalId::new_anonymous(); i])
                        .build(),
                ),
                sender_canister_version: None,
            };

            // Act.
            let result = CreateCanisterArgs::decode(&args.encode());

            // Assert.
            if i <= THRESHOLD {
                // Assert decoding without errors for allowed sizes.
                assert_eq!(result.unwrap(), args);
            } else {
                // Assert decoding with errors for disallowed sizes.
                let error = result.unwrap_err();
                assert_eq!(error.code(), ErrorCode::InvalidManagementPayload);
                assert!(
                    error
                        .description()
                        .contains("The number of elements exceeds maximum allowed "),
                    "Actual: {}",
                    error.description()
                );
            }
        }
    }

    #[test]
    fn ecdsa_curve_round_trip() {
        for curve in EcdsaCurve::iter() {
            assert_eq!(format!("{curve}").parse::<EcdsaCurve>().unwrap(), curve);
        }
    }

    #[test]
    fn ecdsa_key_id_round_trip() {
        for curve in EcdsaCurve::iter() {
            for name in ["secp256k1", "", "other_key", "other key", "other:key"] {
                let key = EcdsaKeyId {
                    curve,
                    name: name.to_string(),
                };
                assert_eq!(format!("{key}").parse::<EcdsaKeyId>().unwrap(), key);
            }
        }
    }

    #[test]
    fn schnorr_algorithm_round_trip() {
        for algorithm in SchnorrAlgorithm::iter() {
            assert_eq!(
                format!("{algorithm}").parse::<SchnorrAlgorithm>().unwrap(),
                algorithm
            );
        }
    }

    #[test]
    fn schnorr_key_id_round_trip() {
        for algorithm in SchnorrAlgorithm::iter() {
            for name in ["Ed25519", "", "other_key", "other key", "other:key"] {
                let key = SchnorrKeyId {
                    algorithm,
                    name: name.to_string(),
                };
                assert_eq!(format!("{key}").parse::<SchnorrKeyId>().unwrap(), key);
            }
        }
    }

    #[test]
    fn vetkd_curve_round_trip() {
        for curve in VetKdCurve::iter() {
            assert_eq!(format!("{curve}").parse::<VetKdCurve>().unwrap(), curve);
        }
    }

    #[test]
    fn vetkd_key_id_round_trip() {
        for curve in VetKdCurve::iter() {
            for name in ["bls12_381_g2", "", "other_key", "other key", "other:key"] {
                let key = VetKdKeyId {
                    curve,
                    name: name.to_string(),
                };
                assert_eq!(format!("{key}").parse::<VetKdKeyId>().unwrap(), key);
            }
        }
    }

    #[test]
    fn master_public_key_id_round_trip() {
        for algorithm in SchnorrAlgorithm::iter() {
            for name in ["Ed25519", "", "other_key", "other key", "other:key"] {
                let key = MasterPublicKeyId::Schnorr(SchnorrKeyId {
                    algorithm,
                    name: name.to_string(),
                });
                assert_eq!(format!("{key}").parse::<MasterPublicKeyId>().unwrap(), key);
            }
        }

        for curve in EcdsaCurve::iter() {
            for name in ["secp256k1", "", "other_key", "other key", "other:key"] {
                let key = MasterPublicKeyId::Ecdsa(EcdsaKeyId {
                    curve,
                    name: name.to_string(),
                });
                assert_eq!(format!("{key}").parse::<MasterPublicKeyId>().unwrap(), key);
            }
        }

        for curve in VetKdCurve::iter() {
            for name in ["bls12_381_g2", "", "other_key", "other key", "other:key"] {
                let key = MasterPublicKeyId::VetKd(VetKdKeyId {
                    curve,
                    name: name.to_string(),
                });
                assert_eq!(format!("{key}").parse::<MasterPublicKeyId>().unwrap(), key);
            }
        }
    }

    #[test]
    fn verify_max_derivation_path_length() {
        for i in 0..=MAXIMUM_DERIVATION_PATH_LENGTH {
            let path = DerivationPath::new(vec![ByteBuf::from(vec![0_u8, 32]); i]);
            let encoded = path.encode();
            assert_eq!(DerivationPath::decode(&encoded).unwrap(), path);

            let sign_with_ecdsa = SignWithECDSAArgs {
                message_hash: [1; 32],
                derivation_path: path.clone(),
                key_id: EcdsaKeyId {
                    curve: EcdsaCurve::Secp256k1,
                    name: "test".to_string(),
                },
            };

            let encoded = sign_with_ecdsa.encode();
            assert_eq!(
                SignWithECDSAArgs::decode(&encoded).unwrap(),
                sign_with_ecdsa
            );

            let ecdsa_public_key = ECDSAPublicKeyArgs {
                canister_id: None,
                derivation_path: path,
                key_id: EcdsaKeyId {
                    curve: EcdsaCurve::Secp256k1,
                    name: "test".to_string(),
                },
            };

            let encoded = ecdsa_public_key.encode();
            assert_eq!(
                ECDSAPublicKeyArgs::decode(&encoded).unwrap(),
                ecdsa_public_key
            );
        }

        for i in MAXIMUM_DERIVATION_PATH_LENGTH + 1..=MAXIMUM_DERIVATION_PATH_LENGTH + 100 {
            let path = DerivationPath::new(vec![ByteBuf::from(vec![0_u8, 32]); i]);
            let encoded = path.encode();
            let result = DerivationPath::decode(&encoded).unwrap_err();
            assert_eq!(result.code(), ErrorCode::InvalidManagementPayload);
            assert!(
                result.description().contains(&format!(
                    "Deserialize error: The number of elements exceeds maximum allowed {MAXIMUM_DERIVATION_PATH_LENGTH}"
                )),
                "Actual: {}",
                result.description()
            );

            let sign_with_ecdsa = SignWithECDSAArgs {
                message_hash: [1; 32],
                derivation_path: path.clone(),
                key_id: EcdsaKeyId {
                    curve: EcdsaCurve::Secp256k1,
                    name: "test".to_string(),
                },
            };

            let encoded = sign_with_ecdsa.encode();
            let result = SignWithECDSAArgs::decode(&encoded).unwrap_err();
            assert_eq!(result.code(), ErrorCode::InvalidManagementPayload);
            assert!(
                result.description().contains(&format!(
                    "Deserialize error: The number of elements exceeds maximum allowed {MAXIMUM_DERIVATION_PATH_LENGTH}"
                )),
                "Actual: {}",
                result.description()
            );

            let ecsda_public_key = ECDSAPublicKeyArgs {
                canister_id: None,
                derivation_path: path,
                key_id: EcdsaKeyId {
                    curve: EcdsaCurve::Secp256k1,
                    name: "test".to_string(),
                },
            };

            let encoded = ecsda_public_key.encode();
            let result = ECDSAPublicKeyArgs::decode(&encoded).unwrap_err();
            assert_eq!(result.code(), ErrorCode::InvalidManagementPayload);
            assert!(
                result.description().contains(&format!(
                    "Deserialize error: The number of elements exceeds maximum allowed {MAXIMUM_DERIVATION_PATH_LENGTH}"
                )),
                "Actual: {}",
                result.description()
            );
        }
    }

    #[test]
    fn canister_change_count_bytes() {
        let change_bytes = |controllers| {
            let timestamp_nanos = 0;
            let canister_version = 0;
            let origin = CanisterChangeOrigin::from_canister(PrincipalId::default(), Some(0));
            let details = CanisterChangeDetails::canister_creation(controllers, None);
            let change = CanisterChange::new(timestamp_nanos, canister_version, origin, details);
            change.count_bytes()
        };

        assert_eq!(size_of::<PrincipalId>(), 30);
        let controllers = vec![PrincipalId::default(); 2];
        let num_controllers = controllers.len() as u64;
        assert_eq!(
            change_bytes(controllers),
            change_bytes(vec![]) + NumBytes::new(num_controllers * 30)
        );
    }
}<|MERGE_RESOLUTION|>--- conflicted
+++ resolved
@@ -3934,10 +3934,7 @@
 ///   canister_id : principal;
 ///   replace_snapshot : opt blob;
 ///   uninstall_code : opt bool;
-<<<<<<< HEAD
-=======
 ///   sender_canister_version : opt na64;
->>>>>>> 97ad9167
 /// }
 /// ```
 #[derive(Clone, Eq, PartialEq, Debug, Default, CandidType, Deserialize)]
