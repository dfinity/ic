//! Data types used for encoding/decoding the Candid payloads of ic:00.
mod bounded_vec;
mod data_size;
mod http;
mod provisional;

#[cfg(feature = "fuzzing_code")]
use arbitrary::{Arbitrary, Result as ArbitraryResult, Unstructured};
pub use bounded_vec::*;
use candid::{CandidType, Decode, DecoderConfig, Deserialize, Encode};
pub use data_size::*;
pub use http::{
    BoundedHttpHeaders, CanisterHttpRequestArgs, CanisterHttpResponsePayload, HttpHeader,
    HttpMethod, TransformArgs, TransformContext, TransformFunc,
};
use ic_base_types::{
    CanisterId, NodeId, NumBytes, PrincipalId, RegistryVersion, SnapshotId, SubnetId,
};
use ic_error_types::{ErrorCode, UserError};
use ic_protobuf::proxy::ProxyDecodeError;
use ic_protobuf::proxy::{try_decode_hash, try_from_option_field};
use ic_protobuf::registry::crypto::v1::PublicKey;
use ic_protobuf::registry::subnet::v1::{InitialIDkgDealings, InitialNiDkgTranscriptRecord};
use ic_protobuf::state::canister_state_bits::v1::{self as pb_canister_state_bits};
use ic_protobuf::types::v1 as pb_types;
use ic_protobuf::types::v1::CanisterInstallModeV2 as CanisterInstallModeV2Proto;
use ic_protobuf::types::v1::{
    CanisterInstallMode as CanisterInstallModeProto,
    CanisterUpgradeOptions as CanisterUpgradeOptionsProto,
    WasmMemoryPersistence as WasmMemoryPersistenceProto,
};
use num_traits::cast::ToPrimitive;
pub use provisional::{ProvisionalCreateCanisterWithCyclesArgs, ProvisionalTopUpCanisterArgs};
use serde::Serialize;
use serde_bytes::ByteBuf;
use std::mem::size_of;
use std::{collections::BTreeSet, convert::TryFrom, error::Error, fmt, slice::Iter, str::FromStr};
use strum_macros::{Display, EnumCount, EnumIter, EnumString};

/// The id of the management canister.
pub const IC_00: CanisterId = CanisterId::ic_00();
pub const MAX_CONTROLLERS: usize = 10;
const WASM_HASH_LENGTH: usize = 32;
/// The maximum length of a BIP32 derivation path
///
/// The extended public key format uses a byte to represent the derivation
/// level of a key, thus BIP32 derivations with more than 255 path elements
/// are not interoperable with other software.
///
/// See https://github.com/bitcoin/bips/blob/master/bip-0032.mediawiki#serialization-format
/// for details
const MAXIMUM_DERIVATION_PATH_LENGTH: usize = 255;

/// Limit the amount of work for skipping unneeded data on the wire when parsing Candid.
/// The value of 10_000 follows the Candid recommendation.
const DEFAULT_SKIPPING_QUOTA: usize = 10_000;

fn decoder_config() -> DecoderConfig {
    let mut config = DecoderConfig::new();
    config.set_skipping_quota(DEFAULT_SKIPPING_QUOTA);
    config.set_full_error_message(false);
    config
}

/// Methods exported by ic:00.
#[derive(Copy, Clone, Eq, PartialEq, Debug, Display, EnumIter, EnumString)]
#[strum(serialize_all = "snake_case")]
pub enum Method {
    CanisterStatus,
    CanisterInfo,
    CreateCanister,
    DeleteCanister,
    DepositCycles,
    HttpRequest,
    ECDSAPublicKey,
    InstallCode,
    InstallChunkedCode,
    RawRand,
    SetupInitialDKG,
    SignWithECDSA,
    StartCanister,
    StopCanister,
    UninstallCode,
    UpdateSettings,
    ComputeInitialIDkgDealings,
    ReshareChainKey,

    // Schnorr interface.
    SchnorrPublicKey,
    SignWithSchnorr,

    // VetKd interface.
<<<<<<< HEAD
    VetKdPublicKey,
=======
    #[strum(serialize = "vetkd_public_key")]
    VetKdPublicKey,
    #[strum(serialize = "vetkd_derive_encrypted_key")]
>>>>>>> f3bb4025
    VetKdDeriveEncryptedKey,

    // Bitcoin Interface.
    BitcoinGetBalance,
    BitcoinGetUtxos,
    BitcoinGetBlockHeaders,
    BitcoinSendTransaction,
    BitcoinGetCurrentFeePercentiles,
    // Private APIs used exclusively by the bitcoin canisters.
    BitcoinSendTransactionInternal, // API for sending transactions to the network.
    BitcoinGetSuccessors,           // API for fetching blocks from the network.

    // Subnet information
    NodeMetricsHistory,
    SubnetInfo,

    FetchCanisterLogs,

    // These methods are only available on test IC instances where there is a
    // need to fabricate cycles without burning ICP first.
    ProvisionalCreateCanisterWithCycles,
    ProvisionalTopUpCanister,

    // Support for chunked uploading of Wasm modules.
    UploadChunk,
    StoredChunks,
    ClearChunkStore,

    // Support for canister snapshots.
    TakeCanisterSnapshot,
    LoadCanisterSnapshot,
    ListCanisterSnapshots,
    DeleteCanisterSnapshot,
}

fn candid_error_to_user_error(err: candid::Error) -> UserError {
    UserError::new(
        ErrorCode::InvalidManagementPayload,
        format!("Error decoding candid: {:#}", err),
    )
}

/// A trait to be implemented by all structs that are used as payloads
/// by IC00. This trait encapsulates Candid serialization so that
/// consumers of IC00 don't need to explicitly depend on Candid.
pub trait Payload<'a>: Sized + CandidType + Deserialize<'a> {
    fn encode(&self) -> Vec<u8> {
        Encode!(&self).unwrap()
    }

    fn decode(blob: &'a [u8]) -> Result<Self, UserError> {
        Decode!([decoder_config()]; blob, Self).map_err(candid_error_to_user_error)
    }
}

/// Struct used for encoding/decoding `(record {canister_id})`.
#[derive(Debug, CandidType, Deserialize, Serialize)]
pub struct CanisterIdRecord {
    canister_id: PrincipalId,
}

impl CanisterIdRecord {
    pub fn get_canister_id(&self) -> CanisterId {
        CanisterId::unchecked_from_principal(self.canister_id)
    }
}

impl Payload<'_> for CanisterIdRecord {}

impl From<CanisterId> for CanisterIdRecord {
    fn from(canister_id: CanisterId) -> Self {
        Self {
            canister_id: canister_id.into(),
        }
    }
}

// Canister history

/// `CandidType` for user variant of `CanisterChangeOrigin`
/// ```text
/// record {
///   user_id : principal;
/// }
/// ```
#[derive(Clone, Eq, PartialEq, Debug, CandidType, Deserialize)]
pub struct CanisterChangeFromUserRecord {
    user_id: PrincipalId,
}

/// `CandidType` for canister variant of `CanisterChangeOrigin`
/// ```text
/// record {
///   canister_id : principal;
///   canister_version : opt nat64;
/// }
/// ```
#[derive(Clone, Eq, PartialEq, Debug, CandidType, Deserialize)]
pub struct CanisterChangeFromCanisterRecord {
    canister_id: PrincipalId,
    canister_version: Option<u64>,
}

/// `CandidType` for `CanisterChangeOrigin`
/// ```text
/// variant {
///   from_user : record {
///     user_id : principal;
///   };
///   from_canister : record {
///     canister_id : principal;
///     canister_version : opt nat64;
///   };
/// }
/// ```
#[derive(Clone, Eq, PartialEq, Debug, CandidType, Deserialize)]
pub enum CanisterChangeOrigin {
    #[serde(rename = "from_user")]
    CanisterChangeFromUser(CanisterChangeFromUserRecord),
    #[serde(rename = "from_canister")]
    CanisterChangeFromCanister(CanisterChangeFromCanisterRecord),
}

impl CanisterChangeOrigin {
    pub fn from_user(user_id: PrincipalId) -> CanisterChangeOrigin {
        CanisterChangeOrigin::CanisterChangeFromUser(CanisterChangeFromUserRecord { user_id })
    }

    pub fn from_canister(
        canister_id: PrincipalId,
        canister_version: Option<u64>,
    ) -> CanisterChangeOrigin {
        CanisterChangeOrigin::CanisterChangeFromCanister(CanisterChangeFromCanisterRecord {
            canister_id,
            canister_version,
        })
    }

    /// The principal (user or canister) initiating a canister change.
    pub fn origin(&self) -> PrincipalId {
        match self {
            CanisterChangeOrigin::CanisterChangeFromUser(change_from_user) => {
                change_from_user.user_id
            }
            CanisterChangeOrigin::CanisterChangeFromCanister(change_from_canister) => {
                change_from_canister.canister_id
            }
        }
    }
}

/// `CandidType` for `CanisterCreationRecord`
/// ```text
/// record {
///   controllers : vec principal;
/// }
/// ```
#[derive(Clone, Eq, PartialEq, Debug, CandidType, Deserialize)]
pub struct CanisterCreationRecord {
    controllers: Vec<PrincipalId>,
}

impl CanisterCreationRecord {
    pub fn controllers(&self) -> &[PrincipalId] {
        &self.controllers
    }
}

/// `CandidType` for `CanisterCodeDeploymentRecord`
/// ```text
/// record {
///   mode : variant {install; reinstall; upgrade};
///   module_hash : blob;
/// }
/// ```
#[derive(Clone, Eq, PartialEq, Debug, CandidType, Deserialize)]
pub struct CanisterCodeDeploymentRecord {
    mode: CanisterInstallMode,
    module_hash: [u8; WASM_HASH_LENGTH],
}

impl CanisterCodeDeploymentRecord {
    pub fn mode(&self) -> CanisterInstallMode {
        self.mode
    }
    pub fn module_hash(&self) -> [u8; WASM_HASH_LENGTH] {
        self.module_hash
    }
}

/// `CandidType` for `CanisterControllersChangeRecord`
/// ```text
/// record {
///   controllers : vec principal;
/// }
/// ```
#[derive(Clone, Eq, PartialEq, Debug, CandidType, Deserialize)]
pub struct CanisterControllersChangeRecord {
    controllers: Vec<PrincipalId>,
}

impl CanisterControllersChangeRecord {
    pub fn controllers(&self) -> &[PrincipalId] {
        &self.controllers
    }
}

/// `CandidType` for `CanisterLoadSnapshotRecord`
/// ```text
/// record {
///    canister_version : nat64;
///    snapshot_id : blob;
///    taken_at_timestamp : nat64;
/// }
/// ```
#[derive(Clone, Eq, PartialEq, Debug, CandidType, Deserialize)]
pub struct CanisterLoadSnapshotRecord {
    canister_version: u64,
    #[serde(with = "serde_bytes")]
    snapshot_id: Vec<u8>,
    taken_at_timestamp: u64,
}

impl CanisterLoadSnapshotRecord {
    pub fn new(canister_version: u64, snapshot_id: SnapshotId, taken_at_timestamp: u64) -> Self {
        Self {
            canister_version,
            snapshot_id: snapshot_id.to_vec(),
            taken_at_timestamp,
        }
    }

    pub fn canister_version(&self) -> u64 {
        self.canister_version
    }

    pub fn taken_at_timestamp(&self) -> u64 {
        self.taken_at_timestamp
    }

    pub fn snapshot_id(&self) -> SnapshotId {
        // Safe to unwrap:
        // `CanisterLoadSnapshotRecord` contains only valid snapshot IDs.
        SnapshotId::try_from(&self.snapshot_id).unwrap()
    }
}

/// `CandidType` for `CanisterChangeDetails`
/// ```text
/// variant {
///   creation : record {
///     controllers : vec principal;
///   };
///   code_uninstall;
///   code_deployment : record {
///     mode : variant {install; reinstall; upgrade};
///     module_hash : blob;
///   };
///   controllers_change : record {
///     controllers : vec principal;
///   };
///   load_snapshot : record {
///     canister_version: nat64;
///     snapshot_id: blob;
///     taken_at_timestamp: nat64;
///   };
/// }
/// ```
#[derive(Clone, Eq, PartialEq, Debug, CandidType, Deserialize)]
pub enum CanisterChangeDetails {
    #[serde(rename = "creation")]
    CanisterCreation(CanisterCreationRecord),
    #[serde(rename = "code_uninstall")]
    CanisterCodeUninstall,
    #[serde(rename = "code_deployment")]
    CanisterCodeDeployment(CanisterCodeDeploymentRecord),
    #[serde(rename = "controllers_change")]
    CanisterControllersChange(CanisterControllersChangeRecord),
    #[serde(rename = "load_snapshot")]
    CanisterLoadSnapshot(CanisterLoadSnapshotRecord),
}

impl CanisterChangeDetails {
    pub fn canister_creation(controllers: Vec<PrincipalId>) -> CanisterChangeDetails {
        CanisterChangeDetails::CanisterCreation(CanisterCreationRecord { controllers })
    }

    pub fn code_deployment(
        mode: CanisterInstallMode,
        module_hash: [u8; WASM_HASH_LENGTH],
    ) -> CanisterChangeDetails {
        CanisterChangeDetails::CanisterCodeDeployment(CanisterCodeDeploymentRecord {
            mode,
            module_hash,
        })
    }

    pub fn controllers_change(controllers: Vec<PrincipalId>) -> CanisterChangeDetails {
        CanisterChangeDetails::CanisterControllersChange(CanisterControllersChangeRecord {
            controllers,
        })
    }

    pub fn load_snapshot(
        canister_version: u64,
        snapshot_id: Vec<u8>,
        taken_at_timestamp: u64,
    ) -> CanisterChangeDetails {
        CanisterChangeDetails::CanisterLoadSnapshot(CanisterLoadSnapshotRecord {
            canister_version,
            snapshot_id,
            taken_at_timestamp,
        })
    }
}

/// Every canister change (canister creation, code uninstallation, code deployment, or controllers change) consists of
///
/// 1. the system timestamp (in nanoseconds since Unix Epoch) at which the change was performed,
/// 2. the canister version after performing the change,
/// 3. the change's origin (a user or a canister),
/// 4. and the change's details.
///
/// The change origin includes the principal (called _originator_ in the following) that initiated the change and,
/// if the originator is a canister, the originator's canister version when the originator initiated the change
/// (if available).
///
/// Code deployments are described by their mode (code install, code reinstall, code upgrade) and
/// the SHA-256 hash of the newly deployed canister module.
///
/// Controllers changes are described by the full new set of the canister controllers after the change.
///
/// `CandidType` for `CanisterChange`
/// ```text
/// record {
///   timestamp_nanos : nat64;
///   canister_version : nat64;
///   origin : change_origin;
///   details : change_details;
/// }
/// ```
#[derive(Clone, Eq, PartialEq, Debug, CandidType, Deserialize)]
pub struct CanisterChange {
    timestamp_nanos: u64,
    canister_version: u64,
    origin: CanisterChangeOrigin,
    details: CanisterChangeDetails,
}

impl CanisterChange {
    pub fn new(
        timestamp_nanos: u64,
        canister_version: u64,
        origin: CanisterChangeOrigin,
        details: CanisterChangeDetails,
    ) -> CanisterChange {
        CanisterChange {
            timestamp_nanos,
            canister_version,
            origin,
            details,
        }
    }

    /// Returns the number of bytes to represent a canister change in memory.
    /// The vector of controllers in `CanisterCreation` and `CanisterControllersChange`
    /// is counted separately because the controllers are stored on heap
    /// and thus not accounted for in `size_of::<CanisterChange>()`.
    pub fn count_bytes(&self) -> NumBytes {
        let controllers_memory_size = match &self.details {
            CanisterChangeDetails::CanisterCreation(canister_creation) => {
                std::mem::size_of_val(canister_creation.controllers())
            }
            CanisterChangeDetails::CanisterControllersChange(canister_controllers_change) => {
                std::mem::size_of_val(canister_controllers_change.controllers())
            }
            CanisterChangeDetails::CanisterCodeDeployment(_)
            | CanisterChangeDetails::CanisterCodeUninstall
            | CanisterChangeDetails::CanisterLoadSnapshot(_) => 0,
        };
        NumBytes::from((size_of::<CanisterChange>() + controllers_memory_size) as u64)
    }

    pub fn canister_version(&self) -> u64 {
        self.canister_version
    }

    pub fn details(&self) -> &CanisterChangeDetails {
        &self.details
    }
}

/// `CandidType` for `CanisterInfoRequest`
/// ```text
/// record {
///   canister_id : principal;
///   num_requested_changes : opt nat64;
/// }
/// ```
#[derive(Clone, Eq, PartialEq, Debug, CandidType, Deserialize)]
pub struct CanisterInfoRequest {
    canister_id: PrincipalId,
    num_requested_changes: Option<u64>,
}

impl CanisterInfoRequest {
    pub fn new(canister_id: CanisterId, num_requested_changes: Option<u64>) -> CanisterInfoRequest {
        CanisterInfoRequest {
            canister_id: canister_id.into(),
            num_requested_changes,
        }
    }

    pub fn canister_id(&self) -> CanisterId {
        CanisterId::unchecked_from_principal(self.canister_id)
    }

    pub fn num_requested_changes(&self) -> Option<u64> {
        self.num_requested_changes
    }
}

impl Payload<'_> for CanisterInfoRequest {}

/// `CandidType` for `CanisterInfoRequest`
/// ```text
/// record {
///   total_num_changes : nat64;
///   recent_changes : vec change;
///   module_hash : opt blob;
///   controllers : vec principal;
/// }
/// ```
#[derive(Clone, Eq, PartialEq, Debug, CandidType, Deserialize)]
pub struct CanisterInfoResponse {
    total_num_changes: u64,
    recent_changes: Vec<CanisterChange>,
    module_hash: Option<Vec<u8>>,
    controllers: Vec<PrincipalId>,
}

impl CanisterInfoResponse {
    pub fn new(
        total_num_changes: u64,
        recent_changes: Vec<CanisterChange>,
        module_hash: Option<Vec<u8>>,
        controllers: Vec<PrincipalId>,
    ) -> Self {
        Self {
            total_num_changes,
            recent_changes,
            module_hash,
            controllers,
        }
    }

    pub fn total_num_changes(&self) -> u64 {
        self.total_num_changes
    }

    pub fn changes(&self) -> Vec<CanisterChange> {
        self.recent_changes.clone()
    }

    pub fn module_hash(&self) -> Option<Vec<u8>> {
        self.module_hash.clone()
    }

    pub fn controllers(&self) -> Vec<PrincipalId> {
        self.controllers.clone()
    }
}

impl Payload<'_> for CanisterInfoResponse {}

impl From<&CanisterChangeOrigin> for pb_canister_state_bits::canister_change::ChangeOrigin {
    fn from(item: &CanisterChangeOrigin) -> Self {
        match item {
            CanisterChangeOrigin::CanisterChangeFromUser(change_from_user) => {
                pb_canister_state_bits::canister_change::ChangeOrigin::CanisterChangeFromUser(
                    pb_canister_state_bits::CanisterChangeFromUser {
                        user_id: Some(change_from_user.user_id.into()),
                    },
                )
            }
            CanisterChangeOrigin::CanisterChangeFromCanister(change_from_canister) => {
                pb_canister_state_bits::canister_change::ChangeOrigin::CanisterChangeFromCanister(
                    pb_canister_state_bits::CanisterChangeFromCanister {
                        canister_id: Some(change_from_canister.canister_id.into()),
                        canister_version: change_from_canister.canister_version,
                    },
                )
            }
        }
    }
}

impl TryFrom<pb_canister_state_bits::canister_change::ChangeOrigin> for CanisterChangeOrigin {
    type Error = ProxyDecodeError;

    fn try_from(
        value: pb_canister_state_bits::canister_change::ChangeOrigin,
    ) -> Result<Self, Self::Error> {
        match value {
            pb_canister_state_bits::canister_change::ChangeOrigin::CanisterChangeFromUser(
                change_from_user,
            ) => Ok(CanisterChangeOrigin::from_user(try_from_option_field(
                change_from_user.user_id,
                "user_id",
            )?)),
            pb_canister_state_bits::canister_change::ChangeOrigin::CanisterChangeFromCanister(
                change_from_canister,
            ) => Ok(CanisterChangeOrigin::from_canister(
                try_from_option_field(change_from_canister.canister_id, "canister_id")?,
                change_from_canister.canister_version,
            )),
        }
    }
}

impl From<&CanisterChangeDetails> for pb_canister_state_bits::canister_change::ChangeDetails {
    fn from(item: &CanisterChangeDetails) -> Self {
        match item {
            CanisterChangeDetails::CanisterCreation(canister_creation) => {
                pb_canister_state_bits::canister_change::ChangeDetails::CanisterCreation(
                    pb_canister_state_bits::CanisterCreation {
                        controllers: canister_creation
                            .controllers
                            .iter()
                            .map(|c| (*c).into())
                            .collect::<Vec<ic_protobuf::types::v1::PrincipalId>>(),
                    },
                )
            }
            CanisterChangeDetails::CanisterCodeUninstall => {
                pb_canister_state_bits::canister_change::ChangeDetails::CanisterCodeUninstall(
                    pb_canister_state_bits::CanisterCodeUninstall {},
                )
            }
            CanisterChangeDetails::CanisterCodeDeployment(canister_code_deployment) => {
                pb_canister_state_bits::canister_change::ChangeDetails::CanisterCodeDeployment(
                    pb_canister_state_bits::CanisterCodeDeployment {
                        module_hash: canister_code_deployment.module_hash.to_vec(),
                        mode: (&canister_code_deployment.mode).into(),
                    },
                )
            }
            CanisterChangeDetails::CanisterControllersChange(canister_controllers_change) => {
                pb_canister_state_bits::canister_change::ChangeDetails::CanisterControllersChange(
                    pb_canister_state_bits::CanisterControllersChange {
                        controllers: canister_controllers_change
                            .controllers
                            .iter()
                            .map(|c| (*c).into())
                            .collect::<Vec<ic_protobuf::types::v1::PrincipalId>>(),
                    },
                )
            }
            CanisterChangeDetails::CanisterLoadSnapshot(canister_load_snapshot) => {
                pb_canister_state_bits::canister_change::ChangeDetails::CanisterLoadSnapshot(
                    pb_canister_state_bits::CanisterLoadSnapshot {
                        canister_version: canister_load_snapshot.canister_version,
                        snapshot_id: canister_load_snapshot.snapshot_id.clone(),
                        taken_at_timestamp: canister_load_snapshot.taken_at_timestamp,
                    },
                )
            }
        }
    }
}

impl TryFrom<pb_canister_state_bits::canister_change::ChangeDetails> for CanisterChangeDetails {
    type Error = ProxyDecodeError;

    fn try_from(
        item: pb_canister_state_bits::canister_change::ChangeDetails,
    ) -> Result<Self, Self::Error> {
        match item {
            pb_canister_state_bits::canister_change::ChangeDetails::CanisterCreation(
                canister_creation,
            ) => Ok(CanisterChangeDetails::canister_creation(
                canister_creation
                    .controllers
                    .into_iter()
                    .map(TryInto::try_into)
                    .collect::<Result<Vec<PrincipalId>, _>>()?,
            )),
            pb_canister_state_bits::canister_change::ChangeDetails::CanisterCodeUninstall(_) => {
                Ok(CanisterChangeDetails::CanisterCodeUninstall)
            }
            pb_canister_state_bits::canister_change::ChangeDetails::CanisterCodeDeployment(
                canister_code_deployment,
            ) => {
                let mode = CanisterInstallMode::try_from(
                    CanisterInstallModeProto::try_from(canister_code_deployment.mode).map_err(
                        |_| ProxyDecodeError::ValueOutOfRange {
                            typ: "CanisterInstallMode",
                            err: format!(
                                "Unexpected value for canister install mode {}",
                                canister_code_deployment.mode
                            ),
                        },
                    )?,
                )
                .map_err(|e: CanisterInstallModeError| {
                    ProxyDecodeError::ValueOutOfRange {
                        typ: "CanisterInstallMode",
                        err: e.to_string(),
                    }
                })?;

                let module_hash = try_decode_hash(canister_code_deployment.module_hash)?;

                Ok(CanisterChangeDetails::code_deployment(mode, module_hash))
            }
            pb_canister_state_bits::canister_change::ChangeDetails::CanisterControllersChange(
                canister_controllers_change,
            ) => Ok(CanisterChangeDetails::controllers_change(
                canister_controllers_change
                    .controllers
                    .into_iter()
                    .map(TryInto::try_into)
                    .collect::<Result<Vec<PrincipalId>, _>>()?,
            )),
            pb_canister_state_bits::canister_change::ChangeDetails::CanisterLoadSnapshot(
                canister_load_snapshot,
            ) => Ok(CanisterChangeDetails::load_snapshot(
                canister_load_snapshot.canister_version,
                canister_load_snapshot.snapshot_id,
                canister_load_snapshot.taken_at_timestamp,
            )),
        }
    }
}

impl From<&CanisterChange> for pb_canister_state_bits::CanisterChange {
    fn from(item: &CanisterChange) -> Self {
        Self {
            timestamp_nanos: item.timestamp_nanos,
            canister_version: item.canister_version,
            change_origin: Some((&item.origin).into()),
            change_details: Some((&item.details).into()),
        }
    }
}

impl TryFrom<pb_canister_state_bits::CanisterChange> for CanisterChange {
    type Error = ProxyDecodeError;

    fn try_from(value: pb_canister_state_bits::CanisterChange) -> Result<Self, Self::Error> {
        let origin = try_from_option_field(value.change_origin, "origin")?;
        let details = try_from_option_field(value.change_details, "details")?;
        Ok(Self {
            timestamp_nanos: value.timestamp_nanos,
            canister_version: value.canister_version,
            origin,
            details,
        })
    }
}

/// Struct used for encoding/decoding
/// `(record {
///     canister_id : principal;
///     sender_canister_version : opt nat64;
/// })`
#[derive(Debug, CandidType, Deserialize, Serialize)]
pub struct UninstallCodeArgs {
    canister_id: PrincipalId,
    sender_canister_version: Option<u64>,
}

impl UninstallCodeArgs {
    pub fn new(canister_id: CanisterId, sender_canister_version: Option<u64>) -> Self {
        Self {
            canister_id: canister_id.into(),
            sender_canister_version,
        }
    }

    pub fn get_canister_id(&self) -> CanisterId {
        CanisterId::unchecked_from_principal(self.canister_id)
    }

    pub fn get_sender_canister_version(&self) -> Option<u64> {
        self.sender_canister_version
    }
}

impl Payload<'_> for UninstallCodeArgs {}

/// Maximum number of allowed log viewers (specified in the interface spec).
const MAX_ALLOWED_LOG_VIEWERS_COUNT: usize = 10;

pub type BoundedAllowedViewers =
    BoundedVec<MAX_ALLOWED_LOG_VIEWERS_COUNT, UNBOUNDED, UNBOUNDED, PrincipalId>;

/// Log visibility for a canister.
/// ```text
/// variant {
///    controllers;
///    public;
///    allowed_viewers: vec principal;
/// }
/// ```
#[derive(Clone, Eq, PartialEq, Debug, Default, CandidType, Deserialize, EnumIter)]
pub enum LogVisibilityV2 {
    #[default]
    #[serde(rename = "controllers")]
    Controllers,
    #[serde(rename = "public")]
    Public,
    #[serde(rename = "allowed_viewers")]
    AllowedViewers(BoundedAllowedViewers),
}

impl Payload<'_> for LogVisibilityV2 {}

impl From<&LogVisibilityV2> for pb_canister_state_bits::LogVisibilityV2 {
    fn from(item: &LogVisibilityV2) -> Self {
        use pb_canister_state_bits as pb;
        match item {
            LogVisibilityV2::Controllers => pb::LogVisibilityV2 {
                log_visibility_v2: Some(pb::log_visibility_v2::LogVisibilityV2::Controllers(1)),
            },
            LogVisibilityV2::Public => pb::LogVisibilityV2 {
                log_visibility_v2: Some(pb::log_visibility_v2::LogVisibilityV2::Public(2)),
            },
            LogVisibilityV2::AllowedViewers(principals) => pb::LogVisibilityV2 {
                log_visibility_v2: Some(pb::log_visibility_v2::LogVisibilityV2::AllowedViewers(
                    pb::LogVisibilityAllowedViewers {
                        principals: principals
                            .get()
                            .iter()
                            .map(|c| (*c).into())
                            .collect::<Vec<ic_protobuf::types::v1::PrincipalId>>()
                            .clone(),
                    },
                )),
            },
        }
    }
}

impl TryFrom<pb_canister_state_bits::LogVisibilityV2> for LogVisibilityV2 {
    type Error = ProxyDecodeError;

    fn try_from(item: pb_canister_state_bits::LogVisibilityV2) -> Result<Self, Self::Error> {
        use pb_canister_state_bits as pb;
        let Some(log_visibility_v2) = item.log_visibility_v2 else {
            return Err(ProxyDecodeError::MissingField(
                "LogVisibilityV2::log_visibility_v2",
            ));
        };
        match log_visibility_v2 {
            pb::log_visibility_v2::LogVisibilityV2::Controllers(_) => Ok(Self::Controllers),
            pb::log_visibility_v2::LogVisibilityV2::Public(_) => Ok(Self::Public),
            pb::log_visibility_v2::LogVisibilityV2::AllowedViewers(data) => {
                let principals = data
                    .principals
                    .iter()
                    .map(|p| {
                        PrincipalId::try_from(p.raw.clone()).map_err(|e| {
                            ProxyDecodeError::ValueOutOfRange {
                                typ: "PrincipalId",
                                err: e.to_string(),
                            }
                        })
                    })
                    .collect::<Result<Vec<PrincipalId>, _>>()?;
                Ok(Self::AllowedViewers(BoundedAllowedViewers::new(principals)))
            }
        }
    }
}

/// Struct used for encoding/decoding
/// `(record {
///     controller : principal;
///     compute_allocation: nat;
///     memory_allocation: nat;
///     freezing_threshold: nat;
///     reserved_cycles_limit: nat;
///     log_visibility: log_visibility;
///     wasm_memory_limit: nat;
///     wasm_memory_threshold: nat;
/// })`
#[derive(Clone, Eq, PartialEq, Debug, CandidType, Deserialize)]
pub struct DefiniteCanisterSettingsArgs {
    controller: PrincipalId,
    controllers: Vec<PrincipalId>,
    compute_allocation: candid::Nat,
    memory_allocation: candid::Nat,
    freezing_threshold: candid::Nat,
    reserved_cycles_limit: candid::Nat,
    log_visibility: LogVisibilityV2,
    wasm_memory_limit: candid::Nat,
    wasm_memory_threshold: candid::Nat,
}

impl DefiniteCanisterSettingsArgs {
    pub fn new(
        controller: PrincipalId,
        controllers: Vec<PrincipalId>,
        compute_allocation: u64,
        memory_allocation: Option<u64>,
        freezing_threshold: u64,
        reserved_cycles_limit: Option<u128>,
        log_visibility: LogVisibilityV2,
        wasm_memory_limit: Option<u64>,
        wasm_memory_threshold: u64,
    ) -> Self {
        let memory_allocation = candid::Nat::from(memory_allocation.unwrap_or(0));
        let reserved_cycles_limit = candid::Nat::from(reserved_cycles_limit.unwrap_or(0));
        let wasm_memory_limit = candid::Nat::from(wasm_memory_limit.unwrap_or(0));
        Self {
            controller,
            controllers,
            compute_allocation: candid::Nat::from(compute_allocation),
            memory_allocation,
            freezing_threshold: candid::Nat::from(freezing_threshold),
            reserved_cycles_limit,
            log_visibility,
            wasm_memory_limit,
            wasm_memory_threshold: candid::Nat::from(wasm_memory_threshold),
        }
    }

    pub fn controllers(&self) -> Vec<PrincipalId> {
        self.controllers.clone()
    }

    pub fn reserved_cycles_limit(&self) -> candid::Nat {
        self.reserved_cycles_limit.clone()
    }

    pub fn log_visibility(&self) -> &LogVisibilityV2 {
        &self.log_visibility
    }

    pub fn wasm_memory_limit(&self) -> candid::Nat {
        self.wasm_memory_limit.clone()
    }

    pub fn compute_allocation(&self) -> candid::Nat {
        self.compute_allocation.clone()
    }

    pub fn memory_allocation(&self) -> candid::Nat {
        self.memory_allocation.clone()
    }

    pub fn freezing_threshold(&self) -> candid::Nat {
        self.freezing_threshold.clone()
    }
}

impl Payload<'_> for DefiniteCanisterSettingsArgs {}

/// The deprecated version of CanisterStatusResult that is being
/// used by NNS canisters.
#[derive(Eq, PartialEq, Debug, CandidType, Deserialize)]
pub struct CanisterStatusResult {
    status: CanisterStatusType,
    module_hash: Option<Vec<u8>>,
    controller: candid::Principal,
    memory_size: candid::Nat,
    cycles: candid::Nat,
    // this is for compat with Spec 0.12/0.13
    balance: Vec<(Vec<u8>, candid::Nat)>,
}

impl CanisterStatusResult {
    pub fn new(
        status: CanisterStatusType,
        module_hash: Option<Vec<u8>>,
        controller: PrincipalId,
        memory_size: NumBytes,
        cycles: u128,
    ) -> Self {
        Self {
            status,
            module_hash,
            controller: candid::Principal::from_text(controller.to_string()).unwrap(),
            memory_size: candid::Nat::from(memory_size.get()),
            cycles: candid::Nat::from(cycles),
            // the following is spec 0.12/0.13 compat;
            // "\x00" denotes cycles
            balance: vec![(vec![0], candid::Nat::from(cycles))],
        }
    }

    pub fn status(&self) -> CanisterStatusType {
        self.status.clone()
    }

    pub fn module_hash(&self) -> Option<Vec<u8>> {
        self.module_hash.clone()
    }

    pub fn controller(&self) -> PrincipalId {
        PrincipalId::try_from(self.controller.as_slice()).unwrap()
    }

    pub fn memory_size(&self) -> NumBytes {
        NumBytes::from(self.memory_size.0.to_u64().unwrap())
    }

    pub fn cycles(&self) -> u128 {
        self.cycles.0.to_u128().unwrap()
    }
}

impl Payload<'_> for CanisterStatusResult {}

#[derive(Eq, PartialEq, Debug, CandidType, Deserialize)]
pub struct QueryStats {
    num_calls_total: candid::Nat,
    num_instructions_total: candid::Nat,
    request_payload_bytes_total: candid::Nat,
    response_payload_bytes_total: candid::Nat,
}

/// Struct used for encoding/decoding
/// `(record {
///     status : variant { running; stopping; stopped };
///     settings: definite_canister_settings;
///     module_hash: opt blob;
///     controller: principal;
///     memory_size: nat;
///     cycles: nat;
///     freezing_threshold: nat,
///     idle_cycles_burned_per_day: nat;
///     reserved_cycles: nat;
///     query_stats: record {
///         num_calls: nat;
///         num_instructions: nat;
///         ingress_payload_size: nat;
///         egress_payload_size: nat;
///     }
/// })`
#[derive(Eq, PartialEq, Debug, CandidType, Deserialize)]
pub struct CanisterStatusResultV2 {
    status: CanisterStatusType,
    module_hash: Option<Vec<u8>>,
    controller: candid::Principal,
    settings: DefiniteCanisterSettingsArgs,
    memory_size: candid::Nat,
    cycles: candid::Nat,
    // this is for compat with Spec 0.12/0.13
    balance: Vec<(Vec<u8>, candid::Nat)>,
    freezing_threshold: candid::Nat,
    idle_cycles_burned_per_day: candid::Nat,
    reserved_cycles: candid::Nat,
    query_stats: QueryStats,
}

impl CanisterStatusResultV2 {
    #[allow(clippy::too_many_arguments)]
    pub fn new(
        status: CanisterStatusType,
        module_hash: Option<Vec<u8>>,
        controller: PrincipalId,
        controllers: Vec<PrincipalId>,
        memory_size: NumBytes,
        cycles: u128,
        compute_allocation: u64,
        memory_allocation: Option<u64>,
        freezing_threshold: u64,
        reserved_cycles_limit: Option<u128>,
        log_visibility: LogVisibilityV2,
        idle_cycles_burned_per_day: u128,
        reserved_cycles: u128,
        query_num_calls: u128,
        query_num_instructions: u128,
        query_ingress_payload_size: u128,
        query_egress_payload_size: u128,
        wasm_memory_limit: Option<u64>,
        wasm_memory_threshold: u64,
    ) -> Self {
        Self {
            status,
            module_hash,
            controller: candid::Principal::from_text(controller.to_string()).unwrap(),
            memory_size: candid::Nat::from(memory_size.get()),
            cycles: candid::Nat::from(cycles),
            // the following is spec 0.12/0.13 compat;
            // "\x00" denotes cycles
            balance: vec![(vec![0], candid::Nat::from(cycles))],
            settings: DefiniteCanisterSettingsArgs::new(
                controller,
                controllers,
                compute_allocation,
                memory_allocation,
                freezing_threshold,
                reserved_cycles_limit,
                log_visibility,
                wasm_memory_limit,
                wasm_memory_threshold,
            ),
            freezing_threshold: candid::Nat::from(freezing_threshold),
            idle_cycles_burned_per_day: candid::Nat::from(idle_cycles_burned_per_day),
            reserved_cycles: candid::Nat::from(reserved_cycles),
            query_stats: QueryStats {
                num_calls_total: candid::Nat::from(query_num_calls),
                num_instructions_total: candid::Nat::from(query_num_instructions),
                request_payload_bytes_total: candid::Nat::from(query_ingress_payload_size),
                response_payload_bytes_total: candid::Nat::from(query_egress_payload_size),
            },
        }
    }

    pub fn status(&self) -> CanisterStatusType {
        self.status.clone()
    }

    pub fn module_hash(&self) -> Option<Vec<u8>> {
        self.module_hash.clone()
    }

    pub fn controller(&self) -> PrincipalId {
        PrincipalId::try_from(self.controller.as_slice()).unwrap()
    }

    pub fn controllers(&self) -> Vec<PrincipalId> {
        self.settings.controllers()
    }

    pub fn memory_size(&self) -> NumBytes {
        NumBytes::from(self.memory_size.0.to_u64().unwrap())
    }

    pub fn cycles(&self) -> u128 {
        self.cycles.0.to_u128().unwrap()
    }

    pub fn freezing_threshold(&self) -> u64 {
        self.freezing_threshold.0.to_u64().unwrap()
    }

    pub fn compute_allocation(&self) -> u64 {
        self.settings.compute_allocation.0.to_u64().unwrap()
    }

    pub fn memory_allocation(&self) -> u64 {
        self.settings.memory_allocation.0.to_u64().unwrap()
    }

    pub fn idle_cycles_burned_per_day(&self) -> u128 {
        self.idle_cycles_burned_per_day.0.to_u128().unwrap()
    }

    pub fn reserved_cycles(&self) -> u128 {
        self.reserved_cycles.0.to_u128().unwrap()
    }

    pub fn settings(&self) -> DefiniteCanisterSettingsArgs {
        self.settings.clone()
    }
}

/// Indicates whether the canister is running, stopping, or stopped.
///
/// Unlike `CanisterStatus`, it contains no additional metadata.
#[derive(Clone, Eq, PartialEq, Hash, Debug, CandidType, Deserialize, Serialize)]
pub enum CanisterStatusType {
    #[serde(rename = "running")]
    Running,
    #[serde(rename = "stopping")]
    Stopping,
    #[serde(rename = "stopped")]
    Stopped,
}

/// These strings are used to generate metrics -- changing any existing entries
/// will invalidate monitoring dashboards.
impl fmt::Display for CanisterStatusType {
    fn fmt(&self, f: &mut fmt::Formatter<'_>) -> fmt::Result {
        match self {
            CanisterStatusType::Running => write!(f, "running"),
            CanisterStatusType::Stopping => write!(f, "stopping"),
            CanisterStatusType::Stopped => write!(f, "stopped"),
        }
    }
}

/// The mode with which a canister is installed.
#[derive(
    Copy,
    Clone,
    Eq,
    PartialEq,
    Hash,
    Debug,
    Default,
    CandidType,
    Deserialize,
    EnumIter,
    EnumString,
    Serialize,
)]
pub enum CanisterInstallMode {
    /// A fresh install of a new canister.
    #[serde(rename = "install")]
    #[strum(serialize = "install")]
    #[default]
    Install = 1,
    /// Reinstalling a canister that was already installed.
    #[serde(rename = "reinstall")]
    #[strum(serialize = "reinstall")]
    Reinstall = 2,
    /// Upgrade an existing canister.
    #[serde(rename = "upgrade")]
    #[strum(serialize = "upgrade")]
    Upgrade = 3,
}

#[derive(Copy, Clone, Eq, PartialEq, Hash, Debug, CandidType, Deserialize, Serialize)]
/// Wasm main memory retention on upgrades.
/// Currently used to specify the persistence of Wasm main memory.
pub enum WasmMemoryPersistence {
    /// Retain the main memory across upgrades.
    /// Used for enhanced orthogonal persistence, as implemented in Motoko
    Keep,
    /// Reinitialize the main memory on upgrade.
    /// Default behavior without enhanced orthogonal persistence.
    Replace,
}

impl WasmMemoryPersistence {
    pub fn iter() -> Iter<'static, WasmMemoryPersistence> {
        static MODES: [WasmMemoryPersistence; 2] =
            [WasmMemoryPersistence::Keep, WasmMemoryPersistence::Replace];
        MODES.iter()
    }
}

#[derive(Copy, Clone, Eq, PartialEq, Hash, Debug, Default, CandidType, Deserialize, Serialize)]
/// Struct used for encoding/decoding:
/// `record {
///    skip_pre_upgrade: opt bool;
///    wasm_memory_persistence : opt variant {
///      keep;
///      replace;
///    };
/// }`
/// Extendibility for the future: Adding new optional fields ensures both backwards- and
/// forwards-compatibility in Candid.
pub struct CanisterUpgradeOptions {
    /// Determine whether the pre-upgrade hook should be skipped during upgrade.
    pub skip_pre_upgrade: Option<bool>,
    /// Support for enhanced orthogonal persistence: Retain the main memory on upgrade.
    pub wasm_memory_persistence: Option<WasmMemoryPersistence>,
}

/// The mode with which a canister is installed.
///
/// This second version of the mode allows someone to specify upgrade options.
#[derive(
    Copy, Clone, Eq, PartialEq, Hash, Debug, Default, CandidType, Deserialize, EnumString, Serialize,
)]
pub enum CanisterInstallModeV2 {
    /// A fresh install of a new canister.
    #[serde(rename = "install")]
    #[strum(serialize = "install")]
    #[default]
    Install,
    /// Reinstalling a canister that was already installed.
    #[serde(rename = "reinstall")]
    #[strum(serialize = "reinstall")]
    Reinstall,
    /// Upgrade an existing canister.
    #[serde(rename = "upgrade")]
    #[strum(serialize = "upgrade")]
    Upgrade(Option<CanisterUpgradeOptions>),
}

impl CanisterInstallModeV2 {
    pub fn iter() -> Iter<'static, CanisterInstallModeV2> {
        static MODES: [CanisterInstallModeV2; 12] = [
            CanisterInstallModeV2::Install,
            CanisterInstallModeV2::Reinstall,
            CanisterInstallModeV2::Upgrade(None),
            CanisterInstallModeV2::Upgrade(Some(CanisterUpgradeOptions {
                skip_pre_upgrade: None,
                wasm_memory_persistence: None,
            })),
            CanisterInstallModeV2::Upgrade(Some(CanisterUpgradeOptions {
                skip_pre_upgrade: None,
                wasm_memory_persistence: Some(WasmMemoryPersistence::Keep),
            })),
            CanisterInstallModeV2::Upgrade(Some(CanisterUpgradeOptions {
                skip_pre_upgrade: None,
                wasm_memory_persistence: Some(WasmMemoryPersistence::Replace),
            })),
            CanisterInstallModeV2::Upgrade(Some(CanisterUpgradeOptions {
                skip_pre_upgrade: Some(false),
                wasm_memory_persistence: None,
            })),
            CanisterInstallModeV2::Upgrade(Some(CanisterUpgradeOptions {
                skip_pre_upgrade: Some(false),
                wasm_memory_persistence: Some(WasmMemoryPersistence::Keep),
            })),
            CanisterInstallModeV2::Upgrade(Some(CanisterUpgradeOptions {
                skip_pre_upgrade: Some(false),
                wasm_memory_persistence: Some(WasmMemoryPersistence::Replace),
            })),
            CanisterInstallModeV2::Upgrade(Some(CanisterUpgradeOptions {
                skip_pre_upgrade: Some(true),
                wasm_memory_persistence: None,
            })),
            CanisterInstallModeV2::Upgrade(Some(CanisterUpgradeOptions {
                skip_pre_upgrade: Some(true),
                wasm_memory_persistence: Some(WasmMemoryPersistence::Keep),
            })),
            CanisterInstallModeV2::Upgrade(Some(CanisterUpgradeOptions {
                skip_pre_upgrade: Some(true),
                wasm_memory_persistence: Some(WasmMemoryPersistence::Replace),
            })),
        ];
        MODES.iter()
    }
}

/// A type to represent an error that can occur when installing a canister.
#[derive(Debug)]
pub struct CanisterInstallModeError(pub String);

impl Error for CanisterInstallModeError {}

impl fmt::Display for CanisterInstallModeError {
    fn fmt(&self, f: &mut fmt::Formatter<'_>) -> fmt::Result {
        write!(f, "{}", self.0)
    }
}

impl TryFrom<String> for CanisterInstallMode {
    type Error = CanisterInstallModeError;

    fn try_from(mode: String) -> Result<Self, Self::Error> {
        let mode = mode.as_str();
        match mode {
            "install" => Ok(CanisterInstallMode::Install),
            "reinstall" => Ok(CanisterInstallMode::Reinstall),
            "upgrade" => Ok(CanisterInstallMode::Upgrade),
            _ => Err(CanisterInstallModeError(mode.to_string())),
        }
    }
}

impl From<&CanisterInstallMode> for i32 {
    fn from(item: &CanisterInstallMode) -> Self {
        let proto: CanisterInstallModeProto = item.into();
        proto.into()
    }
}

impl TryFrom<CanisterInstallModeProto> for CanisterInstallMode {
    type Error = CanisterInstallModeError;

    fn try_from(item: CanisterInstallModeProto) -> Result<Self, Self::Error> {
        match item {
            CanisterInstallModeProto::Install => Ok(CanisterInstallMode::Install),
            CanisterInstallModeProto::Reinstall => Ok(CanisterInstallMode::Reinstall),
            CanisterInstallModeProto::Upgrade => Ok(CanisterInstallMode::Upgrade),
            CanisterInstallModeProto::Unspecified => {
                Err(CanisterInstallModeError((item as i32).to_string()))
            }
        }
    }
}

impl TryFrom<CanisterInstallModeV2Proto> for CanisterInstallModeV2 {
    type Error = CanisterInstallModeError;

    fn try_from(item: CanisterInstallModeV2Proto) -> Result<Self, Self::Error> {
        match item.canister_install_mode_v2.unwrap() {
            ic_protobuf::types::v1::canister_install_mode_v2::CanisterInstallModeV2::Mode(item) => {
                match CanisterInstallModeProto::try_from(item).ok() {
                    Some(CanisterInstallModeProto::Install) => Ok(CanisterInstallModeV2::Install),
                    Some(CanisterInstallModeProto::Reinstall) => {
                        Ok(CanisterInstallModeV2::Reinstall)
                    }
                    Some(CanisterInstallModeProto::Upgrade) => {
                        Ok(CanisterInstallModeV2::Upgrade(None))
                    }
                    Some(CanisterInstallModeProto::Unspecified) | None => {
                        Err(CanisterInstallModeError(item.to_string()))
                    }
                }
            }

            ic_protobuf::types::v1::canister_install_mode_v2::CanisterInstallModeV2::Mode2(
                upgrade_mode,
            ) => Ok(CanisterInstallModeV2::Upgrade(Some(
                CanisterUpgradeOptions {
                    skip_pre_upgrade: upgrade_mode.skip_pre_upgrade,
                    wasm_memory_persistence: match upgrade_mode.wasm_memory_persistence {
                        None => None,
                        Some(mode) => Some(match WasmMemoryPersistenceProto::try_from(mode).ok() {
                            Some(persistence) => WasmMemoryPersistence::try_from(persistence),
                            None => Err(CanisterInstallModeError(
                                format!("Invalid `WasmMemoryPersistence` value: {mode}")
                                    .to_string(),
                            )),
                        }?),
                    },
                },
            ))),
        }
    }
}

impl From<CanisterInstallMode> for String {
    fn from(mode: CanisterInstallMode) -> Self {
        let result = match mode {
            CanisterInstallMode::Install => "install",
            CanisterInstallMode::Reinstall => "reinstall",
            CanisterInstallMode::Upgrade => "upgrade",
        };
        result.to_string()
    }
}

impl From<&CanisterInstallMode> for CanisterInstallModeProto {
    fn from(item: &CanisterInstallMode) -> Self {
        match item {
            CanisterInstallMode::Install => CanisterInstallModeProto::Install,
            CanisterInstallMode::Reinstall => CanisterInstallModeProto::Reinstall,
            CanisterInstallMode::Upgrade => CanisterInstallModeProto::Upgrade,
        }
    }
}

impl From<&CanisterInstallModeV2> for CanisterInstallModeV2Proto {
    fn from(item: &CanisterInstallModeV2) -> Self {
        CanisterInstallModeV2Proto {
            canister_install_mode_v2: Some(match item {
                CanisterInstallModeV2::Install => {
                    ic_protobuf::types::v1::canister_install_mode_v2::CanisterInstallModeV2::Mode(
                        CanisterInstallModeProto::Install.into(),
                    )
                }
                CanisterInstallModeV2::Reinstall => {
                    ic_protobuf::types::v1::canister_install_mode_v2::CanisterInstallModeV2::Mode(
                        CanisterInstallModeProto::Reinstall.into(),
                    )
                }
                CanisterInstallModeV2::Upgrade(None) => {
                    ic_protobuf::types::v1::canister_install_mode_v2::CanisterInstallModeV2::Mode(
                        CanisterInstallModeProto::Upgrade.into(),
                    )
                }
                CanisterInstallModeV2::Upgrade(Some(upgrade_options)) => {
                    ic_protobuf::types::v1::canister_install_mode_v2::CanisterInstallModeV2::Mode2(
                        CanisterUpgradeOptionsProto {
                            skip_pre_upgrade: upgrade_options.skip_pre_upgrade,
                            wasm_memory_persistence: upgrade_options.wasm_memory_persistence.map(
                                |mode| {
                                    let proto: WasmMemoryPersistenceProto = (&mode).into();
                                    proto.into()
                                },
                            ),
                        },
                    )
                }
            }),
        }
    }
}

impl From<CanisterInstallModeV2> for CanisterInstallMode {
    /// This function is used only in the Canister History to avoid breaking changes.
    /// The function is lossy, hence it should be avoided when possible.
    fn from(item: CanisterInstallModeV2) -> Self {
        match item {
            CanisterInstallModeV2::Install => CanisterInstallMode::Install,
            CanisterInstallModeV2::Reinstall => CanisterInstallMode::Reinstall,
            CanisterInstallModeV2::Upgrade(_) => CanisterInstallMode::Upgrade,
        }
    }
}

impl From<&WasmMemoryPersistence> for WasmMemoryPersistenceProto {
    fn from(item: &WasmMemoryPersistence) -> Self {
        match item {
            WasmMemoryPersistence::Keep => WasmMemoryPersistenceProto::Keep,
            WasmMemoryPersistence::Replace => WasmMemoryPersistenceProto::Replace,
        }
    }
}

impl TryFrom<WasmMemoryPersistenceProto> for WasmMemoryPersistence {
    type Error = CanisterInstallModeError;

    fn try_from(item: WasmMemoryPersistenceProto) -> Result<Self, Self::Error> {
        match item {
            WasmMemoryPersistenceProto::Keep => Ok(WasmMemoryPersistence::Keep),
            WasmMemoryPersistenceProto::Replace => Ok(WasmMemoryPersistence::Replace),
            WasmMemoryPersistenceProto::Unspecified => Err(CanisterInstallModeError(
                format!("Invalid `WasmMemoryPersistence` value: {item:?}").to_string(),
            )),
        }
    }
}

impl Payload<'_> for CanisterStatusResultV2 {}

/// Struct used for encoding/decoding
/// `(record {
///     mode : variant { install; reinstall; upgrade };
///     canister_id: principal;
///     wasm_module: blob;
///     arg: blob;
///     compute_allocation: opt nat;
///     memory_allocation: opt nat;
///     sender_canister_version : opt nat64;
/// })`
#[derive(Clone, Debug, CandidType, Deserialize)]
pub struct InstallCodeArgs {
    pub mode: CanisterInstallMode,
    pub canister_id: PrincipalId,
    #[serde(with = "serde_bytes")]
    pub wasm_module: Vec<u8>,
    #[serde(with = "serde_bytes")]
    pub arg: Vec<u8>,
    pub compute_allocation: Option<candid::Nat>,
    pub memory_allocation: Option<candid::Nat>,
    pub sender_canister_version: Option<u64>,
}

impl std::fmt::Display for InstallCodeArgs {
    fn fmt(&self, f: &mut std::fmt::Formatter<'_>) -> std::fmt::Result {
        writeln!(f, "InstallCodeArgs {{")?;
        writeln!(f, "  mode: {:?}", &self.mode)?;
        writeln!(f, "  canister_id: {:?}", &self.canister_id)?;
        writeln!(f, "  wasm_module: <{:?} bytes>", self.wasm_module.len())?;
        writeln!(f, "  arg: <{:?} bytes>", self.arg.len())?;
        writeln!(
            f,
            "  compute_allocation: {:?}",
            &self
                .compute_allocation
                .as_ref()
                .map(|value| format!("{}", value))
        )?;
        writeln!(
            f,
            "  memory_allocation: {:?}",
            &self
                .memory_allocation
                .as_ref()
                .map(|value| format!("{}", value))
        )?;
        writeln!(f, "}}")
    }
}

impl Payload<'_> for InstallCodeArgs {}

impl InstallCodeArgs {
    pub fn new(
        mode: CanisterInstallMode,
        canister_id: CanisterId,
        wasm_module: Vec<u8>,
        arg: Vec<u8>,
        compute_allocation: Option<u64>,
        memory_allocation: Option<u64>,
    ) -> Self {
        Self {
            mode,
            canister_id: canister_id.into(),
            wasm_module,
            arg,
            compute_allocation: compute_allocation.map(candid::Nat::from),
            memory_allocation: memory_allocation.map(candid::Nat::from),
            sender_canister_version: None,
        }
    }

    pub fn get_canister_id(&self) -> CanisterId {
        CanisterId::unchecked_from_principal(self.canister_id)
    }

    pub fn get_sender_canister_version(&self) -> Option<u64> {
        self.sender_canister_version
    }
}

#[derive(Clone, Debug, CandidType, Deserialize)]
pub struct InstallCodeArgsV2 {
    pub mode: CanisterInstallModeV2,
    pub canister_id: PrincipalId,
    #[serde(with = "serde_bytes")]
    pub wasm_module: Vec<u8>,
    #[serde(with = "serde_bytes")]
    pub arg: Vec<u8>,
    pub compute_allocation: Option<candid::Nat>,
    pub memory_allocation: Option<candid::Nat>,
    pub sender_canister_version: Option<u64>,
}

impl std::fmt::Display for InstallCodeArgsV2 {
    fn fmt(&self, f: &mut std::fmt::Formatter<'_>) -> std::fmt::Result {
        writeln!(f, "InstallCodeArgsV2 {{")?;
        writeln!(f, "  mode: {:?}", &self.mode)?;
        writeln!(f, "  canister_id: {:?}", &self.canister_id)?;
        writeln!(f, "  wasm_module: <{:?} bytes>", self.wasm_module.len())?;
        writeln!(f, "  arg: <{:?} bytes>", self.arg.len())?;
        writeln!(
            f,
            "  compute_allocation: {:?}",
            &self
                .compute_allocation
                .as_ref()
                .map(|value| format!("{}", value))
        )?;
        writeln!(
            f,
            "  memory_allocation: {:?}",
            &self
                .memory_allocation
                .as_ref()
                .map(|value| format!("{}", value))
        )?;
        writeln!(f, "}}")
    }
}

impl Payload<'_> for InstallCodeArgsV2 {}

impl InstallCodeArgsV2 {
    pub fn new(
        mode: CanisterInstallModeV2,
        canister_id: CanisterId,
        wasm_module: Vec<u8>,
        arg: Vec<u8>,
        compute_allocation: Option<u64>,
        memory_allocation: Option<u64>,
    ) -> Self {
        Self {
            mode,
            canister_id: canister_id.into(),
            wasm_module,
            arg,
            compute_allocation: compute_allocation.map(candid::Nat::from),
            memory_allocation: memory_allocation.map(candid::Nat::from),
            sender_canister_version: None,
        }
    }

    pub fn get_canister_id(&self) -> CanisterId {
        CanisterId::unchecked_from_principal(self.canister_id)
    }

    pub fn get_sender_canister_version(&self) -> Option<u64> {
        self.sender_canister_version
    }
}

/// Represents the empty blob.
#[derive(CandidType, Deserialize)]
pub struct EmptyBlob;

impl<'a> Payload<'a> for EmptyBlob {
    fn encode(&self) -> Vec<u8> {
        Encode!().unwrap()
    }

    fn decode(blob: &'a [u8]) -> Result<EmptyBlob, UserError> {
        Decode!([decoder_config()]; blob)
            .map(|_| EmptyBlob)
            .map_err(candid_error_to_user_error)
    }
}

/// Struct used for encoding/decoding
/// `(record {
///     canister_id : principal;
///     settings: canister_settings;
///     sender_canister_version : opt nat64;
/// })`
#[derive(Debug, CandidType, Deserialize)]
pub struct UpdateSettingsArgs {
    pub canister_id: PrincipalId,
    pub settings: CanisterSettingsArgs,
    pub sender_canister_version: Option<u64>,
}

impl UpdateSettingsArgs {
    pub fn new(canister_id: CanisterId, settings: CanisterSettingsArgs) -> Self {
        Self {
            canister_id: canister_id.into(),
            settings,
            sender_canister_version: None,
        }
    }

    pub fn get_canister_id(&self) -> CanisterId {
        CanisterId::unchecked_from_principal(self.canister_id)
    }

    pub fn get_sender_canister_version(&self) -> Option<u64> {
        self.sender_canister_version
    }
}

#[cfg(feature = "fuzzing_code")]
impl<'a> Arbitrary<'a> for UpdateSettingsArgs {
    fn arbitrary(u: &mut Unstructured<'a>) -> ArbitraryResult<Self> {
        Ok(UpdateSettingsArgs::new(
            CanisterId::from(u64::arbitrary(u)?),
            CanisterSettingsArgsBuilder::new()
                .with_controllers(<Vec<PrincipalId>>::arbitrary(u)?)
                .with_compute_allocation(u64::arbitrary(u)?)
                .with_memory_allocation(u64::arbitrary(u)?)
                .with_freezing_threshold(u64::arbitrary(u)?)
                .build(),
        ))
    }
}

impl Payload<'_> for UpdateSettingsArgs {}

/// Maximum number of controllers allowed in a request (specified in the interface spec).
const MAX_ALLOWED_CONTROLLERS_COUNT: usize = 10;

pub type BoundedControllers =
    BoundedVec<MAX_ALLOWED_CONTROLLERS_COUNT, UNBOUNDED, UNBOUNDED, PrincipalId>;

impl Payload<'_> for BoundedControllers {}

impl DataSize for PrincipalId {
    fn data_size(&self) -> usize {
        self.as_slice().data_size()
    }
}

/// Struct used for encoding/decoding
/// `(record {
///     controllers: opt vec principal;
///     compute_allocation: opt nat;
///     memory_allocation: opt nat;
///     freezing_threshold: opt nat;
///     reserved_cycles_limit: opt nat;
///     log_visibility : opt log_visibility;
///     wasm_memory_limit: opt nat;
///     wasm_memory_threshold: opt nat;
/// })`
#[derive(Clone, Eq, PartialEq, Debug, Default, CandidType, Deserialize)]
pub struct CanisterSettingsArgs {
    pub controllers: Option<BoundedControllers>,
    pub compute_allocation: Option<candid::Nat>,
    pub memory_allocation: Option<candid::Nat>,
    pub freezing_threshold: Option<candid::Nat>,
    pub reserved_cycles_limit: Option<candid::Nat>,
    pub log_visibility: Option<LogVisibilityV2>,
    pub wasm_memory_limit: Option<candid::Nat>,
    pub wasm_memory_threshold: Option<candid::Nat>,
}

impl Payload<'_> for CanisterSettingsArgs {}

impl CanisterSettingsArgs {
    /// Note: do not use `new(...)` with passing all the arguments, use corresponding builder instead.
    #[deprecated(note = "please use `CanisterSettingsArgsBuilder` instead")]
    pub fn new() -> Self {
        Self {
            controllers: None,
            compute_allocation: None,
            memory_allocation: None,
            freezing_threshold: None,
            reserved_cycles_limit: None,
            log_visibility: None,
            wasm_memory_limit: None,
            wasm_memory_threshold: None,
        }
    }
}

#[derive(Default)]
pub struct CanisterSettingsArgsBuilder {
    controllers: Option<Vec<PrincipalId>>,
    compute_allocation: Option<candid::Nat>,
    memory_allocation: Option<candid::Nat>,
    freezing_threshold: Option<candid::Nat>,
    reserved_cycles_limit: Option<candid::Nat>,
    log_visibility: Option<LogVisibilityV2>,
    wasm_memory_limit: Option<candid::Nat>,
    wasm_memory_threshold: Option<candid::Nat>,
}

#[allow(dead_code)]
impl CanisterSettingsArgsBuilder {
    pub fn new() -> Self {
        Self::default()
    }

    pub fn build(self) -> CanisterSettingsArgs {
        CanisterSettingsArgs {
            controllers: self.controllers.map(BoundedControllers::new),
            compute_allocation: self.compute_allocation,
            memory_allocation: self.memory_allocation,
            freezing_threshold: self.freezing_threshold,
            reserved_cycles_limit: self.reserved_cycles_limit,
            log_visibility: self.log_visibility,
            wasm_memory_limit: self.wasm_memory_limit,
            wasm_memory_threshold: self.wasm_memory_threshold,
        }
    }

    pub fn with_controllers(self, controllers: Vec<PrincipalId>) -> Self {
        Self {
            controllers: Some(controllers),
            ..self
        }
    }

    /// Sets the compute allocation in percent. For more details see
    /// the description of this field in the IC specification.
    pub fn with_compute_allocation(self, compute_allocation: u64) -> Self {
        Self {
            compute_allocation: Some(candid::Nat::from(compute_allocation)),
            ..self
        }
    }

    /// Optionally sets the compute allocation in percent.
    pub fn with_maybe_compute_allocation(self, compute_allocation: Option<u64>) -> Self {
        match compute_allocation {
            Some(compute_allocation) => self.with_compute_allocation(compute_allocation),
            None => self,
        }
    }

    /// Sets the memory allocation in bytes. For more details see
    /// the description of this field in the IC specification.
    pub fn with_memory_allocation(self, memory_allocation: u64) -> Self {
        Self {
            memory_allocation: Some(candid::Nat::from(memory_allocation)),
            ..self
        }
    }

    /// Optionally sets the memory allocation in percent.
    pub fn with_maybe_memory_allocation(self, memory_allocation: Option<u64>) -> Self {
        match memory_allocation {
            Some(memory_allocation) => self.with_memory_allocation(memory_allocation),
            None => self,
        }
    }

    /// Sets the freezing threshold in seconds. For more details see
    /// the description of this field in the IC specification.
    pub fn with_freezing_threshold(self, freezing_threshold: u64) -> Self {
        Self {
            freezing_threshold: Some(candid::Nat::from(freezing_threshold)),
            ..self
        }
    }

    /// Sets the reserved cycles limit in cycles.
    pub fn with_reserved_cycles_limit(self, reserved_cycles_limit: u128) -> Self {
        Self {
            reserved_cycles_limit: Some(candid::Nat::from(reserved_cycles_limit)),
            ..self
        }
    }

    /// Sets the log visibility.
    pub fn with_log_visibility(self, log_visibility: LogVisibilityV2) -> Self {
        Self {
            log_visibility: Some(log_visibility),
            ..self
        }
    }

    /// Sets the Wasm memory limit.
    pub fn with_wasm_memory_limit(self, wasm_memory_limit: u64) -> Self {
        Self {
            wasm_memory_limit: Some(candid::Nat::from(wasm_memory_limit)),
            ..self
        }
    }

    /// Sets the Wasm memory threshold in bytes.
    pub fn with_wasm_memory_threshold(self, wasm_memory_threshold: u64) -> Self {
        Self {
            wasm_memory_threshold: Some(candid::Nat::from(wasm_memory_threshold)),
            ..self
        }
    }
}

/// Struct used for encoding/decoding
/// `(record {
///     settings : opt canister_settings;
///     sender_canister_version : opt nat64;
/// })`
#[derive(Clone, PartialEq, Debug, Default, CandidType, Deserialize)]
pub struct CreateCanisterArgs {
    pub settings: Option<CanisterSettingsArgs>,
    pub sender_canister_version: Option<u64>,
}

impl CreateCanisterArgs {
    pub fn get_sender_canister_version(&self) -> Option<u64> {
        self.sender_canister_version
    }
}

impl<'a> Payload<'a> for CreateCanisterArgs {
    fn decode(blob: &'a [u8]) -> Result<Self, UserError> {
        match Decode!([decoder_config()]; blob, Self) {
            Err(err) => {
                // First check if deserialization failed due to exceeding the maximum allowed limit.
                if format!("{err:?}").contains("The number of elements exceeds maximum allowed") {
                    Err(UserError::new(
                        ErrorCode::InvalidManagementPayload,
                        format!("Payload deserialization error: {err:?}"),
                    ))
                } else {
                    // Decoding an empty blob is added for backward compatibility.
                    match EmptyBlob::decode(blob) {
                        Err(_) => Err(UserError::new(
                            ErrorCode::InvalidManagementPayload,
                            "Payload deserialization error.".to_string(),
                        )),
                        Ok(_) => Ok(CreateCanisterArgs::default()),
                    }
                }
            }
            Ok(settings) => Ok(settings),
        }
    }
}

/// Struct used for encoding/decoding
/// `(record {
///     node_ids : vec principal;
///     registry_version: nat64;
/// })`
#[derive(Debug, CandidType, Deserialize)]
pub struct SetupInitialDKGArgs {
    node_ids: Vec<PrincipalId>,
    registry_version: u64,
}

impl Payload<'_> for SetupInitialDKGArgs {}

impl SetupInitialDKGArgs {
    pub fn new(node_ids: Vec<NodeId>, registry_version: RegistryVersion) -> Self {
        Self {
            node_ids: node_ids.iter().map(|node_id| node_id.get()).collect(),
            registry_version: registry_version.get(),
        }
    }

    pub fn get_set_of_node_ids(&self) -> Result<BTreeSet<NodeId>, UserError> {
        let mut set = BTreeSet::<NodeId>::new();
        for node_id in self.node_ids.iter() {
            if !set.insert(NodeId::new(*node_id)) {
                return Err(UserError::new(
                    ErrorCode::InvalidManagementPayload,
                    format!(
                        "Expected a set of NodeIds. The NodeId {} is repeated",
                        node_id
                    ),
                ));
            }
        }
        Ok(set)
    }

    pub fn get_registry_version(&self) -> RegistryVersion {
        RegistryVersion::new(self.registry_version)
    }
}

/// Represents the response for a request to setup an initial DKG for a new
/// subnet.
#[derive(Debug)]
pub struct SetupInitialDKGResponse {
    pub low_threshold_transcript_record: InitialNiDkgTranscriptRecord,
    pub high_threshold_transcript_record: InitialNiDkgTranscriptRecord,
    pub fresh_subnet_id: SubnetId,
    pub subnet_threshold_public_key: PublicKey,
}

impl SetupInitialDKGResponse {
    pub fn encode(&self) -> Vec<u8> {
        let serde_encoded_transcript_records = self.encode_with_serde_cbor();
        Encode!(&serde_encoded_transcript_records).unwrap()
    }

    fn encode_with_serde_cbor(&self) -> Vec<u8> {
        let transcript_records = (
            &self.low_threshold_transcript_record,
            &self.high_threshold_transcript_record,
            &self.fresh_subnet_id,
            &self.subnet_threshold_public_key,
        );
        serde_cbor::to_vec(&transcript_records).unwrap()
    }

    pub fn decode(blob: &[u8]) -> Result<Self, UserError> {
        let serde_encoded_transcript_records =
            Decode!([decoder_config()]; blob, Vec<u8>).map_err(candid_error_to_user_error)?;
        match serde_cbor::from_slice::<(
            InitialNiDkgTranscriptRecord,
            InitialNiDkgTranscriptRecord,
            SubnetId,
            PublicKey,
        )>(&serde_encoded_transcript_records)
        {
            Err(err) => Err(UserError::new(
                ErrorCode::InvalidManagementPayload,
                format!("Payload deserialization error: '{}'", err),
            )),
            Ok((
                low_threshold_transcript_record,
                high_threshold_transcript_record,
                fresh_subnet_id,
                subnet_threshold_public_key,
            )) => Ok(Self {
                low_threshold_transcript_record,
                high_threshold_transcript_record,
                fresh_subnet_id,
                subnet_threshold_public_key,
            }),
        }
    }
}

/// Types of curves that can be used for ECDSA signing.
/// ```text
/// (variant { secp256k1; })
/// ```
#[derive(
    Copy,
    Clone,
    Eq,
    PartialEq,
    Ord,
    PartialOrd,
    Hash,
    Debug,
    CandidType,
    Deserialize,
    EnumIter,
    Serialize,
)]
pub enum EcdsaCurve {
    #[serde(rename = "secp256k1")]
    Secp256k1,
}

impl From<&EcdsaCurve> for pb_types::EcdsaCurve {
    fn from(item: &EcdsaCurve) -> Self {
        match item {
            EcdsaCurve::Secp256k1 => pb_types::EcdsaCurve::Secp256k1,
        }
    }
}

impl TryFrom<pb_types::EcdsaCurve> for EcdsaCurve {
    type Error = ProxyDecodeError;

    fn try_from(item: pb_types::EcdsaCurve) -> Result<Self, Self::Error> {
        match item {
            pb_types::EcdsaCurve::Secp256k1 => Ok(EcdsaCurve::Secp256k1),
            pb_types::EcdsaCurve::Unspecified => Err(ProxyDecodeError::ValueOutOfRange {
                typ: "EcdsaCurve",
                err: format!("Unable to convert {:?} to an EcdsaCurve", item),
            }),
        }
    }
}

impl std::fmt::Display for EcdsaCurve {
    fn fmt(&self, f: &mut std::fmt::Formatter<'_>) -> std::fmt::Result {
        write!(f, "{:?}", self)
    }
}

impl FromStr for EcdsaCurve {
    type Err = String;

    fn from_str(s: &str) -> Result<Self, Self::Err> {
        match s.to_lowercase().as_str() {
            "secp256k1" => Ok(Self::Secp256k1),
            _ => Err(format!("{} is not a recognized ECDSA curve", s)),
        }
    }
}

/// Unique identifier for a key that can be used for ECDSA signatures. The name
/// is just a identifier, but it may be used to convey some information about
/// the key (e.g. that the key is meant to be used for testing purposes).
/// ```text
/// (record { curve: ecdsa_curve; name: text})
/// ```
#[derive(
    Clone, Eq, PartialEq, Ord, PartialOrd, Hash, Debug, CandidType, Deserialize, Serialize,
)]
pub struct EcdsaKeyId {
    pub curve: EcdsaCurve,
    pub name: String,
}

impl From<&EcdsaKeyId> for pb_types::EcdsaKeyId {
    fn from(item: &EcdsaKeyId) -> Self {
        Self {
            curve: pb_types::EcdsaCurve::from(&item.curve) as i32,
            name: item.name.clone(),
        }
    }
}

impl TryFrom<pb_types::EcdsaKeyId> for EcdsaKeyId {
    type Error = ProxyDecodeError;
    fn try_from(item: pb_types::EcdsaKeyId) -> Result<Self, Self::Error> {
        Ok(Self {
            curve: EcdsaCurve::try_from(pb_types::EcdsaCurve::try_from(item.curve).map_err(
                |_| ProxyDecodeError::ValueOutOfRange {
                    typ: "EcdsaKeyId",
                    err: format!("Unable to convert {} to an EcdsaCurve", item.curve),
                },
            )?)?,
            name: item.name,
        })
    }
}

impl std::fmt::Display for EcdsaKeyId {
    fn fmt(&self, f: &mut std::fmt::Formatter<'_>) -> std::fmt::Result {
        write!(f, "{}:{}", self.curve, self.name)
    }
}

impl FromStr for EcdsaKeyId {
    type Err = String;
    fn from_str(s: &str) -> Result<Self, Self::Err> {
        let (curve, name) = s
            .split_once(':')
            .ok_or_else(|| format!("ECDSA key id {} does not contain a ':'", s))?;
        Ok(EcdsaKeyId {
            curve: curve.parse::<EcdsaCurve>()?,
            name: name.to_string(),
        })
    }
}

/// Types of algorithms that can be used for Schnorr signing.
/// ```text
/// (variant { bip340secp256k1; ed25519 })
/// ```
#[derive(
    Copy,
    Clone,
    Eq,
    PartialEq,
    Ord,
    PartialOrd,
    Hash,
    Debug,
    CandidType,
    Deserialize,
    EnumIter,
    Serialize,
)]
pub enum SchnorrAlgorithm {
    #[serde(rename = "bip340secp256k1")]
    Bip340Secp256k1,
    #[serde(rename = "ed25519")]
    Ed25519,
}

impl From<&SchnorrAlgorithm> for pb_types::SchnorrAlgorithm {
    fn from(item: &SchnorrAlgorithm) -> Self {
        match item {
            SchnorrAlgorithm::Bip340Secp256k1 => pb_types::SchnorrAlgorithm::Bip340secp256k1,
            SchnorrAlgorithm::Ed25519 => pb_types::SchnorrAlgorithm::Ed25519,
        }
    }
}

impl TryFrom<pb_types::SchnorrAlgorithm> for SchnorrAlgorithm {
    type Error = ProxyDecodeError;

    fn try_from(item: pb_types::SchnorrAlgorithm) -> Result<Self, Self::Error> {
        match item {
            pb_types::SchnorrAlgorithm::Bip340secp256k1 => Ok(SchnorrAlgorithm::Bip340Secp256k1),
            pb_types::SchnorrAlgorithm::Ed25519 => Ok(SchnorrAlgorithm::Ed25519),
            pb_types::SchnorrAlgorithm::Unspecified => Err(ProxyDecodeError::ValueOutOfRange {
                typ: "SchnorrAlgorithm",
                err: format!("Unable to convert {:?} to a SchnorrAlgorithm", item),
            }),
        }
    }
}

impl std::fmt::Display for SchnorrAlgorithm {
    fn fmt(&self, f: &mut std::fmt::Formatter<'_>) -> std::fmt::Result {
        write!(f, "{:?}", self)
    }
}

impl FromStr for SchnorrAlgorithm {
    type Err = String;

    fn from_str(s: &str) -> Result<Self, Self::Err> {
        match s.to_lowercase().as_str() {
            "bip340secp256k1" => Ok(Self::Bip340Secp256k1),
            "ed25519" => Ok(Self::Ed25519),
            _ => Err(format!("{} is not a recognized Schnorr algorithm", s)),
        }
    }
}

/// Unique identifier for a key that can be used for Schnorr signatures. The name
/// is just a identifier, but it may be used to convey some information about
/// the key (e.g. that the key is meant to be used for testing purposes).
/// ```text
/// (record { algorithm: schnorr_algorithm; name: text})
/// ```
#[derive(
    Clone, Eq, PartialEq, Ord, PartialOrd, Hash, Debug, CandidType, Deserialize, Serialize,
)]
pub struct SchnorrKeyId {
    pub algorithm: SchnorrAlgorithm,
    pub name: String,
}

impl From<&SchnorrKeyId> for pb_types::SchnorrKeyId {
    fn from(item: &SchnorrKeyId) -> Self {
        Self {
            algorithm: pb_types::SchnorrAlgorithm::from(&item.algorithm) as i32,
            name: item.name.clone(),
        }
    }
}

impl TryFrom<pb_types::SchnorrKeyId> for SchnorrKeyId {
    type Error = ProxyDecodeError;
    fn try_from(item: pb_types::SchnorrKeyId) -> Result<Self, Self::Error> {
        let pb_types::SchnorrKeyId { algorithm, name } = item;
        let algorithm =
            SchnorrAlgorithm::try_from(pb_types::SchnorrAlgorithm::try_from(algorithm).map_err(
                |_| ProxyDecodeError::ValueOutOfRange {
                    typ: "SchnorrKeyId",
                    err: format!("Unable to convert {} to a SchnorrAlgorithm", algorithm),
                },
            )?)?;
        Ok(Self { algorithm, name })
    }
}

impl std::fmt::Display for SchnorrKeyId {
    fn fmt(&self, f: &mut std::fmt::Formatter<'_>) -> std::fmt::Result {
        write!(f, "{}:{}", self.algorithm, self.name)
    }
}

impl FromStr for SchnorrKeyId {
    type Err = String;
    fn from_str(s: &str) -> Result<Self, Self::Err> {
        let (algorithm, name) = s
            .split_once(':')
            .ok_or_else(|| format!("Schnorr key id {} does not contain a ':'", s))?;
        Ok(SchnorrKeyId {
            algorithm: algorithm.parse::<SchnorrAlgorithm>()?,
            name: name.to_string(),
        })
    }
}

/// Types of curves that can be used for threshold key derivation (vetKD).
/// ```text
/// (variant { bls12_381_g2; })
/// ```
#[derive(
    Copy,
    Clone,
    Eq,
    PartialEq,
    Ord,
    PartialOrd,
    Hash,
    Debug,
    CandidType,
    Deserialize,
    EnumIter,
    Serialize,
)]
pub enum VetKdCurve {
    #[serde(rename = "bls12_381_g2")]
    #[allow(non_camel_case_types)]
    Bls12_381_G2,
}

impl From<&VetKdCurve> for pb_types::VetKdCurve {
    fn from(item: &VetKdCurve) -> Self {
        match item {
            VetKdCurve::Bls12_381_G2 => pb_types::VetKdCurve::Bls12381G2,
        }
    }
}

impl TryFrom<pb_types::VetKdCurve> for VetKdCurve {
    type Error = ProxyDecodeError;

    fn try_from(item: pb_types::VetKdCurve) -> Result<Self, Self::Error> {
        match item {
            pb_types::VetKdCurve::Bls12381G2 => Ok(VetKdCurve::Bls12_381_G2),
            pb_types::VetKdCurve::Unspecified => Err(ProxyDecodeError::ValueOutOfRange {
                typ: "VetKdCurve",
                err: format!("Unable to convert {:?} to a VetKdCurve", item),
            }),
        }
    }
}

impl std::fmt::Display for VetKdCurve {
    fn fmt(&self, f: &mut std::fmt::Formatter<'_>) -> std::fmt::Result {
        write!(f, "{:?}", self)
    }
}

impl FromStr for VetKdCurve {
    type Err = String;

    fn from_str(s: &str) -> Result<Self, Self::Err> {
        match s.to_lowercase().as_str() {
            "bls12_381_g2" => Ok(Self::Bls12_381_G2),
            _ => Err(format!("{} is not a recognized vetKD curve", s)),
        }
    }
}

/// Unique identifier for a key that can be used for threshold key derivation
/// (vetKD). The name is just an identifier, but it may be used to convey
/// some information about the key (e.g. that the key is meant to be used for
/// testing purposes).
/// ```text
/// (record { curve: vetkd_curve; name: text})
/// ```
#[derive(
    Clone, Eq, PartialEq, Ord, PartialOrd, Hash, Debug, CandidType, Deserialize, Serialize,
)]
pub struct VetKdKeyId {
    pub curve: VetKdCurve,
    pub name: String,
}

impl From<&VetKdKeyId> for pb_types::VetKdKeyId {
    fn from(item: &VetKdKeyId) -> Self {
        Self {
            curve: pb_types::VetKdCurve::from(&item.curve) as i32,
            name: item.name.clone(),
        }
    }
}

impl TryFrom<pb_types::VetKdKeyId> for VetKdKeyId {
    type Error = ProxyDecodeError;
    fn try_from(item: pb_types::VetKdKeyId) -> Result<Self, Self::Error> {
        Ok(Self {
            curve: VetKdCurve::try_from(pb_types::VetKdCurve::try_from(item.curve).map_err(
                |_| ProxyDecodeError::ValueOutOfRange {
                    typ: "VetKdKeyId",
                    err: format!("Unable to convert {} to a VetKdCurve", item.curve),
                },
            )?)?,
            name: item.name,
        })
    }
}

impl std::fmt::Display for VetKdKeyId {
    fn fmt(&self, f: &mut std::fmt::Formatter<'_>) -> std::fmt::Result {
        write!(f, "{}:{}", self.curve, self.name)
    }
}

impl FromStr for VetKdKeyId {
    type Err = String;
    fn from_str(s: &str) -> Result<Self, Self::Err> {
        let (curve, name) = s
            .split_once(':')
            .ok_or_else(|| format!("vetKD key id {} does not contain a ':'", s))?;
        Ok(VetKdKeyId {
            curve: curve.parse::<VetKdCurve>()?,
            name: name.to_string(),
        })
    }
}

/// Unique identifier for a key that can be used for one of the signature schemes
/// supported on the IC.
/// ```text
/// (variant { EcdsaKeyId; SchnorrKeyId })
/// ```
#[derive(
    Clone,
    Eq,
    PartialEq,
    Ord,
    PartialOrd,
    Hash,
    Debug,
    CandidType,
    Deserialize,
    EnumCount,
    Serialize,
)]
pub enum MasterPublicKeyId {
    Ecdsa(EcdsaKeyId),
    Schnorr(SchnorrKeyId),
    VetKd(VetKdKeyId),
}

impl From<&MasterPublicKeyId> for pb_types::MasterPublicKeyId {
    fn from(item: &MasterPublicKeyId) -> Self {
        use pb_types::master_public_key_id::KeyId;
        let key_id_pb = match item {
            MasterPublicKeyId::Schnorr(schnorr_key_id) => KeyId::Schnorr(schnorr_key_id.into()),
            MasterPublicKeyId::Ecdsa(ecdsa_key_id) => KeyId::Ecdsa(ecdsa_key_id.into()),
            MasterPublicKeyId::VetKd(vetkd_key_id) => KeyId::Vetkd(vetkd_key_id.into()),
        };
        Self {
            key_id: Some(key_id_pb),
        }
    }
}

impl TryFrom<pb_types::MasterPublicKeyId> for MasterPublicKeyId {
    type Error = ProxyDecodeError;
    fn try_from(item: pb_types::MasterPublicKeyId) -> Result<Self, Self::Error> {
        use pb_types::master_public_key_id::KeyId;
        let Some(key_id_pb) = item.key_id else {
            return Err(ProxyDecodeError::MissingField("MasterPublicKeyId::key_id"));
        };
        let master_public_key_id = match key_id_pb {
            KeyId::Schnorr(schnorr_key_id) => {
                MasterPublicKeyId::Schnorr(schnorr_key_id.try_into()?)
            }
            KeyId::Ecdsa(ecdsa_key_id) => MasterPublicKeyId::Ecdsa(ecdsa_key_id.try_into()?),
            KeyId::Vetkd(vetkd_key_id) => MasterPublicKeyId::VetKd(vetkd_key_id.try_into()?),
        };
        Ok(master_public_key_id)
    }
}

impl std::fmt::Display for MasterPublicKeyId {
    fn fmt(&self, f: &mut std::fmt::Formatter<'_>) -> std::fmt::Result {
        match self {
            Self::Ecdsa(esdsa_key_id) => {
                write!(f, "ecdsa:")?;
                esdsa_key_id.fmt(f)
            }
            Self::Schnorr(schnorr_key_id) => {
                write!(f, "schnorr:")?;
                schnorr_key_id.fmt(f)
            }
            Self::VetKd(vetkd_key_id) => {
                write!(f, "vetkd:")?;
                vetkd_key_id.fmt(f)
            }
        }
    }
}

impl MasterPublicKeyId {
    /// Check whether this type of [`MasterPublicKeyId`] requires to run on the IDKG protocol
    pub fn is_idkg_key(&self) -> bool {
        match self {
            Self::Ecdsa(_) | Self::Schnorr(_) => true,
            Self::VetKd(_) => false,
        }
    }
}

impl FromStr for MasterPublicKeyId {
    type Err = String;
    fn from_str(s: &str) -> Result<Self, Self::Err> {
        let (scheme, key_id) = s
            .split_once(':')
            .ok_or_else(|| format!("Master public key id {} does not contain a ':'", s))?;
        match scheme.to_lowercase().as_str() {
            "ecdsa" => Ok(Self::Ecdsa(EcdsaKeyId::from_str(key_id)?)),
            "schnorr" => Ok(Self::Schnorr(SchnorrKeyId::from_str(key_id)?)),
            "vetkd" => Ok(Self::VetKd(VetKdKeyId::from_str(key_id)?)),
            _ => Err(format!(
                "Scheme {} in master public key id {} is not supported.",
                scheme, s
            )),
        }
    }
}

pub type DerivationPath = BoundedVec<MAXIMUM_DERIVATION_PATH_LENGTH, UNBOUNDED, UNBOUNDED, ByteBuf>;

impl DerivationPath {
    /// Converts the `DerivationPath`` from `BoundedVec<ByteBuf>` into a `Vec<Vec<u8>>`.
    pub fn into_inner(self) -> Vec<Vec<u8>> {
        self.get().iter().map(|x| x.to_vec()).collect()
    }
}

impl Payload<'_> for DerivationPath {}

impl DataSize for ByteBuf {
    fn data_size(&self) -> usize {
        self.as_slice().data_size()
    }
}

/// Represents the argument of the sign_with_ecdsa API.
/// ```text
/// (record {
///   message_hash : blob;
///   derivation_path : vec blob;
///   key_id : ecdsa_key_id;
/// })
/// ```
#[derive(Eq, PartialEq, Debug, CandidType, Deserialize)]
pub struct SignWithECDSAArgs {
    pub message_hash: [u8; 32],
    pub derivation_path: DerivationPath,
    pub key_id: EcdsaKeyId,
}

impl Payload<'_> for SignWithECDSAArgs {}

/// Struct used to return an ECDSA signature.
#[derive(Debug, CandidType, Deserialize)]
pub struct SignWithECDSAReply {
    #[serde(with = "serde_bytes")]
    pub signature: Vec<u8>,
}

impl Payload<'_> for SignWithECDSAReply {}

/// Represents the argument of the ecdsa_public_key API.
/// ```text
/// (record {
///   canister_id : opt canister_id;
///   derivation_path : vec blob;
///   key_id : ecdsa_key_id;
/// })
/// ```
#[derive(Eq, PartialEq, Debug, CandidType, Deserialize)]
pub struct ECDSAPublicKeyArgs {
    pub canister_id: Option<CanisterId>,
    pub derivation_path: DerivationPath,
    pub key_id: EcdsaKeyId,
}

impl Payload<'_> for ECDSAPublicKeyArgs {}

/// Represents the response of the ecdsa_public_key API.
/// ```text
/// (record {
///   public_key : blob;
///   chain_code : blob;
/// })
/// ```
#[derive(Debug, CandidType, Deserialize)]
pub struct ECDSAPublicKeyResponse {
    #[serde(with = "serde_bytes")]
    pub public_key: Vec<u8>,
    #[serde(with = "serde_bytes")]
    pub chain_code: Vec<u8>,
}

impl Payload<'_> for ECDSAPublicKeyResponse {}

/// Maximum number of nodes allowed in a ComputeInitialDealings request.
const MAX_ALLOWED_NODES_COUNT: usize = 100;

pub type BoundedNodes = BoundedVec<MAX_ALLOWED_NODES_COUNT, UNBOUNDED, UNBOUNDED, PrincipalId>;

/// Argument of the compute_initial_idkg_dealings API.
/// `(record {
///     key_id: master_public_key_id;
///     subnet_id: principal;
///     nodes: vec principal;
///     registry_version: nat64;
/// })`
#[derive(Eq, PartialEq, Debug, CandidType, Deserialize)]
pub struct ComputeInitialIDkgDealingsArgs {
    pub key_id: MasterPublicKeyId,
    pub subnet_id: SubnetId,
    nodes: BoundedNodes,
    registry_version: u64,
}

impl Payload<'_> for ComputeInitialIDkgDealingsArgs {}

impl ComputeInitialIDkgDealingsArgs {
    pub fn new(
        key_id: MasterPublicKeyId,
        subnet_id: SubnetId,
        nodes: BTreeSet<NodeId>,
        registry_version: RegistryVersion,
    ) -> Self {
        Self {
            key_id,
            subnet_id,
            nodes: BoundedNodes::new(nodes.iter().map(|id| id.get()).collect()),
            registry_version: registry_version.get(),
        }
    }

    pub fn get_set_of_nodes(&self) -> Result<BTreeSet<NodeId>, UserError> {
        let mut set = BTreeSet::<NodeId>::new();
        for node_id in self.nodes.get().iter() {
            if !set.insert(NodeId::new(*node_id)) {
                return Err(UserError::new(
                    ErrorCode::InvalidManagementPayload,
                    format!(
                        "Expected a set of NodeIds. The NodeId {} is repeated",
                        node_id
                    ),
                ));
            }
        }
        Ok(set)
    }

    pub fn get_registry_version(&self) -> RegistryVersion {
        RegistryVersion::new(self.registry_version)
    }
}

/// Argument of the reshare_chain_key API.
/// `(record {
///     key_id: master_public_key_id;
///     subnet_id: principal;
///     nodes: vec principal;
///     registry_version: nat64;
/// })`
#[derive(Eq, PartialEq, Debug, CandidType, Deserialize)]
pub struct ReshareChainKeyArgs {
    pub key_id: MasterPublicKeyId,
    pub subnet_id: SubnetId,
    nodes: BoundedNodes,
    registry_version: u64,
}

impl Payload<'_> for ReshareChainKeyArgs {}

impl ReshareChainKeyArgs {
    pub fn new(
        key_id: MasterPublicKeyId,
        subnet_id: SubnetId,
        nodes: BTreeSet<NodeId>,
        registry_version: RegistryVersion,
    ) -> Self {
        Self {
            key_id,
            subnet_id,
            nodes: BoundedNodes::new(nodes.iter().map(|id| id.get()).collect()),
            registry_version: registry_version.get(),
        }
    }

    pub fn get_set_of_nodes(&self) -> Result<BTreeSet<NodeId>, UserError> {
        let mut set = BTreeSet::<NodeId>::new();
        for node_id in self.nodes.get().iter() {
            if !set.insert(NodeId::new(*node_id)) {
                return Err(UserError::new(
                    ErrorCode::InvalidManagementPayload,
                    format!(
                        "Expected a set of NodeIds. The NodeId {} is repeated",
                        node_id
                    ),
                ));
            }
        }
        Ok(set)
    }

    pub fn get_registry_version(&self) -> RegistryVersion {
        RegistryVersion::new(self.registry_version)
    }
}

/// Struct used to return the chain key resharing.
#[derive(Debug, Deserialize, Serialize)]
pub enum ReshareChainKeyResponse {
    IDkg(InitialIDkgDealings),
    NiDkg(InitialNiDkgTranscriptRecord),
}

impl ReshareChainKeyResponse {
    pub fn encode(&self) -> Vec<u8> {
        let serde_encoded_bytes = self.encode_with_serde_cbor();
        Encode!(&serde_encoded_bytes).unwrap()
    }

    fn encode_with_serde_cbor(&self) -> Vec<u8> {
        serde_cbor::to_vec(self).unwrap()
    }

    pub fn decode(blob: &[u8]) -> Result<Self, UserError> {
        let serde_encoded_bytes =
            Decode!([decoder_config()]; blob, Vec<u8>).map_err(candid_error_to_user_error)?;
        serde_cbor::from_slice::<Self>(&serde_encoded_bytes).map_err(|err| {
            UserError::new(
                ErrorCode::InvalidManagementPayload,
                format!("Payload deserialization error: '{}'", err),
            )
        })
    }
}

/// Represents the argument of the sign_with_schnorr API.
/// ```text
/// (record {
///   message : blob;
///   derivation_path : vec blob;
///   key_id : schnorr_key_id;
/// })
/// ```
#[derive(Eq, PartialEq, Debug, CandidType, Deserialize)]
pub struct SignWithSchnorrArgs {
    #[serde(with = "serde_bytes")]
    pub message: Vec<u8>,
    pub derivation_path: DerivationPath,
    pub key_id: SchnorrKeyId,
}

impl Payload<'_> for SignWithSchnorrArgs {}

/// Struct used to return an Schnorr signature.
#[derive(Debug, CandidType, Deserialize)]
pub struct SignWithSchnorrReply {
    #[serde(with = "serde_bytes")]
    pub signature: Vec<u8>,
}

impl Payload<'_> for SignWithSchnorrReply {}

/// Represents the argument of the schnorr_public_key API.
/// ```text
/// (record {
///   canister_id : opt canister_id;
///   derivation_path : vec blob;
///   key_id : schnorr_key_id;
/// })
/// ```
#[derive(Eq, PartialEq, Debug, CandidType, Deserialize)]
pub struct SchnorrPublicKeyArgs {
    pub canister_id: Option<CanisterId>,
    pub derivation_path: DerivationPath,
    pub key_id: SchnorrKeyId,
}

impl Payload<'_> for SchnorrPublicKeyArgs {}

/// Represents the response of the schnorr_public_key API.
/// ```text
/// (record {
///   public_key : blob;
///   chain_code : blob;
/// })
/// ```
#[derive(Debug, CandidType, Deserialize)]
pub struct SchnorrPublicKeyResponse {
    #[serde(with = "serde_bytes")]
    pub public_key: Vec<u8>,
    #[serde(with = "serde_bytes")]
    pub chain_code: Vec<u8>,
}

impl Payload<'_> for SchnorrPublicKeyResponse {}

/// Struct used to return the xnet initial dealings.
#[derive(Debug)]
pub struct ComputeInitialIDkgDealingsResponse {
    pub initial_dkg_dealings: InitialIDkgDealings,
}

impl ComputeInitialIDkgDealingsResponse {
    pub fn encode(&self) -> Vec<u8> {
        let serde_encoded_transcript_records = self.encode_with_serde_cbor();
        Encode!(&serde_encoded_transcript_records).unwrap()
    }

    fn encode_with_serde_cbor(&self) -> Vec<u8> {
        let transcript_records = (&self.initial_dkg_dealings,);
        serde_cbor::to_vec(&transcript_records).unwrap()
    }

    pub fn decode(blob: &[u8]) -> Result<Self, UserError> {
        let serde_encoded_transcript_records =
            Decode!([decoder_config()]; blob, Vec<u8>).map_err(candid_error_to_user_error)?;
        match serde_cbor::from_slice::<(InitialIDkgDealings,)>(&serde_encoded_transcript_records) {
            Err(err) => Err(UserError::new(
                ErrorCode::InvalidManagementPayload,
                format!("Payload deserialization error: '{}'", err),
            )),
            Ok((initial_dkg_dealings,)) => Ok(Self {
                initial_dkg_dealings,
            }),
        }
    }
}

<<<<<<< HEAD
// Represents the argument of the vet_kd_derive_encrypted_key API.
/// ```text
/// (record {
///   public_key_derivation_path : vec blob;
///   derivation_id: blob;
///   key_id : vet_kd_key_id;
=======
// Represents the argument of the vetkd_derive_encrypted_key API.
/// ```text
/// (record {
///   derivation_id: blob;
///   derivation_path : vec blob;
///   key_id : record { curve : vetkd_curve; name : text };
>>>>>>> f3bb4025
///   encryption_public_key: blob;
/// })
/// ```
#[derive(Eq, PartialEq, Debug, CandidType, Deserialize)]
pub struct VetKdDeriveEncryptedKeyArgs {
<<<<<<< HEAD
    pub public_key_derivation_path: DerivationPath,
=======
    pub derivation_path: DerivationPath,
>>>>>>> f3bb4025
    #[serde(with = "serde_bytes")]
    pub derivation_id: Vec<u8>,
    pub key_id: VetKdKeyId,
    #[serde(with = "serde_bytes")]
    pub encryption_public_key: Vec<u8>,
}

impl Payload<'_> for VetKdDeriveEncryptedKeyArgs {}

/// Struct used to return vet KD result.
<<<<<<< HEAD
=======
/// ```text
/// (record {
///   encrypted_key : blob;
/// })
/// ```
>>>>>>> f3bb4025
#[derive(Debug, CandidType, Deserialize)]
pub struct VetKdDeriveEncryptedKeyResult {
    #[serde(with = "serde_bytes")]
    pub encrypted_key: Vec<u8>,
}

impl Payload<'_> for VetKdDeriveEncryptedKeyResult {}

<<<<<<< HEAD
/// Represents the argument of the vet_kd_public_key API.
=======
/// Represents the argument of the vetkd_public_key API.
>>>>>>> f3bb4025
/// ```text
/// (record {
///   canister_id : opt canister_id;
///   derivation_path : vec blob;
<<<<<<< HEAD
///   key_id : vet_kd_key_id;
=======
///   key_id : record { curve : vetkd_curve; name : text };
>>>>>>> f3bb4025
/// })
/// ```
#[derive(Eq, PartialEq, Debug, CandidType, Deserialize)]
pub struct VetKdPublicKeyArgs {
    pub canister_id: Option<CanisterId>,
    pub derivation_path: DerivationPath,
    pub key_id: VetKdKeyId,
}

impl Payload<'_> for VetKdPublicKeyArgs {}

<<<<<<< HEAD
/// Represents the response of the vet_kd_public_key API.
=======
/// Represents the response of the vetkd_public_key API.
>>>>>>> f3bb4025
/// ```text
/// (record {
///   public_key : blob;
/// })
/// ```
#[derive(Debug, CandidType, Deserialize)]
pub struct VetKdPublicKeyResult {
    #[serde(with = "serde_bytes")]
    pub public_key: Vec<u8>,
}

impl Payload<'_> for VetKdPublicKeyResult {}

// Export the bitcoin types.
pub use ic_btc_interface::{
    GetBalanceRequest as BitcoinGetBalanceArgs,
    GetBlockHeadersRequest as BitcoinGetBlockHeadersArgs,
    GetCurrentFeePercentilesRequest as BitcoinGetCurrentFeePercentilesArgs,
    GetUtxosRequest as BitcoinGetUtxosArgs, Network as BitcoinNetwork,
    SendTransactionRequest as BitcoinSendTransactionArgs,
};
pub use ic_btc_replica_types::{
    GetSuccessorsRequest as BitcoinGetSuccessorsArgs,
    GetSuccessorsRequestInitial as BitcoinGetSuccessorsRequestInitial,
    GetSuccessorsResponse as BitcoinGetSuccessorsResponse,
    GetSuccessorsResponseComplete as BitcoinGetSuccessorsResponseComplete,
    SendTransactionRequest as BitcoinSendTransactionInternalArgs,
};

impl Payload<'_> for BitcoinGetBalanceArgs {}
impl Payload<'_> for BitcoinGetUtxosArgs {}
impl Payload<'_> for BitcoinGetBlockHeadersArgs {}
impl Payload<'_> for BitcoinSendTransactionArgs {}
impl Payload<'_> for BitcoinGetCurrentFeePercentilesArgs {}
impl Payload<'_> for BitcoinGetSuccessorsArgs {}
impl Payload<'_> for BitcoinGetSuccessorsResponse {}
impl Payload<'_> for BitcoinSendTransactionInternalArgs {}

/// Query methods exported by the management canister.
#[derive(Copy, Clone, Eq, PartialEq, Debug, Display, EnumIter, EnumString)]
#[strum(serialize_all = "snake_case")]
pub enum QueryMethod {
    FetchCanisterLogs,
}

/// `CandidType` for `SubnetInfoArgs`
/// ```text
/// record {
///     subnet_id: principal;
/// }
/// ```
#[derive(Clone, Debug, Default, CandidType, Deserialize)]
pub struct SubnetInfoArgs {
    pub subnet_id: PrincipalId,
}

impl Payload<'_> for SubnetInfoArgs {}

/// `CandidType` for `SubnetInfoResponse`
/// ```text
/// record {
///     replica_version: text;
/// }
/// ```
#[derive(Clone, Debug, Default, CandidType, Deserialize)]
pub struct SubnetInfoResponse {
    pub replica_version: String,
}

impl Payload<'_> for SubnetInfoResponse {}

/// `CandidType` for `NodeMetricsHistoryArgs`
/// ```text
/// record {
///     subnet_id: principal;
///     start_at_timestamp_nanos: nat64;
/// }
/// ```
#[derive(Clone, Debug, Default, CandidType, Deserialize)]
pub struct NodeMetricsHistoryArgs {
    pub subnet_id: PrincipalId,
    pub start_at_timestamp_nanos: u64,
}

impl Payload<'_> for NodeMetricsHistoryArgs {}

/// `CandidType` for `NodeMetrics`
/// ```text
/// record {
///     node_id : principal;
///     num_blocks_proposed_total : nat64;
///     num_block_failures_total : nat64;
/// }
/// ```
#[derive(Clone, Debug, Default, CandidType, Deserialize)]
pub struct NodeMetrics {
    pub node_id: PrincipalId,
    pub num_blocks_proposed_total: u64,
    pub num_block_failures_total: u64,
}

impl Payload<'_> for NodeMetrics {}

/// `CandidType` for `NodeMetricsHistoryResponse`
/// ```text
/// record {
///     timestamp_nanos : nat64;
///     node_metrics : vec node_metrics;
/// }
/// ```
#[derive(Clone, Debug, Default, CandidType, Deserialize)]
pub struct NodeMetricsHistoryResponse {
    pub timestamp_nanos: u64,
    pub node_metrics: Vec<NodeMetrics>,
}

impl Payload<'_> for NodeMetricsHistoryResponse {}

/// `CandidType` for `FetchCanisterLogsRequest`
/// ```text
/// record {
///     canister_id: principal;
/// }
/// ```
#[derive(Clone, Debug, Default, CandidType, Deserialize)]
pub struct FetchCanisterLogsRequest {
    pub canister_id: PrincipalId,
}

impl Payload<'_> for FetchCanisterLogsRequest {}

impl FetchCanisterLogsRequest {
    pub fn new(canister_id: CanisterId) -> Self {
        Self {
            canister_id: canister_id.into(),
        }
    }

    pub fn get_canister_id(&self) -> CanisterId {
        CanisterId::unchecked_from_principal(self.canister_id)
    }
}

/// `CandidType` for `CanisterLogRecord`
/// ```text
/// record {
///     idx: nat64;
///     timestamp_nanos: nat64;
///     content: blob;
/// }
/// ```
#[derive(Clone, Eq, PartialEq, Debug, Default, CandidType, Deserialize, Serialize)]
pub struct CanisterLogRecord {
    pub idx: u64,
    pub timestamp_nanos: u64,
    #[serde(with = "serde_bytes")]
    pub content: Vec<u8>,
}

impl Payload<'_> for CanisterLogRecord {}

impl DataSize for CanisterLogRecord {
    fn data_size(&self) -> usize {
        std::mem::size_of::<Self>() + self.content.as_slice().data_size()
    }
}

#[test]
fn test_canister_log_record_data_size() {
    let record = CanisterLogRecord {
        idx: 100,
        timestamp_nanos: 200,
        content: vec![1, 2, 3],
    };
    assert_eq!(record.data_size(), 8 + 8 + 24 + 3);
}

impl From<&CanisterLogRecord> for pb_canister_state_bits::CanisterLogRecord {
    fn from(item: &CanisterLogRecord) -> Self {
        Self {
            idx: item.idx,
            timestamp_nanos: item.timestamp_nanos,
            content: item.content.clone(),
        }
    }
}

impl From<pb_canister_state_bits::CanisterLogRecord> for CanisterLogRecord {
    fn from(item: pb_canister_state_bits::CanisterLogRecord) -> Self {
        Self {
            idx: item.idx,
            timestamp_nanos: item.timestamp_nanos,
            content: item.content,
        }
    }
}

/// `CandidType` for `FetchCanisterLogsResponse`
/// ```text
/// record {
///     canister_log_records: vec canister_log_record;
/// }
/// ```
#[derive(Clone, PartialEq, Debug, Default, CandidType, Deserialize)]
pub struct FetchCanisterLogsResponse {
    pub canister_log_records: Vec<CanisterLogRecord>,
}

impl Payload<'_> for FetchCanisterLogsResponse {}

/// Struct used for encoding/decoding
/// `(record {
///     canister_id: principal;
///     chunk: blob;
/// })`
#[derive(Clone, Debug, Default, CandidType, Deserialize)]
pub struct UploadChunkArgs {
    pub canister_id: PrincipalId,
    #[serde(with = "serde_bytes")]
    pub chunk: Vec<u8>,
}

impl Payload<'_> for UploadChunkArgs {}

impl UploadChunkArgs {
    pub fn get_canister_id(&self) -> CanisterId {
        CanisterId::unchecked_from_principal(self.canister_id)
    }
}

/// Candid type representing the hash of a wasm chunk.
/// `(record {
///      hash: blob;
/// })`
#[derive(Clone, Eq, PartialEq, Ord, PartialOrd, Debug, CandidType, Deserialize)]
pub struct ChunkHash {
    #[serde(with = "serde_bytes")]
    pub hash: Vec<u8>,
}

impl Payload<'_> for ChunkHash {}

/// Struct to be returned when uploading a Wasm chunk.
/// `(record {
///      hash: blob;
/// })`
pub type UploadChunkReply = ChunkHash;

/// Struct used for encoding/decoding
/// `(record {
///     mode : variant {
///         install;
///         reinstall;
///         upgrade: opt record {
///             skip_pre_upgrade: opt bool
///         }
///     };
///     target_canister_id: principal;
///     store_canister_id: opt principal;
///     chunk_hashes_list: vec chunk_hash;
///     wasm_module_hash: blob;
///     arg: blob;
///     sender_canister_version : opt nat64;
/// })`
#[derive(Clone, Debug, CandidType, Deserialize)]
pub struct InstallChunkedCodeArgs {
    pub mode: CanisterInstallModeV2,
    pub target_canister: PrincipalId,
    pub store_canister: Option<PrincipalId>,
    pub chunk_hashes_list: Vec<ChunkHash>,
    #[serde(with = "serde_bytes")]
    pub wasm_module_hash: Vec<u8>,
    #[serde(with = "serde_bytes")]
    pub arg: Vec<u8>,
    pub sender_canister_version: Option<u64>,
}

impl std::fmt::Display for InstallChunkedCodeArgs {
    fn fmt(&self, f: &mut std::fmt::Formatter<'_>) -> std::fmt::Result {
        writeln!(f, "InstallChunkedCodeArgs {{")?;
        writeln!(f, "  mode: {:?}", &self.mode)?;
        writeln!(f, "  target_canister: {:?}", &self.target_canister)?;
        writeln!(f, "  store_canister: {:?}", &self.store_canister)?;
        writeln!(f, "  arg: <{:?} bytes>", self.arg.len())?;
        writeln!(f, "}}")
    }
}

impl Payload<'_> for InstallChunkedCodeArgs {
    fn decode(blob: &'_ [u8]) -> Result<Self, UserError> {
        let args = match Decode!([decoder_config()]; blob, Self).map_err(candid_error_to_user_error)
        {
            Ok(record) => record,
            Err(_) => InstallChunkedCodeArgsLegacy::decode(blob)?.into(),
        };
        Ok(args)
    }
}

impl InstallChunkedCodeArgs {
    pub fn new(
        mode: CanisterInstallModeV2,
        target_canister: CanisterId,
        store_canister: Option<CanisterId>,
        chunk_hashes_list: Vec<Vec<u8>>,
        wasm_module_hash: Vec<u8>,
        arg: Vec<u8>,
    ) -> Self {
        Self {
            mode,
            target_canister: target_canister.into(),
            store_canister: store_canister.map(|p| p.into()),
            chunk_hashes_list: chunk_hashes_list
                .into_iter()
                .map(|hash| ChunkHash { hash })
                .collect(),
            wasm_module_hash,
            arg,
            sender_canister_version: None,
        }
    }

    pub fn get_sender_canister_version(&self) -> Option<u64> {
        self.sender_canister_version
    }

    pub fn target_canister_id(&self) -> CanisterId {
        CanisterId::unchecked_from_principal(self.target_canister)
    }

    pub fn store_canister_id(&self) -> Option<CanisterId> {
        self.store_canister
            .map(CanisterId::unchecked_from_principal)
    }
}

/// Struct used for encoding/decoding of legacy version of `InstallChunkedCodeArgs`,
/// it is used to preserve backward compatibility.
/// `(record {
///     mode : variant {
///         install;
///         reinstall;
///         upgrade: opt record {
///             skip_pre_upgrade: opt bool
///         }
///     };
///     target_canister_id: principal;
///     store_canister_id: opt principal;
///     chunk_hashes_list: vec blob;
///     wasm_module_hash: blob;
///     arg: blob;
///     sender_canister_version : opt nat64;
/// })`
#[derive(Clone, Debug, CandidType, Deserialize)]
pub struct InstallChunkedCodeArgsLegacy {
    pub mode: CanisterInstallModeV2,
    pub target_canister: PrincipalId,
    pub store_canister: Option<PrincipalId>,
    pub chunk_hashes_list: Vec<Vec<u8>>,
    #[serde(with = "serde_bytes")]
    pub wasm_module_hash: Vec<u8>,
    #[serde(with = "serde_bytes")]
    pub arg: Vec<u8>,
    pub sender_canister_version: Option<u64>,
}

impl From<InstallChunkedCodeArgsLegacy> for InstallChunkedCodeArgs {
    fn from(value: InstallChunkedCodeArgsLegacy) -> Self {
        Self {
            mode: value.mode,
            target_canister: value.target_canister,
            store_canister: value.store_canister,
            chunk_hashes_list: value
                .chunk_hashes_list
                .into_iter()
                .map(|hash| ChunkHash { hash })
                .collect(),
            wasm_module_hash: value.wasm_module_hash,
            arg: value.arg,
            sender_canister_version: value.sender_canister_version,
        }
    }
}

impl Payload<'_> for InstallChunkedCodeArgsLegacy {}

impl InstallChunkedCodeArgsLegacy {
    pub fn new(
        mode: CanisterInstallModeV2,
        target_canister: CanisterId,
        store_canister: Option<CanisterId>,
        chunk_hashes_list: Vec<Vec<u8>>,
        wasm_module_hash: Vec<u8>,
        arg: Vec<u8>,
    ) -> Self {
        Self {
            mode,
            target_canister: target_canister.into(),
            store_canister: store_canister.map(|p| p.into()),
            chunk_hashes_list,
            wasm_module_hash,
            arg,
            sender_canister_version: None,
        }
    }
}

/// Struct used for encoding/decoding
/// `(record {
///     canister_id: principal;
/// })`
#[derive(Clone, Debug, Default, CandidType, Deserialize)]
pub struct ClearChunkStoreArgs {
    pub canister_id: PrincipalId,
}

impl Payload<'_> for ClearChunkStoreArgs {}

impl ClearChunkStoreArgs {
    pub fn get_canister_id(&self) -> CanisterId {
        CanisterId::unchecked_from_principal(self.canister_id)
    }
}

/// Struct used for encoding/decoding
/// `(record {
///     canister_id: principal;
/// })`
#[derive(Clone, Debug, Default, CandidType, Deserialize)]
pub struct StoredChunksArgs {
    pub canister_id: PrincipalId,
}

impl Payload<'_> for StoredChunksArgs {}

impl StoredChunksArgs {
    pub fn get_canister_id(&self) -> CanisterId {
        CanisterId::unchecked_from_principal(self.canister_id)
    }
}

/// Struct to be returned when listing chunks in the Wasm store
/// `(vec record { hash: blob })`
#[derive(PartialEq, Debug, CandidType, Deserialize)]
pub struct StoredChunksReply(pub Vec<ChunkHash>);

impl Payload<'_> for StoredChunksReply {}

/// Struct used for encoding/decoding
/// `(record {
///     canister_id: principal;
///     replace_snapshot: opt blob;
/// })`
#[derive(Clone, Eq, PartialEq, Debug, Default, CandidType, Deserialize)]
pub struct TakeCanisterSnapshotArgs {
    pub canister_id: PrincipalId,
    pub replace_snapshot: Option<serde_bytes::ByteBuf>,
}

impl TakeCanisterSnapshotArgs {
    pub fn new(canister_id: CanisterId, replace_snapshot: Option<SnapshotId>) -> Self {
        Self {
            canister_id: canister_id.get(),
            replace_snapshot: replace_snapshot
                .map(|snapshot_id| ByteBuf::from(snapshot_id.to_vec())),
        }
    }

    pub fn get_canister_id(&self) -> CanisterId {
        CanisterId::unchecked_from_principal(self.canister_id)
    }

    pub fn replace_snapshot(&self) -> Option<SnapshotId> {
        self.replace_snapshot
            .as_ref()
            .map(|bytes| SnapshotId::try_from(&bytes.clone().into_vec()).unwrap())
    }
}

impl<'a> Payload<'a> for TakeCanisterSnapshotArgs {
    fn decode(blob: &'a [u8]) -> Result<Self, UserError> {
        let args = Decode!([decoder_config()]; blob, Self).map_err(candid_error_to_user_error)?;

        if let Some(replace_snapshot) = &args.replace_snapshot {
            // Verify that snapshot ID has the correct format.
            if let Err(err) = SnapshotId::try_from(&replace_snapshot.clone().into_vec()) {
                return Err(UserError::new(
                    ErrorCode::InvalidManagementPayload,
                    format!("Payload deserialization error: {err:?}"),
                ));
            }
        }
        Ok(args)
    }
}

/// Struct used for encoding/decoding
/// `(record {
///     canister_id: principal;
///     snapshot_id: blob;
///     sender_canister_version: opt nat64;
/// })`
#[derive(Clone, Eq, PartialEq, Debug, Default, CandidType, Deserialize)]
pub struct LoadCanisterSnapshotArgs {
    canister_id: PrincipalId,
    #[serde(with = "serde_bytes")]
    snapshot_id: Vec<u8>,
    sender_canister_version: Option<u64>,
}

impl LoadCanisterSnapshotArgs {
    pub fn new(
        canister_id: CanisterId,
        snapshot_id: SnapshotId,
        sender_canister_version: Option<u64>,
    ) -> Self {
        Self {
            canister_id: canister_id.get(),
            snapshot_id: snapshot_id.to_vec(),
            sender_canister_version,
        }
    }

    pub fn get_canister_id(&self) -> CanisterId {
        CanisterId::unchecked_from_principal(self.canister_id)
    }

    pub fn snapshot_id(&self) -> SnapshotId {
        SnapshotId::try_from(&self.snapshot_id).unwrap()
    }

    pub fn get_sender_canister_version(&self) -> Option<u64> {
        self.sender_canister_version
    }
}

impl<'a> Payload<'a> for LoadCanisterSnapshotArgs {
    fn decode(blob: &'a [u8]) -> Result<Self, UserError> {
        let args = Decode!([decoder_config()]; blob, Self).map_err(candid_error_to_user_error)?;
        // Verify that snapshot ID has the correct format.
        if let Err(err) = SnapshotId::try_from(&args.snapshot_id) {
            return Err(UserError::new(
                ErrorCode::InvalidManagementPayload,
                format!("Payload deserialization error: {err:?}"),
            ));
        }
        Ok(args)
    }
}

/// Struct to be returned when taking a canister snapshot.
/// `(record {
///      id: blob;
///      taken_at_timestamp: nat64;
///      total_size: nat64;
/// })`
#[derive(Clone, Eq, PartialEq, Debug, Default, CandidType, Deserialize)]
pub struct CanisterSnapshotResponse {
    #[serde(with = "serde_bytes")]
    pub id: Vec<u8>,
    pub taken_at_timestamp: u64,
    pub total_size: u64,
}

impl Payload<'_> for CanisterSnapshotResponse {}

impl CanisterSnapshotResponse {
    pub fn new(snapshot_id: &SnapshotId, taken_at_timestamp: u64, total_size: NumBytes) -> Self {
        Self {
            id: snapshot_id.to_vec(),
            taken_at_timestamp,
            total_size: total_size.get(),
        }
    }

    pub fn snapshot_id(&self) -> SnapshotId {
        SnapshotId::try_from(&self.id).unwrap()
    }

    pub fn total_size(&self) -> u64 {
        self.total_size
    }

    pub fn taken_at_timestamp(&self) -> u64 {
        self.taken_at_timestamp
    }
}

/// Struct used for encoding/decoding
/// `(record {
///     canister_id: principal;
///     snapshot_id: blob;
/// })`
#[derive(Clone, Eq, PartialEq, Debug, Default, CandidType, Deserialize)]
pub struct DeleteCanisterSnapshotArgs {
    pub canister_id: PrincipalId,
    #[serde(with = "serde_bytes")]
    pub snapshot_id: Vec<u8>,
}

impl DeleteCanisterSnapshotArgs {
    pub fn new(canister_id: CanisterId, snapshot_id: SnapshotId) -> Self {
        Self {
            canister_id: canister_id.get(),
            snapshot_id: snapshot_id.to_vec(),
        }
    }

    pub fn get_canister_id(&self) -> CanisterId {
        CanisterId::unchecked_from_principal(self.canister_id)
    }

    pub fn get_snapshot_id(&self) -> SnapshotId {
        SnapshotId::try_from(&self.snapshot_id).unwrap()
    }
}

impl<'a> Payload<'a> for DeleteCanisterSnapshotArgs {
    fn decode(blob: &'a [u8]) -> Result<Self, UserError> {
        let args = Decode!([decoder_config()]; blob, Self).map_err(candid_error_to_user_error)?;

        // Verify that snapshot ID has the correct format.
        if let Err(err) = SnapshotId::try_from(&args.snapshot_id) {
            return Err(UserError::new(
                ErrorCode::InvalidManagementPayload,
                format!("Payload deserialization error: {err:?}"),
            ));
        }
        Ok(args)
    }
}

/// Struct used for encoding/decoding
/// `(record {
///     canister_id: principal;
/// })`
#[derive(Clone, Eq, PartialEq, Debug, Default, CandidType, Deserialize)]
pub struct ListCanisterSnapshotArgs {
    canister_id: PrincipalId,
}

impl ListCanisterSnapshotArgs {
    pub fn new(canister_id: CanisterId) -> Self {
        Self {
            canister_id: canister_id.get(),
        }
    }

    pub fn get_canister_id(&self) -> CanisterId {
        CanisterId::unchecked_from_principal(self.canister_id)
    }
}

impl Payload<'_> for ListCanisterSnapshotArgs {}

#[cfg(test)]
mod tests {
    use super::*;
    use strum::IntoEnumIterator;

    #[test]
    fn canister_install_mode_round_trip() {
        fn canister_install_mode_round_trip_aux(mode: CanisterInstallMode) {
            let pb_mode = CanisterInstallModeProto::from(&mode);
            let dec_mode = CanisterInstallMode::try_from(pb_mode).unwrap();
            assert_eq!(mode, dec_mode);
        }

        canister_install_mode_round_trip_aux(CanisterInstallMode::Install);
        canister_install_mode_round_trip_aux(CanisterInstallMode::Reinstall);
        canister_install_mode_round_trip_aux(CanisterInstallMode::Upgrade);
    }

    #[test]
    fn compatibility_for_canister_install_mode() {
        // If this fails, you are making a potentially incompatible change to `CanisterInstallMode`.
        // See note [Handling changes to Enums in Replicated State] for how to proceed.
        assert_eq!(
            CanisterInstallMode::iter()
                .map(|x| x as i32)
                .collect::<Vec<i32>>(),
            [1, 2, 3]
        );
    }

    #[test]
    fn wasm_persistence_round_trip() {
        for persistence in WasmMemoryPersistence::iter() {
            let encoded: WasmMemoryPersistenceProto = persistence.into();
            let decoded = WasmMemoryPersistence::try_from(encoded).unwrap();
            assert_eq!(*persistence, decoded);
        }

        WasmMemoryPersistence::try_from(WasmMemoryPersistenceProto::Unspecified).unwrap_err();
    }

    #[test]
    fn canister_install_mode_v2_round_trip() {
        for mode in CanisterInstallModeV2::iter() {
            let encoded: CanisterInstallModeV2Proto = mode.into();
            let decoded = CanisterInstallModeV2::try_from(encoded).unwrap();
            assert_eq!(*mode, decoded);
        }
    }

    #[test]
    fn verify_max_bounded_controllers_length() {
        const TEST_START: usize = 5;
        const THRESHOLD: usize = 10;
        const TEST_END: usize = 15;
        for i in TEST_START..=TEST_END {
            // Arrange.
            let controllers = BoundedControllers::new(vec![PrincipalId::new_anonymous(); i]);

            // Act.
            let result = BoundedControllers::decode(&controllers.encode());

            // Assert.
            if i <= THRESHOLD {
                // Verify decoding without errors for allowed sizes.
                assert_eq!(result.unwrap(), controllers);
            } else {
                // Verify decoding with errors for disallowed sizes.
                let error = result.unwrap_err();
                assert_eq!(error.code(), ErrorCode::InvalidManagementPayload);
                assert!(
                    error.description().contains(&format!(
                        "Deserialize error: The number of elements exceeds maximum allowed {}",
                        MAX_ALLOWED_CONTROLLERS_COUNT
                    )),
                    "Actual: {}",
                    error.description()
                );
            }
        }
    }

    #[test]
    fn test_create_canister_args_decode_empty_blob() {
        // This test is added for backward compatibility to allow decoding an empty blob.
        let encoded = EmptyBlob {}.encode();
        let result = CreateCanisterArgs::decode(&encoded);
        assert_eq!(result, Ok(CreateCanisterArgs::default()));
    }

    #[test]
    fn test_create_canister_args_decode_controllers_count() {
        const TEST_START: usize = 5;
        const THRESHOLD: usize = 10;
        const TEST_END: usize = 15;
        for i in TEST_START..=TEST_END {
            // Arrange.
            let args = CreateCanisterArgs {
                settings: Some(
                    CanisterSettingsArgsBuilder::new()
                        .with_controllers(vec![PrincipalId::new_anonymous(); i])
                        .build(),
                ),
                sender_canister_version: None,
            };

            // Act.
            let result = CreateCanisterArgs::decode(&args.encode());

            // Assert.
            if i <= THRESHOLD {
                // Assert decoding without errors for allowed sizes.
                assert_eq!(result.unwrap(), args);
            } else {
                // Assert decoding with errors for disallowed sizes.
                let error = result.unwrap_err();
                assert_eq!(error.code(), ErrorCode::InvalidManagementPayload);
                assert!(
                    error
                        .description()
                        .contains("The number of elements exceeds maximum allowed "),
                    "Actual: {}",
                    error.description()
                );
            }
        }
    }

    #[test]
    fn ecdsa_curve_round_trip() {
        for curve in EcdsaCurve::iter() {
            assert_eq!(format!("{}", curve).parse::<EcdsaCurve>().unwrap(), curve);
        }
    }

    #[test]
    fn ecdsa_key_id_round_trip() {
        for curve in EcdsaCurve::iter() {
            for name in ["secp256k1", "", "other_key", "other key", "other:key"] {
                let key = EcdsaKeyId {
                    curve,
                    name: name.to_string(),
                };
                assert_eq!(format!("{}", key).parse::<EcdsaKeyId>().unwrap(), key);
            }
        }
    }

    #[test]
    fn schnorr_algorithm_round_trip() {
        for algorithm in SchnorrAlgorithm::iter() {
            assert_eq!(
                format!("{}", algorithm)
                    .parse::<SchnorrAlgorithm>()
                    .unwrap(),
                algorithm
            );
        }
    }

    #[test]
    fn schnorr_key_id_round_trip() {
        for algorithm in SchnorrAlgorithm::iter() {
            for name in ["Ed25519", "", "other_key", "other key", "other:key"] {
                let key = SchnorrKeyId {
                    algorithm,
                    name: name.to_string(),
                };
                assert_eq!(format!("{}", key).parse::<SchnorrKeyId>().unwrap(), key);
            }
        }
    }

    #[test]
    fn vetkd_curve_round_trip() {
        for curve in VetKdCurve::iter() {
            assert_eq!(format!("{}", curve).parse::<VetKdCurve>().unwrap(), curve);
        }
    }

    #[test]
    fn vetkd_key_id_round_trip() {
        for curve in VetKdCurve::iter() {
            for name in ["bls12_381_g2", "", "other_key", "other key", "other:key"] {
                let key = VetKdKeyId {
                    curve,
                    name: name.to_string(),
                };
                assert_eq!(format!("{}", key).parse::<VetKdKeyId>().unwrap(), key);
            }
        }
    }

    #[test]
    fn master_public_key_id_round_trip() {
        for algorithm in SchnorrAlgorithm::iter() {
            for name in ["Ed25519", "", "other_key", "other key", "other:key"] {
                let key = MasterPublicKeyId::Schnorr(SchnorrKeyId {
                    algorithm,
                    name: name.to_string(),
                });
                assert_eq!(
                    format!("{}", key).parse::<MasterPublicKeyId>().unwrap(),
                    key
                );
            }
        }

        for curve in EcdsaCurve::iter() {
            for name in ["secp256k1", "", "other_key", "other key", "other:key"] {
                let key = MasterPublicKeyId::Ecdsa(EcdsaKeyId {
                    curve,
                    name: name.to_string(),
                });
                assert_eq!(
                    format!("{}", key).parse::<MasterPublicKeyId>().unwrap(),
                    key
                );
            }
        }

        for curve in VetKdCurve::iter() {
            for name in ["bls12_381_g2", "", "other_key", "other key", "other:key"] {
                let key = MasterPublicKeyId::VetKd(VetKdKeyId {
                    curve,
                    name: name.to_string(),
                });
                assert_eq!(
                    format!("{}", key).parse::<MasterPublicKeyId>().unwrap(),
                    key
                );
            }
        }
    }

    #[test]
    fn verify_max_derivation_path_length() {
        for i in 0..=MAXIMUM_DERIVATION_PATH_LENGTH {
            let path = DerivationPath::new(vec![ByteBuf::from(vec![0_u8, 32]); i]);
            let encoded = path.encode();
            assert_eq!(DerivationPath::decode(&encoded).unwrap(), path);

            let sign_with_ecdsa = SignWithECDSAArgs {
                message_hash: [1; 32],
                derivation_path: path.clone(),
                key_id: EcdsaKeyId {
                    curve: EcdsaCurve::Secp256k1,
                    name: "test".to_string(),
                },
            };

            let encoded = sign_with_ecdsa.encode();
            assert_eq!(
                SignWithECDSAArgs::decode(&encoded).unwrap(),
                sign_with_ecdsa
            );

            let ecdsa_public_key = ECDSAPublicKeyArgs {
                canister_id: None,
                derivation_path: path,
                key_id: EcdsaKeyId {
                    curve: EcdsaCurve::Secp256k1,
                    name: "test".to_string(),
                },
            };

            let encoded = ecdsa_public_key.encode();
            assert_eq!(
                ECDSAPublicKeyArgs::decode(&encoded).unwrap(),
                ecdsa_public_key
            );
        }

        for i in MAXIMUM_DERIVATION_PATH_LENGTH + 1..=MAXIMUM_DERIVATION_PATH_LENGTH + 100 {
            let path = DerivationPath::new(vec![ByteBuf::from(vec![0_u8, 32]); i]);
            let encoded = path.encode();
            let result = DerivationPath::decode(&encoded).unwrap_err();
            assert_eq!(result.code(), ErrorCode::InvalidManagementPayload);
            assert!(
                result.description().contains(&format!(
                    "Deserialize error: The number of elements exceeds maximum allowed {}",
                    MAXIMUM_DERIVATION_PATH_LENGTH
                )),
                "Actual: {}",
                result.description()
            );

            let sign_with_ecdsa = SignWithECDSAArgs {
                message_hash: [1; 32],
                derivation_path: path.clone(),
                key_id: EcdsaKeyId {
                    curve: EcdsaCurve::Secp256k1,
                    name: "test".to_string(),
                },
            };

            let encoded = sign_with_ecdsa.encode();
            let result = SignWithECDSAArgs::decode(&encoded).unwrap_err();
            assert_eq!(result.code(), ErrorCode::InvalidManagementPayload);
            assert!(
                result.description().contains(&format!(
                    "Deserialize error: The number of elements exceeds maximum allowed {}",
                    MAXIMUM_DERIVATION_PATH_LENGTH
                )),
                "Actual: {}",
                result.description()
            );

            let ecsda_public_key = ECDSAPublicKeyArgs {
                canister_id: None,
                derivation_path: path,
                key_id: EcdsaKeyId {
                    curve: EcdsaCurve::Secp256k1,
                    name: "test".to_string(),
                },
            };

            let encoded = ecsda_public_key.encode();
            let result = ECDSAPublicKeyArgs::decode(&encoded).unwrap_err();
            assert_eq!(result.code(), ErrorCode::InvalidManagementPayload);
            assert!(
                result.description().contains(&format!(
                    "Deserialize error: The number of elements exceeds maximum allowed {}",
                    MAXIMUM_DERIVATION_PATH_LENGTH
                )),
                "Actual: {}",
                result.description()
            );
        }
    }
}<|MERGE_RESOLUTION|>--- conflicted
+++ resolved
@@ -90,13 +90,9 @@
     SignWithSchnorr,
 
     // VetKd interface.
-<<<<<<< HEAD
-    VetKdPublicKey,
-=======
     #[strum(serialize = "vetkd_public_key")]
     VetKdPublicKey,
     #[strum(serialize = "vetkd_derive_encrypted_key")]
->>>>>>> f3bb4025
     VetKdDeriveEncryptedKey,
 
     // Bitcoin Interface.
@@ -2808,31 +2804,18 @@
     }
 }
 
-<<<<<<< HEAD
-// Represents the argument of the vet_kd_derive_encrypted_key API.
-/// ```text
-/// (record {
-///   public_key_derivation_path : vec blob;
-///   derivation_id: blob;
-///   key_id : vet_kd_key_id;
-=======
 // Represents the argument of the vetkd_derive_encrypted_key API.
 /// ```text
 /// (record {
 ///   derivation_id: blob;
 ///   derivation_path : vec blob;
 ///   key_id : record { curve : vetkd_curve; name : text };
->>>>>>> f3bb4025
 ///   encryption_public_key: blob;
 /// })
 /// ```
 #[derive(Eq, PartialEq, Debug, CandidType, Deserialize)]
 pub struct VetKdDeriveEncryptedKeyArgs {
-<<<<<<< HEAD
-    pub public_key_derivation_path: DerivationPath,
-=======
     pub derivation_path: DerivationPath,
->>>>>>> f3bb4025
     #[serde(with = "serde_bytes")]
     pub derivation_id: Vec<u8>,
     pub key_id: VetKdKeyId,
@@ -2843,14 +2826,11 @@
 impl Payload<'_> for VetKdDeriveEncryptedKeyArgs {}
 
 /// Struct used to return vet KD result.
-<<<<<<< HEAD
-=======
 /// ```text
 /// (record {
 ///   encrypted_key : blob;
 /// })
 /// ```
->>>>>>> f3bb4025
 #[derive(Debug, CandidType, Deserialize)]
 pub struct VetKdDeriveEncryptedKeyResult {
     #[serde(with = "serde_bytes")]
@@ -2859,20 +2839,12 @@
 
 impl Payload<'_> for VetKdDeriveEncryptedKeyResult {}
 
-<<<<<<< HEAD
-/// Represents the argument of the vet_kd_public_key API.
-=======
 /// Represents the argument of the vetkd_public_key API.
->>>>>>> f3bb4025
 /// ```text
 /// (record {
 ///   canister_id : opt canister_id;
 ///   derivation_path : vec blob;
-<<<<<<< HEAD
-///   key_id : vet_kd_key_id;
-=======
 ///   key_id : record { curve : vetkd_curve; name : text };
->>>>>>> f3bb4025
 /// })
 /// ```
 #[derive(Eq, PartialEq, Debug, CandidType, Deserialize)]
@@ -2884,11 +2856,7 @@
 
 impl Payload<'_> for VetKdPublicKeyArgs {}
 
-<<<<<<< HEAD
-/// Represents the response of the vet_kd_public_key API.
-=======
 /// Represents the response of the vetkd_public_key API.
->>>>>>> f3bb4025
 /// ```text
 /// (record {
 ///   public_key : blob;
