//! Data types used for encoding/decoding the Candid payloads of ic:00.
mod bounded_vec;
mod data_size;
mod http;
mod provisional;

#[cfg(feature = "fuzzing_code")]
use arbitrary::{Arbitrary, Result as ArbitraryResult, Unstructured};
pub use bounded_vec::*;
use candid::{CandidType, Decode, DecoderConfig, Deserialize, Encode};
pub use data_size::*;
pub use http::{
    BoundedHttpHeaders, CanisterHttpRequestArgs, CanisterHttpResponsePayload, HttpHeader,
    HttpMethod, TransformArgs, TransformContext, TransformFunc,
};
use ic_base_types::{
    CanisterId, NodeId, NumBytes, PrincipalId, RegistryVersion, SnapshotId, SubnetId,
};
use ic_error_types::{ErrorCode, UserError};
use ic_protobuf::proxy::ProxyDecodeError;
use ic_protobuf::proxy::{try_decode_hash, try_from_option_field};
use ic_protobuf::registry::crypto::v1::PublicKey;
use ic_protobuf::registry::subnet::v1::{InitialIDkgDealings, InitialNiDkgTranscriptRecord};
use ic_protobuf::state::canister_state_bits::v1 as pb_canister_state_bits;
use ic_protobuf::types::v1 as pb_types;
use ic_protobuf::types::v1::CanisterInstallModeV2 as CanisterInstallModeV2Proto;
use ic_protobuf::types::v1::{
    CanisterInstallMode as CanisterInstallModeProto,
    CanisterUpgradeOptions as CanisterUpgradeOptionsProto,
    WasmMemoryPersistence as WasmMemoryPersistenceProto,
};

use num_traits::cast::ToPrimitive;
pub use provisional::{ProvisionalCreateCanisterWithCyclesArgs, ProvisionalTopUpCanisterArgs};
use serde::Serialize;
use serde_bytes::ByteBuf;
use std::mem::size_of;
use std::{collections::BTreeSet, convert::TryFrom, error::Error, fmt, slice::Iter, str::FromStr};
use strum_macros::{Display, EnumCount, EnumIter, EnumString};

/// The id of the management canister.
pub const IC_00: CanisterId = CanisterId::ic_00();
pub const MAX_CONTROLLERS: usize = 10;
const WASM_HASH_LENGTH: usize = 32;
/// The maximum length of a BIP32 derivation path
///
/// The extended public key format uses a byte to represent the derivation
/// level of a key, thus BIP32 derivations with more than 255 path elements
/// are not interoperable with other software.
///
/// See https://github.com/bitcoin/bips/blob/master/bip-0032.mediawiki#serialization-format
/// for details
const MAXIMUM_DERIVATION_PATH_LENGTH: usize = 255;

/// Limit the amount of work for skipping unneeded data on the wire when parsing Candid.
/// The value of 10_000 follows the Candid recommendation.
const DEFAULT_SKIPPING_QUOTA: usize = 10_000;

fn decoder_config() -> DecoderConfig {
    let mut config = DecoderConfig::new();
    config.set_skipping_quota(DEFAULT_SKIPPING_QUOTA);
    config.set_full_error_message(false);
    config
}

/// Methods exported by ic:00.
#[derive(Copy, Clone, Eq, PartialEq, Debug, Display, EnumIter, EnumString)]
#[strum(serialize_all = "snake_case")]
pub enum Method {
    CanisterStatus,
    CanisterInfo,
    CreateCanister,
    DeleteCanister,
    DepositCycles,
    HttpRequest,
    ECDSAPublicKey,
    InstallCode,
    InstallChunkedCode,
    RawRand,
    SetupInitialDKG,
    SignWithECDSA,
    StartCanister,
    StopCanister,
    UninstallCode,
    UpdateSettings,
    ComputeInitialIDkgDealings,
    ReshareChainKey,

    // Schnorr interface.
    SchnorrPublicKey,
    SignWithSchnorr,

    // VetKd interface.
    #[strum(serialize = "vetkd_public_key")]
    VetKdPublicKey,
    #[strum(serialize = "vetkd_derive_key")]
    VetKdDeriveKey,

    // Bitcoin Interface.
    BitcoinGetBalance,
    BitcoinGetUtxos,
    BitcoinGetBlockHeaders,
    BitcoinSendTransaction,
    BitcoinGetCurrentFeePercentiles,
    // Private APIs used exclusively by the bitcoin canisters.
    BitcoinSendTransactionInternal, // API for sending transactions to the network.
    BitcoinGetSuccessors,           // API for fetching blocks from the network.

    // Subnet information
    NodeMetricsHistory,
    SubnetInfo,

    FetchCanisterLogs,

    // These methods are only available on test IC instances where there is a
    // need to fabricate cycles without burning ICP first.
    ProvisionalCreateCanisterWithCycles,
    ProvisionalTopUpCanister,

    // Support for chunked uploading of Wasm modules.
    UploadChunk,
    StoredChunks,
    ClearChunkStore,

    // Support for canister snapshots.
    TakeCanisterSnapshot,
    LoadCanisterSnapshot,
    ListCanisterSnapshots,
    DeleteCanisterSnapshot,

    // Support for import and export of canister snapshots
    ReadCanisterSnapshotMetadata,
    ReadCanisterSnapshotData,
    UploadCanisterSnapshotMetadata,
    UploadCanisterSnapshotData,
}

fn candid_error_to_user_error(err: candid::Error) -> UserError {
    UserError::new(
        ErrorCode::InvalidManagementPayload,
        format!("Error decoding candid: {:#}", err),
    )
}

/// A trait to be implemented by all structs that are used as payloads
/// by IC00. This trait encapsulates Candid serialization so that
/// consumers of IC00 don't need to explicitly depend on Candid.
pub trait Payload<'a>: Sized + CandidType + Deserialize<'a> {
    fn encode(&self) -> Vec<u8> {
        Encode!(&self).unwrap()
    }

    fn decode(blob: &'a [u8]) -> Result<Self, UserError> {
        Decode!([decoder_config()]; blob, Self).map_err(candid_error_to_user_error)
    }
}

/// Struct used for encoding/decoding `(record {canister_id})`.
#[derive(Debug, CandidType, Deserialize, Serialize)]
pub struct CanisterIdRecord {
    canister_id: PrincipalId,
}

impl CanisterIdRecord {
    pub fn get_canister_id(&self) -> CanisterId {
        CanisterId::unchecked_from_principal(self.canister_id)
    }
}

impl Payload<'_> for CanisterIdRecord {}

impl From<CanisterId> for CanisterIdRecord {
    fn from(canister_id: CanisterId) -> Self {
        Self {
            canister_id: canister_id.into(),
        }
    }
}

// Canister history

/// `CandidType` for user variant of `CanisterChangeOrigin`
/// ```text
/// record {
///   user_id : principal;
/// }
/// ```
#[derive(Clone, Eq, PartialEq, Debug, CandidType, Deserialize)]
pub struct CanisterChangeFromUserRecord {
    user_id: PrincipalId,
}

/// `CandidType` for canister variant of `CanisterChangeOrigin`
/// ```text
/// record {
///   canister_id : principal;
///   canister_version : opt nat64;
/// }
/// ```
#[derive(Clone, Eq, PartialEq, Debug, CandidType, Deserialize)]
pub struct CanisterChangeFromCanisterRecord {
    canister_id: PrincipalId,
    canister_version: Option<u64>,
}

/// `CandidType` for `CanisterChangeOrigin`
/// ```text
/// variant {
///   from_user : record {
///     user_id : principal;
///   };
///   from_canister : record {
///     canister_id : principal;
///     canister_version : opt nat64;
///   };
/// }
/// ```
#[derive(Clone, Eq, PartialEq, Debug, CandidType, Deserialize)]
pub enum CanisterChangeOrigin {
    #[serde(rename = "from_user")]
    CanisterChangeFromUser(CanisterChangeFromUserRecord),
    #[serde(rename = "from_canister")]
    CanisterChangeFromCanister(CanisterChangeFromCanisterRecord),
}

impl CanisterChangeOrigin {
    pub fn from_user(user_id: PrincipalId) -> CanisterChangeOrigin {
        CanisterChangeOrigin::CanisterChangeFromUser(CanisterChangeFromUserRecord { user_id })
    }

    pub fn from_canister(
        canister_id: PrincipalId,
        canister_version: Option<u64>,
    ) -> CanisterChangeOrigin {
        CanisterChangeOrigin::CanisterChangeFromCanister(CanisterChangeFromCanisterRecord {
            canister_id,
            canister_version,
        })
    }

    /// The principal (user or canister) initiating a canister change.
    pub fn origin(&self) -> PrincipalId {
        match self {
            CanisterChangeOrigin::CanisterChangeFromUser(change_from_user) => {
                change_from_user.user_id
            }
            CanisterChangeOrigin::CanisterChangeFromCanister(change_from_canister) => {
                change_from_canister.canister_id
            }
        }
    }
}

/// `CandidType` for `CanisterCreationRecord`
/// ```text
/// record {
///   controllers : vec principal;
/// }
/// ```
#[derive(Clone, Eq, PartialEq, Debug, CandidType, Deserialize)]
pub struct CanisterCreationRecord {
    controllers: Vec<PrincipalId>,
}

impl CanisterCreationRecord {
    pub fn controllers(&self) -> &[PrincipalId] {
        &self.controllers
    }
}

/// `CandidType` for `CanisterCodeDeploymentRecord`
/// ```text
/// record {
///   mode : variant {install; reinstall; upgrade};
///   module_hash : blob;
/// }
/// ```
#[derive(Clone, Eq, PartialEq, Debug, CandidType, Deserialize)]
pub struct CanisterCodeDeploymentRecord {
    mode: CanisterInstallMode,
    module_hash: [u8; WASM_HASH_LENGTH],
}

impl CanisterCodeDeploymentRecord {
    pub fn mode(&self) -> CanisterInstallMode {
        self.mode
    }
    pub fn module_hash(&self) -> [u8; WASM_HASH_LENGTH] {
        self.module_hash
    }
}

/// `CandidType` for `CanisterControllersChangeRecord`
/// ```text
/// record {
///   controllers : vec principal;
/// }
/// ```
#[derive(Clone, Eq, PartialEq, Debug, CandidType, Deserialize)]
pub struct CanisterControllersChangeRecord {
    controllers: Vec<PrincipalId>,
}

impl CanisterControllersChangeRecord {
    pub fn controllers(&self) -> &[PrincipalId] {
        &self.controllers
    }
}

/// `CandidType` for `CanisterLoadSnapshotRecord`
/// ```text
/// record {
///    canister_version : nat64;
///    snapshot_id : blob;
///    taken_at_timestamp : nat64;
/// }
/// ```
#[derive(Clone, Eq, PartialEq, Debug, CandidType, Deserialize)]
pub struct CanisterLoadSnapshotRecord {
    canister_version: u64,
    #[serde(with = "serde_bytes")]
    snapshot_id: Vec<u8>,
    taken_at_timestamp: u64,
}

impl CanisterLoadSnapshotRecord {
    pub fn new(canister_version: u64, snapshot_id: SnapshotId, taken_at_timestamp: u64) -> Self {
        Self {
            canister_version,
            snapshot_id: snapshot_id.to_vec(),
            taken_at_timestamp,
        }
    }

    pub fn canister_version(&self) -> u64 {
        self.canister_version
    }

    pub fn taken_at_timestamp(&self) -> u64 {
        self.taken_at_timestamp
    }

    pub fn snapshot_id(&self) -> SnapshotId {
        // Safe to unwrap:
        // `CanisterLoadSnapshotRecord` contains only valid snapshot IDs.
        SnapshotId::try_from(&self.snapshot_id).unwrap()
    }
}

/// `CandidType` for `CanisterChangeDetails`
/// ```text
/// variant {
///   creation : record {
///     controllers : vec principal;
///   };
///   code_uninstall;
///   code_deployment : record {
///     mode : variant {install; reinstall; upgrade};
///     module_hash : blob;
///   };
///   controllers_change : record {
///     controllers : vec principal;
///   };
///   load_snapshot : record {
///     canister_version: nat64;
///     snapshot_id: blob;
///     taken_at_timestamp: nat64;
///   };
/// }
/// ```
#[derive(Clone, Eq, PartialEq, Debug, CandidType, Deserialize)]
pub enum CanisterChangeDetails {
    #[serde(rename = "creation")]
    CanisterCreation(CanisterCreationRecord),
    #[serde(rename = "code_uninstall")]
    CanisterCodeUninstall,
    #[serde(rename = "code_deployment")]
    CanisterCodeDeployment(CanisterCodeDeploymentRecord),
    #[serde(rename = "controllers_change")]
    CanisterControllersChange(CanisterControllersChangeRecord),
    #[serde(rename = "load_snapshot")]
    CanisterLoadSnapshot(CanisterLoadSnapshotRecord),
}

impl CanisterChangeDetails {
    pub fn canister_creation(controllers: Vec<PrincipalId>) -> CanisterChangeDetails {
        CanisterChangeDetails::CanisterCreation(CanisterCreationRecord { controllers })
    }

    pub fn code_deployment(
        mode: CanisterInstallMode,
        module_hash: [u8; WASM_HASH_LENGTH],
    ) -> CanisterChangeDetails {
        CanisterChangeDetails::CanisterCodeDeployment(CanisterCodeDeploymentRecord {
            mode,
            module_hash,
        })
    }

    pub fn controllers_change(controllers: Vec<PrincipalId>) -> CanisterChangeDetails {
        CanisterChangeDetails::CanisterControllersChange(CanisterControllersChangeRecord {
            controllers,
        })
    }

    pub fn load_snapshot(
        canister_version: u64,
        snapshot_id: Vec<u8>,
        taken_at_timestamp: u64,
    ) -> CanisterChangeDetails {
        CanisterChangeDetails::CanisterLoadSnapshot(CanisterLoadSnapshotRecord {
            canister_version,
            snapshot_id,
            taken_at_timestamp,
        })
    }
}

/// Every canister change (canister creation, code uninstallation, code deployment, or controllers change) consists of
///
/// 1. the system timestamp (in nanoseconds since Unix Epoch) at which the change was performed,
/// 2. the canister version after performing the change,
/// 3. the change's origin (a user or a canister),
/// 4. and the change's details.
///
/// The change origin includes the principal (called _originator_ in the following) that initiated the change and,
/// if the originator is a canister, the originator's canister version when the originator initiated the change
/// (if available).
///
/// Code deployments are described by their mode (code install, code reinstall, code upgrade) and
/// the SHA-256 hash of the newly deployed canister module.
///
/// Controllers changes are described by the full new set of the canister controllers after the change.
///
/// `CandidType` for `CanisterChange`
/// ```text
/// record {
///   timestamp_nanos : nat64;
///   canister_version : nat64;
///   origin : change_origin;
///   details : change_details;
/// }
/// ```
#[derive(Clone, Eq, PartialEq, Debug, CandidType, Deserialize)]
pub struct CanisterChange {
    timestamp_nanos: u64,
    canister_version: u64,
    origin: CanisterChangeOrigin,
    details: CanisterChangeDetails,
}

impl CanisterChange {
    pub fn new(
        timestamp_nanos: u64,
        canister_version: u64,
        origin: CanisterChangeOrigin,
        details: CanisterChangeDetails,
    ) -> CanisterChange {
        CanisterChange {
            timestamp_nanos,
            canister_version,
            origin,
            details,
        }
    }

    /// Returns the number of bytes to represent a canister change in memory.
    /// The vector of controllers in `CanisterCreation` and `CanisterControllersChange`
    /// is counted separately because the controllers are stored on heap
    /// and thus not accounted for in `size_of::<CanisterChange>()`.
    pub fn count_bytes(&self) -> NumBytes {
        let controllers_memory_size = match &self.details {
            CanisterChangeDetails::CanisterCreation(canister_creation) => {
                std::mem::size_of_val(canister_creation.controllers())
            }
            CanisterChangeDetails::CanisterControllersChange(canister_controllers_change) => {
                std::mem::size_of_val(canister_controllers_change.controllers())
            }
            CanisterChangeDetails::CanisterCodeDeployment(_)
            | CanisterChangeDetails::CanisterCodeUninstall
            | CanisterChangeDetails::CanisterLoadSnapshot(_) => 0,
        };
        NumBytes::from((size_of::<CanisterChange>() + controllers_memory_size) as u64)
    }

    pub fn canister_version(&self) -> u64 {
        self.canister_version
    }

    pub fn details(&self) -> &CanisterChangeDetails {
        &self.details
    }
}

/// `CandidType` for `CanisterInfoRequest`
/// ```text
/// record {
///   canister_id : principal;
///   num_requested_changes : opt nat64;
/// }
/// ```
#[derive(Clone, Eq, PartialEq, Debug, CandidType, Deserialize)]
pub struct CanisterInfoRequest {
    canister_id: PrincipalId,
    num_requested_changes: Option<u64>,
}

impl CanisterInfoRequest {
    pub fn new(canister_id: CanisterId, num_requested_changes: Option<u64>) -> CanisterInfoRequest {
        CanisterInfoRequest {
            canister_id: canister_id.into(),
            num_requested_changes,
        }
    }

    pub fn canister_id(&self) -> CanisterId {
        CanisterId::unchecked_from_principal(self.canister_id)
    }

    pub fn num_requested_changes(&self) -> Option<u64> {
        self.num_requested_changes
    }
}

impl Payload<'_> for CanisterInfoRequest {}

/// `CandidType` for `CanisterInfoRequest`
/// ```text
/// record {
///   total_num_changes : nat64;
///   recent_changes : vec change;
///   module_hash : opt blob;
///   controllers : vec principal;
/// }
/// ```
#[derive(Clone, Eq, PartialEq, Debug, CandidType, Deserialize)]
pub struct CanisterInfoResponse {
    total_num_changes: u64,
    recent_changes: Vec<CanisterChange>,
    module_hash: Option<Vec<u8>>,
    controllers: Vec<PrincipalId>,
}

impl CanisterInfoResponse {
    pub fn new(
        total_num_changes: u64,
        recent_changes: Vec<CanisterChange>,
        module_hash: Option<Vec<u8>>,
        controllers: Vec<PrincipalId>,
    ) -> Self {
        Self {
            total_num_changes,
            recent_changes,
            module_hash,
            controllers,
        }
    }

    pub fn total_num_changes(&self) -> u64 {
        self.total_num_changes
    }

    pub fn changes(&self) -> Vec<CanisterChange> {
        self.recent_changes.clone()
    }

    pub fn module_hash(&self) -> Option<Vec<u8>> {
        self.module_hash.clone()
    }

    pub fn controllers(&self) -> Vec<PrincipalId> {
        self.controllers.clone()
    }
}

impl Payload<'_> for CanisterInfoResponse {}

impl From<&CanisterChangeOrigin> for pb_canister_state_bits::canister_change::ChangeOrigin {
    fn from(item: &CanisterChangeOrigin) -> Self {
        match item {
            CanisterChangeOrigin::CanisterChangeFromUser(change_from_user) => {
                pb_canister_state_bits::canister_change::ChangeOrigin::CanisterChangeFromUser(
                    pb_canister_state_bits::CanisterChangeFromUser {
                        user_id: Some(change_from_user.user_id.into()),
                    },
                )
            }
            CanisterChangeOrigin::CanisterChangeFromCanister(change_from_canister) => {
                pb_canister_state_bits::canister_change::ChangeOrigin::CanisterChangeFromCanister(
                    pb_canister_state_bits::CanisterChangeFromCanister {
                        canister_id: Some(change_from_canister.canister_id.into()),
                        canister_version: change_from_canister.canister_version,
                    },
                )
            }
        }
    }
}

impl TryFrom<pb_canister_state_bits::canister_change::ChangeOrigin> for CanisterChangeOrigin {
    type Error = ProxyDecodeError;

    fn try_from(
        value: pb_canister_state_bits::canister_change::ChangeOrigin,
    ) -> Result<Self, Self::Error> {
        match value {
            pb_canister_state_bits::canister_change::ChangeOrigin::CanisterChangeFromUser(
                change_from_user,
            ) => Ok(CanisterChangeOrigin::from_user(try_from_option_field(
                change_from_user.user_id,
                "user_id",
            )?)),
            pb_canister_state_bits::canister_change::ChangeOrigin::CanisterChangeFromCanister(
                change_from_canister,
            ) => Ok(CanisterChangeOrigin::from_canister(
                try_from_option_field(change_from_canister.canister_id, "canister_id")?,
                change_from_canister.canister_version,
            )),
        }
    }
}

impl From<&CanisterChangeDetails> for pb_canister_state_bits::canister_change::ChangeDetails {
    fn from(item: &CanisterChangeDetails) -> Self {
        match item {
            CanisterChangeDetails::CanisterCreation(canister_creation) => {
                pb_canister_state_bits::canister_change::ChangeDetails::CanisterCreation(
                    pb_canister_state_bits::CanisterCreation {
                        controllers: canister_creation
                            .controllers
                            .iter()
                            .map(|c| (*c).into())
                            .collect::<Vec<ic_protobuf::types::v1::PrincipalId>>(),
                    },
                )
            }
            CanisterChangeDetails::CanisterCodeUninstall => {
                pb_canister_state_bits::canister_change::ChangeDetails::CanisterCodeUninstall(
                    pb_canister_state_bits::CanisterCodeUninstall {},
                )
            }
            CanisterChangeDetails::CanisterCodeDeployment(canister_code_deployment) => {
                pb_canister_state_bits::canister_change::ChangeDetails::CanisterCodeDeployment(
                    pb_canister_state_bits::CanisterCodeDeployment {
                        module_hash: canister_code_deployment.module_hash.to_vec(),
                        mode: (&canister_code_deployment.mode).into(),
                    },
                )
            }
            CanisterChangeDetails::CanisterControllersChange(canister_controllers_change) => {
                pb_canister_state_bits::canister_change::ChangeDetails::CanisterControllersChange(
                    pb_canister_state_bits::CanisterControllersChange {
                        controllers: canister_controllers_change
                            .controllers
                            .iter()
                            .map(|c| (*c).into())
                            .collect::<Vec<ic_protobuf::types::v1::PrincipalId>>(),
                    },
                )
            }
            CanisterChangeDetails::CanisterLoadSnapshot(canister_load_snapshot) => {
                pb_canister_state_bits::canister_change::ChangeDetails::CanisterLoadSnapshot(
                    pb_canister_state_bits::CanisterLoadSnapshot {
                        canister_version: canister_load_snapshot.canister_version,
                        snapshot_id: canister_load_snapshot.snapshot_id.clone(),
                        taken_at_timestamp: canister_load_snapshot.taken_at_timestamp,
                    },
                )
            }
        }
    }
}

impl TryFrom<pb_canister_state_bits::canister_change::ChangeDetails> for CanisterChangeDetails {
    type Error = ProxyDecodeError;

    fn try_from(
        item: pb_canister_state_bits::canister_change::ChangeDetails,
    ) -> Result<Self, Self::Error> {
        match item {
            pb_canister_state_bits::canister_change::ChangeDetails::CanisterCreation(
                canister_creation,
            ) => Ok(CanisterChangeDetails::canister_creation(
                canister_creation
                    .controllers
                    .into_iter()
                    .map(TryInto::try_into)
                    .collect::<Result<Vec<PrincipalId>, _>>()?,
            )),
            pb_canister_state_bits::canister_change::ChangeDetails::CanisterCodeUninstall(_) => {
                Ok(CanisterChangeDetails::CanisterCodeUninstall)
            }
            pb_canister_state_bits::canister_change::ChangeDetails::CanisterCodeDeployment(
                canister_code_deployment,
            ) => {
                let mode = CanisterInstallMode::try_from(
                    CanisterInstallModeProto::try_from(canister_code_deployment.mode).map_err(
                        |_| ProxyDecodeError::ValueOutOfRange {
                            typ: "CanisterInstallMode",
                            err: format!(
                                "Unexpected value for canister install mode {}",
                                canister_code_deployment.mode
                            ),
                        },
                    )?,
                )
                .map_err(|e: CanisterInstallModeError| {
                    ProxyDecodeError::ValueOutOfRange {
                        typ: "CanisterInstallMode",
                        err: e.to_string(),
                    }
                })?;

                let module_hash = try_decode_hash(canister_code_deployment.module_hash)?;

                Ok(CanisterChangeDetails::code_deployment(mode, module_hash))
            }
            pb_canister_state_bits::canister_change::ChangeDetails::CanisterControllersChange(
                canister_controllers_change,
            ) => Ok(CanisterChangeDetails::controllers_change(
                canister_controllers_change
                    .controllers
                    .into_iter()
                    .map(TryInto::try_into)
                    .collect::<Result<Vec<PrincipalId>, _>>()?,
            )),
            pb_canister_state_bits::canister_change::ChangeDetails::CanisterLoadSnapshot(
                canister_load_snapshot,
            ) => Ok(CanisterChangeDetails::load_snapshot(
                canister_load_snapshot.canister_version,
                canister_load_snapshot.snapshot_id,
                canister_load_snapshot.taken_at_timestamp,
            )),
        }
    }
}

impl From<&CanisterChange> for pb_canister_state_bits::CanisterChange {
    fn from(item: &CanisterChange) -> Self {
        Self {
            timestamp_nanos: item.timestamp_nanos,
            canister_version: item.canister_version,
            change_origin: Some((&item.origin).into()),
            change_details: Some((&item.details).into()),
        }
    }
}

impl TryFrom<pb_canister_state_bits::CanisterChange> for CanisterChange {
    type Error = ProxyDecodeError;

    fn try_from(value: pb_canister_state_bits::CanisterChange) -> Result<Self, Self::Error> {
        let origin = try_from_option_field(value.change_origin, "origin")?;
        let details = try_from_option_field(value.change_details, "details")?;
        Ok(Self {
            timestamp_nanos: value.timestamp_nanos,
            canister_version: value.canister_version,
            origin,
            details,
        })
    }
}

/// Struct used for encoding/decoding
/// `(record {
///     canister_id : principal;
///     sender_canister_version : opt nat64;
/// })`
#[derive(Debug, CandidType, Deserialize, Serialize)]
pub struct UninstallCodeArgs {
    canister_id: PrincipalId,
    sender_canister_version: Option<u64>,
}

impl UninstallCodeArgs {
    pub fn new(canister_id: CanisterId, sender_canister_version: Option<u64>) -> Self {
        Self {
            canister_id: canister_id.into(),
            sender_canister_version,
        }
    }

    pub fn get_canister_id(&self) -> CanisterId {
        CanisterId::unchecked_from_principal(self.canister_id)
    }

    pub fn get_sender_canister_version(&self) -> Option<u64> {
        self.sender_canister_version
    }
}

impl Payload<'_> for UninstallCodeArgs {}

/// Maximum number of allowed log viewers (specified in the interface spec).
const MAX_ALLOWED_LOG_VIEWERS_COUNT: usize = 10;

pub type BoundedAllowedViewers =
    BoundedVec<MAX_ALLOWED_LOG_VIEWERS_COUNT, UNBOUNDED, UNBOUNDED, PrincipalId>;

/// Log visibility for a canister.
/// ```text
/// variant {
///    controllers;
///    public;
///    allowed_viewers: vec principal;
/// }
/// ```
#[derive(Clone, Eq, PartialEq, Debug, Default, CandidType, Deserialize, EnumIter)]
pub enum LogVisibilityV2 {
    #[default]
    #[serde(rename = "controllers")]
    Controllers,
    #[serde(rename = "public")]
    Public,
    #[serde(rename = "allowed_viewers")]
    AllowedViewers(BoundedAllowedViewers),
}

impl Payload<'_> for LogVisibilityV2 {}

impl From<&LogVisibilityV2> for pb_canister_state_bits::LogVisibilityV2 {
    fn from(item: &LogVisibilityV2) -> Self {
        use pb_canister_state_bits as pb;
        match item {
            LogVisibilityV2::Controllers => pb::LogVisibilityV2 {
                log_visibility_v2: Some(pb::log_visibility_v2::LogVisibilityV2::Controllers(1)),
            },
            LogVisibilityV2::Public => pb::LogVisibilityV2 {
                log_visibility_v2: Some(pb::log_visibility_v2::LogVisibilityV2::Public(2)),
            },
            LogVisibilityV2::AllowedViewers(principals) => pb::LogVisibilityV2 {
                log_visibility_v2: Some(pb::log_visibility_v2::LogVisibilityV2::AllowedViewers(
                    pb::LogVisibilityAllowedViewers {
                        principals: principals
                            .get()
                            .iter()
                            .map(|c| (*c).into())
                            .collect::<Vec<ic_protobuf::types::v1::PrincipalId>>()
                            .clone(),
                    },
                )),
            },
        }
    }
}

impl TryFrom<pb_canister_state_bits::LogVisibilityV2> for LogVisibilityV2 {
    type Error = ProxyDecodeError;

    fn try_from(item: pb_canister_state_bits::LogVisibilityV2) -> Result<Self, Self::Error> {
        use pb_canister_state_bits as pb;
        let Some(log_visibility_v2) = item.log_visibility_v2 else {
            return Err(ProxyDecodeError::MissingField(
                "LogVisibilityV2::log_visibility_v2",
            ));
        };
        match log_visibility_v2 {
            pb::log_visibility_v2::LogVisibilityV2::Controllers(_) => Ok(Self::Controllers),
            pb::log_visibility_v2::LogVisibilityV2::Public(_) => Ok(Self::Public),
            pb::log_visibility_v2::LogVisibilityV2::AllowedViewers(data) => {
                let principals = data
                    .principals
                    .iter()
                    .map(|p| {
                        PrincipalId::try_from(p.raw.clone()).map_err(|e| {
                            ProxyDecodeError::ValueOutOfRange {
                                typ: "PrincipalId",
                                err: e.to_string(),
                            }
                        })
                    })
                    .collect::<Result<Vec<PrincipalId>, _>>()?;
                Ok(Self::AllowedViewers(BoundedAllowedViewers::new(principals)))
            }
        }
    }
}

/// Struct used for encoding/decoding
/// `(record {
///     controller : principal;
///     compute_allocation: nat;
///     memory_allocation: nat;
///     freezing_threshold: nat;
///     reserved_cycles_limit: nat;
///     log_visibility: log_visibility;
///     wasm_memory_limit: nat;
///     wasm_memory_threshold: nat;
/// })`
#[derive(Clone, Eq, PartialEq, Debug, CandidType, Deserialize)]
pub struct DefiniteCanisterSettingsArgs {
    controller: PrincipalId,
    controllers: Vec<PrincipalId>,
    compute_allocation: candid::Nat,
    memory_allocation: candid::Nat,
    freezing_threshold: candid::Nat,
    reserved_cycles_limit: candid::Nat,
    log_visibility: LogVisibilityV2,
    wasm_memory_limit: candid::Nat,
    wasm_memory_threshold: candid::Nat,
}

impl DefiniteCanisterSettingsArgs {
    pub fn new(
        controller: PrincipalId,
        controllers: Vec<PrincipalId>,
        compute_allocation: u64,
        memory_allocation: Option<u64>,
        freezing_threshold: u64,
        reserved_cycles_limit: Option<u128>,
        log_visibility: LogVisibilityV2,
        wasm_memory_limit: Option<u64>,
        wasm_memory_threshold: u64,
    ) -> Self {
        let memory_allocation = candid::Nat::from(memory_allocation.unwrap_or(0));
        let reserved_cycles_limit = candid::Nat::from(reserved_cycles_limit.unwrap_or(0));
        let wasm_memory_limit = candid::Nat::from(wasm_memory_limit.unwrap_or(0));
        Self {
            controller,
            controllers,
            compute_allocation: candid::Nat::from(compute_allocation),
            memory_allocation,
            freezing_threshold: candid::Nat::from(freezing_threshold),
            reserved_cycles_limit,
            log_visibility,
            wasm_memory_limit,
            wasm_memory_threshold: candid::Nat::from(wasm_memory_threshold),
        }
    }

    pub fn controllers(&self) -> Vec<PrincipalId> {
        self.controllers.clone()
    }

    pub fn reserved_cycles_limit(&self) -> candid::Nat {
        self.reserved_cycles_limit.clone()
    }

    pub fn log_visibility(&self) -> &LogVisibilityV2 {
        &self.log_visibility
    }

    pub fn wasm_memory_limit(&self) -> candid::Nat {
        self.wasm_memory_limit.clone()
    }

    pub fn wasm_memory_threshold(&self) -> candid::Nat {
        self.wasm_memory_threshold.clone()
    }

    pub fn compute_allocation(&self) -> candid::Nat {
        self.compute_allocation.clone()
    }

    pub fn memory_allocation(&self) -> candid::Nat {
        self.memory_allocation.clone()
    }

    pub fn freezing_threshold(&self) -> candid::Nat {
        self.freezing_threshold.clone()
    }
}

impl Payload<'_> for DefiniteCanisterSettingsArgs {}

#[derive(Eq, PartialEq, Debug, CandidType, Deserialize)]
pub struct QueryStats {
    num_calls_total: candid::Nat,
    num_instructions_total: candid::Nat,
    request_payload_bytes_total: candid::Nat,
    response_payload_bytes_total: candid::Nat,
}

/// Struct used for encoding/decoding
/// `(record {
///     status : variant { running; stopping; stopped };
///     settings: definite_canister_settings;
///     module_hash: opt blob;
///     controller: principal;
///     memory_size: nat;
///     memory_metrics: record {
///         wasm_memory_size : nat;
///         stable_memory_size : nat;
///         global_memory_size : nat;
///         wasm_binary_size : nat;
///         custom_sections_size : nat;
///         canister_history_size : nat;
///         wasm_chunk_store_size : nat;
///         snapshots_size : nat;
///     };
///     cycles: nat;
///     freezing_threshold: nat,
///     idle_cycles_burned_per_day: nat;
///     reserved_cycles: nat;
///     query_stats: record {
///         num_calls: nat;
///         num_instructions: nat;
///         ingress_payload_size: nat;
///         egress_payload_size: nat;
///     }
/// })`
#[derive(Eq, PartialEq, Debug, CandidType, Deserialize)]
pub struct CanisterStatusResultV2 {
    status: CanisterStatusType,
    module_hash: Option<Vec<u8>>,
    controller: candid::Principal,
    settings: DefiniteCanisterSettingsArgs,
    memory_size: candid::Nat,
    memory_metrics: MemoryMetrics,
    cycles: candid::Nat,
    // this is for compat with Spec 0.12/0.13
    balance: Vec<(Vec<u8>, candid::Nat)>,
    freezing_threshold: candid::Nat,
    idle_cycles_burned_per_day: candid::Nat,
    reserved_cycles: candid::Nat,
    query_stats: QueryStats,
}

#[derive(Eq, PartialEq, Debug, CandidType, Deserialize)]
pub struct MemoryMetrics {
    wasm_memory_size: candid::Nat,
    stable_memory_size: candid::Nat,
    global_memory_size: candid::Nat,
    wasm_binary_size: candid::Nat,
    custom_sections_size: candid::Nat,
    canister_history_size: candid::Nat,
    wasm_chunk_store_size: candid::Nat,
    snapshots_size: candid::Nat,
}

impl CanisterStatusResultV2 {
    #[allow(clippy::too_many_arguments)]
    pub fn new(
        status: CanisterStatusType,
        module_hash: Option<Vec<u8>>,
        controller: PrincipalId,
        controllers: Vec<PrincipalId>,
        memory_size: NumBytes,
        wasm_memory_size: NumBytes,
        stable_memory_size: NumBytes,
        global_memory_size: NumBytes,
        wasm_binary_size: NumBytes,
        custom_sections_size: NumBytes,
        canister_history_size: NumBytes,
        wasm_chunk_store_size: NumBytes,
        snapshots_size: NumBytes,
        cycles: u128,
        compute_allocation: u64,
        memory_allocation: Option<u64>,
        freezing_threshold: u64,
        reserved_cycles_limit: Option<u128>,
        log_visibility: LogVisibilityV2,
        idle_cycles_burned_per_day: u128,
        reserved_cycles: u128,
        query_num_calls: u128,
        query_num_instructions: u128,
        query_ingress_payload_size: u128,
        query_egress_payload_size: u128,
        wasm_memory_limit: Option<u64>,
        wasm_memory_threshold: u64,
    ) -> Self {
        Self {
            status,
            module_hash,
            controller: candid::Principal::from_text(controller.to_string()).unwrap(),
            memory_size: candid::Nat::from(memory_size.get()),
            memory_metrics: MemoryMetrics {
                wasm_memory_size: candid::Nat::from(wasm_memory_size.get()),
                stable_memory_size: candid::Nat::from(stable_memory_size.get()),
                global_memory_size: candid::Nat::from(global_memory_size.get()),
                wasm_binary_size: candid::Nat::from(wasm_binary_size.get()),
                custom_sections_size: candid::Nat::from(custom_sections_size.get()),
                canister_history_size: candid::Nat::from(canister_history_size.get()),
                wasm_chunk_store_size: candid::Nat::from(wasm_chunk_store_size.get()),
                snapshots_size: candid::Nat::from(snapshots_size.get()),
            },
            cycles: candid::Nat::from(cycles),
            // the following is spec 0.12/0.13 compat;
            // "\x00" denotes cycles
            balance: vec![(vec![0], candid::Nat::from(cycles))],
            settings: DefiniteCanisterSettingsArgs::new(
                controller,
                controllers,
                compute_allocation,
                memory_allocation,
                freezing_threshold,
                reserved_cycles_limit,
                log_visibility,
                wasm_memory_limit,
                wasm_memory_threshold,
            ),
            freezing_threshold: candid::Nat::from(freezing_threshold),
            idle_cycles_burned_per_day: candid::Nat::from(idle_cycles_burned_per_day),
            reserved_cycles: candid::Nat::from(reserved_cycles),
            query_stats: QueryStats {
                num_calls_total: candid::Nat::from(query_num_calls),
                num_instructions_total: candid::Nat::from(query_num_instructions),
                request_payload_bytes_total: candid::Nat::from(query_ingress_payload_size),
                response_payload_bytes_total: candid::Nat::from(query_egress_payload_size),
            },
        }
    }

    pub fn status(&self) -> CanisterStatusType {
        self.status.clone()
    }

    pub fn module_hash(&self) -> Option<Vec<u8>> {
        self.module_hash.clone()
    }

    pub fn controller(&self) -> PrincipalId {
        PrincipalId::try_from(self.controller.as_slice()).unwrap()
    }

    pub fn controllers(&self) -> Vec<PrincipalId> {
        self.settings.controllers()
    }

    pub fn memory_size(&self) -> NumBytes {
        NumBytes::from(self.memory_size.0.to_u64().unwrap())
    }

    pub fn wasm_memory_size(&self) -> NumBytes {
        NumBytes::from(self.memory_metrics.wasm_memory_size.0.to_u64().unwrap())
    }

    pub fn stable_memory_size(&self) -> NumBytes {
        NumBytes::from(self.memory_metrics.stable_memory_size.0.to_u64().unwrap())
    }

    pub fn global_memory_size(&self) -> NumBytes {
        NumBytes::from(self.memory_metrics.global_memory_size.0.to_u64().unwrap())
    }

    pub fn wasm_binary_size(&self) -> NumBytes {
        NumBytes::from(self.memory_metrics.wasm_binary_size.0.to_u64().unwrap())
    }

    pub fn custom_sections_size(&self) -> NumBytes {
        NumBytes::from(self.memory_metrics.custom_sections_size.0.to_u64().unwrap())
    }

    pub fn canister_history_size(&self) -> NumBytes {
        NumBytes::from(
            self.memory_metrics
                .canister_history_size
                .0
                .to_u64()
                .unwrap(),
        )
    }

    pub fn wasm_chunk_store_size(&self) -> NumBytes {
        NumBytes::from(
            self.memory_metrics
                .wasm_chunk_store_size
                .0
                .to_u64()
                .unwrap(),
        )
    }

    pub fn snapshots_size(&self) -> NumBytes {
        NumBytes::from(self.memory_metrics.snapshots_size.0.to_u64().unwrap())
    }

    pub fn cycles(&self) -> u128 {
        self.cycles.0.to_u128().unwrap()
    }

    pub fn freezing_threshold(&self) -> u64 {
        self.freezing_threshold.0.to_u64().unwrap()
    }

    pub fn compute_allocation(&self) -> u64 {
        self.settings.compute_allocation.0.to_u64().unwrap()
    }

    pub fn memory_allocation(&self) -> u64 {
        self.settings.memory_allocation.0.to_u64().unwrap()
    }

    pub fn idle_cycles_burned_per_day(&self) -> u128 {
        self.idle_cycles_burned_per_day.0.to_u128().unwrap()
    }

    pub fn reserved_cycles(&self) -> u128 {
        self.reserved_cycles.0.to_u128().unwrap()
    }

    pub fn settings(&self) -> DefiniteCanisterSettingsArgs {
        self.settings.clone()
    }
}

/// Indicates whether the canister is running, stopping, or stopped.
///
/// Unlike `CanisterStatus`, it contains no additional metadata.
#[derive(Clone, Eq, PartialEq, Hash, Debug, CandidType, Deserialize, Serialize)]
pub enum CanisterStatusType {
    #[serde(rename = "running")]
    Running,
    #[serde(rename = "stopping")]
    Stopping,
    #[serde(rename = "stopped")]
    Stopped,
}

/// These strings are used to generate metrics -- changing any existing entries
/// will invalidate monitoring dashboards.
impl fmt::Display for CanisterStatusType {
    fn fmt(&self, f: &mut fmt::Formatter<'_>) -> fmt::Result {
        match self {
            CanisterStatusType::Running => write!(f, "running"),
            CanisterStatusType::Stopping => write!(f, "stopping"),
            CanisterStatusType::Stopped => write!(f, "stopped"),
        }
    }
}

/// The mode with which a canister is installed.
#[derive(
    Copy,
    Clone,
    Eq,
    PartialEq,
    Hash,
    Debug,
    Default,
    CandidType,
    Deserialize,
    EnumIter,
    EnumString,
    Serialize,
)]
pub enum CanisterInstallMode {
    /// A fresh install of a new canister.
    #[serde(rename = "install")]
    #[strum(serialize = "install")]
    #[default]
    Install = 1,
    /// Reinstalling a canister that was already installed.
    #[serde(rename = "reinstall")]
    #[strum(serialize = "reinstall")]
    Reinstall = 2,
    /// Upgrade an existing canister.
    #[serde(rename = "upgrade")]
    #[strum(serialize = "upgrade")]
    Upgrade = 3,
}

#[derive(Copy, Clone, Eq, PartialEq, Hash, Debug, CandidType, Deserialize, Serialize)]
/// Wasm main memory retention on upgrades.
/// Currently used to specify the persistence of Wasm main memory.
pub enum WasmMemoryPersistence {
    /// Retain the main memory across upgrades.
    /// Used for enhanced orthogonal persistence, as implemented in Motoko
    #[serde(rename = "keep")]
    Keep,
    /// Reinitialize the main memory on upgrade.
    /// Default behavior without enhanced orthogonal persistence.
    #[serde(rename = "replace")]
    Replace,
}

impl WasmMemoryPersistence {
    pub fn iter() -> Iter<'static, WasmMemoryPersistence> {
        static MODES: [WasmMemoryPersistence; 2] =
            [WasmMemoryPersistence::Keep, WasmMemoryPersistence::Replace];
        MODES.iter()
    }
}

#[derive(Copy, Clone, Eq, PartialEq, Hash, Debug, Default, CandidType, Deserialize, Serialize)]
/// Struct used for encoding/decoding:
/// `record {
///    skip_pre_upgrade: opt bool;
///    wasm_memory_persistence : opt variant {
///      keep;
///      replace;
///    };
/// }`
/// Extendibility for the future: Adding new optional fields ensures both backwards- and
/// forwards-compatibility in Candid.
pub struct CanisterUpgradeOptions {
    /// Determine whether the pre-upgrade hook should be skipped during upgrade.
    pub skip_pre_upgrade: Option<bool>,
    /// Support for enhanced orthogonal persistence: Retain the main memory on upgrade.
    pub wasm_memory_persistence: Option<WasmMemoryPersistence>,
}

/// The mode with which a canister is installed.
///
/// This second version of the mode allows someone to specify upgrade options.
#[derive(
    Copy, Clone, Eq, PartialEq, Hash, Debug, Default, CandidType, Deserialize, EnumString, Serialize,
)]
pub enum CanisterInstallModeV2 {
    /// A fresh install of a new canister.
    #[serde(rename = "install")]
    #[strum(serialize = "install")]
    #[default]
    Install,
    /// Reinstalling a canister that was already installed.
    #[serde(rename = "reinstall")]
    #[strum(serialize = "reinstall")]
    Reinstall,
    /// Upgrade an existing canister.
    #[serde(rename = "upgrade")]
    #[strum(serialize = "upgrade")]
    Upgrade(Option<CanisterUpgradeOptions>),
}

impl CanisterInstallModeV2 {
    pub fn iter() -> Iter<'static, CanisterInstallModeV2> {
        static MODES: [CanisterInstallModeV2; 12] = [
            CanisterInstallModeV2::Install,
            CanisterInstallModeV2::Reinstall,
            CanisterInstallModeV2::Upgrade(None),
            CanisterInstallModeV2::Upgrade(Some(CanisterUpgradeOptions {
                skip_pre_upgrade: None,
                wasm_memory_persistence: None,
            })),
            CanisterInstallModeV2::Upgrade(Some(CanisterUpgradeOptions {
                skip_pre_upgrade: None,
                wasm_memory_persistence: Some(WasmMemoryPersistence::Keep),
            })),
            CanisterInstallModeV2::Upgrade(Some(CanisterUpgradeOptions {
                skip_pre_upgrade: None,
                wasm_memory_persistence: Some(WasmMemoryPersistence::Replace),
            })),
            CanisterInstallModeV2::Upgrade(Some(CanisterUpgradeOptions {
                skip_pre_upgrade: Some(false),
                wasm_memory_persistence: None,
            })),
            CanisterInstallModeV2::Upgrade(Some(CanisterUpgradeOptions {
                skip_pre_upgrade: Some(false),
                wasm_memory_persistence: Some(WasmMemoryPersistence::Keep),
            })),
            CanisterInstallModeV2::Upgrade(Some(CanisterUpgradeOptions {
                skip_pre_upgrade: Some(false),
                wasm_memory_persistence: Some(WasmMemoryPersistence::Replace),
            })),
            CanisterInstallModeV2::Upgrade(Some(CanisterUpgradeOptions {
                skip_pre_upgrade: Some(true),
                wasm_memory_persistence: None,
            })),
            CanisterInstallModeV2::Upgrade(Some(CanisterUpgradeOptions {
                skip_pre_upgrade: Some(true),
                wasm_memory_persistence: Some(WasmMemoryPersistence::Keep),
            })),
            CanisterInstallModeV2::Upgrade(Some(CanisterUpgradeOptions {
                skip_pre_upgrade: Some(true),
                wasm_memory_persistence: Some(WasmMemoryPersistence::Replace),
            })),
        ];
        MODES.iter()
    }
}

/// A type to represent an error that can occur when installing a canister.
#[derive(Debug)]
pub struct CanisterInstallModeError(pub String);

impl Error for CanisterInstallModeError {}

impl fmt::Display for CanisterInstallModeError {
    fn fmt(&self, f: &mut fmt::Formatter<'_>) -> fmt::Result {
        write!(f, "{}", self.0)
    }
}

impl TryFrom<String> for CanisterInstallMode {
    type Error = CanisterInstallModeError;

    fn try_from(mode: String) -> Result<Self, Self::Error> {
        let mode = mode.as_str();
        match mode {
            "install" => Ok(CanisterInstallMode::Install),
            "reinstall" => Ok(CanisterInstallMode::Reinstall),
            "upgrade" => Ok(CanisterInstallMode::Upgrade),
            _ => Err(CanisterInstallModeError(mode.to_string())),
        }
    }
}

impl From<&CanisterInstallMode> for i32 {
    fn from(item: &CanisterInstallMode) -> Self {
        let proto: CanisterInstallModeProto = item.into();
        proto.into()
    }
}

impl TryFrom<CanisterInstallModeProto> for CanisterInstallMode {
    type Error = CanisterInstallModeError;

    fn try_from(item: CanisterInstallModeProto) -> Result<Self, Self::Error> {
        match item {
            CanisterInstallModeProto::Install => Ok(CanisterInstallMode::Install),
            CanisterInstallModeProto::Reinstall => Ok(CanisterInstallMode::Reinstall),
            CanisterInstallModeProto::Upgrade => Ok(CanisterInstallMode::Upgrade),
            CanisterInstallModeProto::Unspecified => {
                Err(CanisterInstallModeError((item as i32).to_string()))
            }
        }
    }
}

impl TryFrom<CanisterInstallModeV2Proto> for CanisterInstallModeV2 {
    type Error = CanisterInstallModeError;

    fn try_from(item: CanisterInstallModeV2Proto) -> Result<Self, Self::Error> {
        match item.canister_install_mode_v2.unwrap() {
            ic_protobuf::types::v1::canister_install_mode_v2::CanisterInstallModeV2::Mode(item) => {
                match CanisterInstallModeProto::try_from(item).ok() {
                    Some(CanisterInstallModeProto::Install) => Ok(CanisterInstallModeV2::Install),
                    Some(CanisterInstallModeProto::Reinstall) => {
                        Ok(CanisterInstallModeV2::Reinstall)
                    }
                    Some(CanisterInstallModeProto::Upgrade) => {
                        Ok(CanisterInstallModeV2::Upgrade(None))
                    }
                    Some(CanisterInstallModeProto::Unspecified) | None => {
                        Err(CanisterInstallModeError(item.to_string()))
                    }
                }
            }

            ic_protobuf::types::v1::canister_install_mode_v2::CanisterInstallModeV2::Mode2(
                upgrade_mode,
            ) => Ok(CanisterInstallModeV2::Upgrade(Some(
                CanisterUpgradeOptions {
                    skip_pre_upgrade: upgrade_mode.skip_pre_upgrade,
                    wasm_memory_persistence: match upgrade_mode.wasm_memory_persistence {
                        None => None,
                        Some(mode) => Some(match WasmMemoryPersistenceProto::try_from(mode).ok() {
                            Some(persistence) => WasmMemoryPersistence::try_from(persistence),
                            None => Err(CanisterInstallModeError(
                                format!("Invalid `WasmMemoryPersistence` value: {mode}")
                                    .to_string(),
                            )),
                        }?),
                    },
                },
            ))),
        }
    }
}

impl From<CanisterInstallMode> for String {
    fn from(mode: CanisterInstallMode) -> Self {
        let result = match mode {
            CanisterInstallMode::Install => "install",
            CanisterInstallMode::Reinstall => "reinstall",
            CanisterInstallMode::Upgrade => "upgrade",
        };
        result.to_string()
    }
}

impl From<&CanisterInstallMode> for CanisterInstallModeProto {
    fn from(item: &CanisterInstallMode) -> Self {
        match item {
            CanisterInstallMode::Install => CanisterInstallModeProto::Install,
            CanisterInstallMode::Reinstall => CanisterInstallModeProto::Reinstall,
            CanisterInstallMode::Upgrade => CanisterInstallModeProto::Upgrade,
        }
    }
}

impl From<&CanisterInstallModeV2> for CanisterInstallModeV2Proto {
    fn from(item: &CanisterInstallModeV2) -> Self {
        CanisterInstallModeV2Proto {
            canister_install_mode_v2: Some(match item {
                CanisterInstallModeV2::Install => {
                    ic_protobuf::types::v1::canister_install_mode_v2::CanisterInstallModeV2::Mode(
                        CanisterInstallModeProto::Install.into(),
                    )
                }
                CanisterInstallModeV2::Reinstall => {
                    ic_protobuf::types::v1::canister_install_mode_v2::CanisterInstallModeV2::Mode(
                        CanisterInstallModeProto::Reinstall.into(),
                    )
                }
                CanisterInstallModeV2::Upgrade(None) => {
                    ic_protobuf::types::v1::canister_install_mode_v2::CanisterInstallModeV2::Mode(
                        CanisterInstallModeProto::Upgrade.into(),
                    )
                }
                CanisterInstallModeV2::Upgrade(Some(upgrade_options)) => {
                    ic_protobuf::types::v1::canister_install_mode_v2::CanisterInstallModeV2::Mode2(
                        CanisterUpgradeOptionsProto {
                            skip_pre_upgrade: upgrade_options.skip_pre_upgrade,
                            wasm_memory_persistence: upgrade_options.wasm_memory_persistence.map(
                                |mode| {
                                    let proto: WasmMemoryPersistenceProto = (&mode).into();
                                    proto.into()
                                },
                            ),
                        },
                    )
                }
            }),
        }
    }
}

impl From<CanisterInstallModeV2> for CanisterInstallMode {
    /// This function is used only in the Canister History to avoid breaking changes.
    /// The function is lossy, hence it should be avoided when possible.
    fn from(item: CanisterInstallModeV2) -> Self {
        match item {
            CanisterInstallModeV2::Install => Self::Install,
            CanisterInstallModeV2::Reinstall => Self::Reinstall,
            CanisterInstallModeV2::Upgrade(_) => Self::Upgrade,
        }
    }
}

impl From<CanisterInstallMode> for CanisterInstallModeV2 {
    fn from(item: CanisterInstallMode) -> Self {
        match item {
            CanisterInstallMode::Install => Self::Install,
            CanisterInstallMode::Reinstall => Self::Reinstall,
            CanisterInstallMode::Upgrade => Self::Upgrade(None),
        }
    }
}

impl From<&WasmMemoryPersistence> for WasmMemoryPersistenceProto {
    fn from(item: &WasmMemoryPersistence) -> Self {
        match item {
            WasmMemoryPersistence::Keep => WasmMemoryPersistenceProto::Keep,
            WasmMemoryPersistence::Replace => WasmMemoryPersistenceProto::Replace,
        }
    }
}

impl TryFrom<WasmMemoryPersistenceProto> for WasmMemoryPersistence {
    type Error = CanisterInstallModeError;

    fn try_from(item: WasmMemoryPersistenceProto) -> Result<Self, Self::Error> {
        match item {
            WasmMemoryPersistenceProto::Keep => Ok(WasmMemoryPersistence::Keep),
            WasmMemoryPersistenceProto::Replace => Ok(WasmMemoryPersistence::Replace),
            WasmMemoryPersistenceProto::Unspecified => Err(CanisterInstallModeError(
                format!("Invalid `WasmMemoryPersistence` value: {item:?}").to_string(),
            )),
        }
    }
}

impl Payload<'_> for CanisterStatusResultV2 {}

/// Struct used for encoding/decoding
/// `(record {
///     mode : variant { install; reinstall; upgrade };
///     canister_id: principal;
///     wasm_module: blob;
///     arg: blob;
///     compute_allocation: opt nat;
///     memory_allocation: opt nat;
///     sender_canister_version : opt nat64;
/// })`
#[derive(Clone, Debug, CandidType, Deserialize)]
pub struct InstallCodeArgs {
    pub mode: CanisterInstallMode,
    pub canister_id: PrincipalId,
    #[serde(with = "serde_bytes")]
    pub wasm_module: Vec<u8>,
    #[serde(with = "serde_bytes")]
    pub arg: Vec<u8>,
    pub compute_allocation: Option<candid::Nat>,
    pub memory_allocation: Option<candid::Nat>,
    pub sender_canister_version: Option<u64>,
}

impl std::fmt::Display for InstallCodeArgs {
    fn fmt(&self, f: &mut std::fmt::Formatter<'_>) -> std::fmt::Result {
        writeln!(f, "InstallCodeArgs {{")?;
        writeln!(f, "  mode: {:?}", &self.mode)?;
        writeln!(f, "  canister_id: {:?}", &self.canister_id)?;
        writeln!(f, "  wasm_module: <{:?} bytes>", self.wasm_module.len())?;
        writeln!(f, "  arg: <{:?} bytes>", self.arg.len())?;
        writeln!(
            f,
            "  compute_allocation: {:?}",
            &self
                .compute_allocation
                .as_ref()
                .map(|value| format!("{}", value))
        )?;
        writeln!(
            f,
            "  memory_allocation: {:?}",
            &self
                .memory_allocation
                .as_ref()
                .map(|value| format!("{}", value))
        )?;
        writeln!(f, "}}")
    }
}

impl Payload<'_> for InstallCodeArgs {}

impl InstallCodeArgs {
    pub fn new(
        mode: CanisterInstallMode,
        canister_id: CanisterId,
        wasm_module: Vec<u8>,
        arg: Vec<u8>,
        compute_allocation: Option<u64>,
        memory_allocation: Option<u64>,
    ) -> Self {
        Self {
            mode,
            canister_id: canister_id.into(),
            wasm_module,
            arg,
            compute_allocation: compute_allocation.map(candid::Nat::from),
            memory_allocation: memory_allocation.map(candid::Nat::from),
            sender_canister_version: None,
        }
    }

    pub fn get_canister_id(&self) -> CanisterId {
        CanisterId::unchecked_from_principal(self.canister_id)
    }

    pub fn get_sender_canister_version(&self) -> Option<u64> {
        self.sender_canister_version
    }
}

#[derive(Clone, Debug, CandidType, Deserialize)]
pub struct InstallCodeArgsV2 {
    pub mode: CanisterInstallModeV2,
    pub canister_id: PrincipalId,
    #[serde(with = "serde_bytes")]
    pub wasm_module: Vec<u8>,
    #[serde(with = "serde_bytes")]
    pub arg: Vec<u8>,
    pub compute_allocation: Option<candid::Nat>,
    pub memory_allocation: Option<candid::Nat>,
    pub sender_canister_version: Option<u64>,
}

impl std::fmt::Display for InstallCodeArgsV2 {
    fn fmt(&self, f: &mut std::fmt::Formatter<'_>) -> std::fmt::Result {
        writeln!(f, "InstallCodeArgsV2 {{")?;
        writeln!(f, "  mode: {:?}", &self.mode)?;
        writeln!(f, "  canister_id: {:?}", &self.canister_id)?;
        writeln!(f, "  wasm_module: <{:?} bytes>", self.wasm_module.len())?;
        writeln!(f, "  arg: <{:?} bytes>", self.arg.len())?;
        writeln!(
            f,
            "  compute_allocation: {:?}",
            &self
                .compute_allocation
                .as_ref()
                .map(|value| format!("{}", value))
        )?;
        writeln!(
            f,
            "  memory_allocation: {:?}",
            &self
                .memory_allocation
                .as_ref()
                .map(|value| format!("{}", value))
        )?;
        writeln!(f, "}}")
    }
}

impl Payload<'_> for InstallCodeArgsV2 {}

impl InstallCodeArgsV2 {
    pub fn new(
        mode: CanisterInstallModeV2,
        canister_id: CanisterId,
        wasm_module: Vec<u8>,
        arg: Vec<u8>,
        compute_allocation: Option<u64>,
        memory_allocation: Option<u64>,
    ) -> Self {
        Self {
            mode,
            canister_id: canister_id.into(),
            wasm_module,
            arg,
            compute_allocation: compute_allocation.map(candid::Nat::from),
            memory_allocation: memory_allocation.map(candid::Nat::from),
            sender_canister_version: None,
        }
    }

    pub fn get_canister_id(&self) -> CanisterId {
        CanisterId::unchecked_from_principal(self.canister_id)
    }

    pub fn get_sender_canister_version(&self) -> Option<u64> {
        self.sender_canister_version
    }
}

/// Represents the empty blob.
#[derive(CandidType, Deserialize)]
pub struct EmptyBlob;

impl<'a> Payload<'a> for EmptyBlob {
    fn encode(&self) -> Vec<u8> {
        Encode!().unwrap()
    }

    fn decode(blob: &'a [u8]) -> Result<EmptyBlob, UserError> {
        Decode!([decoder_config()]; blob)
            .map(|_| EmptyBlob)
            .map_err(candid_error_to_user_error)
    }
}

/// Struct used for encoding/decoding
/// `(record {
///     canister_id : principal;
///     settings: canister_settings;
///     sender_canister_version : opt nat64;
/// })`
#[derive(Debug, CandidType, Deserialize)]
pub struct UpdateSettingsArgs {
    pub canister_id: PrincipalId,
    pub settings: CanisterSettingsArgs,
    pub sender_canister_version: Option<u64>,
}

impl UpdateSettingsArgs {
    pub fn new(canister_id: CanisterId, settings: CanisterSettingsArgs) -> Self {
        Self {
            canister_id: canister_id.into(),
            settings,
            sender_canister_version: None,
        }
    }

    pub fn get_canister_id(&self) -> CanisterId {
        CanisterId::unchecked_from_principal(self.canister_id)
    }

    pub fn get_sender_canister_version(&self) -> Option<u64> {
        self.sender_canister_version
    }
}

#[cfg(feature = "fuzzing_code")]
impl<'a> Arbitrary<'a> for UpdateSettingsArgs {
    fn arbitrary(u: &mut Unstructured<'a>) -> ArbitraryResult<Self> {
        Ok(UpdateSettingsArgs::new(
            CanisterId::from(u64::arbitrary(u)?),
            CanisterSettingsArgsBuilder::new()
                .with_controllers(<Vec<PrincipalId>>::arbitrary(u)?)
                .with_compute_allocation(u64::arbitrary(u)?)
                .with_memory_allocation(u64::arbitrary(u)?)
                .with_freezing_threshold(u64::arbitrary(u)?)
                .build(),
        ))
    }
}

impl Payload<'_> for UpdateSettingsArgs {}

/// Maximum number of controllers allowed in a request (specified in the interface spec).
const MAX_ALLOWED_CONTROLLERS_COUNT: usize = 10;

pub type BoundedControllers =
    BoundedVec<MAX_ALLOWED_CONTROLLERS_COUNT, UNBOUNDED, UNBOUNDED, PrincipalId>;

impl Payload<'_> for BoundedControllers {}

impl DataSize for PrincipalId {
    fn data_size(&self) -> usize {
        self.as_slice().data_size()
    }
}

/// Struct used for encoding/decoding
/// `(record {
///     controllers: opt vec principal;
///     compute_allocation: opt nat;
///     memory_allocation: opt nat;
///     freezing_threshold: opt nat;
///     reserved_cycles_limit: opt nat;
///     log_visibility : opt log_visibility;
///     wasm_memory_limit: opt nat;
///     wasm_memory_threshold: opt nat;
/// })`
#[derive(Clone, Eq, PartialEq, Debug, Default, CandidType, Deserialize)]
pub struct CanisterSettingsArgs {
    pub controllers: Option<BoundedControllers>,
    pub compute_allocation: Option<candid::Nat>,
    pub memory_allocation: Option<candid::Nat>,
    pub freezing_threshold: Option<candid::Nat>,
    pub reserved_cycles_limit: Option<candid::Nat>,
    pub log_visibility: Option<LogVisibilityV2>,
    pub wasm_memory_limit: Option<candid::Nat>,
    pub wasm_memory_threshold: Option<candid::Nat>,
}

impl Payload<'_> for CanisterSettingsArgs {}

impl CanisterSettingsArgs {
    /// Note: do not use `new(...)` with passing all the arguments, use corresponding builder instead.
    #[deprecated(note = "please use `CanisterSettingsArgsBuilder` instead")]
    pub fn new() -> Self {
        Self {
            controllers: None,
            compute_allocation: None,
            memory_allocation: None,
            freezing_threshold: None,
            reserved_cycles_limit: None,
            log_visibility: None,
            wasm_memory_limit: None,
            wasm_memory_threshold: None,
        }
    }
}

#[derive(Default)]
pub struct CanisterSettingsArgsBuilder {
    controllers: Option<Vec<PrincipalId>>,
    compute_allocation: Option<candid::Nat>,
    memory_allocation: Option<candid::Nat>,
    freezing_threshold: Option<candid::Nat>,
    reserved_cycles_limit: Option<candid::Nat>,
    log_visibility: Option<LogVisibilityV2>,
    wasm_memory_limit: Option<candid::Nat>,
    wasm_memory_threshold: Option<candid::Nat>,
}

#[allow(dead_code)]
impl CanisterSettingsArgsBuilder {
    pub fn new() -> Self {
        Self::default()
    }

    pub fn build(self) -> CanisterSettingsArgs {
        CanisterSettingsArgs {
            controllers: self.controllers.map(BoundedControllers::new),
            compute_allocation: self.compute_allocation,
            memory_allocation: self.memory_allocation,
            freezing_threshold: self.freezing_threshold,
            reserved_cycles_limit: self.reserved_cycles_limit,
            log_visibility: self.log_visibility,
            wasm_memory_limit: self.wasm_memory_limit,
            wasm_memory_threshold: self.wasm_memory_threshold,
        }
    }

    pub fn with_controllers(self, controllers: Vec<PrincipalId>) -> Self {
        Self {
            controllers: Some(controllers),
            ..self
        }
    }

    /// Sets the compute allocation in percent. For more details see
    /// the description of this field in the IC specification.
    pub fn with_compute_allocation(self, compute_allocation: u64) -> Self {
        Self {
            compute_allocation: Some(candid::Nat::from(compute_allocation)),
            ..self
        }
    }

    /// Optionally sets the compute allocation in percent.
    pub fn with_maybe_compute_allocation(self, compute_allocation: Option<u64>) -> Self {
        match compute_allocation {
            Some(compute_allocation) => self.with_compute_allocation(compute_allocation),
            None => self,
        }
    }

    /// Sets the memory allocation in bytes. For more details see
    /// the description of this field in the IC specification.
    pub fn with_memory_allocation(self, memory_allocation: u64) -> Self {
        Self {
            memory_allocation: Some(candid::Nat::from(memory_allocation)),
            ..self
        }
    }

    /// Optionally sets the memory allocation in percent.
    pub fn with_maybe_memory_allocation(self, memory_allocation: Option<u64>) -> Self {
        match memory_allocation {
            Some(memory_allocation) => self.with_memory_allocation(memory_allocation),
            None => self,
        }
    }

    /// Sets the freezing threshold in seconds. For more details see
    /// the description of this field in the IC specification.
    pub fn with_freezing_threshold(self, freezing_threshold: u64) -> Self {
        Self {
            freezing_threshold: Some(candid::Nat::from(freezing_threshold)),
            ..self
        }
    }

    /// Sets the reserved cycles limit in cycles.
    pub fn with_reserved_cycles_limit(self, reserved_cycles_limit: u128) -> Self {
        Self {
            reserved_cycles_limit: Some(candid::Nat::from(reserved_cycles_limit)),
            ..self
        }
    }

    /// Sets the log visibility.
    pub fn with_log_visibility(self, log_visibility: LogVisibilityV2) -> Self {
        Self {
            log_visibility: Some(log_visibility),
            ..self
        }
    }

    /// Sets the Wasm memory limit.
    pub fn with_wasm_memory_limit(self, wasm_memory_limit: u64) -> Self {
        Self {
            wasm_memory_limit: Some(candid::Nat::from(wasm_memory_limit)),
            ..self
        }
    }

    /// Sets the Wasm memory threshold in bytes.
    pub fn with_wasm_memory_threshold(self, wasm_memory_threshold: u64) -> Self {
        Self {
            wasm_memory_threshold: Some(candid::Nat::from(wasm_memory_threshold)),
            ..self
        }
    }
}

/// Struct used for encoding/decoding
/// `(record {
///     settings : opt canister_settings;
///     sender_canister_version : opt nat64;
/// })`
#[derive(Clone, PartialEq, Debug, Default, CandidType, Deserialize)]
pub struct CreateCanisterArgs {
    pub settings: Option<CanisterSettingsArgs>,
    pub sender_canister_version: Option<u64>,
}

impl CreateCanisterArgs {
    pub fn get_sender_canister_version(&self) -> Option<u64> {
        self.sender_canister_version
    }
}

impl<'a> Payload<'a> for CreateCanisterArgs {
    fn decode(blob: &'a [u8]) -> Result<Self, UserError> {
        match Decode!([decoder_config()]; blob, Self) {
            Err(err) => {
                // First check if deserialization failed due to exceeding the maximum allowed limit.
                if format!("{err:?}").contains("The number of elements exceeds maximum allowed") {
                    Err(UserError::new(
                        ErrorCode::InvalidManagementPayload,
                        format!("Payload deserialization error: {err:?}"),
                    ))
                } else {
                    // Decoding an empty blob is added for backward compatibility.
                    match EmptyBlob::decode(blob) {
                        Err(_) => Err(UserError::new(
                            ErrorCode::InvalidManagementPayload,
                            "Payload deserialization error.".to_string(),
                        )),
                        Ok(_) => Ok(CreateCanisterArgs::default()),
                    }
                }
            }
            Ok(settings) => Ok(settings),
        }
    }
}

/// Struct used for encoding/decoding
/// `(record {
///     node_ids : vec principal;
///     registry_version: nat64;
/// })`
#[derive(Debug, CandidType, Deserialize)]
pub struct SetupInitialDKGArgs {
    node_ids: Vec<PrincipalId>,
    registry_version: u64,
}

impl Payload<'_> for SetupInitialDKGArgs {}

impl SetupInitialDKGArgs {
    pub fn new(node_ids: Vec<NodeId>, registry_version: RegistryVersion) -> Self {
        Self {
            node_ids: node_ids.iter().map(|node_id| node_id.get()).collect(),
            registry_version: registry_version.get(),
        }
    }

    pub fn get_set_of_node_ids(&self) -> Result<BTreeSet<NodeId>, UserError> {
        let mut set = BTreeSet::<NodeId>::new();
        for node_id in self.node_ids.iter() {
            if !set.insert(NodeId::new(*node_id)) {
                return Err(UserError::new(
                    ErrorCode::InvalidManagementPayload,
                    format!(
                        "Expected a set of NodeIds. The NodeId {} is repeated",
                        node_id
                    ),
                ));
            }
        }
        Ok(set)
    }

    pub fn get_registry_version(&self) -> RegistryVersion {
        RegistryVersion::new(self.registry_version)
    }
}

/// Represents the response for a request to setup an initial DKG for a new
/// subnet.
#[derive(Debug)]
pub struct SetupInitialDKGResponse {
    pub low_threshold_transcript_record: InitialNiDkgTranscriptRecord,
    pub high_threshold_transcript_record: InitialNiDkgTranscriptRecord,
    pub fresh_subnet_id: SubnetId,
    pub subnet_threshold_public_key: PublicKey,
}

impl SetupInitialDKGResponse {
    pub fn encode(&self) -> Vec<u8> {
        let serde_encoded_transcript_records = self.encode_with_serde_cbor();
        Encode!(&serde_encoded_transcript_records).unwrap()
    }

    fn encode_with_serde_cbor(&self) -> Vec<u8> {
        let transcript_records = (
            &self.low_threshold_transcript_record,
            &self.high_threshold_transcript_record,
            &self.fresh_subnet_id,
            &self.subnet_threshold_public_key,
        );
        serde_cbor::to_vec(&transcript_records).unwrap()
    }

    pub fn decode(blob: &[u8]) -> Result<Self, UserError> {
        let serde_encoded_transcript_records =
            Decode!([decoder_config()]; blob, Vec<u8>).map_err(candid_error_to_user_error)?;
        match serde_cbor::from_slice::<(
            InitialNiDkgTranscriptRecord,
            InitialNiDkgTranscriptRecord,
            SubnetId,
            PublicKey,
        )>(&serde_encoded_transcript_records)
        {
            Err(err) => Err(UserError::new(
                ErrorCode::InvalidManagementPayload,
                format!("Payload deserialization error: '{}'", err),
            )),
            Ok((
                low_threshold_transcript_record,
                high_threshold_transcript_record,
                fresh_subnet_id,
                subnet_threshold_public_key,
            )) => Ok(Self {
                low_threshold_transcript_record,
                high_threshold_transcript_record,
                fresh_subnet_id,
                subnet_threshold_public_key,
            }),
        }
    }
}

/// Types of curves that can be used for ECDSA signing.
/// ```text
/// (variant { secp256k1; })
/// ```
#[derive(
    Copy,
    Clone,
    Eq,
    PartialEq,
    Ord,
    PartialOrd,
    Hash,
    Debug,
    CandidType,
    Deserialize,
    EnumIter,
    Serialize,
)]
pub enum EcdsaCurve {
    #[serde(rename = "secp256k1")]
    Secp256k1,
}

impl TryFrom<u32> for EcdsaCurve {
    type Error = String;

    fn try_from(value: u32) -> Result<Self, Self::Error> {
        match value {
            0 => Ok(EcdsaCurve::Secp256k1),
            _ => Err(format!(
                "{value} is not a recognized EcdsaCurve variant identifier."
            )),
        }
    }
}

impl From<&EcdsaCurve> for pb_types::EcdsaCurve {
    fn from(item: &EcdsaCurve) -> Self {
        match item {
            EcdsaCurve::Secp256k1 => pb_types::EcdsaCurve::Secp256k1,
        }
    }
}

impl TryFrom<pb_types::EcdsaCurve> for EcdsaCurve {
    type Error = ProxyDecodeError;

    fn try_from(item: pb_types::EcdsaCurve) -> Result<Self, Self::Error> {
        match item {
            pb_types::EcdsaCurve::Secp256k1 => Ok(EcdsaCurve::Secp256k1),
            pb_types::EcdsaCurve::Unspecified => Err(ProxyDecodeError::ValueOutOfRange {
                typ: "EcdsaCurve",
                err: format!("Unable to convert {:?} to an EcdsaCurve", item),
            }),
        }
    }
}

impl std::fmt::Display for EcdsaCurve {
    fn fmt(&self, f: &mut std::fmt::Formatter<'_>) -> std::fmt::Result {
        write!(f, "{:?}", self)
    }
}

impl FromStr for EcdsaCurve {
    type Err = String;

    fn from_str(s: &str) -> Result<Self, Self::Err> {
        match s.to_lowercase().as_str() {
            "secp256k1" => Ok(Self::Secp256k1),
            _ => Err(format!("{} is not a recognized ECDSA curve", s)),
        }
    }
}

/// Unique identifier for a key that can be used for ECDSA signatures. The name
/// is just a identifier, but it may be used to convey some information about
/// the key (e.g. that the key is meant to be used for testing purposes).
/// ```text
/// (record { curve: ecdsa_curve; name: text})
/// ```
#[derive(
    Clone, Eq, PartialEq, Ord, PartialOrd, Hash, Debug, CandidType, Deserialize, Serialize,
)]
pub struct EcdsaKeyId {
    pub curve: EcdsaCurve,
    pub name: String,
}

impl From<&EcdsaKeyId> for pb_types::EcdsaKeyId {
    fn from(item: &EcdsaKeyId) -> Self {
        Self {
            curve: pb_types::EcdsaCurve::from(&item.curve) as i32,
            name: item.name.clone(),
        }
    }
}

impl TryFrom<pb_types::EcdsaKeyId> for EcdsaKeyId {
    type Error = ProxyDecodeError;
    fn try_from(item: pb_types::EcdsaKeyId) -> Result<Self, Self::Error> {
        Ok(Self {
            curve: EcdsaCurve::try_from(pb_types::EcdsaCurve::try_from(item.curve).map_err(
                |_| ProxyDecodeError::ValueOutOfRange {
                    typ: "EcdsaKeyId",
                    err: format!("Unable to convert {} to an EcdsaCurve", item.curve),
                },
            )?)?,
            name: item.name,
        })
    }
}

impl std::fmt::Display for EcdsaKeyId {
    fn fmt(&self, f: &mut std::fmt::Formatter<'_>) -> std::fmt::Result {
        write!(f, "{}:{}", self.curve, self.name)
    }
}

impl FromStr for EcdsaKeyId {
    type Err = String;
    fn from_str(s: &str) -> Result<Self, Self::Err> {
        let (curve, name) = s
            .split_once(':')
            .ok_or_else(|| format!("ECDSA key id {} does not contain a ':'", s))?;
        Ok(EcdsaKeyId {
            curve: curve.parse::<EcdsaCurve>()?,
            name: name.to_string(),
        })
    }
}

/// Types of algorithms that can be used for Schnorr signing.
/// ```text
/// (variant { bip340secp256k1; ed25519 })
/// ```
#[derive(
    Copy,
    Clone,
    Eq,
    PartialEq,
    Ord,
    PartialOrd,
    Hash,
    Debug,
    CandidType,
    Deserialize,
    EnumIter,
    Serialize,
)]
pub enum SchnorrAlgorithm {
    #[serde(rename = "bip340secp256k1")]
    Bip340Secp256k1,
    #[serde(rename = "ed25519")]
    Ed25519,
}

impl TryFrom<u32> for SchnorrAlgorithm {
    type Error = String;

    fn try_from(value: u32) -> Result<Self, Self::Error> {
        match value {
            0 => Ok(SchnorrAlgorithm::Bip340Secp256k1),
            1 => Ok(SchnorrAlgorithm::Ed25519),
            _ => Err(format!(
                "{value} is not a recognized SchnorrAlgorithm variant identifier."
            )),
        }
    }
}

impl From<&SchnorrAlgorithm> for pb_types::SchnorrAlgorithm {
    fn from(item: &SchnorrAlgorithm) -> Self {
        match item {
            SchnorrAlgorithm::Bip340Secp256k1 => pb_types::SchnorrAlgorithm::Bip340secp256k1,
            SchnorrAlgorithm::Ed25519 => pb_types::SchnorrAlgorithm::Ed25519,
        }
    }
}

impl TryFrom<pb_types::SchnorrAlgorithm> for SchnorrAlgorithm {
    type Error = ProxyDecodeError;

    fn try_from(item: pb_types::SchnorrAlgorithm) -> Result<Self, Self::Error> {
        match item {
            pb_types::SchnorrAlgorithm::Bip340secp256k1 => Ok(SchnorrAlgorithm::Bip340Secp256k1),
            pb_types::SchnorrAlgorithm::Ed25519 => Ok(SchnorrAlgorithm::Ed25519),
            pb_types::SchnorrAlgorithm::Unspecified => Err(ProxyDecodeError::ValueOutOfRange {
                typ: "SchnorrAlgorithm",
                err: format!("Unable to convert {:?} to a SchnorrAlgorithm", item),
            }),
        }
    }
}

impl std::fmt::Display for SchnorrAlgorithm {
    fn fmt(&self, f: &mut std::fmt::Formatter<'_>) -> std::fmt::Result {
        write!(f, "{:?}", self)
    }
}

impl FromStr for SchnorrAlgorithm {
    type Err = String;

    fn from_str(s: &str) -> Result<Self, Self::Err> {
        match s.to_lowercase().as_str() {
            "bip340secp256k1" => Ok(Self::Bip340Secp256k1),
            "ed25519" => Ok(Self::Ed25519),
            _ => Err(format!("{} is not a recognized Schnorr algorithm", s)),
        }
    }
}

/// Unique identifier for a key that can be used for Schnorr signatures. The name
/// is just a identifier, but it may be used to convey some information about
/// the key (e.g. that the key is meant to be used for testing purposes).
/// ```text
/// (record { algorithm: schnorr_algorithm; name: text})
/// ```
#[derive(
    Clone, Eq, PartialEq, Ord, PartialOrd, Hash, Debug, CandidType, Deserialize, Serialize,
)]
pub struct SchnorrKeyId {
    pub algorithm: SchnorrAlgorithm,
    pub name: String,
}

impl From<&SchnorrKeyId> for pb_types::SchnorrKeyId {
    fn from(item: &SchnorrKeyId) -> Self {
        Self {
            algorithm: pb_types::SchnorrAlgorithm::from(&item.algorithm) as i32,
            name: item.name.clone(),
        }
    }
}

impl TryFrom<pb_types::SchnorrKeyId> for SchnorrKeyId {
    type Error = ProxyDecodeError;
    fn try_from(item: pb_types::SchnorrKeyId) -> Result<Self, Self::Error> {
        let pb_types::SchnorrKeyId { algorithm, name } = item;
        let algorithm =
            SchnorrAlgorithm::try_from(pb_types::SchnorrAlgorithm::try_from(algorithm).map_err(
                |_| ProxyDecodeError::ValueOutOfRange {
                    typ: "SchnorrKeyId",
                    err: format!("Unable to convert {} to a SchnorrAlgorithm", algorithm),
                },
            )?)?;
        Ok(Self { algorithm, name })
    }
}

impl std::fmt::Display for SchnorrKeyId {
    fn fmt(&self, f: &mut std::fmt::Formatter<'_>) -> std::fmt::Result {
        write!(f, "{}:{}", self.algorithm, self.name)
    }
}

impl FromStr for SchnorrKeyId {
    type Err = String;
    fn from_str(s: &str) -> Result<Self, Self::Err> {
        let (algorithm, name) = s
            .split_once(':')
            .ok_or_else(|| format!("Schnorr key id {} does not contain a ':'", s))?;
        Ok(SchnorrKeyId {
            algorithm: algorithm.parse::<SchnorrAlgorithm>()?,
            name: name.to_string(),
        })
    }
}

/// Types of curves that can be used for threshold key derivation (vetKD).
/// ```text
/// (variant { bls12_381_g2; })
/// ```
#[derive(
    Copy,
    Clone,
    Eq,
    PartialEq,
    Ord,
    PartialOrd,
    Hash,
    Debug,
    CandidType,
    Deserialize,
    EnumIter,
    Serialize,
)]
pub enum VetKdCurve {
    #[serde(rename = "bls12_381_g2")]
    #[allow(non_camel_case_types)]
    Bls12_381_G2,
}

impl TryFrom<u32> for VetKdCurve {
    type Error = String;

    fn try_from(value: u32) -> Result<Self, Self::Error> {
        match value {
            0 => Ok(VetKdCurve::Bls12_381_G2),
            _ => Err(format!(
                "{value} is not a recognized VetKdCurve variant identifier."
            )),
        }
    }
}

impl From<&VetKdCurve> for pb_types::VetKdCurve {
    fn from(item: &VetKdCurve) -> Self {
        match item {
            VetKdCurve::Bls12_381_G2 => pb_types::VetKdCurve::Bls12381G2,
        }
    }
}

impl TryFrom<pb_types::VetKdCurve> for VetKdCurve {
    type Error = ProxyDecodeError;

    fn try_from(item: pb_types::VetKdCurve) -> Result<Self, Self::Error> {
        match item {
            pb_types::VetKdCurve::Bls12381G2 => Ok(VetKdCurve::Bls12_381_G2),
            pb_types::VetKdCurve::Unspecified => Err(ProxyDecodeError::ValueOutOfRange {
                typ: "VetKdCurve",
                err: format!("Unable to convert {:?} to a VetKdCurve", item),
            }),
        }
    }
}

impl std::fmt::Display for VetKdCurve {
    fn fmt(&self, f: &mut std::fmt::Formatter<'_>) -> std::fmt::Result {
        write!(f, "{:?}", self)
    }
}

impl FromStr for VetKdCurve {
    type Err = String;

    fn from_str(s: &str) -> Result<Self, Self::Err> {
        match s.to_lowercase().as_str() {
            "bls12_381_g2" => Ok(Self::Bls12_381_G2),
            _ => Err(format!("{} is not a recognized vetKD curve", s)),
        }
    }
}

/// Unique identifier for a key that can be used for threshold key derivation
/// (vetKD). The name is just an identifier, but it may be used to convey
/// some information about the key (e.g. that the key is meant to be used for
/// testing purposes).
/// ```text
/// (record { curve: vetkd_curve; name: text})
/// ```
#[derive(
    Clone, Eq, PartialEq, Ord, PartialOrd, Hash, Debug, CandidType, Deserialize, Serialize,
)]
pub struct VetKdKeyId {
    pub curve: VetKdCurve,
    pub name: String,
}

impl From<&VetKdKeyId> for pb_types::VetKdKeyId {
    fn from(item: &VetKdKeyId) -> Self {
        Self {
            curve: pb_types::VetKdCurve::from(&item.curve) as i32,
            name: item.name.clone(),
        }
    }
}

impl TryFrom<pb_types::VetKdKeyId> for VetKdKeyId {
    type Error = ProxyDecodeError;
    fn try_from(item: pb_types::VetKdKeyId) -> Result<Self, Self::Error> {
        Ok(Self {
            curve: VetKdCurve::try_from(pb_types::VetKdCurve::try_from(item.curve).map_err(
                |_| ProxyDecodeError::ValueOutOfRange {
                    typ: "VetKdKeyId",
                    err: format!("Unable to convert {} to a VetKdCurve", item.curve),
                },
            )?)?,
            name: item.name,
        })
    }
}

impl std::fmt::Display for VetKdKeyId {
    fn fmt(&self, f: &mut std::fmt::Formatter<'_>) -> std::fmt::Result {
        write!(f, "{}:{}", self.curve, self.name)
    }
}

impl FromStr for VetKdKeyId {
    type Err = String;
    fn from_str(s: &str) -> Result<Self, Self::Err> {
        let (curve, name) = s
            .split_once(':')
            .ok_or_else(|| format!("vetKD key id {} does not contain a ':'", s))?;
        Ok(VetKdKeyId {
            curve: curve.parse::<VetKdCurve>()?,
            name: name.to_string(),
        })
    }
}

/// Unique identifier for a key that can be used for one of the signature schemes
/// supported on the IC.
/// ```text
/// (variant { EcdsaKeyId; SchnorrKeyId })
/// ```
#[derive(
    Clone,
    Eq,
    PartialEq,
    Ord,
    PartialOrd,
    Hash,
    Debug,
    CandidType,
    Deserialize,
    EnumCount,
    Serialize,
)]
pub enum MasterPublicKeyId {
    Ecdsa(EcdsaKeyId),
    Schnorr(SchnorrKeyId),
    VetKd(VetKdKeyId),
}

impl From<&MasterPublicKeyId> for pb_types::MasterPublicKeyId {
    fn from(item: &MasterPublicKeyId) -> Self {
        use pb_types::master_public_key_id::KeyId;
        let key_id_pb = match item {
            MasterPublicKeyId::Schnorr(schnorr_key_id) => KeyId::Schnorr(schnorr_key_id.into()),
            MasterPublicKeyId::Ecdsa(ecdsa_key_id) => KeyId::Ecdsa(ecdsa_key_id.into()),
            MasterPublicKeyId::VetKd(vetkd_key_id) => KeyId::Vetkd(vetkd_key_id.into()),
        };
        Self {
            key_id: Some(key_id_pb),
        }
    }
}

impl TryFrom<pb_types::MasterPublicKeyId> for MasterPublicKeyId {
    type Error = ProxyDecodeError;
    fn try_from(item: pb_types::MasterPublicKeyId) -> Result<Self, Self::Error> {
        use pb_types::master_public_key_id::KeyId;
        let Some(key_id_pb) = item.key_id else {
            return Err(ProxyDecodeError::MissingField("MasterPublicKeyId::key_id"));
        };
        let master_public_key_id = match key_id_pb {
            KeyId::Schnorr(schnorr_key_id) => {
                MasterPublicKeyId::Schnorr(schnorr_key_id.try_into()?)
            }
            KeyId::Ecdsa(ecdsa_key_id) => MasterPublicKeyId::Ecdsa(ecdsa_key_id.try_into()?),
            KeyId::Vetkd(vetkd_key_id) => MasterPublicKeyId::VetKd(vetkd_key_id.try_into()?),
        };
        Ok(master_public_key_id)
    }
}

impl std::fmt::Display for MasterPublicKeyId {
    fn fmt(&self, f: &mut std::fmt::Formatter<'_>) -> std::fmt::Result {
        match self {
            Self::Ecdsa(esdsa_key_id) => {
                write!(f, "ecdsa:")?;
                esdsa_key_id.fmt(f)
            }
            Self::Schnorr(schnorr_key_id) => {
                write!(f, "schnorr:")?;
                schnorr_key_id.fmt(f)
            }
            Self::VetKd(vetkd_key_id) => {
                write!(f, "vetkd:")?;
                vetkd_key_id.fmt(f)
            }
        }
    }
}

impl MasterPublicKeyId {
    /// Check whether this type of [`MasterPublicKeyId`] requires to run on the IDKG protocol
    pub fn is_idkg_key(&self) -> bool {
        match self {
            Self::Ecdsa(_) | Self::Schnorr(_) => true,
            Self::VetKd(_) => false,
        }
    }
}

impl FromStr for MasterPublicKeyId {
    type Err = String;
    fn from_str(s: &str) -> Result<Self, Self::Err> {
        let (scheme, key_id) = s
            .split_once(':')
            .ok_or_else(|| format!("Master public key id {} does not contain a ':'", s))?;
        match scheme.to_lowercase().as_str() {
            "ecdsa" => Ok(Self::Ecdsa(EcdsaKeyId::from_str(key_id)?)),
            "schnorr" => Ok(Self::Schnorr(SchnorrKeyId::from_str(key_id)?)),
            "vetkd" => Ok(Self::VetKd(VetKdKeyId::from_str(key_id)?)),
            _ => Err(format!(
                "Scheme {} in master public key id {} is not supported.",
                scheme, s
            )),
        }
    }
}

pub type DerivationPath = BoundedVec<MAXIMUM_DERIVATION_PATH_LENGTH, UNBOUNDED, UNBOUNDED, ByteBuf>;

impl DerivationPath {
    /// Converts the `DerivationPath`` from `BoundedVec<ByteBuf>` into a `Vec<Vec<u8>>`.
    pub fn into_inner(self) -> Vec<Vec<u8>> {
        self.get().iter().map(|x| x.to_vec()).collect()
    }
}

impl Payload<'_> for DerivationPath {}

impl DataSize for ByteBuf {
    fn data_size(&self) -> usize {
        self.as_slice().data_size()
    }
}

/// Represents the argument of the sign_with_ecdsa API.
/// ```text
/// (record {
///   message_hash : blob;
///   derivation_path : vec blob;
///   key_id : ecdsa_key_id;
/// })
/// ```
#[derive(Eq, PartialEq, Debug, CandidType, Deserialize)]
pub struct SignWithECDSAArgs {
    pub message_hash: [u8; 32],
    pub derivation_path: DerivationPath,
    pub key_id: EcdsaKeyId,
}

impl Payload<'_> for SignWithECDSAArgs {}

/// Struct used to return an ECDSA signature.
#[derive(Debug, CandidType, Deserialize)]
pub struct SignWithECDSAReply {
    #[serde(with = "serde_bytes")]
    pub signature: Vec<u8>,
}

impl Payload<'_> for SignWithECDSAReply {}

/// Represents the argument of the ecdsa_public_key API.
/// ```text
/// (record {
///   canister_id : opt canister_id;
///   derivation_path : vec blob;
///   key_id : ecdsa_key_id;
/// })
/// ```
#[derive(Eq, PartialEq, Debug, CandidType, Deserialize)]
pub struct ECDSAPublicKeyArgs {
    pub canister_id: Option<CanisterId>,
    pub derivation_path: DerivationPath,
    pub key_id: EcdsaKeyId,
}

impl Payload<'_> for ECDSAPublicKeyArgs {}

/// Represents the response of the ecdsa_public_key API.
/// ```text
/// (record {
///   public_key : blob;
///   chain_code : blob;
/// })
/// ```
#[derive(Debug, CandidType, Deserialize)]
pub struct ECDSAPublicKeyResponse {
    #[serde(with = "serde_bytes")]
    pub public_key: Vec<u8>,
    #[serde(with = "serde_bytes")]
    pub chain_code: Vec<u8>,
}

impl Payload<'_> for ECDSAPublicKeyResponse {}

/// Maximum number of nodes allowed in a ComputeInitialDealings request.
const MAX_ALLOWED_NODES_COUNT: usize = 100;

pub type BoundedNodes = BoundedVec<MAX_ALLOWED_NODES_COUNT, UNBOUNDED, UNBOUNDED, PrincipalId>;

/// Argument of the compute_initial_idkg_dealings API.
/// `(record {
///     key_id: master_public_key_id;
///     subnet_id: principal;
///     nodes: vec principal;
///     registry_version: nat64;
/// })`
#[derive(Eq, PartialEq, Debug, CandidType, Deserialize)]
pub struct ComputeInitialIDkgDealingsArgs {
    pub key_id: MasterPublicKeyId,
    pub subnet_id: SubnetId,
    nodes: BoundedNodes,
    registry_version: u64,
}

impl Payload<'_> for ComputeInitialIDkgDealingsArgs {}

impl ComputeInitialIDkgDealingsArgs {
    pub fn new(
        key_id: MasterPublicKeyId,
        subnet_id: SubnetId,
        nodes: BTreeSet<NodeId>,
        registry_version: RegistryVersion,
    ) -> Self {
        Self {
            key_id,
            subnet_id,
            nodes: BoundedNodes::new(nodes.iter().map(|id| id.get()).collect()),
            registry_version: registry_version.get(),
        }
    }

    pub fn get_set_of_nodes(&self) -> Result<BTreeSet<NodeId>, UserError> {
        let mut set = BTreeSet::<NodeId>::new();
        for node_id in self.nodes.get().iter() {
            if !set.insert(NodeId::new(*node_id)) {
                return Err(UserError::new(
                    ErrorCode::InvalidManagementPayload,
                    format!(
                        "Expected a set of NodeIds. The NodeId {} is repeated",
                        node_id
                    ),
                ));
            }
        }
        Ok(set)
    }

    pub fn get_registry_version(&self) -> RegistryVersion {
        RegistryVersion::new(self.registry_version)
    }
}

/// Argument of the reshare_chain_key API.
/// `(record {
///     key_id: master_public_key_id;
///     subnet_id: principal;
///     nodes: vec principal;
///     registry_version: nat64;
/// })`
#[derive(Eq, PartialEq, Debug, CandidType, Deserialize)]
pub struct ReshareChainKeyArgs {
    pub key_id: MasterPublicKeyId,
    pub subnet_id: SubnetId,
    nodes: BoundedNodes,
    registry_version: u64,
}

impl Payload<'_> for ReshareChainKeyArgs {}

impl ReshareChainKeyArgs {
    pub fn new(
        key_id: MasterPublicKeyId,
        subnet_id: SubnetId,
        nodes: BTreeSet<NodeId>,
        registry_version: RegistryVersion,
    ) -> Self {
        Self {
            key_id,
            subnet_id,
            nodes: BoundedNodes::new(nodes.iter().map(|id| id.get()).collect()),
            registry_version: registry_version.get(),
        }
    }

    pub fn get_set_of_nodes(&self) -> Result<BTreeSet<NodeId>, UserError> {
        let mut set = BTreeSet::<NodeId>::new();
        for node_id in self.nodes.get().iter() {
            if !set.insert(NodeId::new(*node_id)) {
                return Err(UserError::new(
                    ErrorCode::InvalidManagementPayload,
                    format!(
                        "Expected a set of NodeIds. The NodeId {} is repeated",
                        node_id
                    ),
                ));
            }
        }
        Ok(set)
    }

    pub fn get_registry_version(&self) -> RegistryVersion {
        RegistryVersion::new(self.registry_version)
    }
}

/// Struct used to return the chain key resharing.
#[derive(Debug, Deserialize, Serialize)]
pub enum ReshareChainKeyResponse {
    IDkg(InitialIDkgDealings),
    NiDkg(InitialNiDkgTranscriptRecord),
}

impl ReshareChainKeyResponse {
    pub fn encode(&self) -> Vec<u8> {
        let serde_encoded_bytes = self.encode_with_serde_cbor();
        Encode!(&serde_encoded_bytes).unwrap()
    }

    fn encode_with_serde_cbor(&self) -> Vec<u8> {
        serde_cbor::to_vec(self).unwrap()
    }

    pub fn decode(blob: &[u8]) -> Result<Self, UserError> {
        let serde_encoded_bytes =
            Decode!([decoder_config()]; blob, Vec<u8>).map_err(candid_error_to_user_error)?;
        serde_cbor::from_slice::<Self>(&serde_encoded_bytes).map_err(|err| {
            UserError::new(
                ErrorCode::InvalidManagementPayload,
                format!("Payload deserialization error: '{}'", err),
            )
        })
    }
}

/// Represents the BIP341 aux argument of the sign_with_schnorr API.
/// ```text
/// (record {
///   merkle_root_hash: blob;
/// })
/// ```
#[derive(Eq, PartialEq, Debug, CandidType, Deserialize)]
pub struct SignWithBip341Aux {
    pub merkle_root_hash: ByteBuf,
}

/// Represents the aux argument of the sign_with_schnorr API.
/// ```text
/// (variant {
///    bip341: record {
///      merkle_root_hash: blob;
///   }
/// })
/// ```
#[derive(Eq, PartialEq, Debug, CandidType, Deserialize)]
pub enum SignWithSchnorrAux {
    #[serde(rename = "bip341")]
    Bip341(SignWithBip341Aux),
}

/// Represents the argument of the sign_with_schnorr API.
/// ```text
/// (record {
///   message : blob;
///   derivation_path : vec blob;
///   key_id : schnorr_key_id;
///   aux: opt schnorr_aux;
/// })
/// ```
#[derive(Eq, PartialEq, Debug, CandidType, Deserialize)]
pub struct SignWithSchnorrArgs {
    #[serde(with = "serde_bytes")]
    pub message: Vec<u8>,
    pub derivation_path: DerivationPath,
    pub key_id: SchnorrKeyId,
    pub aux: Option<SignWithSchnorrAux>,
}

impl Payload<'_> for SignWithSchnorrArgs {}

/// Struct used to return an Schnorr signature.
#[derive(Debug, CandidType, Deserialize)]
pub struct SignWithSchnorrReply {
    #[serde(with = "serde_bytes")]
    pub signature: Vec<u8>,
}

impl Payload<'_> for SignWithSchnorrReply {}

/// Represents the argument of the schnorr_public_key API.
/// ```text
/// (record {
///   canister_id : opt canister_id;
///   derivation_path : vec blob;
///   key_id : schnorr_key_id;
/// })
/// ```
#[derive(Eq, PartialEq, Debug, CandidType, Deserialize)]
pub struct SchnorrPublicKeyArgs {
    pub canister_id: Option<CanisterId>,
    pub derivation_path: DerivationPath,
    pub key_id: SchnorrKeyId,
}

impl Payload<'_> for SchnorrPublicKeyArgs {}

/// Represents the response of the schnorr_public_key API.
/// ```text
/// (record {
///   public_key : blob;
///   chain_code : blob;
/// })
/// ```
#[derive(Debug, CandidType, Deserialize)]
pub struct SchnorrPublicKeyResponse {
    #[serde(with = "serde_bytes")]
    pub public_key: Vec<u8>,
    #[serde(with = "serde_bytes")]
    pub chain_code: Vec<u8>,
}

impl Payload<'_> for SchnorrPublicKeyResponse {}

/// Struct used to return the xnet initial dealings.
#[derive(Debug)]
pub struct ComputeInitialIDkgDealingsResponse {
    pub initial_dkg_dealings: InitialIDkgDealings,
}

impl ComputeInitialIDkgDealingsResponse {
    pub fn encode(&self) -> Vec<u8> {
        let serde_encoded_transcript_records = self.encode_with_serde_cbor();
        Encode!(&serde_encoded_transcript_records).unwrap()
    }

    fn encode_with_serde_cbor(&self) -> Vec<u8> {
        let transcript_records = (&self.initial_dkg_dealings,);
        serde_cbor::to_vec(&transcript_records).unwrap()
    }

    pub fn decode(blob: &[u8]) -> Result<Self, UserError> {
        let serde_encoded_transcript_records =
            Decode!([decoder_config()]; blob, Vec<u8>).map_err(candid_error_to_user_error)?;
        match serde_cbor::from_slice::<(InitialIDkgDealings,)>(&serde_encoded_transcript_records) {
            Err(err) => Err(UserError::new(
                ErrorCode::InvalidManagementPayload,
                format!("Payload deserialization error: '{}'", err),
            )),
            Ok((initial_dkg_dealings,)) => Ok(Self {
                initial_dkg_dealings,
            }),
        }
    }
}

// Represents the argument of the vetkd_derive_key API.
/// ```text
/// (record {
///   input: blob;
///   context : blob;
///   transport_public_key: blob;
///   key_id : record { curve : vetkd_curve; name : text };
/// })
/// ```
#[derive(Eq, PartialEq, Debug, CandidType, Deserialize)]
pub struct VetKdDeriveKeyArgs {
    #[serde(with = "serde_bytes")]
    pub context: Vec<u8>,
    #[serde(with = "serde_bytes")]
    pub input: Vec<u8>,
    pub key_id: VetKdKeyId,
    #[serde(with = "serde_bytes")]
    pub transport_public_key: [u8; 48],
}

impl Payload<'_> for VetKdDeriveKeyArgs {}

/// Struct used to return vet KD result.
/// ```text
/// (record {
///   encrypted_key : blob;
/// })
/// ```
#[derive(Debug, CandidType, Deserialize)]
pub struct VetKdDeriveKeyResult {
    #[serde(with = "serde_bytes")]
    pub encrypted_key: Vec<u8>,
}

impl Payload<'_> for VetKdDeriveKeyResult {}

/// Represents the argument of the vetkd_public_key API.
/// ```text
/// (record {
///   canister_id : opt canister_id;
///   context : blob;
///   key_id : record { curve : vetkd_curve; name : text };
/// })
/// ```
#[derive(Eq, PartialEq, Debug, CandidType, Deserialize)]
pub struct VetKdPublicKeyArgs {
    pub canister_id: Option<CanisterId>,
    #[serde(with = "serde_bytes")]
    pub context: Vec<u8>,
    pub key_id: VetKdKeyId,
}

impl Payload<'_> for VetKdPublicKeyArgs {}

/// Represents the response of the vetkd_public_key API.
/// ```text
/// (record {
///   public_key : blob;
/// })
/// ```
#[derive(Debug, CandidType, Deserialize)]
pub struct VetKdPublicKeyResult {
    #[serde(with = "serde_bytes")]
    pub public_key: Vec<u8>,
}

impl Payload<'_> for VetKdPublicKeyResult {}

// Export the bitcoin types.
pub use ic_btc_interface::{
    GetBalanceRequest as BitcoinGetBalanceArgs,
    GetBlockHeadersRequest as BitcoinGetBlockHeadersArgs,
    GetCurrentFeePercentilesRequest as BitcoinGetCurrentFeePercentilesArgs,
    GetUtxosRequest as BitcoinGetUtxosArgs, Network as BitcoinNetwork,
    SendTransactionRequest as BitcoinSendTransactionArgs,
};
pub use ic_btc_replica_types::{
    GetSuccessorsRequest as BitcoinGetSuccessorsArgs,
    GetSuccessorsRequestInitial as BitcoinGetSuccessorsRequestInitial,
    GetSuccessorsResponse as BitcoinGetSuccessorsResponse,
    GetSuccessorsResponseComplete as BitcoinGetSuccessorsResponseComplete,
    SendTransactionRequest as BitcoinSendTransactionInternalArgs,
};

impl Payload<'_> for BitcoinGetBalanceArgs {}
impl Payload<'_> for BitcoinGetUtxosArgs {}
impl Payload<'_> for BitcoinGetBlockHeadersArgs {}
impl Payload<'_> for BitcoinSendTransactionArgs {}
impl Payload<'_> for BitcoinGetCurrentFeePercentilesArgs {}
impl Payload<'_> for BitcoinGetSuccessorsArgs {}
impl Payload<'_> for BitcoinGetSuccessorsResponse {}
impl Payload<'_> for BitcoinSendTransactionInternalArgs {}

/// Query methods exported by the management canister.
#[derive(Copy, Clone, Eq, PartialEq, Debug, Display, EnumIter, EnumString)]
#[strum(serialize_all = "snake_case")]
pub enum QueryMethod {
    FetchCanisterLogs,
}

/// `CandidType` for `SubnetInfoArgs`
/// ```text
/// record {
///     subnet_id: principal;
/// }
/// ```
#[derive(Clone, Debug, Default, CandidType, Deserialize)]
pub struct SubnetInfoArgs {
    pub subnet_id: PrincipalId,
}

impl Payload<'_> for SubnetInfoArgs {}

/// `CandidType` for `SubnetInfoResponse`
/// ```text
/// record {
///     replica_version: text;
/// }
/// ```
#[derive(Clone, Debug, Default, CandidType, Deserialize)]
pub struct SubnetInfoResponse {
    pub replica_version: String,
}

impl Payload<'_> for SubnetInfoResponse {}

/// `CandidType` for `NodeMetricsHistoryArgs`
/// ```text
/// record {
///     subnet_id: principal;
///     start_at_timestamp_nanos: nat64;
/// }
/// ```
#[derive(Clone, Debug, Default, CandidType, Deserialize)]
pub struct NodeMetricsHistoryArgs {
    pub subnet_id: PrincipalId,
    pub start_at_timestamp_nanos: u64,
}

impl Payload<'_> for NodeMetricsHistoryArgs {}

/// `CandidType` for `NodeMetrics`
/// ```text
/// record {
///     node_id : principal;
///     num_blocks_proposed_total : nat64;
///     num_block_failures_total : nat64;
/// }
/// ```
#[derive(Clone, Debug, Default, CandidType, Deserialize)]
pub struct NodeMetrics {
    pub node_id: PrincipalId,
    pub num_blocks_proposed_total: u64,
    pub num_block_failures_total: u64,
}

impl Payload<'_> for NodeMetrics {}

/// `CandidType` for `NodeMetricsHistoryResponse`
/// ```text
/// record {
///     timestamp_nanos : nat64;
///     node_metrics : vec node_metrics;
/// }
/// ```
#[derive(Clone, Debug, Default, CandidType, Deserialize)]
pub struct NodeMetricsHistoryResponse {
    pub timestamp_nanos: u64,
    pub node_metrics: Vec<NodeMetrics>,
}

impl Payload<'_> for NodeMetricsHistoryResponse {}

/// `CandidType` for `FetchCanisterLogsRequest`
/// ```text
/// record {
///     canister_id: principal;
/// }
/// ```
#[derive(Clone, Debug, Default, CandidType, Deserialize)]
pub struct FetchCanisterLogsRequest {
    pub canister_id: PrincipalId,
}

impl Payload<'_> for FetchCanisterLogsRequest {}

impl FetchCanisterLogsRequest {
    pub fn new(canister_id: CanisterId) -> Self {
        Self {
            canister_id: canister_id.into(),
        }
    }

    pub fn get_canister_id(&self) -> CanisterId {
        CanisterId::unchecked_from_principal(self.canister_id)
    }
}

/// `CandidType` for `CanisterLogRecord`
/// ```text
/// record {
///     idx: nat64;
///     timestamp_nanos: nat64;
///     content: blob;
/// }
/// ```
#[derive(Clone, Eq, PartialEq, Debug, Default, CandidType, Deserialize, Serialize)]
pub struct CanisterLogRecord {
    pub idx: u64,
    pub timestamp_nanos: u64,
    #[serde(with = "serde_bytes")]
    pub content: Vec<u8>,
}

impl Payload<'_> for CanisterLogRecord {}

impl DataSize for CanisterLogRecord {
    fn data_size(&self) -> usize {
        std::mem::size_of::<Self>() + self.content.as_slice().data_size()
    }
}

#[test]
fn test_canister_log_record_data_size() {
    let record = CanisterLogRecord {
        idx: 100,
        timestamp_nanos: 200,
        content: vec![1, 2, 3],
    };
    assert_eq!(record.data_size(), 8 + 8 + 24 + 3);
}

impl From<&CanisterLogRecord> for pb_canister_state_bits::CanisterLogRecord {
    fn from(item: &CanisterLogRecord) -> Self {
        Self {
            idx: item.idx,
            timestamp_nanos: item.timestamp_nanos,
            content: item.content.clone(),
        }
    }
}

impl From<pb_canister_state_bits::CanisterLogRecord> for CanisterLogRecord {
    fn from(item: pb_canister_state_bits::CanisterLogRecord) -> Self {
        Self {
            idx: item.idx,
            timestamp_nanos: item.timestamp_nanos,
            content: item.content,
        }
    }
}

/// `CandidType` for `FetchCanisterLogsResponse`
/// ```text
/// record {
///     canister_log_records: vec canister_log_record;
/// }
/// ```
#[derive(Clone, PartialEq, Debug, Default, CandidType, Deserialize)]
pub struct FetchCanisterLogsResponse {
    pub canister_log_records: Vec<CanisterLogRecord>,
}

impl Payload<'_> for FetchCanisterLogsResponse {}

/// Struct used for encoding/decoding
/// `(record {
///     canister_id: principal;
///     chunk: blob;
/// })`
#[derive(Clone, Debug, Default, CandidType, Deserialize)]
pub struct UploadChunkArgs {
    pub canister_id: PrincipalId,
    #[serde(with = "serde_bytes")]
    pub chunk: Vec<u8>,
}

impl Payload<'_> for UploadChunkArgs {}

impl UploadChunkArgs {
    pub fn get_canister_id(&self) -> CanisterId {
        CanisterId::unchecked_from_principal(self.canister_id)
    }
}

/// Candid type representing the hash of a wasm chunk.
/// `(record {
///      hash: blob;
/// })`
#[derive(Clone, Eq, PartialEq, Ord, PartialOrd, Debug, CandidType, Deserialize)]
pub struct ChunkHash {
    #[serde(with = "serde_bytes")]
    pub hash: Vec<u8>,
}

impl Payload<'_> for ChunkHash {}

/// Struct to be returned when uploading a Wasm chunk.
/// `(record {
///      hash: blob;
/// })`
pub type UploadChunkReply = ChunkHash;

/// Struct used for encoding/decoding
/// `(record {
///     mode : variant {
///         install;
///         reinstall;
///         upgrade: opt record {
///             skip_pre_upgrade: opt bool
///         }
///     };
///     target_canister_id: principal;
///     store_canister_id: opt principal;
///     chunk_hashes_list: vec chunk_hash;
///     wasm_module_hash: blob;
///     arg: blob;
///     sender_canister_version : opt nat64;
/// })`
#[derive(Clone, Debug, CandidType, Deserialize)]
pub struct InstallChunkedCodeArgs {
    pub mode: CanisterInstallModeV2,
    pub target_canister: PrincipalId,
    pub store_canister: Option<PrincipalId>,
    pub chunk_hashes_list: Vec<ChunkHash>,
    #[serde(with = "serde_bytes")]
    pub wasm_module_hash: Vec<u8>,
    #[serde(with = "serde_bytes")]
    pub arg: Vec<u8>,
    pub sender_canister_version: Option<u64>,
}

impl std::fmt::Display for InstallChunkedCodeArgs {
    fn fmt(&self, f: &mut std::fmt::Formatter<'_>) -> std::fmt::Result {
        writeln!(f, "InstallChunkedCodeArgs {{")?;
        writeln!(f, "  mode: {:?}", &self.mode)?;
        writeln!(f, "  target_canister: {:?}", &self.target_canister)?;
        writeln!(f, "  store_canister: {:?}", &self.store_canister)?;
        writeln!(f, "  arg: <{:?} bytes>", self.arg.len())?;
        writeln!(f, "}}")
    }
}

impl Payload<'_> for InstallChunkedCodeArgs {
    fn decode(blob: &'_ [u8]) -> Result<Self, UserError> {
        let args = match Decode!([decoder_config()]; blob, Self).map_err(candid_error_to_user_error)
        {
            Ok(record) => record,
            Err(_) => InstallChunkedCodeArgsLegacy::decode(blob)?.into(),
        };
        Ok(args)
    }
}

impl InstallChunkedCodeArgs {
    pub fn new(
        mode: CanisterInstallModeV2,
        target_canister: CanisterId,
        store_canister: Option<CanisterId>,
        chunk_hashes_list: Vec<Vec<u8>>,
        wasm_module_hash: Vec<u8>,
        arg: Vec<u8>,
    ) -> Self {
        Self {
            mode,
            target_canister: target_canister.into(),
            store_canister: store_canister.map(|p| p.into()),
            chunk_hashes_list: chunk_hashes_list
                .into_iter()
                .map(|hash| ChunkHash { hash })
                .collect(),
            wasm_module_hash,
            arg,
            sender_canister_version: None,
        }
    }

    pub fn get_sender_canister_version(&self) -> Option<u64> {
        self.sender_canister_version
    }

    pub fn target_canister_id(&self) -> CanisterId {
        CanisterId::unchecked_from_principal(self.target_canister)
    }

    pub fn store_canister_id(&self) -> Option<CanisterId> {
        self.store_canister
            .map(CanisterId::unchecked_from_principal)
    }
}

/// Struct used for encoding/decoding of legacy version of `InstallChunkedCodeArgs`,
/// it is used to preserve backward compatibility.
/// `(record {
///     mode : variant {
///         install;
///         reinstall;
///         upgrade: opt record {
///             skip_pre_upgrade: opt bool
///         }
///     };
///     target_canister_id: principal;
///     store_canister_id: opt principal;
///     chunk_hashes_list: vec blob;
///     wasm_module_hash: blob;
///     arg: blob;
///     sender_canister_version : opt nat64;
/// })`
#[derive(Clone, Debug, CandidType, Deserialize)]
pub struct InstallChunkedCodeArgsLegacy {
    pub mode: CanisterInstallModeV2,
    pub target_canister: PrincipalId,
    pub store_canister: Option<PrincipalId>,
    pub chunk_hashes_list: Vec<Vec<u8>>,
    #[serde(with = "serde_bytes")]
    pub wasm_module_hash: Vec<u8>,
    #[serde(with = "serde_bytes")]
    pub arg: Vec<u8>,
    pub sender_canister_version: Option<u64>,
}

impl From<InstallChunkedCodeArgsLegacy> for InstallChunkedCodeArgs {
    fn from(value: InstallChunkedCodeArgsLegacy) -> Self {
        Self {
            mode: value.mode,
            target_canister: value.target_canister,
            store_canister: value.store_canister,
            chunk_hashes_list: value
                .chunk_hashes_list
                .into_iter()
                .map(|hash| ChunkHash { hash })
                .collect(),
            wasm_module_hash: value.wasm_module_hash,
            arg: value.arg,
            sender_canister_version: value.sender_canister_version,
        }
    }
}

impl Payload<'_> for InstallChunkedCodeArgsLegacy {}

impl InstallChunkedCodeArgsLegacy {
    pub fn new(
        mode: CanisterInstallModeV2,
        target_canister: CanisterId,
        store_canister: Option<CanisterId>,
        chunk_hashes_list: Vec<Vec<u8>>,
        wasm_module_hash: Vec<u8>,
        arg: Vec<u8>,
    ) -> Self {
        Self {
            mode,
            target_canister: target_canister.into(),
            store_canister: store_canister.map(|p| p.into()),
            chunk_hashes_list,
            wasm_module_hash,
            arg,
            sender_canister_version: None,
        }
    }
}

/// Struct used for encoding/decoding
/// `(record {
///     canister_id: principal;
/// })`
#[derive(Clone, Debug, Default, CandidType, Deserialize)]
pub struct ClearChunkStoreArgs {
    pub canister_id: PrincipalId,
}

impl Payload<'_> for ClearChunkStoreArgs {}

impl ClearChunkStoreArgs {
    pub fn get_canister_id(&self) -> CanisterId {
        CanisterId::unchecked_from_principal(self.canister_id)
    }
}

/// Struct used for encoding/decoding
/// `(record {
///     canister_id: principal;
/// })`
#[derive(Clone, Debug, Default, CandidType, Deserialize)]
pub struct StoredChunksArgs {
    pub canister_id: PrincipalId,
}

impl Payload<'_> for StoredChunksArgs {}

impl StoredChunksArgs {
    pub fn get_canister_id(&self) -> CanisterId {
        CanisterId::unchecked_from_principal(self.canister_id)
    }
}

/// Struct to be returned when listing chunks in the Wasm store
/// `(vec record { hash: blob })`
#[derive(PartialEq, Debug, CandidType, Deserialize)]
pub struct StoredChunksReply(pub Vec<ChunkHash>);

impl Payload<'_> for StoredChunksReply {}

/// Struct used for encoding/decoding
/// `(record {
///     canister_id: principal;
///     replace_snapshot: opt blob;
/// })`
#[derive(Clone, Eq, PartialEq, Debug, Default, CandidType, Deserialize)]
pub struct TakeCanisterSnapshotArgs {
    pub canister_id: PrincipalId,
    pub replace_snapshot: Option<serde_bytes::ByteBuf>,
}

impl TakeCanisterSnapshotArgs {
    pub fn new(canister_id: CanisterId, replace_snapshot: Option<SnapshotId>) -> Self {
        Self {
            canister_id: canister_id.get(),
            replace_snapshot: replace_snapshot
                .map(|snapshot_id| ByteBuf::from(snapshot_id.to_vec())),
        }
    }

    pub fn get_canister_id(&self) -> CanisterId {
        CanisterId::unchecked_from_principal(self.canister_id)
    }

    pub fn replace_snapshot(&self) -> Option<SnapshotId> {
        self.replace_snapshot
            .as_ref()
            .map(|bytes| SnapshotId::try_from(&bytes.clone().into_vec()).unwrap())
    }
}

impl<'a> Payload<'a> for TakeCanisterSnapshotArgs {
    fn decode(blob: &'a [u8]) -> Result<Self, UserError> {
        let args = Decode!([decoder_config()]; blob, Self).map_err(candid_error_to_user_error)?;

        if let Some(replace_snapshot) = &args.replace_snapshot {
            // Verify that snapshot ID has the correct format.
            if let Err(err) = SnapshotId::try_from(&replace_snapshot.clone().into_vec()) {
                return Err(UserError::new(
                    ErrorCode::InvalidManagementPayload,
                    format!("Payload deserialization error: {err:?}"),
                ));
            }
        }
        Ok(args)
    }
}

/// Struct used for encoding/decoding
/// `(record {
///     canister_id: principal;
///     snapshot_id: blob;
///     sender_canister_version: opt nat64;
/// })`
#[derive(Clone, Eq, PartialEq, Debug, Default, CandidType, Deserialize)]
pub struct LoadCanisterSnapshotArgs {
    canister_id: PrincipalId,
    #[serde(with = "serde_bytes")]
    snapshot_id: Vec<u8>,
    sender_canister_version: Option<u64>,
}

impl LoadCanisterSnapshotArgs {
    pub fn new(
        canister_id: CanisterId,
        snapshot_id: SnapshotId,
        sender_canister_version: Option<u64>,
    ) -> Self {
        Self {
            canister_id: canister_id.get(),
            snapshot_id: snapshot_id.to_vec(),
            sender_canister_version,
        }
    }

    pub fn get_canister_id(&self) -> CanisterId {
        CanisterId::unchecked_from_principal(self.canister_id)
    }

    pub fn snapshot_id(&self) -> SnapshotId {
        SnapshotId::try_from(&self.snapshot_id).unwrap()
    }

    pub fn get_sender_canister_version(&self) -> Option<u64> {
        self.sender_canister_version
    }
}

impl<'a> Payload<'a> for LoadCanisterSnapshotArgs {
    fn decode(blob: &'a [u8]) -> Result<Self, UserError> {
        let args = Decode!([decoder_config()]; blob, Self).map_err(candid_error_to_user_error)?;
        // Verify that snapshot ID has the correct format.
        if let Err(err) = SnapshotId::try_from(&args.snapshot_id) {
            return Err(UserError::new(
                ErrorCode::InvalidManagementPayload,
                format!("Payload deserialization error: {err:?}"),
            ));
        }
        Ok(args)
    }
}

/// Struct to be returned when taking a canister snapshot.
/// `(record {
///      id: blob;
///      taken_at_timestamp: nat64;
///      total_size: nat64;
/// })`
#[derive(Clone, Eq, PartialEq, Debug, Default, CandidType, Deserialize)]
pub struct CanisterSnapshotResponse {
    #[serde(with = "serde_bytes")]
    pub id: Vec<u8>,
    pub taken_at_timestamp: u64,
    pub total_size: u64,
}

impl Payload<'_> for CanisterSnapshotResponse {}

impl CanisterSnapshotResponse {
    pub fn new(snapshot_id: &SnapshotId, taken_at_timestamp: u64, total_size: NumBytes) -> Self {
        Self {
            id: snapshot_id.to_vec(),
            taken_at_timestamp,
            total_size: total_size.get(),
        }
    }

    pub fn snapshot_id(&self) -> SnapshotId {
        SnapshotId::try_from(&self.id).unwrap()
    }

    pub fn total_size(&self) -> u64 {
        self.total_size
    }

    pub fn taken_at_timestamp(&self) -> u64 {
        self.taken_at_timestamp
    }
}

/// Struct used for encoding/decoding
/// `(record {
///     canister_id: principal;
///     snapshot_id: blob;
/// })`
#[derive(Clone, Eq, PartialEq, Debug, Default, CandidType, Deserialize)]
pub struct DeleteCanisterSnapshotArgs {
    pub canister_id: PrincipalId,
    #[serde(with = "serde_bytes")]
    pub snapshot_id: Vec<u8>,
}

impl DeleteCanisterSnapshotArgs {
    pub fn new(canister_id: CanisterId, snapshot_id: SnapshotId) -> Self {
        Self {
            canister_id: canister_id.get(),
            snapshot_id: snapshot_id.to_vec(),
        }
    }

    pub fn get_canister_id(&self) -> CanisterId {
        CanisterId::unchecked_from_principal(self.canister_id)
    }

    // TODO: EXC-1997.
    pub fn get_snapshot_id(&self) -> SnapshotId {
        SnapshotId::try_from(&self.snapshot_id).unwrap()
    }
}

// TODO: EXC-1997.
impl<'a> Payload<'a> for DeleteCanisterSnapshotArgs {
    fn decode(blob: &'a [u8]) -> Result<Self, UserError> {
        let args = Decode!([decoder_config()]; blob, Self).map_err(candid_error_to_user_error)?;

        // Verify that snapshot ID has the correct format.
        if let Err(err) = SnapshotId::try_from(&args.snapshot_id) {
            return Err(UserError::new(
                ErrorCode::InvalidManagementPayload,
                format!("Payload deserialization error: {err:?}"),
            ));
        }
        Ok(args)
    }
}

/// Struct used for encoding/decoding
/// `(record {
///     canister_id: principal;
/// })`
#[derive(Clone, Eq, PartialEq, Debug, Default, CandidType, Deserialize)]
pub struct ListCanisterSnapshotArgs {
    canister_id: PrincipalId,
}

impl ListCanisterSnapshotArgs {
    pub fn new(canister_id: CanisterId) -> Self {
        Self {
            canister_id: canister_id.get(),
        }
    }

    pub fn get_canister_id(&self) -> CanisterId {
        CanisterId::unchecked_from_principal(self.canister_id)
    }
}

impl Payload<'_> for ListCanisterSnapshotArgs {}

/// Struct used for encoding/decoding
/// `(record {
///     canister_id : principal;
///     snapshot_id : blob;
/// })`

#[derive(Clone, Eq, PartialEq, Debug, Default, CandidType, Deserialize)]
pub struct ReadCanisterSnapshotMetadataArgs {
    canister_id: PrincipalId,
    #[serde(with = "serde_bytes")]
    snapshot_id: Vec<u8>,
}

impl ReadCanisterSnapshotMetadataArgs {
    pub fn new(canister_id: CanisterId, snapshot_id: Vec<u8>) -> Self {
        Self {
            canister_id: canister_id.get(),
            snapshot_id,
        }
    }
    pub fn get_canister_id(&self) -> CanisterId {
        CanisterId::unchecked_from_principal(self.canister_id)
    }
    // TODO: EXC-1997.
    pub fn get_snapshot_id(&self) -> SnapshotId {
        SnapshotId::try_from(&self.snapshot_id).unwrap()
    }
}

// TODO: EXC-1997.
impl<'a> Payload<'a> for ReadCanisterSnapshotMetadataArgs {
    fn decode(blob: &'a [u8]) -> Result<Self, UserError> {
        let args = Decode!([decoder_config()]; blob, Self).map_err(candid_error_to_user_error)?;

        // Verify that snapshot ID has the correct format.
        if let Err(err) = SnapshotId::try_from(&args.snapshot_id) {
            return Err(UserError::new(
                ErrorCode::InvalidManagementPayload,
                format!("Payload deserialization error: {err:?}"),
            ));
        }
        Ok(args)
    }
}

#[derive(Clone, Copy, Eq, PartialEq, Debug, CandidType, Deserialize)]
pub enum SnapshotSource {
    TakenFromCanister,
    UploadedManually,
}

impl From<SnapshotSource> for i32 {
    fn from(value: SnapshotSource) -> Self {
        match value {
            SnapshotSource::TakenFromCanister => 1,
            SnapshotSource::UploadedManually => 2,
        }
    }
}

impl TryFrom<i32> for SnapshotSource {
    type Error = ProxyDecodeError;

    fn try_from(val: i32) -> Result<Self, Self::Error> {
        match val {
            1 => Ok(SnapshotSource::TakenFromCanister),
            2 => Ok(SnapshotSource::UploadedManually),
            _ => Err(ProxyDecodeError::ValueOutOfRange {
                typ: "SnapshotSource",
                err: format!("Unexpected value {}", val),
            }),
        }
    }
}

/// Struct used for encoding/decoding
/// (record {
///     source : variant {
///         taken_from_canister;
///         uploaded_manually;
///     };
///     taken_at_timestamp : nat64;
///     wasm_module_size : nat64;
///     exported_globals : vec variant {
///         i32 : int32;
///         i64 : int64;
///         f32 : float32;
///         f64 : float64;
///         v128 : nat;
///     };
///     wasm_memory_size : nat64;
///     stable_memory_size : nat64;
///     wasm_chunk_store : vec record {
///         hash : blob;
///     };
///     canister_version : nat64;
///     certified_data : blob;
///     global_timer : variant {
///         inactive;
///         active : nat64;
///     };
///     on_low_wasm_memory_hook_status : variant {
///         condition_not_satisfied;
///         ready;
///         executed;
///     };
/// })

#[derive(Clone, PartialEq, Debug, CandidType, Deserialize)]
pub struct ReadCanisterSnapshotMetadataResponse {
    pub source: SnapshotSource,
    pub taken_at_timestamp: u64,
    pub wasm_module_size: u64,
    pub exported_globals: Vec<Global>,
    pub wasm_memory_size: u64,
    pub stable_memory_size: u64,
    pub wasm_chunk_store: Vec<ChunkHash>,
    pub canister_version: u64,
    #[serde(with = "serde_bytes")]
    pub certified_data: Vec<u8>,
    pub global_timer: GlobalTimer,
    pub on_low_wasm_memory_hook_status: OnLowWasmMemoryHookStatus,
}

/// An inner type of [`ReadCanisterSnapshotMetadataResponse`].
///
/// Corresponds to the internal `CanisterTimer`, but is candid de/encodable.  
#[derive(Copy, Clone, Eq, PartialEq, Debug, CandidType, Deserialize, Serialize)]
pub enum GlobalTimer {
    Inactive,
    Active(u64),
}

// TODO: consolidate with rs/replicated_state/src/canister_state/execution_state.rs
/// The possible values of a global variable.
/// An inner type of [`ReadCanisterSnapshotMetadataResponse`].
#[derive(Copy, Clone, PartialEq, Debug, EnumIter, CandidType, Deserialize, Serialize)]
pub enum Global {
    I32(i32),
    I64(i64),
    F32(f32),
    F64(f64),
    V128(u128),
}

/// A wrapper around the different statuses of `OnLowWasmMemory` hook execution.
#[derive(Clone, Copy, Eq, PartialEq, Debug, Default, Deserialize, CandidType, Serialize)]
pub enum OnLowWasmMemoryHookStatus {
    #[default]
    ConditionNotSatisfied,
    Ready,
    Executed,
}

impl From<OnLowWasmMemoryHookStatus> for i32 {
    fn from(val: OnLowWasmMemoryHookStatus) -> i32 {
        match val {
            OnLowWasmMemoryHookStatus::ConditionNotSatisfied => 1,
            OnLowWasmMemoryHookStatus::Ready => 2,
            OnLowWasmMemoryHookStatus::Executed => 3,
        }
    }
}

impl OnLowWasmMemoryHookStatus {
    pub fn update(&mut self, is_hook_condition_satisfied: bool) {
        *self = if is_hook_condition_satisfied {
            match *self {
                Self::ConditionNotSatisfied | Self::Ready => Self::Ready,
                Self::Executed => Self::Executed,
            }
        } else {
            Self::ConditionNotSatisfied
        };
    }

    pub fn is_ready(&self) -> bool {
        *self == Self::Ready
    }
}

impl From<&OnLowWasmMemoryHookStatus> for pb_canister_state_bits::OnLowWasmMemoryHookStatus {
    fn from(item: &OnLowWasmMemoryHookStatus) -> Self {
        use OnLowWasmMemoryHookStatus::*;

        match *item {
            ConditionNotSatisfied => Self::ConditionNotSatisfied,
            Ready => Self::Ready,
            Executed => Self::Executed,
        }
    }
}

impl TryFrom<pb_canister_state_bits::OnLowWasmMemoryHookStatus> for OnLowWasmMemoryHookStatus {
    type Error = ProxyDecodeError;

    fn try_from(
        value: pb_canister_state_bits::OnLowWasmMemoryHookStatus,
    ) -> Result<Self, Self::Error> {
        match value {
            pb_canister_state_bits::OnLowWasmMemoryHookStatus::Unspecified => {
                Err(ProxyDecodeError::ValueOutOfRange {
                    typ: "OnLowWasmMemoryHookStatus",
                    err: format!(
                        "Unexpected value of status of on low wasm memory hook: {:?}",
                        value
                    ),
                })
            }
            pb_canister_state_bits::OnLowWasmMemoryHookStatus::ConditionNotSatisfied => {
                Ok(OnLowWasmMemoryHookStatus::ConditionNotSatisfied)
            }
            pb_canister_state_bits::OnLowWasmMemoryHookStatus::Ready => {
                Ok(OnLowWasmMemoryHookStatus::Ready)
            }
            pb_canister_state_bits::OnLowWasmMemoryHookStatus::Executed => {
                Ok(OnLowWasmMemoryHookStatus::Executed)
            }
        }
    }
}

/// Struct for encoding/decoding
/// (record {
///  canister_id : principal;
///  snapshot_id : blob;
///  kind : variant {
///         wasm_module : record {
///         offset : nat64;
///         size : nat64;
///     };
///     main_memory : record {
///         offset : nat64;
///         size : nat64;
///     };
///     stable_memory : record {
///         offset : nat64;
///         size : nat64;
///     };
///     wasm_chunk : record {
///         hash : blob;
///     };
///  };
/// })

#[derive(Clone, Debug, Deserialize, CandidType, Serialize)]
pub struct ReadCanisterSnapshotDataArgs {
    pub canister_id: PrincipalId,
    #[serde(with = "serde_bytes")]
    pub snapshot_id: Vec<u8>,
    pub kind: CanisterSnapshotDataKind,
}

impl Payload<'_> for ReadCanisterSnapshotDataArgs {}

impl ReadCanisterSnapshotDataArgs {
    pub fn new(
        canister_id: CanisterId,
        snapshot_id: Vec<u8>,
        kind: CanisterSnapshotDataKind,
    ) -> Self {
        Self {
            canister_id: canister_id.get(),
            snapshot_id,
            kind,
        }
    }

    pub fn get_canister_id(&self) -> CanisterId {
        CanisterId::unchecked_from_principal(self.canister_id)
    }
}

#[derive(Clone, Debug, Deserialize, CandidType, Serialize)]
pub enum CanisterSnapshotDataKind {
    WasmModule {
        offset: u64,
        size: u64,
    },
    MainMemory {
        offset: u64,
        size: u64,
    },
    StableMemory {
        offset: u64,
        size: u64,
    },
    WasmChunk {
        #[serde(with = "serde_bytes")]
        hash: Vec<u8>,
    },
}

#[derive(Clone, Debug, Deserialize, CandidType, Serialize)]

/// Struct to encode/decode
/// (record { chunk: blob }; )
pub struct ReadCanisterSnapshotDataResponse {
    #[serde(with = "serde_bytes")]
    pub chunk: Vec<u8>,
}

/// Struct to encode/decode
/// (record {
///     canister_id : principal;
///     replace_snapshot : opt blob;
///     wasm_module_size : nat64;
///     exported_globals : vec variant {
///         i32 : int32;
///         i64 : int64;
///         f32 : float32;
///         f64 : float64;
///         v128 : nat;
///     };
///     wasm_memory_size : nat64;
///     stable_memory_size : nat64;
///     certified_data : blob;
///     global_timer : variant {
///         inactive;
///         active : nat64;
///     };
///     on_low_wasm_memory_hook_status : variant {
///         condition_not_satisfied;
///         ready;
///         executed;
///     };
/// };)

#[derive(Clone, Debug, Deserialize, CandidType, Serialize)]
pub struct UploadCanisterSnapshotMetadataArgs {
    pub canister_id: PrincipalId,
<<<<<<< HEAD
    pub replace_snapshot: Option<Vec<u8>>,
=======
    pub replace_snapshot: Option<ByteBuf>,
>>>>>>> 8dde34b2
    pub wasm_module_size: u64,
    pub exported_globals: Vec<Global>,
    pub wasm_memory_size: u64,
    pub stable_memory_size: u64,
    #[serde(with = "serde_bytes")]
    pub certified_data: Vec<u8>,
    pub global_timer: GlobalTimer,
    pub on_low_wasm_memory_hook_status: OnLowWasmMemoryHookStatus,
}

impl Payload<'_> for UploadCanisterSnapshotMetadataArgs {}

impl UploadCanisterSnapshotMetadataArgs {
    pub fn new(
        canister_id: CanisterId,
        replace_snapshot: Option<Vec<u8>>,
        wasm_module_size: u64,
        exported_globals: Vec<Global>,
        wasm_memory_size: u64,
        stable_memory_size: u64,
        certified_data: Vec<u8>,
        global_timer: GlobalTimer,
        on_low_wasm_memory_hook_status: OnLowWasmMemoryHookStatus,
    ) -> Self {
        Self {
            canister_id: canister_id.get(),
<<<<<<< HEAD
            replace_snapshot,
=======
            replace_snapshot: replace_snapshot.map(ByteBuf::from),
>>>>>>> 8dde34b2
            wasm_module_size,
            exported_globals,
            wasm_memory_size,
            stable_memory_size,
            certified_data,
            global_timer,
            on_low_wasm_memory_hook_status,
        }
    }

    pub fn get_canister_id(&self) -> CanisterId {
        CanisterId::unchecked_from_principal(self.canister_id)
    }
}

/// Struct to encode/decode
/// (record {
///     canister_id : principal;
///     snapshot_id : blob;
///     kind : variant {
///         wasm_module : record {
///             offset : nat64;
///         };
///         main_memory : record {
///             offset : nat64;
///         };
///         stable_memory : record {
///             offset : nat64;
///         };
///         wasm_chunk;
///     };
///     chunk : blob;
/// };)

#[derive(Clone, Debug, Deserialize, CandidType, Serialize)]
pub struct UploadCanisterSnapshotDataArgs {
    pub canister_id: PrincipalId,
    #[serde(with = "serde_bytes")]
    pub snapshot_id: Vec<u8>,
    pub kind: CanisterSnapshotDataOffset,
    #[serde(with = "serde_bytes")]
    pub chunk: Vec<u8>,
}

impl Payload<'_> for UploadCanisterSnapshotDataArgs {}

impl UploadCanisterSnapshotDataArgs {
    pub fn new(
        canister_id: CanisterId,
        snapshot_id: Vec<u8>,
        kind: CanisterSnapshotDataOffset,
        chunk: Vec<u8>,
    ) -> Self {
        Self {
            canister_id: canister_id.get(),
            snapshot_id,
            kind,
            chunk,
        }
    }

    pub fn get_canister_id(&self) -> CanisterId {
        CanisterId::unchecked_from_principal(self.canister_id)
    }
}

#[derive(Clone, Debug, Deserialize, CandidType, Serialize)]
pub enum CanisterSnapshotDataOffset {
    WasmModule { offset: u64 },
    MainMemory { offset: u64 },
    StableMemory { offset: u64 },
    WasmChunk,
}

#[cfg(test)]
mod tests {
    use super::*;
    use strum::IntoEnumIterator;

    #[test]
    fn ecdsa_from_u32_exhaustive() {
        // If this test fails, make sure this trait impl covers all variants:
        // `impl TryFrom<u32> for EcdsaCurve`
        for curve in EcdsaCurve::iter() {
            match curve {
                EcdsaCurve::Secp256k1 => assert_eq!(EcdsaCurve::try_from(0).unwrap(), curve),
            }
        }
    }

    #[test]
    fn schnorr_from_u32_exhaustive() {
        // If this test fails, make sure this trait impl covers all variants:
        // `impl TryFrom<u32> for SchnorrAlgorithm`
        for algorithm in SchnorrAlgorithm::iter() {
            match algorithm {
                SchnorrAlgorithm::Bip340Secp256k1 => {
                    assert_eq!(SchnorrAlgorithm::try_from(0).unwrap(), algorithm)
                }
                SchnorrAlgorithm::Ed25519 => {
                    assert_eq!(SchnorrAlgorithm::try_from(1).unwrap(), algorithm)
                }
            }
        }
    }

    #[test]
    fn vetkd_from_u32_exhaustive() {
        // If this test fails, make sure this trait impl covers all variants:
        // `impl TryFrom<u32> for VetKdCurve`
        for curve in VetKdCurve::iter() {
            match curve {
                VetKdCurve::Bls12_381_G2 => assert_eq!(VetKdCurve::try_from(0).unwrap(), curve),
            }
        }
    }

    #[test]
    fn canister_install_mode_round_trip() {
        fn canister_install_mode_round_trip_aux(mode: CanisterInstallMode) {
            let pb_mode = CanisterInstallModeProto::from(&mode);
            let dec_mode = CanisterInstallMode::try_from(pb_mode).unwrap();
            assert_eq!(mode, dec_mode);
        }

        canister_install_mode_round_trip_aux(CanisterInstallMode::Install);
        canister_install_mode_round_trip_aux(CanisterInstallMode::Reinstall);
        canister_install_mode_round_trip_aux(CanisterInstallMode::Upgrade);
    }

    #[test]
    fn compatibility_for_canister_install_mode() {
        // If this fails, you are making a potentially incompatible change to `CanisterInstallMode`.
        // See note [Handling changes to Enums in Replicated State] for how to proceed.
        assert_eq!(
            CanisterInstallMode::iter()
                .map(|x| x as i32)
                .collect::<Vec<i32>>(),
            [1, 2, 3]
        );
    }

    #[test]
    fn wasm_persistence_round_trip() {
        for persistence in WasmMemoryPersistence::iter() {
            let encoded: WasmMemoryPersistenceProto = persistence.into();
            let decoded = WasmMemoryPersistence::try_from(encoded).unwrap();
            assert_eq!(*persistence, decoded);
        }

        WasmMemoryPersistence::try_from(WasmMemoryPersistenceProto::Unspecified).unwrap_err();
    }

    #[test]
    fn canister_install_mode_v2_round_trip() {
        for mode in CanisterInstallModeV2::iter() {
            let encoded: CanisterInstallModeV2Proto = mode.into();
            let decoded = CanisterInstallModeV2::try_from(encoded).unwrap();
            assert_eq!(*mode, decoded);
        }
    }

    #[test]
    fn verify_max_bounded_controllers_length() {
        const TEST_START: usize = 5;
        const THRESHOLD: usize = 10;
        const TEST_END: usize = 15;
        for i in TEST_START..=TEST_END {
            // Arrange.
            let controllers = BoundedControllers::new(vec![PrincipalId::new_anonymous(); i]);

            // Act.
            let result = BoundedControllers::decode(&controllers.encode());

            // Assert.
            if i <= THRESHOLD {
                // Verify decoding without errors for allowed sizes.
                assert_eq!(result.unwrap(), controllers);
            } else {
                // Verify decoding with errors for disallowed sizes.
                let error = result.unwrap_err();
                assert_eq!(error.code(), ErrorCode::InvalidManagementPayload);
                assert!(
                    error.description().contains(&format!(
                        "Deserialize error: The number of elements exceeds maximum allowed {}",
                        MAX_ALLOWED_CONTROLLERS_COUNT
                    )),
                    "Actual: {}",
                    error.description()
                );
            }
        }
    }

    #[test]
    fn test_create_canister_args_decode_empty_blob() {
        // This test is added for backward compatibility to allow decoding an empty blob.
        let encoded = EmptyBlob {}.encode();
        let result = CreateCanisterArgs::decode(&encoded);
        assert_eq!(result, Ok(CreateCanisterArgs::default()));
    }

    #[test]
    fn test_create_canister_args_decode_controllers_count() {
        const TEST_START: usize = 5;
        const THRESHOLD: usize = 10;
        const TEST_END: usize = 15;
        for i in TEST_START..=TEST_END {
            // Arrange.
            let args = CreateCanisterArgs {
                settings: Some(
                    CanisterSettingsArgsBuilder::new()
                        .with_controllers(vec![PrincipalId::new_anonymous(); i])
                        .build(),
                ),
                sender_canister_version: None,
            };

            // Act.
            let result = CreateCanisterArgs::decode(&args.encode());

            // Assert.
            if i <= THRESHOLD {
                // Assert decoding without errors for allowed sizes.
                assert_eq!(result.unwrap(), args);
            } else {
                // Assert decoding with errors for disallowed sizes.
                let error = result.unwrap_err();
                assert_eq!(error.code(), ErrorCode::InvalidManagementPayload);
                assert!(
                    error
                        .description()
                        .contains("The number of elements exceeds maximum allowed "),
                    "Actual: {}",
                    error.description()
                );
            }
        }
    }

    #[test]
    fn ecdsa_curve_round_trip() {
        for curve in EcdsaCurve::iter() {
            assert_eq!(format!("{}", curve).parse::<EcdsaCurve>().unwrap(), curve);
        }
    }

    #[test]
    fn ecdsa_key_id_round_trip() {
        for curve in EcdsaCurve::iter() {
            for name in ["secp256k1", "", "other_key", "other key", "other:key"] {
                let key = EcdsaKeyId {
                    curve,
                    name: name.to_string(),
                };
                assert_eq!(format!("{}", key).parse::<EcdsaKeyId>().unwrap(), key);
            }
        }
    }

    #[test]
    fn schnorr_algorithm_round_trip() {
        for algorithm in SchnorrAlgorithm::iter() {
            assert_eq!(
                format!("{}", algorithm)
                    .parse::<SchnorrAlgorithm>()
                    .unwrap(),
                algorithm
            );
        }
    }

    #[test]
    fn schnorr_key_id_round_trip() {
        for algorithm in SchnorrAlgorithm::iter() {
            for name in ["Ed25519", "", "other_key", "other key", "other:key"] {
                let key = SchnorrKeyId {
                    algorithm,
                    name: name.to_string(),
                };
                assert_eq!(format!("{}", key).parse::<SchnorrKeyId>().unwrap(), key);
            }
        }
    }

    #[test]
    fn vetkd_curve_round_trip() {
        for curve in VetKdCurve::iter() {
            assert_eq!(format!("{}", curve).parse::<VetKdCurve>().unwrap(), curve);
        }
    }

    #[test]
    fn vetkd_key_id_round_trip() {
        for curve in VetKdCurve::iter() {
            for name in ["bls12_381_g2", "", "other_key", "other key", "other:key"] {
                let key = VetKdKeyId {
                    curve,
                    name: name.to_string(),
                };
                assert_eq!(format!("{}", key).parse::<VetKdKeyId>().unwrap(), key);
            }
        }
    }

    #[test]
    fn master_public_key_id_round_trip() {
        for algorithm in SchnorrAlgorithm::iter() {
            for name in ["Ed25519", "", "other_key", "other key", "other:key"] {
                let key = MasterPublicKeyId::Schnorr(SchnorrKeyId {
                    algorithm,
                    name: name.to_string(),
                });
                assert_eq!(
                    format!("{}", key).parse::<MasterPublicKeyId>().unwrap(),
                    key
                );
            }
        }

        for curve in EcdsaCurve::iter() {
            for name in ["secp256k1", "", "other_key", "other key", "other:key"] {
                let key = MasterPublicKeyId::Ecdsa(EcdsaKeyId {
                    curve,
                    name: name.to_string(),
                });
                assert_eq!(
                    format!("{}", key).parse::<MasterPublicKeyId>().unwrap(),
                    key
                );
            }
        }

        for curve in VetKdCurve::iter() {
            for name in ["bls12_381_g2", "", "other_key", "other key", "other:key"] {
                let key = MasterPublicKeyId::VetKd(VetKdKeyId {
                    curve,
                    name: name.to_string(),
                });
                assert_eq!(
                    format!("{}", key).parse::<MasterPublicKeyId>().unwrap(),
                    key
                );
            }
        }
    }

    #[test]
    fn verify_max_derivation_path_length() {
        for i in 0..=MAXIMUM_DERIVATION_PATH_LENGTH {
            let path = DerivationPath::new(vec![ByteBuf::from(vec![0_u8, 32]); i]);
            let encoded = path.encode();
            assert_eq!(DerivationPath::decode(&encoded).unwrap(), path);

            let sign_with_ecdsa = SignWithECDSAArgs {
                message_hash: [1; 32],
                derivation_path: path.clone(),
                key_id: EcdsaKeyId {
                    curve: EcdsaCurve::Secp256k1,
                    name: "test".to_string(),
                },
            };

            let encoded = sign_with_ecdsa.encode();
            assert_eq!(
                SignWithECDSAArgs::decode(&encoded).unwrap(),
                sign_with_ecdsa
            );

            let ecdsa_public_key = ECDSAPublicKeyArgs {
                canister_id: None,
                derivation_path: path,
                key_id: EcdsaKeyId {
                    curve: EcdsaCurve::Secp256k1,
                    name: "test".to_string(),
                },
            };

            let encoded = ecdsa_public_key.encode();
            assert_eq!(
                ECDSAPublicKeyArgs::decode(&encoded).unwrap(),
                ecdsa_public_key
            );
        }

        for i in MAXIMUM_DERIVATION_PATH_LENGTH + 1..=MAXIMUM_DERIVATION_PATH_LENGTH + 100 {
            let path = DerivationPath::new(vec![ByteBuf::from(vec![0_u8, 32]); i]);
            let encoded = path.encode();
            let result = DerivationPath::decode(&encoded).unwrap_err();
            assert_eq!(result.code(), ErrorCode::InvalidManagementPayload);
            assert!(
                result.description().contains(&format!(
                    "Deserialize error: The number of elements exceeds maximum allowed {}",
                    MAXIMUM_DERIVATION_PATH_LENGTH
                )),
                "Actual: {}",
                result.description()
            );

            let sign_with_ecdsa = SignWithECDSAArgs {
                message_hash: [1; 32],
                derivation_path: path.clone(),
                key_id: EcdsaKeyId {
                    curve: EcdsaCurve::Secp256k1,
                    name: "test".to_string(),
                },
            };

            let encoded = sign_with_ecdsa.encode();
            let result = SignWithECDSAArgs::decode(&encoded).unwrap_err();
            assert_eq!(result.code(), ErrorCode::InvalidManagementPayload);
            assert!(
                result.description().contains(&format!(
                    "Deserialize error: The number of elements exceeds maximum allowed {}",
                    MAXIMUM_DERIVATION_PATH_LENGTH
                )),
                "Actual: {}",
                result.description()
            );

            let ecsda_public_key = ECDSAPublicKeyArgs {
                canister_id: None,
                derivation_path: path,
                key_id: EcdsaKeyId {
                    curve: EcdsaCurve::Secp256k1,
                    name: "test".to_string(),
                },
            };

            let encoded = ecsda_public_key.encode();
            let result = ECDSAPublicKeyArgs::decode(&encoded).unwrap_err();
            assert_eq!(result.code(), ErrorCode::InvalidManagementPayload);
            assert!(
                result.description().contains(&format!(
                    "Deserialize error: The number of elements exceeds maximum allowed {}",
                    MAXIMUM_DERIVATION_PATH_LENGTH
                )),
                "Actual: {}",
                result.description()
            );
        }
    }
}<|MERGE_RESOLUTION|>--- conflicted
+++ resolved
@@ -3966,11 +3966,7 @@
 #[derive(Clone, Debug, Deserialize, CandidType, Serialize)]
 pub struct UploadCanisterSnapshotMetadataArgs {
     pub canister_id: PrincipalId,
-<<<<<<< HEAD
-    pub replace_snapshot: Option<Vec<u8>>,
-=======
     pub replace_snapshot: Option<ByteBuf>,
->>>>>>> 8dde34b2
     pub wasm_module_size: u64,
     pub exported_globals: Vec<Global>,
     pub wasm_memory_size: u64,
@@ -3997,11 +3993,7 @@
     ) -> Self {
         Self {
             canister_id: canister_id.get(),
-<<<<<<< HEAD
-            replace_snapshot,
-=======
             replace_snapshot: replace_snapshot.map(ByteBuf::from),
->>>>>>> 8dde34b2
             wasm_module_size,
             exported_globals,
             wasm_memory_size,
