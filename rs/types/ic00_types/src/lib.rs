--- conflicted
+++ resolved
@@ -1119,11 +1119,8 @@
 ///     compute_allocation: opt nat;
 ///     memory_allocation: opt nat;
 ///     query_allocation: opt nat;
-<<<<<<< HEAD
 ///     sender_canister_version : opt nat64;
-=======
 ///     keep_main_memory: opt bool;
->>>>>>> 0307ea77
 /// })`
 #[derive(Clone, CandidType, Deserialize, Debug)]
 pub struct InstallCodeArgs {
