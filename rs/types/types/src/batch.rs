//! Contains Batch, Payload, and specific Payload types that are passed between
//! Consensus and Message Routing.

mod canister_http;
mod execution_environment;
mod ingress;
mod self_validating;
mod vetkd;
mod xnet;

pub use self::{
    canister_http::{CanisterHttpPayload, MAX_CANISTER_HTTP_PAYLOAD_SIZE},
    execution_environment::{
        CanisterCyclesCostSchedule, CanisterQueryStats, LocalQueryStats, QueryStats,
        QueryStatsPayload, RawQueryStats, TotalQueryStats,
    },
    ingress::{IngressPayload, IngressPayloadError},
    self_validating::{SelfValidatingPayload, MAX_BITCOIN_PAYLOAD_IN_BYTES},
    vetkd::{
        bytes_to_vetkd_payload, vetkd_payload_to_bytes, VetKdAgreement, VetKdErrorCode,
        VetKdPayload,
    },
    xnet::XNetPayload,
};
use crate::{
<<<<<<< HEAD
    consensus::idkg::{common::PreSignature, IDkgMasterPublicKeyId, PreSigId},
    crypto::{
        canister_threshold_sig::{idkg::IDkgTranscript, MasterPublicKey},
        threshold_sig::ni_dkg::{NiDkgId, NiDkgMasterPublicKeyId},
=======
    consensus::idkg::{common::PreSignature, PreSigId},
    crypto::{
        canister_threshold_sig::{idkg::IDkgTranscript, MasterPublicKey},
        threshold_sig::ni_dkg::NiDkgId,
>>>>>>> 21a02f48
    },
    messages::{CallbackId, Payload, SignedIngress},
    xnet::CertifiedStreamSlice,
    Height, Randomness, RegistryVersion, ReplicaVersion, SubnetId, Time,
};
use ic_base_types::{NodeId, NumBytes};
use ic_btc_replica_types::BitcoinAdapterResponse;
#[cfg(test)]
use ic_exhaustive_derive::ExhaustiveSet;
use ic_management_canister_types_private::MasterPublicKeyId;
use ic_protobuf::{proxy::ProxyDecodeError, types::v1 as pb};
use prost::{bytes::BufMut, DecodeError, Message};
use serde::{Deserialize, Serialize};
use std::{collections::BTreeMap, convert::TryInto, hash::Hash};

/// The `Batch` provided to Message Routing for deterministic processing.
#[derive(Clone, Eq, PartialEq, Debug)]
pub struct Batch {
    /// The sequence number attached to the batch.
    pub batch_number: Height,
    /// The batch summary is always set by the consensus, see `deliver_batches()`.
    /// The tests and the `PocketIC` might set it to `None`, i.e. "unknown".
    pub batch_summary: Option<BatchSummary>,
    /// Whether the state obtained by executing this batch needs to be fully
    /// hashed to be eligible for StateSync.
    pub requires_full_state_hash: bool,
    /// The payload messages to be processed.
    pub messages: BatchMessages,
    /// A source of randomness for processing the Batch.
    pub randomness: Randomness,
    /// Data required by the chain key service
    pub chain_key_data: ChainKeyData,
    /// The version of the registry to be referenced when processing the batch.
    pub registry_version: RegistryVersion,
    /// A clock time to be used for processing messages.
    pub time: Time,
    /// Responses to subnet calls that require consensus' involvement.
    pub consensus_responses: Vec<ConsensusResponse>,
    /// Information about block makers
    pub blockmaker_metrics: BlockmakerMetrics,
    /// The current replica version.
    pub replica_version: ReplicaVersion,
}

/// The context built by Consensus for deterministic processing. Captures all
/// fields that have semantic meaning within the Chain Consensus protocol.
#[derive(Clone, Eq, PartialEq, Hash, Debug, Deserialize, Serialize)]
#[cfg_attr(test, derive(ExhaustiveSet))]
pub struct ValidationContext {
    /// The registry version to be associated with the payload.
    pub registry_version: RegistryVersion,
    /// The certified state height necessary for the validation of a payload.
    pub certified_height: Height,
    /// The clock time being used for the payload.
    pub time: Time,
}

impl ValidationContext {
    /// The derived PartialOrd trait implementation uses a lexicographic
    /// ordering over its fields, which is not what we want in the case of
    /// ValidationContext. We need every single field to be equal or greater
    /// than those of 'other' to return true. Otherwise, we return false.
    pub fn greater_or_equal(&self, other: &ValidationContext) -> bool {
        self.registry_version >= other.registry_version
            && self.certified_height >= other.certified_height
            && self.time >= other.time
    }

    /// Same as [`Self::greater_or_equal`], except that we require time to be strictly
    /// greater.
    pub fn greater(&self, other: &ValidationContext) -> bool {
        self.registry_version >= other.registry_version
            && self.certified_height >= other.certified_height
            && self.time > other.time
    }
}

/// Available pre-signatures that can be delivered to execution
#[derive(Clone, Eq, PartialEq, Debug)]
pub struct AvailablePreSignatures {
    /// The key transcript corresponding to these pre-signatures
    pub key_transcript: IDkgTranscript,
    /// Newly available pre-signatures to be delivered to execution
    pub pre_signatures: BTreeMap<PreSigId, PreSignature>,
}

#[derive(Clone, Eq, PartialEq, Debug, Default)]
pub struct ChainKeyData {
    /// The Master public keys of the subnet.
    pub master_public_keys: BTreeMap<MasterPublicKeyId, MasterPublicKey>,
    /// The pre-signatures available to be matched with signature requests.
<<<<<<< HEAD
    pub idkg_pre_signatures: BTreeMap<IDkgMasterPublicKeyId, AvailablePreSignatures>,
    /// The NiDKG Ids corresponding to available transcripts to be used to answer vetkd requests
    pub nidkg_ids: BTreeMap<NiDkgMasterPublicKeyId, NiDkgId>,
=======
    pub idkg_pre_signatures: BTreeMap<MasterPublicKeyId, AvailablePreSignatures>,
    /// The NiDKG Ids corresponding to available transcripts to be used to answer vetkd requests
    pub nidkg_ids: BTreeMap<MasterPublicKeyId, NiDkgId>,
>>>>>>> 21a02f48
}

/// The payload of a batch.
///
/// Contains ingress messages, XNet messages and self-validating messages.
#[derive(Clone, Eq, PartialEq, Hash, Debug, Default, Deserialize, Serialize)]
#[cfg_attr(test, derive(ExhaustiveSet))]
pub struct BatchPayload {
    pub ingress: IngressPayload,
    pub xnet: XNetPayload,
    pub self_validating: SelfValidatingPayload,
    pub canister_http: Vec<u8>,
    pub query_stats: Vec<u8>,
    pub vetkd: Vec<u8>,
}

/// Batch properties collected form the last DKG summary block.
#[derive(Clone, Eq, PartialEq, Debug, Default)]
pub struct BatchSummary {
    /// The next checkpoint height.
    ///
    /// In a case of a subnet recovery, the DSM will observe an instant
    /// jump for the `batch_number` and `next_checkpoint_height` values.
    /// The `next_checkpoint_height`, if set, should be always greater
    /// than the `batch_number`.
    pub next_checkpoint_height: Height,
    /// The current checkpoint interval length.
    ///
    /// The DKG interval length is normally 499 rounds (199 for system subnets).
    pub current_interval_length: Height,
}

/// Return ingress messages, xnet messages, and responses from the bitcoin adapter.
#[derive(Clone, Eq, PartialEq, Debug, Default)]
pub struct BatchMessages {
    pub signed_ingress_msgs: Vec<SignedIngress>,
    pub certified_stream_slices: BTreeMap<SubnetId, CertifiedStreamSlice>,
    pub bitcoin_adapter_responses: Vec<BitcoinAdapterResponse>,
    pub query_stats: Option<QueryStatsPayload>,
}

/// Error type that can occur during an `BatchPayload::into_messages` call
#[derive(Debug)]
pub enum IntoMessagesError {
    IngressPayloadError(IngressPayloadError),
    QueryStatsPayloadError(ProxyDecodeError),
}

impl BatchPayload {
    /// Extract and return the set of ingress and xnet messages in a
    /// BatchPayload.
    /// Return error if deserialization of ingress payload fails.
    #[allow(clippy::result_large_err)]
    pub fn into_messages(self) -> Result<BatchMessages, IntoMessagesError> {
        Ok(BatchMessages {
            signed_ingress_msgs: self
                .ingress
                .try_into()
                .map_err(IntoMessagesError::IngressPayloadError)?,
            certified_stream_slices: self.xnet.stream_slices,
            bitcoin_adapter_responses: self.self_validating.0,
            query_stats: QueryStatsPayload::deserialize(&self.query_stats)
                .map_err(IntoMessagesError::QueryStatsPayloadError)?,
        })
    }

    pub fn is_empty(&self) -> bool {
        let BatchPayload {
            ingress,
            xnet,
            self_validating,
            canister_http,
            query_stats,
            vetkd,
        } = &self;

        ingress.is_empty()
            && xnet.is_empty()
            && self_validating.is_empty()
            && canister_http.is_empty()
            && query_stats.is_empty()
            && vetkd.is_empty()
    }
}

#[derive(Clone, Eq, PartialEq, Debug)]
pub struct BlockmakerMetrics {
    pub blockmaker: NodeId,
    pub failed_blockmakers: Vec<NodeId>,
}

impl BlockmakerMetrics {
    pub fn new_for_test() -> Self {
        Self {
            blockmaker: NodeId::new(ic_base_types::PrincipalId::new_node_test_id(0)),
            failed_blockmakers: vec![],
        }
    }
}

/// Given an iterator of [`Message`]s, this function will deserialize the messages
/// into a byte vector.
///
/// The function is given a `max_size` limit, and guarantees that the buffer will be
/// smaller or equal than the byte limit.
/// It may drop messages from the iterator, if they don't fit.
pub fn iterator_to_bytes<I, M>(iter: I, max_size: NumBytes) -> Vec<u8>
where
    M: Message,
    I: Iterator<Item = M>,
{
    let mut buffer = vec![].limit(max_size.get() as usize);

    for val in iter {
        // NOTE: This call may fail due to the encoding hitting the
        // byte limit. We continue trying the rest of the messages
        // nonetheless, to give smaller messages a chance as well
        let _ = val.encode_length_delimited(&mut buffer);
    }

    buffer.into_inner()
}

/// Parse a slice filled with protobuf encoded [`Message`]s into a vector
pub fn slice_to_messages<M>(mut data: &[u8]) -> Result<Vec<M>, DecodeError>
where
    M: Message + Default,
{
    let mut msgs = vec![];

    while !data.is_empty() {
        let msg = M::decode_length_delimited(&mut data)?;
        msgs.push(msg)
    }

    Ok(msgs)
}

/// Response to a subnet call that requires Consensus' involvement.
///
/// Only holds the payload and callback ID, Execution populates other fields
/// (originator, respondent, refund) from the incoming request.
#[derive(Clone, Eq, PartialEq, Hash, Debug, Deserialize, Serialize)]
#[cfg_attr(test, derive(ExhaustiveSet))]
pub struct ConsensusResponse {
    pub callback: CallbackId,
    pub payload: Payload,
}

impl ConsensusResponse {
    pub fn new(callback: CallbackId, payload: Payload) -> Self {
        Self { callback, payload }
    }
}

impl From<&ConsensusResponse> for pb::ConsensusResponse {
    fn from(rep: &ConsensusResponse) -> Self {
        let p = match &rep.payload {
            Payload::Data(d) => pb::consensus_response::Payload::Data(d.clone()),
            Payload::Reject(r) => pb::consensus_response::Payload::Reject(r.into()),
        };
        Self {
            callback: rep.callback.get(),
            payload: Some(p),
        }
    }
}

impl TryFrom<pb::ConsensusResponse> for ConsensusResponse {
    type Error = ProxyDecodeError;

    fn try_from(rep: pb::ConsensusResponse) -> Result<Self, Self::Error> {
        let payload = match rep
            .payload
            .ok_or(ProxyDecodeError::MissingField("ConsensusResponse::payload"))?
        {
            pb::consensus_response::Payload::Data(d) => Payload::Data(d),
            pb::consensus_response::Payload::Reject(r) => Payload::Reject(r.try_into()?),
        };

        Ok(Self {
            callback: rep.callback.into(),
            payload,
        })
    }
}

#[cfg(test)]
mod tests {
    use super::*;
    use crate::CountBytes;

    /// This is a quick test to check the invariant, that the [`Default`] implementation
    /// of a payload section actually produces the empty payload,
    #[test]
    fn default_batch_payload_is_zero_bytes() {
        let BatchPayload {
            ingress,
            xnet: _, // No implementation of `CountBytes` for xnet.
            self_validating,
            canister_http,
            query_stats,
            vetkd,
        } = BatchPayload::default();

        assert_eq!(ingress.count_bytes(), 0);
        assert_eq!(self_validating.count_bytes(), 0);
        assert_eq!(canister_http.len(), 0);
        assert_eq!(query_stats.len(), 0);
        assert_eq!(vetkd.len(), 0);
    }

    /// This is a quick test to check the invariant, that the [`Default`] implementation
    /// of a payload section actually produces the empty payload,
    #[test]
    fn default_batch_payload_is_empty() {
        let payload = BatchPayload::default();
        assert!(payload.is_empty());

        let BatchPayload {
            ingress,
            xnet,
            self_validating,
            canister_http,
            query_stats,
            vetkd,
        } = &payload;

        assert!(ingress.is_empty());
        assert!(xnet.is_empty());
        assert!(self_validating.is_empty());
        assert!(canister_http.is_empty());
        assert!(query_stats.is_empty());
        assert!(vetkd.is_empty());
    }

    #[test]
    fn test_validation_context_ordering() {
        let context1 = ValidationContext {
            registry_version: RegistryVersion::new(1),
            certified_height: Height::new(1),
            time: Time::from_nanos_since_unix_epoch(1),
        };
        let context2 = ValidationContext {
            registry_version: RegistryVersion::new(2),
            certified_height: Height::new(1),
            time: Time::from_nanos_since_unix_epoch(1),
        };
        assert!(!context1.greater_or_equal(&context2));
        assert!(context2.greater_or_equal(&context1));

        let context3 = ValidationContext {
            registry_version: RegistryVersion::new(1),
            certified_height: Height::new(2),
            time: Time::from_nanos_since_unix_epoch(1),
        };
        assert!(!context1.greater_or_equal(&context3));
        assert!(context3.greater_or_equal(&context1));

        let context4 = ValidationContext {
            registry_version: RegistryVersion::new(1),
            certified_height: Height::new(1),
            time: Time::from_nanos_since_unix_epoch(2),
        };
        assert!(!context1.greater_or_equal(&context4));
        assert!(context4.greater_or_equal(&context1));

        let context5 = ValidationContext {
            registry_version: RegistryVersion::new(0),
            certified_height: Height::new(2),
            time: Time::from_nanos_since_unix_epoch(1),
        };
        assert!(!context1.greater_or_equal(&context5));
        assert!(!context5.greater_or_equal(&context1));
    }
}<|MERGE_RESOLUTION|>--- conflicted
+++ resolved
@@ -23,17 +23,10 @@
     xnet::XNetPayload,
 };
 use crate::{
-<<<<<<< HEAD
     consensus::idkg::{common::PreSignature, IDkgMasterPublicKeyId, PreSigId},
     crypto::{
         canister_threshold_sig::{idkg::IDkgTranscript, MasterPublicKey},
         threshold_sig::ni_dkg::{NiDkgId, NiDkgMasterPublicKeyId},
-=======
-    consensus::idkg::{common::PreSignature, PreSigId},
-    crypto::{
-        canister_threshold_sig::{idkg::IDkgTranscript, MasterPublicKey},
-        threshold_sig::ni_dkg::NiDkgId,
->>>>>>> 21a02f48
     },
     messages::{CallbackId, Payload, SignedIngress},
     xnet::CertifiedStreamSlice,
@@ -125,15 +118,9 @@
     /// The Master public keys of the subnet.
     pub master_public_keys: BTreeMap<MasterPublicKeyId, MasterPublicKey>,
     /// The pre-signatures available to be matched with signature requests.
-<<<<<<< HEAD
     pub idkg_pre_signatures: BTreeMap<IDkgMasterPublicKeyId, AvailablePreSignatures>,
     /// The NiDKG Ids corresponding to available transcripts to be used to answer vetkd requests
     pub nidkg_ids: BTreeMap<NiDkgMasterPublicKeyId, NiDkgId>,
-=======
-    pub idkg_pre_signatures: BTreeMap<MasterPublicKeyId, AvailablePreSignatures>,
-    /// The NiDKG Ids corresponding to available transcripts to be used to answer vetkd requests
-    pub nidkg_ids: BTreeMap<MasterPublicKeyId, NiDkgId>,
->>>>>>> 21a02f48
 }
 
 /// The payload of a batch.
