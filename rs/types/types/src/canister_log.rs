use candid::Deserialize;
use ic_management_canister_types_private::{CanisterLogRecord, DataSize};
use ic_validate_eq::ValidateEq;
use ic_validate_eq_derive::ValidateEq;
use serde::Serialize;
use std::collections::VecDeque;

#[allow(non_upper_case_globals)]
const KiB: usize = 1024;
#[allow(non_upper_case_globals)]
const MiB: usize = 1024 * KiB;

/// The minimum size of an aggregate canister log buffer.
pub const MIN_AGGREGATE_LOG_MEMORY_LIMIT: usize = 4 * KiB;
/// The maximum size of an aggregate canister log buffer.
<<<<<<< HEAD
pub const MAX_AGGREGATE_LOG_MEMORY_LIMIT: usize = 10 * MiB;
=======
pub const MAX_AGGREGATE_LOG_MEMORY_LIMIT: usize = 4 * KiB;
>>>>>>> ff299049
/// The default size of an aggregate canister log buffer.
pub const DEFAULT_AGGREGATE_LOG_MEMORY_LIMIT: usize = 4 * KiB;

/// The maximum size of a delta (per message) canister log buffer.
<<<<<<< HEAD
pub const MAX_DELTA_LOG_MEMORY_LIMIT: usize = 2 * MiB;
=======
pub const MAX_DELTA_LOG_MEMORY_LIMIT: usize = 4 * KiB;
>>>>>>> ff299049

/// Upper bound on stored delta-log sizes used for metrics.
/// Limits memory growth, 10k covers expected per-round
/// number of messages per canister (and so delta log appends).
const DELTA_LOG_SIZES_CAP: usize = 10_000;

/// Maximum number of response bytes for a fetch canister logs request.
pub const MAX_FETCH_CANISTER_LOGS_RESPONSE_BYTES: usize = 2_000_000;

// Compile-time assertions to ensure the constants are within valid ranges.
const _: () = assert!(MIN_AGGREGATE_LOG_MEMORY_LIMIT <= DEFAULT_AGGREGATE_LOG_MEMORY_LIMIT);
const _: () = assert!(DEFAULT_AGGREGATE_LOG_MEMORY_LIMIT <= MAX_AGGREGATE_LOG_MEMORY_LIMIT);

const _: () = assert!(MIN_AGGREGATE_LOG_MEMORY_LIMIT <= MAX_DELTA_LOG_MEMORY_LIMIT);
const _: () = assert!(MAX_DELTA_LOG_MEMORY_LIMIT <= MAX_AGGREGATE_LOG_MEMORY_LIMIT);

const _: () = assert!(std::mem::size_of::<CanisterLogRecord>() <= MIN_AGGREGATE_LOG_MEMORY_LIMIT);

/// Truncates the content of a log record so that the record fits within the allowed size.
fn truncate_content(byte_capacity: usize, mut record: CanisterLogRecord) -> CanisterLogRecord {
    let max_content_size = byte_capacity.saturating_sub(std::mem::size_of::<CanisterLogRecord>());
    record.content.truncate(max_content_size);
    record
}

/// Stores log records and maintains their total byte usage so new entries can be
/// appended while enforcing the provided capacity limit.
#[derive(Clone, Eq, PartialEq, Debug, Deserialize, Serialize, ValidateEq)]
struct Records {
    #[validate_eq(Ignore)]
    records: VecDeque<CanisterLogRecord>,
    byte_capacity: usize,
    bytes_used: usize,
}

impl Records {
    /// Creates a new `Records` from the given records and byte capacity.
    fn from(records: Vec<CanisterLogRecord>, byte_capacity: usize) -> Self {
<<<<<<< HEAD
        let records: VecDeque<_> = records
=======
        let records: Vec<_> = records
>>>>>>> ff299049
            .into_iter()
            .map(|r| truncate_content(byte_capacity, r)) // Apply size limit to each record's content.
            .collect();
        let bytes_used = records.iter().map(|r| r.data_size()).sum();
        let mut result = Self {
<<<<<<< HEAD
            records,
=======
            records: records.into(),
>>>>>>> ff299049
            byte_capacity,
            bytes_used,
        };
        // Make sure the buffer is within limit.
        result.make_free_space_within_limit(0);
        result
    }

    /// Clears the canister log records and resets the used bytes.
    fn clear(&mut self) {
        self.records.clear();
        self.bytes_used = 0;
    }

    /// Returns the canister log records.
    fn get(&self) -> &VecDeque<CanisterLogRecord> {
        &self.records
    }

<<<<<<< HEAD
    /// Returns mutable reference to the canister log records.
    fn get_mut(&mut self) -> &mut VecDeque<CanisterLogRecord> {
        &mut self.records
    }

=======
>>>>>>> ff299049
    /// Pushes a new record to the back, updating the used bytes.
    fn push_back(&mut self, record: CanisterLogRecord) {
        let added_size = record.data_size();
        // LINT.IfChange
        // Keep the new log record size within limit,
        // this must be in sync with `logging_charge_bytes` in `system_api.rs`.
        self.make_free_space_within_limit(added_size);
        self.records.push_back(record);
        // LINT.ThenChange(logging_charge_bytes_rule)
        self.bytes_used += added_size;
    }

    /// Pops the oldest record from the front, updating the used bytes.
    fn pop_front(&mut self) -> Option<usize> {
        if let Some(record) = self.records.pop_front() {
            let removed_size = record.data_size();
            self.bytes_used = self.bytes_used.saturating_sub(removed_size);
            Some(removed_size)
        } else {
            None
        }
    }

    /// Appends all records from `other` to `self`, making sure the size limit is respected.
    fn append(&mut self, other: &mut Self) {
        self.make_free_space_within_limit(other.bytes_used);
        self.records.append(&mut other.records);
        self.bytes_used += other.bytes_used;
        other.clear();
    }

    /// Removes old records to make enough free space for new data within the limit.
    fn make_free_space_within_limit(&mut self, new_data_size: usize) {
<<<<<<< HEAD
        // Removes old records to make enough free space for new data within the limit.
=======
>>>>>>> ff299049
        let mut total_size = new_data_size + self.bytes_used;
        while total_size > self.byte_capacity {
            if let Some(removed_size) = self.pop_front() {
                total_size = total_size.saturating_sub(removed_size);
            } else {
                break; // No more records to pop, limit reached.
            }
        }
    }
}

/// Holds canister log records and keeps track of the next canister log record index.
#[derive(Clone, Eq, PartialEq, Debug, Deserialize, Serialize, ValidateEq)]
pub struct CanisterLog {
    next_idx: u64,

    #[validate_eq(CompareWithValidateEq)]
    records: Records,

    /// Tracks per-round sizes of appended delta logs — used solely for metrics.
    ///
    /// A round may append multiple logs (e.g. from heartbeats, timers, or message
    /// executions). Their sizes are collected during the round and cleared after
    /// metrics are recorded.
    delta_log_sizes: VecDeque<usize>,
}

impl CanisterLog {
    /// Creates a new log with the given next index, records and byte capacity.
    fn new_inner(next_idx: u64, records: Vec<CanisterLogRecord>, byte_capacity: usize) -> Self {
        Self {
            next_idx,
            records: Records::from(records, byte_capacity),
            delta_log_sizes: VecDeque::new(),
        }
    }

    /// Creates a new log that is supposed to be used as an aggregate (total) canister log.
    /// Aggregate canister log of this type does not store records efficiently,
    /// so it should be limited in size.
    /// TODO(DSM-11): remove this after migration is done.
    pub fn new_aggregate(next_idx: u64, records: Vec<CanisterLogRecord>) -> Self {
        Self::new_inner(next_idx, records, DEFAULT_AGGREGATE_LOG_MEMORY_LIMIT)
    }

    /// Creates a default empty aggregate canister log.
    pub fn default_aggregate() -> Self {
        Self::new_aggregate(0, vec![])
    }

    /// Creates a default empty delta canister log.
    pub fn default_delta() -> Self {
        Self::new_inner(0, vec![], MAX_DELTA_LOG_MEMORY_LIMIT)
    }

    /// Creates a new empty log with the given next index and byte capacity.
    pub fn new_delta_with_next_index(next_idx: u64, byte_capacity: usize) -> Self {
        // Limit the delta canister log memory to the maximum allowed.
        let byte_capacity = byte_capacity.min(MAX_DELTA_LOG_MEMORY_LIMIT);
        Self::new_inner(next_idx, vec![], byte_capacity)
    }

    /// Takes the canister log, leaving an empty log in its place.
    pub fn take(&mut self) -> Self {
        // Just in case preserve next_idx and byte_capacity for the new empty log — otherwise
        // we could leave a zero-capacity log and cause underflow on later truncations.
        let next_idx = self.next_idx;
        let byte_capacity = self.byte_capacity();
        std::mem::replace(self, Self::new_inner(next_idx, vec![], byte_capacity))
    }

    /// Returns the next canister log record index.
    pub fn next_idx(&self) -> u64 {
        self.next_idx
    }

    /// Returns the canister log records.
    pub fn records(&self) -> &VecDeque<CanisterLogRecord> {
        self.records.get()
    }

    pub fn records_mut(&mut self) -> &mut VecDeque<CanisterLogRecord> {
        self.records.get_mut()
    }

    /// Clears the canister log records.
    pub fn clear(&mut self) {
        self.records.clear();
    }

    /// Returns the maximum allowed size of a canister log buffer.
    pub fn byte_capacity(&self) -> usize {
        self.records.byte_capacity
    }

    /// Returns the used space in the canister log buffer.
    pub fn bytes_used(&self) -> usize {
        self.records.bytes_used
<<<<<<< HEAD
    }

    /// Returns true if the canister log buffer is empty.
    pub fn is_empty(&self) -> bool {
        self.bytes_used() == 0
=======
>>>>>>> ff299049
    }

    /// Returns the remaining space in the canister log buffer.
    pub fn remaining_bytes(&self) -> usize {
        let records = &self.records;
        records.byte_capacity.saturating_sub(records.bytes_used)
    }

    /// Adds a new log record.
    pub fn add_record(&mut self, timestamp_nanos: u64, content: Vec<u8>) {
        // Add record and update the next index.
        self.records.push_back(truncate_content(
            self.byte_capacity(),
            CanisterLogRecord {
                idx: self.next_idx,
                timestamp_nanos,
                content,
            },
        ));
        self.next_idx += 1;
    }

    /// Moves all the logs from `delta_log` to `self`.
    pub fn append_delta_log(&mut self, delta_log: &mut Self) {
        // Record the size of the appended delta log for metrics.
<<<<<<< HEAD
        self.push_delta_log_size(delta_log.bytes_used());
=======
        self.push_delta_log_size(delta_log.records.bytes_used);
>>>>>>> ff299049

        // Assume records sorted cronologically (with increasing idx) and
        // update the system state's next index with the last record's index.
        if let Some(last) = delta_log.records.get().back() {
            self.next_idx = last.idx + 1;
        }
        self.records.append(&mut delta_log.records);
    }

    /// Records the size of the appended delta log.
    fn push_delta_log_size(&mut self, size: usize) {
        if self.delta_log_sizes.len() >= DELTA_LOG_SIZES_CAP {
            self.delta_log_sizes.pop_front();
        }
        self.delta_log_sizes.push_back(size);
    }

    /// Atomically snapshot and clear the per-round delta_log sizes — use at end of round.
    pub fn take_delta_log_sizes(&mut self) -> Vec<usize> {
        self.delta_log_sizes.drain(..).collect()
    }
}

#[cfg(test)]
mod tests {
    use super::*;
    use ic_management_canister_types_private::CanisterLogRecord;

    const TEST_MAX_ALLOWED_SIZE: usize = 4 * KiB;
    const BIGGER_THAN_LIMIT_MESSAGE: &[u8] = &[b'a'; 2 * TEST_MAX_ALLOWED_SIZE];

    fn canister_log_records(data: &[(u64, u64, &[u8])]) -> Vec<CanisterLogRecord> {
        data.iter()
            .map(|&(idx, timestamp_nanos, content)| CanisterLogRecord {
                idx,
                timestamp_nanos,
                content: content.to_vec(),
            })
            .collect()
    }

    #[test]
    fn test_canister_log_memory_usage_by_default() {
        let log = CanisterLog::default_aggregate();
        // Assert log has no records and memory usage is zero.
        assert_eq!(log.records().len(), 0);
        assert_eq!(log.bytes_used(), 0);
        assert_eq!(log.remaining_bytes(), TEST_MAX_ALLOWED_SIZE);
        assert_eq!(log.byte_capacity(), TEST_MAX_ALLOWED_SIZE);
    }

    #[test]
    fn test_canister_log_new_applies_memory_limit() {
        let log = CanisterLog::new_aggregate(
            3,
            canister_log_records(&[
                (0, 100, BIGGER_THAN_LIMIT_MESSAGE),
                (1, 100, BIGGER_THAN_LIMIT_MESSAGE),
                (2, 100, BIGGER_THAN_LIMIT_MESSAGE),
            ]),
        );
        // Assert log has only one record and it's size is within limit.
        assert_eq!(log.records().len(), 1);
        assert_eq!(log.bytes_used(), TEST_MAX_ALLOWED_SIZE);
        assert_eq!(log.remaining_bytes(), 0);
        assert_eq!(log.byte_capacity(), TEST_MAX_ALLOWED_SIZE);
    }

    #[test]
    fn test_canister_log_add_record_applies_memory_limit() {
        let mut log = CanisterLog::default_aggregate();
        log.add_record(100, BIGGER_THAN_LIMIT_MESSAGE.to_vec());
        log.add_record(100, BIGGER_THAN_LIMIT_MESSAGE.to_vec());
        log.add_record(100, BIGGER_THAN_LIMIT_MESSAGE.to_vec());
        // Assert log has only one record and it's size is within limit.
        assert_eq!(log.records().len(), 1);
        assert_eq!(log.bytes_used(), TEST_MAX_ALLOWED_SIZE);
        assert_eq!(log.remaining_bytes(), 0);
        assert_eq!(log.byte_capacity(), TEST_MAX_ALLOWED_SIZE);
    }

    #[test]
    fn test_canister_log_clear() {
        // Arrange.
        let mut log = CanisterLog::default_aggregate();
        log.add_record(100, BIGGER_THAN_LIMIT_MESSAGE.to_vec());
        log.add_record(100, BIGGER_THAN_LIMIT_MESSAGE.to_vec());
        log.add_record(100, BIGGER_THAN_LIMIT_MESSAGE.to_vec());
        // Act.
        log.clear();
        // Assert log has no records and memory usage is zero.
        assert_eq!(log.records().len(), 0);
        assert_eq!(log.bytes_used(), 0);
        assert_eq!(log.remaining_bytes(), TEST_MAX_ALLOWED_SIZE);
        assert_eq!(log.byte_capacity(), TEST_MAX_ALLOWED_SIZE);
    }

    #[test]
    fn test_canister_log_increases_next_idx_after_reaching_memory_limit() {
        let records_number = 42;
        let mut log = CanisterLog::default_aggregate();
        for _ in 0..records_number {
            log.add_record(0, BIGGER_THAN_LIMIT_MESSAGE.to_vec());
        }
        // Assert log has only one record and next_idx is increased.
        assert_eq!(log.records().len(), 1);
        assert_eq!(log.next_idx(), records_number as u64);
    }

    #[test]
    fn test_canister_log_adds_records() {
        let mut log = CanisterLog::default_aggregate();
        log.add_record(100, b"record #0".to_vec());
        log.add_record(101, b"record #1".to_vec());
        log.add_record(102, b"record #2".to_vec());
        assert_eq!(
            log.records(),
            &VecDeque::from(canister_log_records(&[
                (0, 100, b"record #0"),
                (1, 101, b"record #1"),
                (2, 102, b"record #2"),
            ]))
        );
    }

    #[test]
    fn test_canister_log_append() {
        // Arrange.
        let mut main = CanisterLog::new_aggregate(
            3,
            canister_log_records(&[
                (0, 100, b"main #0"),
                (1, 101, b"main #1"),
                (2, 102, b"main #2"),
            ]),
        );
        let mut delta =
            CanisterLog::new_delta_with_next_index(main.next_idx(), TEST_MAX_ALLOWED_SIZE);
        delta.add_record(200, b"delta #0".to_vec());
        delta.add_record(201, b"delta #1".to_vec());
        delta.add_record(202, b"delta #2".to_vec());

        // Act.
        main.append_delta_log(&mut delta);

        // Assert.
        assert_eq!(
            main.records(),
            &VecDeque::from(canister_log_records(&[
                (0, 100, b"main #0"),
                (1, 101, b"main #1"),
                (2, 102, b"main #2"),
                (3, 200, b"delta #0"),
                (4, 201, b"delta #1"),
                (5, 202, b"delta #2"),
            ]))
        );
    }

    #[test]
    fn test_canister_log_append_when_delta_reached_memory_limit() {
        // Arrange.
        let mut main = CanisterLog::new_aggregate(
            3,
            canister_log_records(&[
                (0, 100, b"main #0"),
                (1, 101, b"main #1"),
                (2, 102, b"main #2"),
            ]),
        );
        let mut delta =
            CanisterLog::new_delta_with_next_index(main.next_idx(), TEST_MAX_ALLOWED_SIZE);
        // Add big records to reach memory limit and a small one at the end.
        delta.add_record(200, BIGGER_THAN_LIMIT_MESSAGE.to_vec());
        delta.add_record(201, BIGGER_THAN_LIMIT_MESSAGE.to_vec());
        delta.add_record(202, b"delta #2".to_vec());

        // Act.
        main.append_delta_log(&mut delta);

        // Assert main log had data loss.
        assert_eq!(
            main.records(),
            &VecDeque::from(canister_log_records(&[
                (0, 100, b"main #0"),
                (1, 101, b"main #1"),
                (2, 102, b"main #2"),
                // Expected data loss.
                (5, 202, b"delta #2"),
            ]))
        );
    }

    #[test]
    fn test_canister_log_record_used_space() {
        let (size_a, size_b, size_c) = (3 * 48, 3 * 48, 4 * 48);
        // Batch A.
        let mut main = CanisterLog::new_aggregate(
            3,
            canister_log_records(&[
                (0, 100, b"main_ #0"),
                (1, 101, b"main_ #1"),
                (2, 102, b"main_ #2"),
            ]),
        );
        assert_eq!(main.bytes_used(), size_a);

        // Batch B.
        let mut delta =
            CanisterLog::new_delta_with_next_index(main.next_idx(), TEST_MAX_ALLOWED_SIZE);
        delta.add_record(200, b"delta #0".to_vec());
        delta.add_record(201, b"delta #1".to_vec());
        delta.add_record(202, b"delta #2".to_vec());
        assert_eq!(delta.bytes_used(), size_b);
        main.append_delta_log(&mut delta);

        // Batch C.
        let mut delta =
            CanisterLog::new_delta_with_next_index(main.next_idx(), TEST_MAX_ALLOWED_SIZE);
        delta.add_record(300, b"delta #3".to_vec());
        delta.add_record(301, b"delta #4".to_vec());
        delta.add_record(302, b"delta #5".to_vec());
        delta.add_record(303, b"delta #6".to_vec());
        assert_eq!(delta.bytes_used(), size_c);
        main.append_delta_log(&mut delta);

        // Assert main log has all records and correct used space.
        assert_eq!(
            main.records(),
            &VecDeque::from(canister_log_records(&[
                (0, 100, b"main_ #0"),
                (1, 101, b"main_ #1"),
                (2, 102, b"main_ #2"),
                (3, 200, b"delta #0"),
                (4, 201, b"delta #1"),
                (5, 202, b"delta #2"),
                (6, 300, b"delta #3"),
                (7, 301, b"delta #4"),
                (8, 302, b"delta #5"),
                (9, 303, b"delta #6"),
            ]))
        );
        assert_eq!(main.take_delta_log_sizes(), vec![size_b, size_c]);
        assert_eq!(main.take_delta_log_sizes(), Vec::<usize>::new()); // Second call returns empty.
        assert_eq!(main.bytes_used(), size_a + size_b + size_c);
    }
}<|MERGE_RESOLUTION|>--- conflicted
+++ resolved
@@ -13,20 +13,12 @@
 /// The minimum size of an aggregate canister log buffer.
 pub const MIN_AGGREGATE_LOG_MEMORY_LIMIT: usize = 4 * KiB;
 /// The maximum size of an aggregate canister log buffer.
-<<<<<<< HEAD
 pub const MAX_AGGREGATE_LOG_MEMORY_LIMIT: usize = 10 * MiB;
-=======
-pub const MAX_AGGREGATE_LOG_MEMORY_LIMIT: usize = 4 * KiB;
->>>>>>> ff299049
 /// The default size of an aggregate canister log buffer.
 pub const DEFAULT_AGGREGATE_LOG_MEMORY_LIMIT: usize = 4 * KiB;
 
 /// The maximum size of a delta (per message) canister log buffer.
-<<<<<<< HEAD
 pub const MAX_DELTA_LOG_MEMORY_LIMIT: usize = 2 * MiB;
-=======
-pub const MAX_DELTA_LOG_MEMORY_LIMIT: usize = 4 * KiB;
->>>>>>> ff299049
 
 /// Upper bound on stored delta-log sizes used for metrics.
 /// Limits memory growth, 10k covers expected per-round
@@ -65,21 +57,13 @@
 impl Records {
     /// Creates a new `Records` from the given records and byte capacity.
     fn from(records: Vec<CanisterLogRecord>, byte_capacity: usize) -> Self {
-<<<<<<< HEAD
         let records: VecDeque<_> = records
-=======
-        let records: Vec<_> = records
->>>>>>> ff299049
             .into_iter()
             .map(|r| truncate_content(byte_capacity, r)) // Apply size limit to each record's content.
             .collect();
         let bytes_used = records.iter().map(|r| r.data_size()).sum();
         let mut result = Self {
-<<<<<<< HEAD
             records,
-=======
-            records: records.into(),
->>>>>>> ff299049
             byte_capacity,
             bytes_used,
         };
@@ -99,14 +83,11 @@
         &self.records
     }
 
-<<<<<<< HEAD
     /// Returns mutable reference to the canister log records.
     fn get_mut(&mut self) -> &mut VecDeque<CanisterLogRecord> {
         &mut self.records
     }
 
-=======
->>>>>>> ff299049
     /// Pushes a new record to the back, updating the used bytes.
     fn push_back(&mut self, record: CanisterLogRecord) {
         let added_size = record.data_size();
@@ -140,10 +121,6 @@
 
     /// Removes old records to make enough free space for new data within the limit.
     fn make_free_space_within_limit(&mut self, new_data_size: usize) {
-<<<<<<< HEAD
-        // Removes old records to make enough free space for new data within the limit.
-=======
->>>>>>> ff299049
         let mut total_size = new_data_size + self.bytes_used;
         while total_size > self.byte_capacity {
             if let Some(removed_size) = self.pop_front() {
@@ -242,14 +219,11 @@
     /// Returns the used space in the canister log buffer.
     pub fn bytes_used(&self) -> usize {
         self.records.bytes_used
-<<<<<<< HEAD
     }
 
     /// Returns true if the canister log buffer is empty.
     pub fn is_empty(&self) -> bool {
         self.bytes_used() == 0
-=======
->>>>>>> ff299049
     }
 
     /// Returns the remaining space in the canister log buffer.
@@ -275,11 +249,7 @@
     /// Moves all the logs from `delta_log` to `self`.
     pub fn append_delta_log(&mut self, delta_log: &mut Self) {
         // Record the size of the appended delta log for metrics.
-<<<<<<< HEAD
-        self.push_delta_log_size(delta_log.bytes_used());
-=======
         self.push_delta_log_size(delta_log.records.bytes_used);
->>>>>>> ff299049
 
         // Assume records sorted cronologically (with increasing idx) and
         // update the system state's next index with the last record's index.
