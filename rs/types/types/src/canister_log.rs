use candid::Deserialize;
use ic_base_types::NumBytes;
use ic_management_canister_types_private::{CanisterLogRecord, DataSize};
use ic_validate_eq::ValidateEq;
use ic_validate_eq_derive::ValidateEq;
use serde::Serialize;
use std::collections::VecDeque;

#[allow(non_upper_case_globals)]
const KiB: usize = 1024;

/// The minimum allowed size of a canister log buffer.
const MIN_ALLOWED_LOG_MEMORY_LIMIT: usize = 4 * KiB;

/// The maximum allowed size of a canister log buffer.
const MAX_ALLOWED_LOG_MEMORY_LIMIT: usize = 4 * KiB;

/// The default size of a canister log buffer.
const DEFAULT_LOG_MEMORY_LIMIT: usize = 4 * KiB;

/// The maximum allowed size of a canister log record.
const MAX_ALLOWED_LOG_RECORD_SIZE: usize = 4 * KiB;

/// Upper bound on how many delta log sizes is retained.
/// Prevents unbounded growth of `delta_log_sizes`.
const DELTA_LOG_SIZES_CAP: usize = 100;

<<<<<<< HEAD
// Compile-time assertions to ensure the constants are within valid ranges.
const _: () = assert!(DEFAULT_LOG_MEMORY_LIMIT >= MIN_ALLOWED_LOG_MEMORY_LIMIT);
const _: () = assert!(DEFAULT_LOG_MEMORY_LIMIT <= MAX_ALLOWED_LOG_MEMORY_LIMIT);
const _: () = assert!(std::mem::size_of::<CanisterLogRecord>() <= MAX_ALLOWED_LOG_RECORD_SIZE);
const _: () = assert!(std::mem::size_of::<CanisterLogRecord>() <= MIN_ALLOWED_LOG_MEMORY_LIMIT);

/// Returns the minimum allowed size of a canister log buffer.
pub fn min_allowed_log_memory_limit() -> NumBytes {
    NumBytes::new(MIN_ALLOWED_LOG_MEMORY_LIMIT as u64)
}

/// Returns the maximum allowed size of a canister log buffer.
pub fn max_allowed_log_memory_limit() -> NumBytes {
    NumBytes::new(MAX_ALLOWED_LOG_MEMORY_LIMIT as u64)
}

/// Returns the default size of a canister log buffer.
pub fn default_log_memory_limit() -> NumBytes {
    NumBytes::new(DEFAULT_LOG_MEMORY_LIMIT as u64)
}

/// Truncates the content of a log record so that the record fits within the allowed size.
fn truncate_content(records_capacity: usize, mut record: CanisterLogRecord) -> CanisterLogRecord {
    let max_record_size = std::cmp::min(records_capacity, MAX_ALLOWED_LOG_RECORD_SIZE);
    let max_content_size = max_record_size - std::mem::size_of::<CanisterLogRecord>();
=======
/// Maximum number of response bytes for a canister http request.
pub const MAX_FETCH_CANISTER_LOGS_RESPONSE_BYTES: usize = 2_000_000;

fn truncate_content(mut record: CanisterLogRecord) -> CanisterLogRecord {
    let max_content_size =
        MAX_ALLOWED_CANISTER_LOG_BUFFER_SIZE - std::mem::size_of::<CanisterLogRecord>();
>>>>>>> 9396b587
    record.content.truncate(max_content_size);
    record
}

// Helper struct to hold canister log records and keep track of the used space.
// This is needed to avoid iterating over all records to calculate the used space.
#[derive(Clone, Eq, PartialEq, Debug, Deserialize, Serialize, ValidateEq)]
struct Records {
    #[validate_eq(Ignore)]
    records: VecDeque<CanisterLogRecord>,
    capacity: usize,
    used_space: usize,
}

impl Records {
    fn new_with_capacity(capacity: usize) -> Self {
        Self {
            records: VecDeque::new(),
            capacity,
            used_space: 0,
        }
    }

    fn from(capacity: usize, records: Vec<CanisterLogRecord>) -> Self {
        let records: Vec<_> = records
            .into_iter()
            .map(|r| truncate_content(capacity, r)) // Apply size limit to each record's content.
            .collect();
        let used_space = records.iter().map(|r| r.data_size()).sum();
        let mut result = Self {
            records: records.into(),
            capacity,
            used_space,
        };
        // Make sure the buffer is within limit.
        result.make_free_space_within_limit(0);
        result
    }

    fn clear(&mut self) {
        self.records.clear();
        self.used_space = 0;
    }

    fn get(&self) -> &VecDeque<CanisterLogRecord> {
        &self.records
    }

    fn used_space(&self) -> usize {
        self.used_space
    }

    fn push_back(&mut self, record: CanisterLogRecord) {
        let added_size = record.data_size();
        // LINT.IfChange
        // Keep the new log record size within limit,
        // this must be in sync with `logging_charge_bytes` in `system_api.rs`.
        self.make_free_space_within_limit(added_size);
        self.records.push_back(record);
        // LINT.ThenChange(logging_charge_bytes_rule)
        self.used_space += added_size;
    }

    fn pop_front(&mut self) -> Option<usize> {
        if let Some(record) = self.records.pop_front() {
            let removed_size = record.data_size();
            self.used_space = self.used_space().saturating_sub(removed_size);
            Some(removed_size)
        } else {
            None
        }
    }

    fn append(&mut self, other: &mut Self) {
        self.make_free_space_within_limit(other.used_space());
        self.records.append(&mut other.records);
        self.used_space += other.used_space();
        other.clear();
    }

    fn capacity(&self) -> usize {
        self.capacity
    }

    fn make_free_space_within_limit(&mut self, new_data_size: usize) {
        // Removes old records to make enough free space for new data within the limit.
        let mut total_size = new_data_size + self.used_space();
        while total_size > self.capacity() {
            if let Some(removed_size) = self.pop_front() {
                total_size = total_size.saturating_sub(removed_size);
            } else {
                break; // No more records to pop, limit reached.
            }
        }
    }
}

impl Default for Records {
    fn default() -> Self {
        Self::new_with_capacity(DEFAULT_LOG_MEMORY_LIMIT)
    }
}

/// Holds canister log records and keeps track of the next canister log record index.
#[derive(Clone, Eq, PartialEq, Debug, Default, Deserialize, Serialize, ValidateEq)]
pub struct CanisterLog {
    next_idx: u64,

    #[validate_eq(CompareWithValidateEq)]
    records: Records,

    /// Tracks the size of each delta log appended during a round.
    /// Multiple logs can be appended in one round (e.g. heartbeat, timers, or message executions).
    /// The collected sizes are used to expose per-round memory usage metrics
    /// and the record is cleared at the end of the round.
    delta_log_sizes: VecDeque<usize>,
}

impl CanisterLog {
    /// Creates a new `CanisterLog` with the given next index and records.
    pub fn new(next_idx: u64, records: Vec<CanisterLogRecord>) -> Self {
        Self {
            next_idx,
            records: Records::from(DEFAULT_LOG_MEMORY_LIMIT, records),
            delta_log_sizes: VecDeque::new(),
        }
    }

    /// Creates a new `CanisterLog` with the given next index and an empty records list.
    pub fn new_with_next_index(next_idx: u64) -> Self {
        Self {
            next_idx,
            records: Records::new_with_capacity(DEFAULT_LOG_MEMORY_LIMIT),
            delta_log_sizes: VecDeque::new(),
        }
    }

    /// Returns the next canister log record index.
    pub fn next_idx(&self) -> u64 {
        self.next_idx
    }

    /// Returns the canister log records.
    pub fn records(&self) -> &VecDeque<CanisterLogRecord> {
        self.records.get()
    }

    /// Clears the canister log records.
    pub fn clear(&mut self) {
        self.records.clear();
    }

    /// Returns the maximum allowed size of a canister log buffer.
    pub fn capacity(&self) -> usize {
        self.records.capacity()
    }

    /// Returns the used space in the canister log buffer.
    pub fn used_space(&self) -> usize {
        self.records.used_space()
    }

    /// Returns the remaining space in the canister log buffer.
    pub fn remaining_space(&self) -> usize {
        let records = &self.records;
        records.capacity().saturating_sub(records.used_space())
    }

    /// Adds a new log record.
    pub fn add_record(&mut self, timestamp_nanos: u64, content: Vec<u8>) {
        // Add record and update the next index.
        self.records.push_back(truncate_content(
            self.capacity(),
            CanisterLogRecord {
                idx: self.next_idx,
                timestamp_nanos,
                content,
            },
        ));
        self.next_idx += 1;
    }

    /// Moves all the logs from `delta_log` to `self`.
    pub fn append_delta_log(&mut self, delta_log: &mut Self) {
        // Record the size of the appended delta log for metrics.
        self.push_delta_log_size(delta_log.records.used_space());

        // Assume records sorted cronologically (with increasing idx) and
        // update the system state's next index with the last record's index.
        if let Some(last) = delta_log.records.get().back() {
            self.next_idx = last.idx + 1;
        }
        self.records.append(&mut delta_log.records);
    }

    /// Records the size of the appended delta log.
    fn push_delta_log_size(&mut self, size: usize) {
        if self.delta_log_sizes.len() >= DELTA_LOG_SIZES_CAP {
            self.delta_log_sizes.pop_front();
        }
        self.delta_log_sizes.push_back(size);
    }

    /// Atomically snapshot and clear the per-round delta_log sizes — use at end of round.
    pub fn take_delta_log_sizes(&mut self) -> Vec<usize> {
        self.delta_log_sizes.drain(..).collect()
    }
}

#[cfg(test)]
mod tests {
    use super::*;
    use ic_management_canister_types_private::CanisterLogRecord;

    const TEST_MAX_ALLOWED_SIZE: usize = 4 * 1024;
    const BIGGER_THAN_LIMIT_MESSAGE: &[u8] = &[b'a'; 2 * TEST_MAX_ALLOWED_SIZE];

    fn canister_log_records(data: &[(u64, u64, &[u8])]) -> Vec<CanisterLogRecord> {
        data.iter()
            .map(|&(idx, timestamp_nanos, content)| CanisterLogRecord {
                idx,
                timestamp_nanos,
                content: content.to_vec(),
            })
            .collect()
    }

    #[test]
    fn test_canister_log_memory_usage_by_default() {
        let log = CanisterLog::default();
        // Assert log has no records and memory usage is zero.
        assert_eq!(log.records().len(), 0);
        assert_eq!(log.used_space(), 0);
        assert_eq!(log.remaining_space(), TEST_MAX_ALLOWED_SIZE);
        assert_eq!(log.capacity(), TEST_MAX_ALLOWED_SIZE);
    }

    #[test]
    fn test_canister_log_new_applies_memory_limit() {
        let log = CanisterLog::new(
            3,
            canister_log_records(&[
                (0, 100, BIGGER_THAN_LIMIT_MESSAGE),
                (1, 100, BIGGER_THAN_LIMIT_MESSAGE),
                (2, 100, BIGGER_THAN_LIMIT_MESSAGE),
            ]),
        );
        // Assert log has only one record and it's size is within limit.
        assert_eq!(log.records().len(), 1);
        assert_eq!(log.used_space(), TEST_MAX_ALLOWED_SIZE);
        assert_eq!(log.remaining_space(), 0);
        assert_eq!(log.capacity(), TEST_MAX_ALLOWED_SIZE);
    }

    #[test]
    fn test_canister_log_add_record_applies_memory_limit() {
        let mut log = CanisterLog::default();
        log.add_record(100, BIGGER_THAN_LIMIT_MESSAGE.to_vec());
        log.add_record(100, BIGGER_THAN_LIMIT_MESSAGE.to_vec());
        log.add_record(100, BIGGER_THAN_LIMIT_MESSAGE.to_vec());
        // Assert log has only one record and it's size is within limit.
        assert_eq!(log.records().len(), 1);
        assert_eq!(log.used_space(), TEST_MAX_ALLOWED_SIZE);
        assert_eq!(log.remaining_space(), 0);
        assert_eq!(log.capacity(), TEST_MAX_ALLOWED_SIZE);
    }

    #[test]
    fn test_canister_log_clear() {
        // Arrange.
        let mut log = CanisterLog::default();
        log.add_record(100, BIGGER_THAN_LIMIT_MESSAGE.to_vec());
        log.add_record(100, BIGGER_THAN_LIMIT_MESSAGE.to_vec());
        log.add_record(100, BIGGER_THAN_LIMIT_MESSAGE.to_vec());
        // Act.
        log.clear();
        // Assert log has no records and memory usage is zero.
        assert_eq!(log.records().len(), 0);
        assert_eq!(log.used_space(), 0);
        assert_eq!(log.remaining_space(), TEST_MAX_ALLOWED_SIZE);
        assert_eq!(log.capacity(), TEST_MAX_ALLOWED_SIZE);
    }

    #[test]
    fn test_canister_log_increases_next_idx_after_reaching_memory_limit() {
        let records_number = 42;
        let mut log = CanisterLog::default();
        for _ in 0..records_number {
            log.add_record(0, BIGGER_THAN_LIMIT_MESSAGE.to_vec());
        }
        // Assert log has only one record and next_idx is increased.
        assert_eq!(log.records().len(), 1);
        assert_eq!(log.next_idx(), records_number as u64);
    }

    #[test]
    fn test_canister_log_adds_records() {
        let mut log = CanisterLog::default();
        log.add_record(100, b"record #0".to_vec());
        log.add_record(101, b"record #1".to_vec());
        log.add_record(102, b"record #2".to_vec());
        assert_eq!(
            log.records(),
            &VecDeque::from(canister_log_records(&[
                (0, 100, b"record #0"),
                (1, 101, b"record #1"),
                (2, 102, b"record #2"),
            ]))
        );
    }

    #[test]
    fn test_canister_log_append() {
        // Arrange.
        let mut main = CanisterLog::new(
            3,
            canister_log_records(&[
                (0, 100, b"main #0"),
                (1, 101, b"main #1"),
                (2, 102, b"main #2"),
            ]),
        );
        let mut delta = CanisterLog::new_with_next_index(main.next_idx());
        delta.add_record(200, b"delta #0".to_vec());
        delta.add_record(201, b"delta #1".to_vec());
        delta.add_record(202, b"delta #2".to_vec());

        // Act.
        main.append_delta_log(&mut delta);

        // Assert.
        assert_eq!(
            main.records(),
            &VecDeque::from(canister_log_records(&[
                (0, 100, b"main #0"),
                (1, 101, b"main #1"),
                (2, 102, b"main #2"),
                (3, 200, b"delta #0"),
                (4, 201, b"delta #1"),
                (5, 202, b"delta #2"),
            ]))
        );
    }

    #[test]
    fn test_canister_log_append_when_delta_reached_memory_limit() {
        // Arrange.
        let mut main = CanisterLog::new(
            3,
            canister_log_records(&[
                (0, 100, b"main #0"),
                (1, 101, b"main #1"),
                (2, 102, b"main #2"),
            ]),
        );
        let mut delta = CanisterLog::new_with_next_index(main.next_idx());
        // Add big records to reach memory limit and a small one at the end.
        delta.add_record(200, BIGGER_THAN_LIMIT_MESSAGE.to_vec());
        delta.add_record(201, BIGGER_THAN_LIMIT_MESSAGE.to_vec());
        delta.add_record(202, b"delta #2".to_vec());

        // Act.
        main.append_delta_log(&mut delta);

        // Assert main log had data loss.
        assert_eq!(
            main.records(),
            &VecDeque::from(canister_log_records(&[
                (0, 100, b"main #0"),
                (1, 101, b"main #1"),
                (2, 102, b"main #2"),
                // Expected data loss.
                (5, 202, b"delta #2"),
            ]))
        );
    }

    #[test]
    fn test_canister_log_record_used_space() {
        let (size_a, size_b, size_c) = (3 * 48, 3 * 48, 4 * 48);
        // Batch A.
        let mut main = CanisterLog::new(
            3,
            canister_log_records(&[
                (0, 100, b"main_ #0"),
                (1, 101, b"main_ #1"),
                (2, 102, b"main_ #2"),
            ]),
        );
        assert_eq!(main.used_space(), size_a);

        // Batch B.
        let mut delta = CanisterLog::new_with_next_index(main.next_idx());
        delta.add_record(200, b"delta #0".to_vec());
        delta.add_record(201, b"delta #1".to_vec());
        delta.add_record(202, b"delta #2".to_vec());
        assert_eq!(delta.used_space(), size_b);
        main.append_delta_log(&mut delta);

        // Batch C.
        let mut delta = CanisterLog::new_with_next_index(main.next_idx());
        delta.add_record(300, b"delta #3".to_vec());
        delta.add_record(301, b"delta #4".to_vec());
        delta.add_record(302, b"delta #5".to_vec());
        delta.add_record(303, b"delta #6".to_vec());
        assert_eq!(delta.used_space(), size_c);
        main.append_delta_log(&mut delta);

        // Assert main log has all records and correct used space.
        assert_eq!(
            main.records(),
            &VecDeque::from(canister_log_records(&[
                (0, 100, b"main_ #0"),
                (1, 101, b"main_ #1"),
                (2, 102, b"main_ #2"),
                (3, 200, b"delta #0"),
                (4, 201, b"delta #1"),
                (5, 202, b"delta #2"),
                (6, 300, b"delta #3"),
                (7, 301, b"delta #4"),
                (8, 302, b"delta #5"),
                (9, 303, b"delta #6"),
            ]))
        );
        assert_eq!(main.take_delta_log_sizes(), vec![size_b, size_c]);
        assert_eq!(main.take_delta_log_sizes(), Vec::<usize>::new()); // Second call returns empty.
        assert_eq!(main.used_space(), size_a + size_b + size_c);
    }
}<|MERGE_RESOLUTION|>--- conflicted
+++ resolved
@@ -25,7 +25,9 @@
 /// Prevents unbounded growth of `delta_log_sizes`.
 const DELTA_LOG_SIZES_CAP: usize = 100;
 
-<<<<<<< HEAD
+/// Maximum number of response bytes for a canister http request.
+pub const MAX_FETCH_CANISTER_LOGS_RESPONSE_BYTES: usize = 2_000_000;
+
 // Compile-time assertions to ensure the constants are within valid ranges.
 const _: () = assert!(DEFAULT_LOG_MEMORY_LIMIT >= MIN_ALLOWED_LOG_MEMORY_LIMIT);
 const _: () = assert!(DEFAULT_LOG_MEMORY_LIMIT <= MAX_ALLOWED_LOG_MEMORY_LIMIT);
@@ -51,14 +53,6 @@
 fn truncate_content(records_capacity: usize, mut record: CanisterLogRecord) -> CanisterLogRecord {
     let max_record_size = std::cmp::min(records_capacity, MAX_ALLOWED_LOG_RECORD_SIZE);
     let max_content_size = max_record_size - std::mem::size_of::<CanisterLogRecord>();
-=======
-/// Maximum number of response bytes for a canister http request.
-pub const MAX_FETCH_CANISTER_LOGS_RESPONSE_BYTES: usize = 2_000_000;
-
-fn truncate_content(mut record: CanisterLogRecord) -> CanisterLogRecord {
-    let max_content_size =
-        MAX_ALLOWED_CANISTER_LOG_BUFFER_SIZE - std::mem::size_of::<CanisterLogRecord>();
->>>>>>> 9396b587
     record.content.truncate(max_content_size);
     record
 }
