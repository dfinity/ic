use candid::Deserialize;
use ic_management_canister_types_private::{CanisterLogRecord, DataSize};
use ic_validate_eq::ValidateEq;
use ic_validate_eq_derive::ValidateEq;
use serde::Serialize;
use std::collections::VecDeque;

#[allow(non_upper_case_globals)]
const KiB: usize = 1024;

/// The minimum allowed size of a canister log buffer.
pub const MIN_ALLOWED_LOG_MEMORY_LIMIT: usize = 4 * KiB;

/// The maximum allowed size of a canister log buffer.
pub const MAX_ALLOWED_LOG_MEMORY_LIMIT: usize = 4 * KiB;

/// The default size of a canister log buffer.
pub const DEFAULT_LOG_MEMORY_LIMIT: usize = 4 * KiB;

/// The maximum allowed size of a canister log record.
const MAX_ALLOWED_LOG_RECORD_SIZE: usize = 4 * KiB;

<<<<<<< HEAD
// Compile-time assertions to ensure the constants are within valid ranges.
const _: () = assert!(DEFAULT_LOG_MEMORY_LIMIT >= MIN_ALLOWED_LOG_MEMORY_LIMIT);
const _: () = assert!(DEFAULT_LOG_MEMORY_LIMIT <= MAX_ALLOWED_LOG_MEMORY_LIMIT);
const _: () = assert!(std::mem::size_of::<CanisterLogRecord>() <= MAX_ALLOWED_LOG_RECORD_SIZE);
const _: () = assert!(std::mem::size_of::<CanisterLogRecord>() <= MIN_ALLOWED_LOG_MEMORY_LIMIT);

/// Truncates the content of a log record so that the record fits within the allowed size.
fn truncate_content(records_capacity: usize, mut record: CanisterLogRecord) -> CanisterLogRecord {
    let max_record_size = std::cmp::min(records_capacity, MAX_ALLOWED_LOG_RECORD_SIZE);
    let max_content_size = max_record_size - std::mem::size_of::<CanisterLogRecord>();
=======
/// Upper bound on how many delta log sizes is retained.
/// Prevents unbounded growth of `delta_log_sizes`.
const DELTA_LOG_SIZES_CAP: usize = 100;

fn truncate_content(mut record: CanisterLogRecord) -> CanisterLogRecord {
    let max_content_size =
        MAX_ALLOWED_CANISTER_LOG_BUFFER_SIZE - std::mem::size_of::<CanisterLogRecord>();
>>>>>>> 1ade2ef2
    record.content.truncate(max_content_size);
    record
}

// Helper struct to hold canister log records and keep track of the used space.
// This is needed to avoid iterating over all records to calculate the used space.
#[derive(Clone, Eq, PartialEq, Debug, Deserialize, Serialize, ValidateEq)]
struct Records {
    #[validate_eq(Ignore)]
    records: VecDeque<CanisterLogRecord>,
    capacity: usize,
    used_space: usize,
}

impl Records {
    fn new_with_capacity(capacity: usize) -> Self {
        Self {
            records: VecDeque::new(),
            capacity,
            used_space: 0,
        }
    }

    fn from(capacity: usize, records: Vec<CanisterLogRecord>) -> Self {
        let records: Vec<_> = records
            .into_iter()
            .map(|r| truncate_content(capacity, r)) // Apply size limit to each record's content.
            .collect();
        let used_space = records.iter().map(|r| r.data_size()).sum();
        let mut result = Self {
            records: records.into(),
            capacity,
            used_space,
        };
        // Make sure the buffer is within limit.
        result.make_free_space_within_limit(0);
        result
    }

    fn clear(&mut self) {
        self.records.clear();
        self.used_space = 0;
    }

    fn get(&self) -> &VecDeque<CanisterLogRecord> {
        &self.records
    }

    fn used_space(&self) -> usize {
        self.used_space
    }

    fn push_back(&mut self, record: CanisterLogRecord) {
        let added_size = record.data_size();
        // LINT.IfChange
        // Keep the new log record size within limit,
        // this must be in sync with `logging_charge_bytes` in `system_api.rs`.
        self.make_free_space_within_limit(added_size);
        self.records.push_back(record);
        // LINT.ThenChange(logging_charge_bytes_rule)
        self.used_space += added_size;
    }

    fn pop_front(&mut self) -> Option<usize> {
        if let Some(record) = self.records.pop_front() {
            let removed_size = record.data_size();
            self.used_space = self.used_space().saturating_sub(removed_size);
            Some(removed_size)
        } else {
            None
        }
    }

    fn append(&mut self, other: &mut Self) {
        self.make_free_space_within_limit(other.used_space());
        self.records.append(&mut other.records);
        self.used_space += other.used_space();
        other.clear();
    }

    fn capacity(&self) -> usize {
        self.capacity
    }

    fn make_free_space_within_limit(&mut self, new_data_size: usize) {
        // Removes old records to make enough free space for new data within the limit.
        let mut total_size = new_data_size + self.used_space();
        while total_size > self.capacity() {
            if let Some(removed_size) = self.pop_front() {
                total_size = total_size.saturating_sub(removed_size);
            } else {
                break; // No more records to pop, limit reached.
            }
        }
    }
}

impl Default for Records {
    fn default() -> Self {
        Self::new_with_capacity(DEFAULT_LOG_MEMORY_LIMIT)
    }
}

/// Holds canister log records and keeps track of the next canister log record index.
#[derive(Clone, Eq, PartialEq, Debug, Default, Deserialize, Serialize, ValidateEq)]
pub struct CanisterLog {
    next_idx: u64,

    #[validate_eq(CompareWithValidateEq)]
    records: Records,

    /// Tracks the size of each delta log appended during a round.
    /// Multiple logs can be appended in one round (e.g. heartbeat, timers, or message executions).
    /// The collected sizes are used to expose per-round memory usage metrics
    /// and the record is cleared at the end of the round.
    delta_log_sizes: VecDeque<usize>,
}

impl CanisterLog {
    /// Creates a new `CanisterLog` with the given next index and records.
    pub fn new(next_idx: u64, records: Vec<CanisterLogRecord>) -> Self {
        Self {
            next_idx,
<<<<<<< HEAD
            records: Records::from(DEFAULT_LOG_MEMORY_LIMIT, records),
=======
            records: Records::from(records),
            delta_log_sizes: VecDeque::new(),
>>>>>>> 1ade2ef2
        }
    }

    /// Creates a new `CanisterLog` with the given next index and an empty records list.
    pub fn new_with_next_index(next_idx: u64) -> Self {
        Self {
            next_idx,
<<<<<<< HEAD
            records: Records::new_with_capacity(DEFAULT_LOG_MEMORY_LIMIT),
=======
            records: Default::default(),
            delta_log_sizes: VecDeque::new(),
>>>>>>> 1ade2ef2
        }
    }

    /// Returns the next canister log record index.
    pub fn next_idx(&self) -> u64 {
        self.next_idx
    }

    /// Returns the canister log records.
    pub fn records(&self) -> &VecDeque<CanisterLogRecord> {
        self.records.get()
    }

    /// Clears the canister log records.
    pub fn clear(&mut self) {
        self.records.clear();
    }

    /// Returns the maximum allowed size of a canister log buffer.
    pub fn capacity(&self) -> usize {
        self.records.capacity()
    }

    /// Returns the used space in the canister log buffer.
    pub fn used_space(&self) -> usize {
        self.records.used_space()
    }

    /// Returns the remaining space in the canister log buffer.
    pub fn remaining_space(&self) -> usize {
        let records = &self.records;
        records.capacity().saturating_sub(records.used_space())
    }

    /// Adds a new log record.
    pub fn add_record(&mut self, timestamp_nanos: u64, content: Vec<u8>) {
        // Add record and update the next index.
        self.records.push_back(truncate_content(
            self.capacity(),
            CanisterLogRecord {
                idx: self.next_idx,
                timestamp_nanos,
                content,
            },
        ));
        self.next_idx += 1;
    }

    /// Moves all the logs from `delta_log` to `self`.
    pub fn append_delta_log(&mut self, delta_log: &mut Self) {
        // Record the size of the appended delta log for metrics.
        self.push_delta_log_size(delta_log.records.used_space());

        // Assume records sorted cronologically (with increasing idx) and
        // update the system state's next index with the last record's index.
        if let Some(last) = delta_log.records.get().back() {
            self.next_idx = last.idx + 1;
        }
        self.records.append(&mut delta_log.records);
    }

    /// Records the size of the appended delta log.
    fn push_delta_log_size(&mut self, size: usize) {
        if self.delta_log_sizes.len() >= DELTA_LOG_SIZES_CAP {
            self.delta_log_sizes.pop_front();
        }
        self.delta_log_sizes.push_back(size);
    }

    /// Atomically snapshot and clear the per-round delta_log sizes — use at end of round.
    pub fn take_delta_log_sizes(&mut self) -> Vec<usize> {
        self.delta_log_sizes.drain(..).collect()
    }
}

#[cfg(test)]
mod tests {
    use super::*;
    use ic_management_canister_types_private::CanisterLogRecord;

    const TEST_MAX_ALLOWED_SIZE: usize = 4 * 1024;
    const BIGGER_THAN_LIMIT_MESSAGE: &[u8] = &[b'a'; 2 * TEST_MAX_ALLOWED_SIZE];

    fn canister_log_records(data: &[(u64, u64, &[u8])]) -> Vec<CanisterLogRecord> {
        data.iter()
            .map(|&(idx, timestamp_nanos, content)| CanisterLogRecord {
                idx,
                timestamp_nanos,
                content: content.to_vec(),
            })
            .collect()
    }

    #[test]
    fn test_canister_log_memory_usage_by_default() {
        let log = CanisterLog::default();
        // Assert log has no records and memory usage is zero.
        assert_eq!(log.records().len(), 0);
        assert_eq!(log.used_space(), 0);
        assert_eq!(log.remaining_space(), TEST_MAX_ALLOWED_SIZE);
        assert_eq!(log.capacity(), TEST_MAX_ALLOWED_SIZE);
    }

    #[test]
    fn test_canister_log_new_applies_memory_limit() {
        let log = CanisterLog::new(
            3,
            canister_log_records(&[
                (0, 100, BIGGER_THAN_LIMIT_MESSAGE),
                (1, 100, BIGGER_THAN_LIMIT_MESSAGE),
                (2, 100, BIGGER_THAN_LIMIT_MESSAGE),
            ]),
        );
        // Assert log has only one record and it's size is within limit.
        assert_eq!(log.records().len(), 1);
        assert_eq!(log.used_space(), TEST_MAX_ALLOWED_SIZE);
        assert_eq!(log.remaining_space(), 0);
        assert_eq!(log.capacity(), TEST_MAX_ALLOWED_SIZE);
    }

    #[test]
    fn test_canister_log_add_record_applies_memory_limit() {
        let mut log = CanisterLog::default();
        log.add_record(100, BIGGER_THAN_LIMIT_MESSAGE.to_vec());
        log.add_record(100, BIGGER_THAN_LIMIT_MESSAGE.to_vec());
        log.add_record(100, BIGGER_THAN_LIMIT_MESSAGE.to_vec());
        // Assert log has only one record and it's size is within limit.
        assert_eq!(log.records().len(), 1);
        assert_eq!(log.used_space(), TEST_MAX_ALLOWED_SIZE);
        assert_eq!(log.remaining_space(), 0);
        assert_eq!(log.capacity(), TEST_MAX_ALLOWED_SIZE);
    }

    #[test]
    fn test_canister_log_clear() {
        // Arrange.
        let mut log = CanisterLog::default();
        log.add_record(100, BIGGER_THAN_LIMIT_MESSAGE.to_vec());
        log.add_record(100, BIGGER_THAN_LIMIT_MESSAGE.to_vec());
        log.add_record(100, BIGGER_THAN_LIMIT_MESSAGE.to_vec());
        // Act.
        log.clear();
        // Assert log has no records and memory usage is zero.
        assert_eq!(log.records().len(), 0);
        assert_eq!(log.used_space(), 0);
        assert_eq!(log.remaining_space(), TEST_MAX_ALLOWED_SIZE);
        assert_eq!(log.capacity(), TEST_MAX_ALLOWED_SIZE);
    }

    #[test]
    fn test_canister_log_increases_next_idx_after_reaching_memory_limit() {
        let records_number = 42;
        let mut log = CanisterLog::default();
        for _ in 0..records_number {
            log.add_record(0, BIGGER_THAN_LIMIT_MESSAGE.to_vec());
        }
        // Assert log has only one record and next_idx is increased.
        assert_eq!(log.records().len(), 1);
        assert_eq!(log.next_idx(), records_number as u64);
    }

    #[test]
    fn test_canister_log_adds_records() {
        let mut log = CanisterLog::default();
        log.add_record(100, b"record #0".to_vec());
        log.add_record(101, b"record #1".to_vec());
        log.add_record(102, b"record #2".to_vec());
        assert_eq!(
            log.records(),
            &VecDeque::from(canister_log_records(&[
                (0, 100, b"record #0"),
                (1, 101, b"record #1"),
                (2, 102, b"record #2"),
            ]))
        );
    }

    #[test]
    fn test_canister_log_append() {
        // Arrange.
        let mut main = CanisterLog::new(
            3,
            canister_log_records(&[
                (0, 100, b"main #0"),
                (1, 101, b"main #1"),
                (2, 102, b"main #2"),
            ]),
        );
        let mut delta = CanisterLog::new_with_next_index(main.next_idx());
        delta.add_record(200, b"delta #0".to_vec());
        delta.add_record(201, b"delta #1".to_vec());
        delta.add_record(202, b"delta #2".to_vec());

        // Act.
        main.append_delta_log(&mut delta);

        // Assert.
        assert_eq!(
            main.records(),
            &VecDeque::from(canister_log_records(&[
                (0, 100, b"main #0"),
                (1, 101, b"main #1"),
                (2, 102, b"main #2"),
                (3, 200, b"delta #0"),
                (4, 201, b"delta #1"),
                (5, 202, b"delta #2"),
            ]))
        );
    }

    #[test]
    fn test_canister_log_append_when_delta_reached_memory_limit() {
        // Arrange.
        let mut main = CanisterLog::new(
            3,
            canister_log_records(&[
                (0, 100, b"main #0"),
                (1, 101, b"main #1"),
                (2, 102, b"main #2"),
            ]),
        );
        let mut delta = CanisterLog::new_with_next_index(main.next_idx());
        // Add big records to reach memory limit and a small one at the end.
        delta.add_record(200, BIGGER_THAN_LIMIT_MESSAGE.to_vec());
        delta.add_record(201, BIGGER_THAN_LIMIT_MESSAGE.to_vec());
        delta.add_record(202, b"delta #2".to_vec());

        // Act.
        main.append_delta_log(&mut delta);

        // Assert main log had data loss.
        assert_eq!(
            main.records(),
            &VecDeque::from(canister_log_records(&[
                (0, 100, b"main #0"),
                (1, 101, b"main #1"),
                (2, 102, b"main #2"),
                // Expected data loss.
                (5, 202, b"delta #2"),
            ]))
        );
    }

    #[test]
    fn test_canister_log_record_used_space() {
        let (size_a, size_b, size_c) = (3 * 48, 3 * 48, 4 * 48);
        // Batch A.
        let mut main = CanisterLog::new(
            3,
            canister_log_records(&[
                (0, 100, b"main_ #0"),
                (1, 101, b"main_ #1"),
                (2, 102, b"main_ #2"),
            ]),
        );
        assert_eq!(main.used_space(), size_a);

        // Batch B.
        let mut delta = CanisterLog::new_with_next_index(main.next_idx());
        delta.add_record(200, b"delta #0".to_vec());
        delta.add_record(201, b"delta #1".to_vec());
        delta.add_record(202, b"delta #2".to_vec());
        assert_eq!(delta.used_space(), size_b);
        main.append_delta_log(&mut delta);

        // Batch C.
        let mut delta = CanisterLog::new_with_next_index(main.next_idx());
        delta.add_record(300, b"delta #3".to_vec());
        delta.add_record(301, b"delta #4".to_vec());
        delta.add_record(302, b"delta #5".to_vec());
        delta.add_record(303, b"delta #6".to_vec());
        assert_eq!(delta.used_space(), size_c);
        main.append_delta_log(&mut delta);

        // Assert main log has all records and correct used space.
        assert_eq!(
            main.records(),
            &VecDeque::from(canister_log_records(&[
                (0, 100, b"main_ #0"),
                (1, 101, b"main_ #1"),
                (2, 102, b"main_ #2"),
                (3, 200, b"delta #0"),
                (4, 201, b"delta #1"),
                (5, 202, b"delta #2"),
                (6, 300, b"delta #3"),
                (7, 301, b"delta #4"),
                (8, 302, b"delta #5"),
                (9, 303, b"delta #6"),
            ]))
        );
        assert_eq!(main.take_delta_log_sizes(), vec![size_b, size_c]);
        assert_eq!(main.take_delta_log_sizes(), Vec::<usize>::new()); // Second call returns empty.
        assert_eq!(main.used_space(), size_a + size_b + size_c);
    }
}<|MERGE_RESOLUTION|>--- conflicted
+++ resolved
@@ -20,7 +20,10 @@
 /// The maximum allowed size of a canister log record.
 const MAX_ALLOWED_LOG_RECORD_SIZE: usize = 4 * KiB;
 
-<<<<<<< HEAD
+/// Upper bound on how many delta log sizes is retained.
+/// Prevents unbounded growth of `delta_log_sizes`.
+const DELTA_LOG_SIZES_CAP: usize = 100;
+
 // Compile-time assertions to ensure the constants are within valid ranges.
 const _: () = assert!(DEFAULT_LOG_MEMORY_LIMIT >= MIN_ALLOWED_LOG_MEMORY_LIMIT);
 const _: () = assert!(DEFAULT_LOG_MEMORY_LIMIT <= MAX_ALLOWED_LOG_MEMORY_LIMIT);
@@ -31,15 +34,6 @@
 fn truncate_content(records_capacity: usize, mut record: CanisterLogRecord) -> CanisterLogRecord {
     let max_record_size = std::cmp::min(records_capacity, MAX_ALLOWED_LOG_RECORD_SIZE);
     let max_content_size = max_record_size - std::mem::size_of::<CanisterLogRecord>();
-=======
-/// Upper bound on how many delta log sizes is retained.
-/// Prevents unbounded growth of `delta_log_sizes`.
-const DELTA_LOG_SIZES_CAP: usize = 100;
-
-fn truncate_content(mut record: CanisterLogRecord) -> CanisterLogRecord {
-    let max_content_size =
-        MAX_ALLOWED_CANISTER_LOG_BUFFER_SIZE - std::mem::size_of::<CanisterLogRecord>();
->>>>>>> 1ade2ef2
     record.content.truncate(max_content_size);
     record
 }
@@ -163,12 +157,8 @@
     pub fn new(next_idx: u64, records: Vec<CanisterLogRecord>) -> Self {
         Self {
             next_idx,
-<<<<<<< HEAD
             records: Records::from(DEFAULT_LOG_MEMORY_LIMIT, records),
-=======
-            records: Records::from(records),
             delta_log_sizes: VecDeque::new(),
->>>>>>> 1ade2ef2
         }
     }
 
@@ -176,12 +166,8 @@
     pub fn new_with_next_index(next_idx: u64) -> Self {
         Self {
             next_idx,
-<<<<<<< HEAD
             records: Records::new_with_capacity(DEFAULT_LOG_MEMORY_LIMIT),
-=======
-            records: Default::default(),
             delta_log_sizes: VecDeque::new(),
->>>>>>> 1ade2ef2
         }
     }
 
