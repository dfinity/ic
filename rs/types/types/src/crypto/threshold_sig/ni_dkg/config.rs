--- conflicted
+++ resolved
@@ -97,43 +97,6 @@
 
         NiDkgConfig::new(data)
             .map_err(|e| format!("Invariant check failed while constructing NiDkgConfig: {e:?}"))
-<<<<<<< HEAD
-    }
-}
-
-impl<'de> Deserialize<'de> for NiDkgConfig {
-    fn deserialize<D: Deserializer<'de>>(deserializer: D) -> Result<Self, D::Error> {
-        #[derive(Deserialize)]
-        struct NiDkgConfigUnchecked {
-            dkg_id: NiDkgId,
-            max_corrupt_dealers: NumberOfNodes,
-            dealers: NiDkgDealers,
-            max_corrupt_receivers: NumberOfNodes,
-            receivers: NiDkgReceivers,
-            threshold: NiDkgThreshold,
-            registry_version: RegistryVersion,
-            resharing_transcript: Option<NiDkgTranscript>,
-        }
-        let unchecked = NiDkgConfigUnchecked::deserialize(deserializer)?;
-
-        let config_data = NiDkgConfigData {
-            dkg_id: unchecked.dkg_id,
-            max_corrupt_dealers: unchecked.max_corrupt_dealers,
-            dealers: unchecked.dealers.get().clone(),
-            max_corrupt_receivers: unchecked.max_corrupt_receivers,
-            receivers: unchecked.receivers.get().clone(),
-            threshold: unchecked.threshold.get(),
-            registry_version: unchecked.registry_version,
-            resharing_transcript: unchecked.resharing_transcript,
-        };
-
-        NiDkgConfig::new(config_data).map_err(|e| {
-            D::Error::custom(format!(
-                "Invariant check failed while constructing NiDkgConfig: {e:?}"
-            ))
-        })
-=======
->>>>>>> 8acb7079
     }
 }
 
