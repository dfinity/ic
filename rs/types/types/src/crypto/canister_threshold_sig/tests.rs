--- conflicted
+++ resolved
@@ -265,7 +265,6 @@
     let receivers = set_of_nodes(&[1, 2, 3]);
     let inputs_owned = valid_tecdsa_inputs_with_receivers(receivers.clone(), rng);
 
-<<<<<<< HEAD
     let result: Result<ThresholdEcdsaSigInputs, _> = inputs_owned.to_ref();
     assert!(result.is_ok());
 
@@ -282,32 +281,6 @@
         &inputs_owned.presig_quadruple
     );
     assert_eq!(ecdsa_inputs.key_transcript(), &inputs_owned.key_transcript);
-=======
-    let extended_derivation_path = derivation_path();
-    let hashed_message = hashed_message();
-    let nonce = nonce();
-    let quadruple = quadruple.unwrap();
-    let result = ThresholdEcdsaSigInputs::new(
-        &extended_derivation_path.caller,
-        &extended_derivation_path.derivation_path,
-        &hashed_message,
-        &nonce,
-        &quadruple,
-        &key_transcript,
-    );
-    assert!(result.is_ok());
-
-    let ecdsa_inputs = result.unwrap();
-    assert_eq!(ecdsa_inputs.caller(), &extended_derivation_path.caller);
-    assert_eq!(
-        ecdsa_inputs.derivation_path(),
-        &extended_derivation_path.derivation_path
-    );
-    assert_eq!(ecdsa_inputs.hashed_message(), &hashed_message);
-    assert_eq!(ecdsa_inputs.nonce(), &nonce);
-    assert_eq!(ecdsa_inputs.presig_quadruple(), &quadruple);
-    assert_eq!(ecdsa_inputs.key_transcript(), &key_transcript);
->>>>>>> 3374ad86
     assert_eq!(
         ecdsa_inputs.reconstruction_threshold(),
         inputs_owned.key_transcript.reconstruction_threshold()
@@ -338,33 +311,7 @@
     assert_ne!(inputs_owned.key_transcript.algorithm_id, wrong_algorithm);
     inputs_owned.key_transcript.algorithm_id = wrong_algorithm;
 
-<<<<<<< HEAD
     let ecdsa_inputs: Result<ThresholdEcdsaSigInputs, _> = inputs_owned.to_ref();
-=======
-    key_transcript.algorithm_id = wrong_algorithm;
-
-    let quadruple = EcdsaPreSignatureQuadruple::new(
-        kappa_unmasked,
-        lambda_masked,
-        kappa_times_lambda,
-        key_times_lambda,
-    );
-    assert!(quadruple.is_ok());
-
-    let nonce = nonce();
-    let derivation_path = derivation_path();
-    let hashed_message = hashed_message();
-    let quadruple = quadruple.unwrap();
-
-    let ecdsa_inputs = ThresholdEcdsaSigInputs::new(
-        &derivation_path.caller,
-        &derivation_path.derivation_path,
-        &hashed_message,
-        &nonce,
-        &quadruple,
-        &key_transcript,
-    );
->>>>>>> 3374ad86
 
     assert_matches!(
         ecdsa_inputs,
@@ -378,7 +325,6 @@
     let mut inputs_owned = valid_tecdsa_inputs(rng);
 
     let wrong_algorithm = AlgorithmId::Tls;
-<<<<<<< HEAD
     assert_ne!(inputs_owned.key_transcript.algorithm_id, wrong_algorithm);
     inputs_owned.presig_quadruple.kappa_unmasked.algorithm_id = wrong_algorithm;
     inputs_owned.presig_quadruple.lambda_masked.algorithm_id = wrong_algorithm;
@@ -390,37 +336,6 @@
     inputs_owned.key_transcript.algorithm_id = wrong_algorithm;
 
     let ecdsa_inputs: Result<ThresholdEcdsaSigInputs, _> = inputs_owned.to_ref();
-=======
-    assert_ne!(key_transcript.algorithm_id, wrong_algorithm);
-
-    kappa_unmasked.algorithm_id = wrong_algorithm;
-    lambda_masked.algorithm_id = wrong_algorithm;
-    kappa_times_lambda.algorithm_id = wrong_algorithm;
-    key_times_lambda.algorithm_id = wrong_algorithm;
-    key_transcript.algorithm_id = wrong_algorithm;
-
-    let quadruple = EcdsaPreSignatureQuadruple::new(
-        kappa_unmasked,
-        lambda_masked,
-        kappa_times_lambda,
-        key_times_lambda,
-    );
-    assert!(quadruple.is_ok());
-
-    let extended_derivation_path = derivation_path();
-    let hashed_message = hashed_message();
-    let nonce = nonce();
-    let quadruple = quadruple.unwrap();
-
-    let ecdsa_inputs = ThresholdEcdsaSigInputs::new(
-        &extended_derivation_path.caller,
-        &extended_derivation_path.derivation_path,
-        &hashed_message,
-        &nonce,
-        &quadruple,
-        &key_transcript,
-    );
->>>>>>> 3374ad86
 
     assert_matches!(
         ecdsa_inputs,
@@ -436,23 +351,7 @@
     let hashed_message_invalid_length = vec![1u8; 33];
     inputs_owned.hashed_message = hashed_message_invalid_length;
 
-<<<<<<< HEAD
     let ecdsa_inputs: Result<ThresholdEcdsaSigInputs, _> = inputs_owned.to_ref();
-=======
-    let extended_derivation_path = derivation_path();
-    let hashed_message_invalid_length = [1u8; 33];
-    let nonce = nonce();
-    let quadruple = quadruple.unwrap();
-
-    let ecdsa_inputs = ThresholdEcdsaSigInputs::new(
-        &extended_derivation_path.caller,
-        &extended_derivation_path.derivation_path,
-        &hashed_message_invalid_length,
-        &nonce,
-        &quadruple,
-        &key_transcript,
-    );
->>>>>>> 3374ad86
 
     assert_matches!(
         ecdsa_inputs,
@@ -469,23 +368,7 @@
     assert_ne!(inputs_owned.key_transcript.receivers, wrong_receivers);
     inputs_owned.key_transcript.receivers = wrong_receivers;
 
-<<<<<<< HEAD
     let ecdsa_inputs: Result<ThresholdEcdsaSigInputs, _> = inputs_owned.to_ref();
-=======
-    let extended_derivation_path = derivation_path();
-    let hashed_message = hashed_message();
-    let nonce = nonce();
-    let quadruple = quadruple.unwrap();
-
-    let ecdsa_inputs = ThresholdEcdsaSigInputs::new(
-        &extended_derivation_path.caller,
-        &extended_derivation_path.derivation_path,
-        &hashed_message,
-        &nonce,
-        &quadruple,
-        &key_transcript,
-    );
->>>>>>> 3374ad86
 
     assert_matches!(
         ecdsa_inputs,
@@ -507,28 +390,10 @@
 
     let ecdsa_inputs: Result<ThresholdEcdsaSigInputs, _> = inputs_owned.to_ref();
 
-<<<<<<< HEAD
     assert_matches!(ecdsa_inputs, Err(ThresholdEcdsaSigInputsCreationError::InvalidQuadrupleOrigin(error))
         if error == format!("Quadruple transcript `key_times_lambda` expected to have type `Masked` with \
         origin of type `UnmaskedTimesMasked({:?},_)`, but found transcript of type \
         {:?}", inputs_owned.key_transcript.transcript_id, inputs_owned.presig_quadruple.key_times_lambda().transcript_type)
-=======
-    let extended_derivation_path = derivation_path();
-    let hashed_message = hashed_message();
-    let nonce = nonce();
-    let quadruple = quadruple.unwrap();
-
-    let ecdsa_inputs = ThresholdEcdsaSigInputs::new(
-        &extended_derivation_path.caller,
-        &extended_derivation_path.derivation_path,
-        &hashed_message,
-        &nonce,
-        &quadruple,
-        &key_transcript,
-    );
-    assert_matches!(ecdsa_inputs, Err(ThresholdEcdsaSigInputsCreationError::InvalidQuadrupleOrigin(error))
-        if error == format!("Quadruple transcript `key_times_lambda` expected to have type `Masked` with origin of type `UnmaskedTimesMasked({:?},_)`, but found transcript of type {:?}", key_transcript.transcript_id, quadruple.key_times_lambda().transcript_type)
->>>>>>> 3374ad86
     );
 }
 
@@ -574,25 +439,9 @@
     let common_receivers = set_of_nodes(&[42, 43, 45, 128]);
     let inputs_owned = valid_tecdsa_inputs_with_receivers(common_receivers, rng);
 
-<<<<<<< HEAD
     let inputs: ThresholdEcdsaSigInputs = inputs_owned
         .to_ref()
         .expect("failed to create ThresholdEcdsaSigInputs");
-=======
-    let extended_derivation_path = derivation_path();
-    let hashed_message = hashed_message();
-    let nonce = nonce();
-    let quadruple = quadruple.unwrap();
-    let inputs = ThresholdEcdsaSigInputs::new(
-        &extended_derivation_path.caller,
-        &extended_derivation_path.derivation_path,
-        &hashed_message,
-        &nonce,
-        &quadruple,
-        &key_transcript,
-    )
-    .expect("failed to create ThresholdEcdsaSigInputs");
->>>>>>> 3374ad86
 
     assert_eq!(inputs.index_for_signer_id(ordered_node_id(42)), Some(0));
     assert_eq!(inputs.index_for_signer_id(ordered_node_id(43)), Some(1));
@@ -673,7 +522,7 @@
 
     let extended_derivation_path = derivation_path();
     let message = message_in_size_range(0..1_000, rng);
-    let nonce = Randomness::new(nonce());
+    let nonce = nonce();
     let tschnorr_sig_inputs = ThresholdSchnorrSigInputs::new(
         &extended_derivation_path.caller,
         &extended_derivation_path.derivation_path,
@@ -735,7 +584,7 @@
 
     let derivation_path = derivation_path();
     let message = message_in_size_range(0..1_000, rng);
-    let nonce = Randomness::new(nonce());
+    let nonce = nonce();
 
     {
         let mut key_transcript = key_transcript.clone();
@@ -792,7 +641,7 @@
 
     let derivation_path = derivation_path();
     let message = message_in_size_range(0..1_000, rng);
-    let nonce = Randomness::new(nonce());
+    let nonce = nonce();
 
     let unsupported_algorithm = AlgorithmId::ThresholdEcdsaSecp256k1;
     key_transcript.algorithm_id = unsupported_algorithm;
@@ -842,15 +691,9 @@
             &extended_derivation_path.derivation_path,
             &message,
             None,
-<<<<<<< HEAD
-            Randomness::new(nonce()),
-            presignature_transcript,
-            key_transcript,
-=======
             &nonce,
             &presignature_transcript,
             &key_transcript,
->>>>>>> 3374ad86
         ),
         Err(error::ThresholdSchnorrSigInputsCreationError::InconsistentReceivers)
     );
@@ -869,7 +712,7 @@
 
     let derivation_path: ExtendedDerivationPath = derivation_path();
     let message = message_in_size_range(0..1_000, rng);
-    let nonce = Randomness::new(nonce());
+    let nonce = nonce();
 
     let invalid_transcript_types = [
         IDkgTranscriptType::Unmasked(IDkgUnmaskedTranscriptOrigin::ReshareMasked(
