//! Canister threshold transcripts and references related defininitions.
use crate::consensus::get_faults_tolerated;
use crate::{Height, RegistryVersion};
use crate::{
    consensus::idkg::{
        IDkgPayload, ecdsa::PreSignatureQuadrupleError, schnorr::PreSignatureTranscriptError,
    },
    crypto::{
        AlgorithmId,
        canister_threshold_sig::{
            EcdsaPreSignatureQuadruple, SchnorrPreSignatureTranscript,
            ThresholdEcdsaCombinedSignature, ThresholdEcdsaSigInputs,
            ThresholdSchnorrCombinedSignature, ThresholdSchnorrSigInputs,
            error::{
                IDkgParamsValidationError, ThresholdEcdsaSigInputsCreationError,
                ThresholdSchnorrSigInputsCreationError,
            },
            idkg::{
                IDkgTranscript, IDkgTranscriptId, IDkgTranscriptOperation, IDkgTranscriptParams,
                IDkgTranscriptType,
            },
        },
        vetkd::{VetKdArgs, VetKdEncryptedKey},
    },
    messages::CallbackId,
};
use ic_base_types::{NodeId, PrincipalId};
#[cfg(test)]
use ic_exhaustive_derive::ExhaustiveSet;
use ic_protobuf::proxy::{ProxyDecodeError, try_from_option_field};
use ic_protobuf::registry::subnet::v1 as subnet_pb;
use ic_protobuf::types::v1 as pb;
use serde::{Deserialize, Serialize};
use std::hash::Hash;
use std::{
    collections::BTreeSet,
    fmt::{self, Display, Formatter},
};
use std::{
    convert::{AsMut, AsRef, TryFrom},
    sync::Arc,
};

use super::{
    IDkgMasterPublicKeyId,
    ecdsa::{PreSignatureQuadrupleRef, QuadrupleInCreation},
    schnorr::{PreSignatureTranscriptRef, TranscriptInCreation},
};

/// PseudoRandomId is defined in execution context as plain 32-byte vector, we give it a synonym here.
pub type PseudoRandomId = [u8; 32];

/// RequestId is used for two purposes:
/// 1. to identify the matching request in signature request contexts.
/// 2. to identify which pre-signature the request is matched to.
///
/// Pre-signatures must be matched with requests in the same order as requests
/// are created.
///
/// The height field represents at which block the RequestId is created.
/// It is used for purging purpose.
#[derive(Copy, Clone, Eq, PartialEq, Ord, PartialOrd, Hash, Debug, Deserialize, Serialize)]
#[cfg_attr(test, derive(ExhaustiveSet))]
pub struct RequestId {
    pub callback_id: CallbackId,
    pub height: Height,
}

impl From<RequestId> for pb::RequestId {
    fn from(request_id: RequestId) -> Self {
        Self {
            callback_id: request_id.callback_id.get(),
            height: request_id.height.get(),
        }
    }
}

impl TryFrom<&pb::RequestId> for RequestId {
    type Error = ProxyDecodeError;

    fn try_from(request_id: &pb::RequestId) -> Result<Self, Self::Error> {
        Ok(Self {
            callback_id: CallbackId::from(request_id.callback_id),
            height: Height::from(request_id.height),
        })
    }
}

#[derive(Copy, Clone, Eq, PartialEq, Ord, PartialOrd, Hash, Debug, Deserialize, Serialize)]
#[cfg_attr(test, derive(ExhaustiveSet))]
pub struct PreSigId(pub u64);

impl PreSigId {
    pub fn id(&self) -> u64 {
        self.0
    }
}

#[derive(Copy, Clone, Eq, PartialEq, Ord, PartialOrd, Hash, Debug, Deserialize, Serialize)]
#[cfg_attr(test, derive(ExhaustiveSet))]
pub struct TranscriptRef {
    /// The on chain location of the IDkgTranscript.
    /// The height may refer to a summary or data block.
    pub height: Height,

    /// The transcript ID
    pub transcript_id: IDkgTranscriptId,
}

impl TranscriptRef {
    pub fn new(height: Height, transcript_id: IDkgTranscriptId) -> Self {
        Self {
            height,
            transcript_id,
        }
    }

    /// Updates the height.
    pub fn update(&mut self, height: Height) {
        self.height = height;
    }
}

impl From<&TranscriptRef> for pb::TranscriptRef {
    fn from(trancript_ref: &TranscriptRef) -> Self {
        Self {
            height: trancript_ref.height.get(),
            transcript_id: Some((&trancript_ref.transcript_id).into()),
        }
    }
}

impl TryFrom<&pb::TranscriptRef> for TranscriptRef {
    type Error = ProxyDecodeError;
    fn try_from(trancript_ref: &pb::TranscriptRef) -> Result<Self, Self::Error> {
        let transcript_id = try_from_option_field(
            trancript_ref.transcript_id.as_ref(),
            "TranscriptRef::transcript_id",
        )?;
        Ok(Self {
            height: Height::from(trancript_ref.height),
            transcript_id,
        })
    }
}

#[derive(Clone, Eq, PartialEq, Hash, Debug, Deserialize, Serialize)]
pub struct TranscriptCastError {
    pub transcript_id: IDkgTranscriptId,
    pub from_type: IDkgTranscriptType,
    pub expected_type: &'static str,
}

#[derive(Copy, Clone, Eq, PartialEq, Hash, Debug, Deserialize, Serialize)]
#[cfg_attr(test, derive(ExhaustiveSet))]
pub struct MaskedTranscript(TranscriptRef);

impl AsRef<TranscriptRef> for MaskedTranscript {
    fn as_ref(&self) -> &TranscriptRef {
        &self.0
    }
}
impl AsMut<TranscriptRef> for MaskedTranscript {
    fn as_mut(&mut self) -> &mut TranscriptRef {
        &mut self.0
    }
}

impl TryFrom<(Height, &IDkgTranscript)> for MaskedTranscript {
    type Error = TranscriptCastError;
    fn try_from((height, transcript): (Height, &IDkgTranscript)) -> Result<Self, Self::Error> {
        match transcript.transcript_type {
            IDkgTranscriptType::Masked(_) => {
                Ok(Self(TranscriptRef::new(height, transcript.transcript_id)))
            }
            _ => Err(TranscriptCastError {
                transcript_id: transcript.transcript_id,
                from_type: transcript.transcript_type.clone(),
                expected_type: "Masked",
            }),
        }
    }
}

impl From<&MaskedTranscript> for pb::MaskedTranscript {
    fn from(transcript: &MaskedTranscript) -> Self {
        Self {
            transcript_ref: Some(transcript.as_ref().into()),
        }
    }
}

impl TryFrom<&pb::MaskedTranscript> for MaskedTranscript {
    type Error = ProxyDecodeError;
    fn try_from(transcript: &pb::MaskedTranscript) -> Result<Self, Self::Error> {
        Ok(Self(try_from_option_field(
            transcript.transcript_ref.as_ref(),
            "MaskedTranscript::transcript_ref",
        )?))
    }
}

#[derive(Copy, Clone, Eq, PartialEq, Hash, Debug, Deserialize, Serialize)]
#[cfg_attr(test, derive(ExhaustiveSet))]
pub struct UnmaskedTranscript(TranscriptRef);

impl AsRef<TranscriptRef> for UnmaskedTranscript {
    fn as_ref(&self) -> &TranscriptRef {
        &self.0
    }
}
impl AsMut<TranscriptRef> for UnmaskedTranscript {
    fn as_mut(&mut self) -> &mut TranscriptRef {
        &mut self.0
    }
}

impl TryFrom<(Height, &IDkgTranscript)> for UnmaskedTranscript {
    type Error = TranscriptCastError;
    fn try_from((height, transcript): (Height, &IDkgTranscript)) -> Result<Self, Self::Error> {
        match transcript.transcript_type {
            IDkgTranscriptType::Unmasked(_) => {
                Ok(Self(TranscriptRef::new(height, transcript.transcript_id)))
            }
            _ => Err(TranscriptCastError {
                transcript_id: transcript.transcript_id,
                from_type: transcript.transcript_type.clone(),
                expected_type: "Unmasked",
            }),
        }
    }
}

impl From<&UnmaskedTranscript> for pb::UnmaskedTranscript {
    fn from(transcript: &UnmaskedTranscript) -> Self {
        Self {
            transcript_ref: Some(transcript.as_ref().into()),
        }
    }
}

impl TryFrom<&pb::UnmaskedTranscript> for UnmaskedTranscript {
    type Error = ProxyDecodeError;
    fn try_from(transcript: &pb::UnmaskedTranscript) -> Result<Self, Self::Error> {
        Ok(Self(try_from_option_field(
            transcript.transcript_ref.as_ref(),
            "UnmaskedTranscript::transcript_ref",
        )?))
    }
}

/// Trait for transcript attributes.
pub trait TranscriptAttributes {
    fn receivers(&self) -> &BTreeSet<NodeId>;
    fn algorithm_id(&self) -> AlgorithmId;
    fn registry_version(&self) -> RegistryVersion;
    fn to_attributes(&self) -> IDkgTranscriptAttributes {
        IDkgTranscriptAttributes {
            receivers: self.receivers().clone(),
            algorithm_id: self.algorithm_id(),
            registry_version: self.registry_version(),
        }
    }
}

impl TranscriptAttributes for IDkgTranscript {
    fn receivers(&self) -> &BTreeSet<NodeId> {
        self.receivers.get()
    }
    fn algorithm_id(&self) -> AlgorithmId {
        self.algorithm_id
    }
    fn registry_version(&self) -> RegistryVersion {
        self.registry_version
    }
}

impl TranscriptAttributes for IDkgTranscriptParamsRef {
    fn receivers(&self) -> &BTreeSet<NodeId> {
        &self.receivers
    }
    fn algorithm_id(&self) -> AlgorithmId {
        self.algorithm_id
    }
    fn registry_version(&self) -> RegistryVersion {
        self.registry_version
    }
}

/// Attributes of `IDkgTranscript`.
#[derive(Clone, Eq, PartialEq, Hash, Debug, Deserialize, Serialize)]
#[cfg_attr(test, derive(ExhaustiveSet))]
pub struct IDkgTranscriptAttributes {
    receivers: BTreeSet<NodeId>,
    algorithm_id: AlgorithmId,
    registry_version: RegistryVersion,
}

impl From<&IDkgTranscriptAttributes> for pb::IDkgTranscriptAttributes {
    fn from(attributes: &IDkgTranscriptAttributes) -> Self {
        pb::IDkgTranscriptAttributes {
            receivers: attributes
                .receivers
                .iter()
                .cloned()
                .map(crate::node_id_into_protobuf)
                .collect(),
            algorithm_id: attributes.algorithm_id as i32,
            registry_version: attributes.registry_version.get(),
        }
    }
}

impl TryFrom<&pb::IDkgTranscriptAttributes> for IDkgTranscriptAttributes {
    type Error = ProxyDecodeError;
    fn try_from(attributes: &pb::IDkgTranscriptAttributes) -> Result<Self, Self::Error> {
        let mut receivers = BTreeSet::new();
        for pb_node_id in &attributes.receivers {
            let node_id = crate::node_id_try_from_option(Some(pb_node_id.clone()))?;
            receivers.insert(node_id);
        }
        Ok(IDkgTranscriptAttributes::new(
            receivers,
            AlgorithmId::from(attributes.algorithm_id),
            RegistryVersion::new(attributes.registry_version),
        ))
    }
}

impl IDkgTranscriptAttributes {
    pub fn new(
        receivers: BTreeSet<NodeId>,
        algorithm_id: AlgorithmId,
        registry_version: RegistryVersion,
    ) -> Self {
        Self {
            receivers,
            algorithm_id,
            registry_version,
        }
    }
}

impl TranscriptAttributes for IDkgTranscriptAttributes {
    fn receivers(&self) -> &BTreeSet<NodeId> {
        &self.receivers
    }
    fn algorithm_id(&self) -> AlgorithmId {
        self.algorithm_id
    }
    fn registry_version(&self) -> RegistryVersion {
        self.registry_version
    }
}

/// Wrappers for the common types.

#[derive(Clone, Eq, PartialEq, Hash, Debug, Deserialize, Serialize)]
#[cfg_attr(test, derive(ExhaustiveSet))]
pub struct RandomTranscriptParams(IDkgTranscriptParamsRef);
impl RandomTranscriptParams {
    pub fn new(
        transcript_id: IDkgTranscriptId,
        dealers: BTreeSet<NodeId>,
        receivers: BTreeSet<NodeId>,
        registry_version: RegistryVersion,
        algorithm_id: AlgorithmId,
    ) -> Self {
        Self(IDkgTranscriptParamsRef::new(
            transcript_id,
            dealers,
            receivers,
            registry_version,
            algorithm_id,
            IDkgTranscriptOperationRef::Random,
        ))
    }
}

impl AsRef<IDkgTranscriptParamsRef> for RandomTranscriptParams {
    fn as_ref(&self) -> &IDkgTranscriptParamsRef {
        &self.0
    }
}
impl AsMut<IDkgTranscriptParamsRef> for RandomTranscriptParams {
    fn as_mut(&mut self) -> &mut IDkgTranscriptParamsRef {
        &mut self.0
    }
}
impl From<&RandomTranscriptParams> for pb::RandomTranscriptParams {
    fn from(transcript: &RandomTranscriptParams) -> Self {
        Self {
            transcript_ref: Some(transcript.as_ref().into()),
        }
    }
}
impl TryFrom<&pb::RandomTranscriptParams> for RandomTranscriptParams {
    type Error = ProxyDecodeError;
    fn try_from(transcript: &pb::RandomTranscriptParams) -> Result<Self, Self::Error> {
        Ok(Self(try_from_option_field(
            transcript.transcript_ref.as_ref(),
            "RandomTranscriptParams::transcript_ref",
        )?))
    }
}

#[derive(Clone, Eq, PartialEq, Hash, Debug, Deserialize, Serialize)]
#[cfg_attr(test, derive(ExhaustiveSet))]
pub struct RandomUnmaskedTranscriptParams(IDkgTranscriptParamsRef);
impl RandomUnmaskedTranscriptParams {
    pub fn new(
        transcript_id: IDkgTranscriptId,
        dealers: BTreeSet<NodeId>,
        receivers: BTreeSet<NodeId>,
        registry_version: RegistryVersion,
        algorithm_id: AlgorithmId,
    ) -> Self {
        Self(IDkgTranscriptParamsRef::new(
            transcript_id,
            dealers,
            receivers,
            registry_version,
            algorithm_id,
            IDkgTranscriptOperationRef::RandomUnmasked,
        ))
    }
}

impl AsRef<IDkgTranscriptParamsRef> for RandomUnmaskedTranscriptParams {
    fn as_ref(&self) -> &IDkgTranscriptParamsRef {
        &self.0
    }
}
impl AsMut<IDkgTranscriptParamsRef> for RandomUnmaskedTranscriptParams {
    fn as_mut(&mut self) -> &mut IDkgTranscriptParamsRef {
        &mut self.0
    }
}
impl From<&RandomUnmaskedTranscriptParams> for pb::RandomUnmaskedTranscriptParams {
    fn from(transcript: &RandomUnmaskedTranscriptParams) -> Self {
        Self {
            transcript_ref: Some(transcript.as_ref().into()),
        }
    }
}
impl TryFrom<&pb::RandomUnmaskedTranscriptParams> for RandomUnmaskedTranscriptParams {
    type Error = ProxyDecodeError;
    fn try_from(transcript: &pb::RandomUnmaskedTranscriptParams) -> Result<Self, Self::Error> {
        Ok(Self(try_from_option_field(
            transcript.transcript_ref.as_ref(),
            "RandomUnmaskedTranscriptParams::transcript_ref",
        )?))
    }
}

#[derive(Clone, Eq, PartialEq, Hash, Debug, Deserialize, Serialize)]
#[cfg_attr(test, derive(ExhaustiveSet))]
pub struct ReshareOfMaskedParams(IDkgTranscriptParamsRef);
impl ReshareOfMaskedParams {
    pub fn new(
        transcript_id: IDkgTranscriptId,
        receivers: BTreeSet<NodeId>,
        registry_version: RegistryVersion,
        masked_attrs: &dyn TranscriptAttributes,
        transcript: MaskedTranscript,
    ) -> Self {
        Self(IDkgTranscriptParamsRef::new(
            transcript_id,
            masked_attrs.receivers().clone(),
            receivers,
            registry_version,
            masked_attrs.algorithm_id(),
            IDkgTranscriptOperationRef::ReshareOfMasked(transcript),
        ))
    }
}

impl AsRef<IDkgTranscriptParamsRef> for ReshareOfMaskedParams {
    fn as_ref(&self) -> &IDkgTranscriptParamsRef {
        &self.0
    }
}
impl AsMut<IDkgTranscriptParamsRef> for ReshareOfMaskedParams {
    fn as_mut(&mut self) -> &mut IDkgTranscriptParamsRef {
        &mut self.0
    }
}
impl From<&ReshareOfMaskedParams> for pb::ReshareOfMaskedParams {
    fn from(transcript: &ReshareOfMaskedParams) -> Self {
        Self {
            transcript_ref: Some(transcript.as_ref().into()),
        }
    }
}
impl TryFrom<&pb::ReshareOfMaskedParams> for ReshareOfMaskedParams {
    type Error = ProxyDecodeError;
    fn try_from(transcript: &pb::ReshareOfMaskedParams) -> Result<Self, Self::Error> {
        Ok(Self(try_from_option_field(
            transcript.transcript_ref.as_ref(),
            "ReshareOfMaskedParams::transcript_ref",
        )?))
    }
}

#[derive(Clone, Eq, PartialEq, Hash, Debug, Deserialize, Serialize)]
#[cfg_attr(test, derive(ExhaustiveSet))]
pub struct ReshareOfUnmaskedParams(IDkgTranscriptParamsRef);
impl ReshareOfUnmaskedParams {
    pub fn new(
        transcript_id: IDkgTranscriptId,
        receivers: BTreeSet<NodeId>,
        registry_version: RegistryVersion,
        unmasked_attrs: &dyn TranscriptAttributes,
        transcript: UnmaskedTranscript,
    ) -> Self {
        Self(IDkgTranscriptParamsRef::new(
            transcript_id,
            unmasked_attrs.receivers().clone(),
            receivers,
            registry_version,
            unmasked_attrs.algorithm_id(),
            IDkgTranscriptOperationRef::ReshareOfUnmasked(transcript),
        ))
    }
}

pub fn unpack_reshare_of_unmasked_params(
    height: Height,
    params: &IDkgTranscriptParams,
) -> Option<(ReshareOfUnmaskedParams, IDkgTranscript)> {
    let transcript_id = params.transcript_id();
    let dealers = params.dealers().get().clone();
    let receivers = params.receivers().get().clone();
    let registry_version = params.registry_version();
    let algorithm_id = params.algorithm_id();
    let transcript =
        if let IDkgTranscriptOperation::ReshareOfUnmasked(transcript) = params.operation_type() {
            transcript.clone()
        } else {
            return None;
        };
    let transcript_ref = TranscriptRef::new(height, transcript.transcript_id);
    let operation_type_ref =
        IDkgTranscriptOperationRef::ReshareOfUnmasked(UnmaskedTranscript(transcript_ref));
    Some((
        ReshareOfUnmaskedParams(IDkgTranscriptParamsRef {
            transcript_id,
            dealers,
            receivers,
            registry_version,
            algorithm_id,
            operation_type_ref,
        }),
        transcript,
    ))
}

impl AsRef<IDkgTranscriptParamsRef> for ReshareOfUnmaskedParams {
    fn as_ref(&self) -> &IDkgTranscriptParamsRef {
        &self.0
    }
}
impl AsMut<IDkgTranscriptParamsRef> for ReshareOfUnmaskedParams {
    fn as_mut(&mut self) -> &mut IDkgTranscriptParamsRef {
        &mut self.0
    }
}
impl From<&ReshareOfUnmaskedParams> for pb::ReshareOfUnmaskedParams {
    fn from(transcript: &ReshareOfUnmaskedParams) -> Self {
        Self {
            transcript_ref: Some(transcript.as_ref().into()),
        }
    }
}
impl TryFrom<&pb::ReshareOfUnmaskedParams> for ReshareOfUnmaskedParams {
    type Error = ProxyDecodeError;
    fn try_from(transcript: &pb::ReshareOfUnmaskedParams) -> Result<Self, Self::Error> {
        Ok(Self(try_from_option_field(
            transcript.transcript_ref.as_ref(),
            "ReshareOfUnmaskedParams::transcript_ref",
        )?))
    }
}

#[derive(Clone, Eq, PartialEq, Hash, Debug, Deserialize, Serialize)]
#[cfg_attr(test, derive(ExhaustiveSet))]
pub struct UnmaskedTimesMaskedParams(IDkgTranscriptParamsRef);
impl UnmaskedTimesMaskedParams {
    pub fn new(
        transcript_id: IDkgTranscriptId,
        receivers: BTreeSet<NodeId>,
        registry_version: RegistryVersion,
        transcript_1: (&dyn TranscriptAttributes, UnmaskedTranscript),
        transcript_2: (&dyn TranscriptAttributes, MaskedTranscript),
    ) -> Self {
        let receivers_1 = transcript_1.0.receivers();
        let receivers_2 = transcript_2.0.receivers();
        assert_eq!(
            receivers_1, receivers_2,
            "UnmaskedTimesMaskedParams: input transcripts have different set of receivers"
        );
        let dealers = receivers_1.clone();
        Self(IDkgTranscriptParamsRef::new(
            transcript_id,
            dealers,
            receivers,
            registry_version,
            transcript_1.0.algorithm_id(),
            IDkgTranscriptOperationRef::UnmaskedTimesMasked(transcript_1.1, transcript_2.1),
        ))
    }
}

impl AsRef<IDkgTranscriptParamsRef> for UnmaskedTimesMaskedParams {
    fn as_ref(&self) -> &IDkgTranscriptParamsRef {
        &self.0
    }
}
impl AsMut<IDkgTranscriptParamsRef> for UnmaskedTimesMaskedParams {
    fn as_mut(&mut self) -> &mut IDkgTranscriptParamsRef {
        &mut self.0
    }
}
impl From<&UnmaskedTimesMaskedParams> for pb::UnmaskedTimesMaskedParams {
    fn from(transcript: &UnmaskedTimesMaskedParams) -> Self {
        Self {
            transcript_ref: Some(transcript.as_ref().into()),
        }
    }
}
impl TryFrom<&pb::UnmaskedTimesMaskedParams> for UnmaskedTimesMaskedParams {
    type Error = ProxyDecodeError;
    fn try_from(transcript: &pb::UnmaskedTimesMaskedParams) -> Result<Self, Self::Error> {
        Ok(Self(try_from_option_field(
            transcript.transcript_ref.as_ref(),
            "UnmaskedTimesMaskedParams::transcript_ref",
        )?))
    }
}

pub type TranscriptLookupError = String;

/// Wrapper to access the IDKG related info from the blocks.
pub trait IDkgBlockReader: Send + Sync {
    /// Returns the height of the tip
    fn tip_height(&self) -> Height;

    /// Returns the transcripts requested by the tip.
    fn requested_transcripts(&self) -> Box<dyn Iterator<Item = &IDkgTranscriptParamsRef> + '_>;

    /// Returns the IDs of pre-signatures in creation by the tip.
    fn pre_signatures_in_creation(
        &self,
    ) -> Box<dyn Iterator<Item = (PreSigId, IDkgMasterPublicKeyId)> + '_>;

    /// Returns the set of all the active references.
    fn active_transcripts(&self) -> BTreeSet<TranscriptRef>;

    /// Returns the transcript params for the xnet reshares in progress, on the source subnet side.
    /// One entry is returned per <key_id, target_subnet> in progress.
    fn source_subnet_xnet_transcripts(
        &self,
    ) -> Box<dyn Iterator<Item = &IDkgTranscriptParamsRef> + '_>;

    /// Returns the transcript params for the xnet key creation in progress, on the target
    /// subnet side. One entry is returned per key_id being bootstrapped.
    fn target_subnet_xnet_transcripts(
        &self,
    ) -> Box<dyn Iterator<Item = &IDkgTranscriptParamsRef> + '_>;

    /// Looks up the transcript for the given transcript ref.
    fn transcript(
        &self,
        transcript_ref: &TranscriptRef,
    ) -> Result<IDkgTranscript, TranscriptLookupError>;

    /// Iterate over all IDkgPayloads above the given height.
    fn iter_above(&self, height: Height) -> Box<dyn Iterator<Item = &IDkgPayload> + '_>;
}

/// Counterpart of IDkgTranscriptParams that holds transcript references,
/// instead of the transcripts.
#[derive(Clone, Eq, PartialEq, Hash, Debug, Deserialize, Serialize)]
#[cfg_attr(test, derive(ExhaustiveSet))]
pub enum IDkgTranscriptOperationRef {
    Random,
    ReshareOfMasked(MaskedTranscript),
    ReshareOfUnmasked(UnmaskedTranscript),
    UnmaskedTimesMasked(UnmaskedTranscript, MaskedTranscript),
    RandomUnmasked,
}

#[derive(Clone, Debug)]
pub enum TranscriptOperationError {
    ReshareOfMasked(TranscriptLookupError),
    ReshareOfUnmasked(TranscriptLookupError),
    UnmaskedTimesMasked1(TranscriptLookupError),
    UnmaskedTimesMasked2(TranscriptLookupError),
}

impl IDkgTranscriptOperationRef {
    /// Resolves the refs to get the IDkgTranscriptOperation.
    pub fn translate(
        &self,
        resolver: &dyn IDkgBlockReader,
    ) -> Result<IDkgTranscriptOperation, TranscriptOperationError> {
        match self {
            Self::Random => Ok(IDkgTranscriptOperation::Random),
            Self::RandomUnmasked => Ok(IDkgTranscriptOperation::RandomUnmasked),
            Self::ReshareOfMasked(r) => Ok(IDkgTranscriptOperation::ReshareOfMasked(
                resolver
                    .transcript(r.as_ref())
                    .map_err(TranscriptOperationError::ReshareOfMasked)?,
            )),
            Self::ReshareOfUnmasked(r) => Ok(IDkgTranscriptOperation::ReshareOfUnmasked(
                resolver
                    .transcript(r.as_ref())
                    .map_err(TranscriptOperationError::ReshareOfUnmasked)?,
            )),
            Self::UnmaskedTimesMasked(r1, r2) => Ok(IDkgTranscriptOperation::UnmaskedTimesMasked(
                resolver
                    .transcript(r1.as_ref())
                    .map_err(TranscriptOperationError::UnmaskedTimesMasked1)?,
                resolver
                    .transcript(r2.as_ref())
                    .map_err(TranscriptOperationError::UnmaskedTimesMasked2)?,
            )),
        }
    }

    /// Returns the refs held
    pub fn get_refs(&self) -> Vec<TranscriptRef> {
        match self {
            Self::Random => vec![],
            Self::RandomUnmasked => vec![],
            Self::ReshareOfMasked(r) => vec![*r.as_ref()],
            Self::ReshareOfUnmasked(r) => vec![*r.as_ref()],
            Self::UnmaskedTimesMasked(r1, r2) => vec![*r1.as_ref(), *r2.as_ref()],
        }
    }

    /// Updates the height of the references.
    pub fn update(&mut self, height: Height) {
        match self {
            Self::Random => (),
            Self::RandomUnmasked => (),
            Self::ReshareOfMasked(r) => {
                r.as_mut().update(height);
            }
            Self::ReshareOfUnmasked(r) => {
                r.as_mut().update(height);
            }
            Self::UnmaskedTimesMasked(r1, r2) => {
                r1.as_mut().update(height);
                r2.as_mut().update(height);
            }
        }
    }

    pub fn as_str(&self) -> String {
        match self {
            Self::Random => "Random".to_string(),
            Self::RandomUnmasked => "RandomUnmasked".to_string(),
            Self::ReshareOfMasked(_) => "ReshareOfMasked".to_string(),
            Self::ReshareOfUnmasked(_) => "ReshareOfMasked".to_string(),
            Self::UnmaskedTimesMasked(_, _) => "UnmaskedTimesMasked".to_string(),
        }
    }
}

impl From<&IDkgTranscriptOperationRef> for pb::IDkgTranscriptOperationRef {
    fn from(op_ref: &IDkgTranscriptOperationRef) -> Self {
        match op_ref {
            IDkgTranscriptOperationRef::Random => Self {
                op_type: subnet_pb::IDkgTranscriptOperation::Random as i32,
                masked: None,
                unmasked: None,
            },
            IDkgTranscriptOperationRef::RandomUnmasked => Self {
                op_type: subnet_pb::IDkgTranscriptOperation::RandomUnmasked as i32,
                masked: None,
                unmasked: None,
            },
            IDkgTranscriptOperationRef::ReshareOfMasked(r) => Self {
                op_type: subnet_pb::IDkgTranscriptOperation::ReshareOfMasked as i32,
                masked: Some(r.into()),
                unmasked: None,
            },
            IDkgTranscriptOperationRef::ReshareOfUnmasked(r) => Self {
                op_type: subnet_pb::IDkgTranscriptOperation::ReshareOfUnmasked as i32,
                masked: None,
                unmasked: Some(r.into()),
            },
            IDkgTranscriptOperationRef::UnmaskedTimesMasked(r1, r2) => Self {
                op_type: subnet_pb::IDkgTranscriptOperation::UnmaskedTimesMasked as i32,
                unmasked: Some(r1.into()),
                masked: Some(r2.into()),
            },
        }
    }
}

impl TryFrom<&pb::IDkgTranscriptOperationRef> for IDkgTranscriptOperationRef {
    type Error = ProxyDecodeError;
    fn try_from(op_ref: &pb::IDkgTranscriptOperationRef) -> Result<Self, Self::Error> {
        if op_ref.op_type == (subnet_pb::IDkgTranscriptOperation::Random as i32) {
            Ok(Self::Random)
        } else if op_ref.op_type == (subnet_pb::IDkgTranscriptOperation::RandomUnmasked as i32) {
            Ok(Self::RandomUnmasked)
        } else if op_ref.op_type == (subnet_pb::IDkgTranscriptOperation::ReshareOfMasked as i32) {
            Ok(Self::ReshareOfMasked(try_from_option_field(
                op_ref.masked.as_ref(),
                "IDkgTranscriptOperationRef::masked",
            )?))
        } else if op_ref.op_type == (subnet_pb::IDkgTranscriptOperation::ReshareOfUnmasked as i32) {
            Ok(Self::ReshareOfUnmasked(try_from_option_field(
                op_ref.unmasked.as_ref(),
                "IDkgTranscriptOperationRef::unmasked",
            )?))
        } else if op_ref.op_type == (subnet_pb::IDkgTranscriptOperation::UnmaskedTimesMasked as i32)
        {
            Ok(Self::UnmaskedTimesMasked(
                try_from_option_field(
                    op_ref.unmasked.as_ref(),
                    "IDkgTranscriptOperationRef::unmasked",
                )?,
                try_from_option_field(
                    op_ref.masked.as_ref(),
                    "IDkgTranscriptOperationRef::masked",
                )?,
            ))
        } else {
            Err(ProxyDecodeError::Other(format!(
                "IDkgTranscriptOperationRef:: Unknown operation type: {:?}",
                op_ref.op_type
            )))
        }
    }
}

/// Counterpart of IDkgTranscriptParams that holds transcript references,
/// instead of the transcripts.
#[derive(Clone, Eq, PartialEq, Hash, Debug, Deserialize, Serialize)]
#[cfg_attr(test, derive(ExhaustiveSet))]
pub struct IDkgTranscriptParamsRef {
    pub transcript_id: IDkgTranscriptId,
    pub dealers: BTreeSet<NodeId>,
    pub receivers: BTreeSet<NodeId>,
    pub registry_version: RegistryVersion,
    pub algorithm_id: AlgorithmId,
    pub operation_type_ref: IDkgTranscriptOperationRef,
}

impl From<&IDkgTranscriptParamsRef> for pb::IDkgTranscriptParamsRef {
    fn from(params: &IDkgTranscriptParamsRef) -> Self {
        Self {
            transcript_id: Some((&params.transcript_id).into()),
            dealers: params.dealers.iter().fold(Vec::new(), |mut acc, node_id| {
                acc.push(crate::node_id_into_protobuf(*node_id));
                acc
            }),
            receivers: params
                .receivers
                .iter()
                .fold(Vec::new(), |mut acc, node_id| {
                    acc.push(crate::node_id_into_protobuf(*node_id));
                    acc
                }),
            registry_version: params.registry_version.get(),
            algorithm_id: params.algorithm_id as i32,
            operation_type_ref: Some((&params.operation_type_ref).into()),
        }
    }
}

impl TryFrom<&pb::IDkgTranscriptParamsRef> for IDkgTranscriptParamsRef {
    type Error = ProxyDecodeError;
    fn try_from(params: &pb::IDkgTranscriptParamsRef) -> Result<Self, Self::Error> {
        let transcript_id: IDkgTranscriptId = try_from_option_field(
            params.transcript_id.as_ref(),
            "IDkgTranscriptParamsRef::transcript_id",
        )?;

        let mut dealers = BTreeSet::new();
        for pb_node_id in &params.dealers {
            let node_id = crate::node_id_try_from_option(Some(pb_node_id.clone()))?;
            dealers.insert(node_id);
        }

        let mut receivers = BTreeSet::new();
        for pb_node_id in &params.receivers {
            let node_id = crate::node_id_try_from_option(Some(pb_node_id.clone()))?;
            receivers.insert(node_id);
        }

        let operation_ref = try_from_option_field(
            params.operation_type_ref.as_ref(),
            "IDkgTranscriptParamsRef::operation_type_ref",
        )?;

        Ok(Self::new(
            transcript_id,
            dealers,
            receivers,
            RegistryVersion::new(params.registry_version),
            AlgorithmId::from(params.algorithm_id),
            operation_ref,
        ))
    }
}

#[derive(Clone, Debug)]
pub enum TranscriptParamsError {
    OperationRef(TranscriptOperationError),
    ParamsValidation(IDkgParamsValidationError),
}

impl IDkgTranscriptParamsRef {
    pub fn new(
        transcript_id: IDkgTranscriptId,
        dealers: BTreeSet<NodeId>,
        receivers: BTreeSet<NodeId>,
        registry_version: RegistryVersion,
        algorithm_id: AlgorithmId,
        operation_type_ref: IDkgTranscriptOperationRef,
    ) -> Self {
        Self {
            transcript_id,
            dealers,
            receivers,
            registry_version,
            algorithm_id,
            operation_type_ref,
        }
    }

    /// Resolves the refs to get the IDkgTranscriptParams.
    pub fn translate(
        &self,
        resolver: &dyn IDkgBlockReader,
    ) -> Result<IDkgTranscriptParams, TranscriptParamsError> {
        let operation_type = self
            .operation_type_ref
            .translate(resolver)
            .map_err(TranscriptParamsError::OperationRef)?;
        IDkgTranscriptParams::new(
            self.transcript_id,
            self.dealers.clone(),
            self.receivers.clone(),
            self.registry_version,
            self.algorithm_id,
            operation_type,
        )
        .map_err(TranscriptParamsError::ParamsValidation)
    }

    /// Returns the refs held
    pub fn get_refs(&self) -> Vec<TranscriptRef> {
        self.operation_type_ref.get_refs()
    }

    /// Updates the height of the references.
    pub fn update(&mut self, height: Height) {
        self.operation_type_ref.update(height);
    }

    /// Number of contributions needed to reconstruct a sharing.
    pub fn reconstruction_threshold(&self) -> usize {
        let faulty = get_faults_tolerated(self.receivers.len());
        faulty + 1
    }

    /// Number of multi-signature shares needed to include a dealing in a
    /// transcript.
    pub fn verification_threshold(&self) -> usize {
        let faulty = get_faults_tolerated(self.receivers.len());
        self.reconstruction_threshold() + faulty
    }
}

#[derive(Clone, Eq, PartialEq, Hash, Debug, Deserialize, Serialize)]
#[allow(clippy::large_enum_variant)]
#[cfg_attr(test, derive(ExhaustiveSet))]
pub enum PreSignatureInCreation {
    Ecdsa(QuadrupleInCreation),
    Schnorr(TranscriptInCreation),
}

impl PreSignatureInCreation {
    /// Return an iterator of all transcript configs that have no matching
    /// results yet.
    pub fn iter_transcript_configs_in_creation(
        &self,
    ) -> Box<dyn Iterator<Item = &IDkgTranscriptParamsRef> + '_> {
        match self {
            Self::Schnorr(x) => x.iter_transcript_configs_in_creation(),
            Self::Ecdsa(x) => x.iter_transcript_configs_in_creation(),
        }
    }

    /// Returns the refs held
    pub fn get_refs(&self) -> Vec<TranscriptRef> {
        match self {
            Self::Schnorr(x) => x.get_refs(),
            Self::Ecdsa(x) => x.get_refs(),
        }
    }

    /// Updates the height of the references.
    pub fn update(&mut self, height: Height) {
        match self {
            Self::Schnorr(x) => x.update(height),
            Self::Ecdsa(x) => x.update(height),
        }
    }
}

impl From<&PreSignatureInCreation> for pb::PreSignatureInCreation {
    fn from(value: &PreSignatureInCreation) -> Self {
        use pb::pre_signature_in_creation::Msg;
        let msg = match value {
            PreSignatureInCreation::Schnorr(x) => Msg::Schnorr(x.into()),
            PreSignatureInCreation::Ecdsa(x) => Msg::Ecdsa(x.into()),
        };
        Self { msg: Some(msg) }
    }
}

impl TryFrom<&pb::PreSignatureInCreation> for PreSignatureInCreation {
    type Error = ProxyDecodeError;
    fn try_from(pre_signature: &pb::PreSignatureInCreation) -> Result<Self, Self::Error> {
        use pb::pre_signature_in_creation::Msg;
        let Some(msg) = pre_signature.msg.as_ref() else {
            return Err(ProxyDecodeError::MissingField(
                "PreSignatureInCreation::msg",
            ));
        };
        Ok(match msg {
            Msg::Schnorr(x) => PreSignatureInCreation::Schnorr(x.try_into()?),
            Msg::Ecdsa(x) => PreSignatureInCreation::Ecdsa(x.try_into()?),
        })
    }
}

#[derive(Clone, Debug)]
pub enum PreSignatureError {
    Ecdsa(PreSignatureQuadrupleError),
    Schnorr(PreSignatureTranscriptError),
}

type PreSignatureResult = Result<PreSignature, PreSignatureError>;

fn ok_ecdsa(pre_sig: EcdsaPreSignatureQuadruple) -> PreSignatureResult {
    Ok(PreSignature::Ecdsa(Arc::new(pre_sig)))
}

fn ok_schnorr(pre_sig: SchnorrPreSignatureTranscript) -> PreSignatureResult {
    Ok(PreSignature::Schnorr(Arc::new(pre_sig)))
}

fn err_ecdsa(err: PreSignatureQuadrupleError) -> PreSignatureResult {
    Err(PreSignatureError::Ecdsa(err))
}

fn err_schnorr(err: PreSignatureTranscriptError) -> PreSignatureResult {
    Err(PreSignatureError::Schnorr(err))
}

#[derive(Clone, Eq, PartialEq, Hash, Debug, Deserialize, Serialize)]
#[cfg_attr(test, derive(ExhaustiveSet))]
pub enum PreSignatureRef {
    Ecdsa(PreSignatureQuadrupleRef),
    Schnorr(PreSignatureTranscriptRef),
}

impl PreSignatureRef {
    /// Returns the refs held
    pub fn get_refs(&self) -> Vec<TranscriptRef> {
        match self {
            Self::Schnorr(x) => x.get_refs(),
            Self::Ecdsa(x) => x.get_refs(),
        }
    }

    /// Updates the height of the references.
    pub fn update(&mut self, height: Height) {
        match self {
            Self::Schnorr(x) => x.update(height),
            Self::Ecdsa(x) => x.update(height),
        }
    }

    pub fn key_unmasked(&self) -> UnmaskedTranscript {
        match self {
            Self::Schnorr(x) => x.key_unmasked_ref,
            Self::Ecdsa(x) => x.key_unmasked_ref,
        }
    }

    pub fn translate(&self, resolver: &dyn IDkgBlockReader) -> PreSignatureResult {
        match self {
            PreSignatureRef::Ecdsa(quadruple_ref) => quadruple_ref
                .translate(resolver)
                .map_or_else(err_ecdsa, ok_ecdsa),
            PreSignatureRef::Schnorr(transcript_ref) => transcript_ref
                .translate(resolver)
                .map_or_else(err_schnorr, ok_schnorr),
        }
    }
}

impl From<&PreSignatureRef> for pb::PreSignatureRef {
    fn from(value: &PreSignatureRef) -> Self {
        use pb::pre_signature_ref::Msg;
        let msg = match value {
            PreSignatureRef::Schnorr(x) => Msg::Schnorr(x.into()),
            PreSignatureRef::Ecdsa(x) => Msg::Ecdsa(x.into()),
        };
        Self { msg: Some(msg) }
    }
}

impl TryFrom<&pb::PreSignatureRef> for PreSignatureRef {
    type Error = ProxyDecodeError;
    fn try_from(pre_signature: &pb::PreSignatureRef) -> Result<Self, Self::Error> {
        use pb::pre_signature_ref::Msg;
        let Some(msg) = pre_signature.msg.as_ref() else {
            return Err(ProxyDecodeError::MissingField(
                "PreSignatureInCreation::msg",
            ));
        };
        Ok(match msg {
            Msg::Schnorr(x) => PreSignatureRef::Schnorr(x.try_into()?),
            Msg::Ecdsa(x) => PreSignatureRef::Ecdsa(x.try_into()?),
        })
    }
}

#[derive(Debug)]
pub enum BuildSignatureInputsError {
    /// The context wasn't matched to a pre-signature yet, or is still missing its random nonce
    ContextIncomplete,
    /// The tECDSA signature inputs could not be created because the context is malformed
    ThresholdEcdsaSigInputsCreationError(ThresholdEcdsaSigInputsCreationError),
    /// The tSchnorr signature inputs could not be created because the context is malformed
    ThresholdSchnorrSigInputsCreationError(ThresholdSchnorrSigInputsCreationError),
}

impl BuildSignatureInputsError {
    /// Fatal errors indicate a problem in the construction of payloads,
    /// request contexts, or the match between both.
    pub fn is_fatal(&self) -> bool {
        match self {
            BuildSignatureInputsError::ContextIncomplete => false,
            BuildSignatureInputsError::ThresholdEcdsaSigInputsCreationError(_) => true,
            BuildSignatureInputsError::ThresholdSchnorrSigInputsCreationError(_) => true,
        }
    }
}

// This warning is suppressed because Clippy incorrectly reports the size of the
// `ThresholdEcdsaSigInputs` and `ThresholdSchnorrSigInputs` variants to be "at least 0 bytes".
#[allow(clippy::large_enum_variant)]
pub enum ThresholdSigInputs<'a> {
    Ecdsa(ThresholdEcdsaSigInputs<'a>),
<<<<<<< HEAD
    Schnorr(ThresholdSchnorrSigInputs),
=======
    Schnorr(ThresholdSchnorrSigInputs<'a>),
>>>>>>> 3374ad86
    VetKd(VetKdArgs),
}

impl ThresholdSigInputs<'_> {
    pub fn caller(&self) -> &PrincipalId {
        match self {
            ThresholdSigInputs::Ecdsa(inputs) => inputs.caller(),
<<<<<<< HEAD
            ThresholdSigInputs::Schnorr(inputs) => &inputs.derivation_path().caller,
=======
            ThresholdSigInputs::Schnorr(inputs) => inputs.caller(),
>>>>>>> 3374ad86
            ThresholdSigInputs::VetKd(inputs) => &inputs.context.caller,
        }
    }

    pub fn scheme(&self) -> SignatureScheme {
        match self {
            ThresholdSigInputs::Ecdsa(_) => SignatureScheme::Ecdsa,
            ThresholdSigInputs::Schnorr(_) => SignatureScheme::Schnorr,
            ThresholdSigInputs::VetKd(_) => SignatureScheme::VetKd,
        }
    }
}

#[derive(Clone, Eq, PartialEq, Hash, Debug)]
pub enum CombinedSignature {
    Ecdsa(ThresholdEcdsaCombinedSignature),
    Schnorr(ThresholdSchnorrCombinedSignature),
    VetKd(VetKdEncryptedKey),
}

#[derive(Copy, Clone, Eq, PartialEq, Hash, Debug)]
pub enum SignatureScheme {
    Ecdsa,
    Schnorr,
    VetKd,
}

impl Display for SignatureScheme {
    fn fmt(&self, f: &mut Formatter<'_>) -> fmt::Result {
        match self {
            SignatureScheme::Ecdsa => write!(f, "ECDSA"),
            SignatureScheme::Schnorr => write!(f, "Schnorr"),
            SignatureScheme::VetKd => write!(f, "VetKd"),
        }
    }
}

/// An enum over all existing pre-signature types that will be stored in replicated state.
/// Internal types should be wrapped in Arc<_> to make cloning of the replicated state cheaper,
/// which is a frequent operation.
#[derive(Clone, Debug, PartialEq, Eq)]
pub enum PreSignature {
    Ecdsa(Arc<EcdsaPreSignatureQuadruple>),
    Schnorr(Arc<SchnorrPreSignatureTranscript>),
}

impl PreSignature {
    pub fn as_ecdsa(&self) -> Option<Arc<EcdsaPreSignatureQuadruple>> {
        match self {
            PreSignature::Ecdsa(ecdsa) => Some(ecdsa.clone()),
            PreSignature::Schnorr(_) => None,
        }
    }

    pub fn as_schnorr(&self) -> Option<Arc<SchnorrPreSignatureTranscript>> {
        match self {
            PreSignature::Ecdsa(_) => None,
            PreSignature::Schnorr(schnorr) => Some(schnorr.clone()),
        }
    }
}

impl From<&PreSignature> for pb::PreSignature {
    fn from(value: &PreSignature) -> Self {
        use pb::pre_signature::Msg;
        let msg = match value {
            PreSignature::Schnorr(x) => Msg::Schnorr(x.as_ref().into()),
            PreSignature::Ecdsa(x) => Msg::Ecdsa(x.as_ref().into()),
        };
        Self { msg: Some(msg) }
    }
}

impl TryFrom<&pb::PreSignature> for PreSignature {
    type Error = ProxyDecodeError;
    fn try_from(pre_signature: &pb::PreSignature) -> Result<Self, Self::Error> {
        use pb::pre_signature::Msg;
        let Some(msg) = pre_signature.msg.as_ref() else {
            return Err(ProxyDecodeError::MissingField("PreSignature::msg"));
        };
        Ok(match msg {
            Msg::Schnorr(x) => PreSignature::Schnorr(Arc::new(x.try_into()?)),
            Msg::Ecdsa(x) => PreSignature::Ecdsa(Arc::new(x.try_into()?)),
        })
    }
}<|MERGE_RESOLUTION|>--- conflicted
+++ resolved
@@ -1163,11 +1163,7 @@
 #[allow(clippy::large_enum_variant)]
 pub enum ThresholdSigInputs<'a> {
     Ecdsa(ThresholdEcdsaSigInputs<'a>),
-<<<<<<< HEAD
-    Schnorr(ThresholdSchnorrSigInputs),
-=======
     Schnorr(ThresholdSchnorrSigInputs<'a>),
->>>>>>> 3374ad86
     VetKd(VetKdArgs),
 }
 
@@ -1175,11 +1171,7 @@
     pub fn caller(&self) -> &PrincipalId {
         match self {
             ThresholdSigInputs::Ecdsa(inputs) => inputs.caller(),
-<<<<<<< HEAD
-            ThresholdSigInputs::Schnorr(inputs) => &inputs.derivation_path().caller,
-=======
             ThresholdSigInputs::Schnorr(inputs) => inputs.caller(),
->>>>>>> 3374ad86
             ThresholdSigInputs::VetKd(inputs) => &inputs.context.caller,
         }
     }
