//! Defines types used for threshold ECDSA key generation.

use crate::artifact::{IdentifiableArtifact, PbArtifact};
pub use crate::consensus::idkg::common::{
    unpack_reshare_of_unmasked_params, IDkgBlockReader, IDkgTranscriptAttributes,
    IDkgTranscriptOperationRef, IDkgTranscriptParamsRef, MaskedTranscript, PreSigId,
    PseudoRandomId, RandomTranscriptParams, RandomUnmaskedTranscriptParams, RequestId,
    ReshareOfMaskedParams, ReshareOfUnmaskedParams, TranscriptAttributes, TranscriptCastError,
    TranscriptLookupError, TranscriptParamsError, TranscriptRef, UnmaskedTimesMaskedParams,
    UnmaskedTranscript,
};
use crate::consensus::idkg::ecdsa::{PreSignatureQuadrupleRef, QuadrupleInCreation};
use crate::{
    consensus::BasicSignature,
    crypto::{
        canister_threshold_sig::{
            error::*,
            idkg::{
                IDkgComplaint, IDkgDealingSupport, IDkgOpening, IDkgTranscript, IDkgTranscriptId,
                IDkgTranscriptParams, InitialIDkgDealings, SignedIDkgDealing,
            },
            ThresholdEcdsaSigShare, ThresholdSchnorrSigShare,
        },
        crypto_hash, AlgorithmId, CryptoHash, CryptoHashOf, CryptoHashable, Signed,
        SignedBytesWithoutDomainSeparator,
    },
    node_id_into_protobuf, node_id_try_from_option, Height, NodeId, RegistryVersion, SubnetId,
};
use common::SignatureScheme;
use ic_base_types::{subnet_id_into_protobuf, subnet_id_try_from_protobuf};
use ic_crypto_sha2::Sha256;
#[cfg(test)]
use ic_exhaustive_derive::ExhaustiveSet;
use ic_management_canister_types::MasterPublicKeyId;
use ic_protobuf::{
    proxy::{try_from_option_field, ProxyDecodeError},
    registry::{crypto::v1 as crypto_pb, subnet::v1 as subnet_pb},
    types::v1 as pb,
};
use phantom_newtype::Id;
use serde::{Deserialize, Serialize};
use std::{
    collections::{BTreeMap, BTreeSet},
    convert::{TryFrom, TryInto},
    fmt::{self, Display, Formatter},
    hash::Hash,
    time::Duration,
};
use strum_macros::EnumIter;

use self::common::{PreSignatureInCreation, PreSignatureRef};

pub mod common;
pub mod ecdsa;
pub mod schnorr;

/// For completed signature requests, we differentiate between those
/// that have already been reported and those that have not. This is
/// to prevent signatures from being reported more than once.
#[derive(Clone, Debug, PartialEq, Eq, Hash, Serialize, Deserialize)]
#[cfg_attr(test, derive(ExhaustiveSet))]
pub enum CompletedSignature {
    ReportedToExecution,
    Unreported(crate::batch::ConsensusResponse),
}

/// Common data that is carried in both `IDkgSummaryPayload` and `IDkgDataPayload`.
/// published on every consensus round. It represents the current state of the
/// protocol since the summary block.
#[derive(Clone, Debug, PartialEq, Eq, Hash, Serialize, Deserialize)]
pub struct IDkgPayload {
    /// Collection of completed signatures.
    pub signature_agreements: BTreeMap<PseudoRandomId, CompletedSignature>,

    /// IDKG transcript Pre-Signatures that we can use to create threshold signatures.
    pub available_pre_signatures: BTreeMap<PreSigId, PreSignatureRef>,

    /// Pre-Signature in creation.
    pub pre_signatures_in_creation: BTreeMap<PreSigId, PreSignatureInCreation>,

    /// Generator of unique ids.
    pub uid_generator: IDkgUIDGenerator,

    /// Transcripts created at this height.
    pub idkg_transcripts: BTreeMap<IDkgTranscriptId, IDkgTranscript>,

    /// Resharing requests in progress.
    pub ongoing_xnet_reshares: BTreeMap<IDkgReshareRequest, ReshareOfUnmaskedParams>,

    /// Completed resharing requests.
    pub xnet_reshare_agreements: BTreeMap<IDkgReshareRequest, CompletedReshareRequest>,

    /// State of the key transcripts.
    pub key_transcripts: BTreeMap<MasterPublicKeyId, MasterKeyTranscript>,
}

impl IDkgPayload {
    /// Creates an empty IDkg payload.
    pub fn empty(
        height: Height,
        subnet_id: SubnetId,
        key_transcripts: Vec<MasterKeyTranscript>,
    ) -> Self {
        Self {
            key_transcripts: key_transcripts
                .into_iter()
                .map(|key_transcript| (key_transcript.key_id(), key_transcript))
                .collect(),
            uid_generator: IDkgUIDGenerator::new(subnet_id, height),
            signature_agreements: BTreeMap::new(),
            available_pre_signatures: BTreeMap::new(),
            pre_signatures_in_creation: BTreeMap::new(),
            idkg_transcripts: BTreeMap::new(),
            ongoing_xnet_reshares: BTreeMap::new(),
            xnet_reshare_agreements: BTreeMap::new(),
        }
    }

    /// Returns the reference to the current key transcript of the given [`MasterPublicKeyId`].
    pub fn current_key_transcript(
        &self,
        key_id: &MasterPublicKeyId,
    ) -> Option<&UnmaskedTranscriptWithAttributes> {
        self.key_transcripts
            .get(key_id)
            .and_then(|key_transcript| key_transcript.current.as_ref())
    }

    /// Return an iterator of all transcript configs that have no matching
    /// results yet.
    pub fn iter_transcript_configs_in_creation(
        &self,
    ) -> impl Iterator<Item = &IDkgTranscriptParamsRef> + '_ {
        let xnet_reshares_transcripts = self.ongoing_xnet_reshares.values().map(AsRef::as_ref);
        let key_transcripts = self
            .key_transcripts
            .values()
            .flat_map(MasterKeyTranscript::transcript_config_in_creation);

        self.pre_signatures_in_creation
            .iter()
            .flat_map(|(_, pre_sig)| pre_sig.iter_transcript_configs_in_creation())
            .chain(key_transcripts)
            .chain(xnet_reshares_transcripts)
    }

    /// Return an iterator of the ongoing xnet reshare transcripts on the source side.
    pub fn iter_xnet_transcripts_source_subnet(
        &self,
    ) -> impl Iterator<Item = &IDkgTranscriptParamsRef> + '_ {
        self.ongoing_xnet_reshares.values().map(AsRef::as_ref)
    }

    /// Return an iterator of the ongoing xnet reshare transcripts on the target side.
    pub fn iter_xnet_transcripts_target_subnet(
        &self,
    ) -> impl Iterator<Item = &IDkgTranscriptParamsRef> + '_ {
        self.key_transcripts.values().filter_map(|key_transcript| {
            if let KeyTranscriptCreation::XnetReshareOfUnmaskedParams((_, params)) =
                &key_transcript.next_in_creation
            {
                Some(params.as_ref())
            } else {
                None
            }
        })
    }

    /// Return an iterator of all ids of pre-signatures for the given key in the payload.
    pub fn iter_pre_signature_ids<'a>(
        &'a self,
        key_id: &'a MasterPublicKeyId,
    ) -> impl Iterator<Item = PreSigId> + '_ {
        let available_pre_signature_ids = self
            .available_pre_signatures
            .iter()
            .filter(|(_, pre_sig)| pre_sig.key_id() == *key_id)
            .map(|(key, _)| key);

        let in_creation_pre_signature_ids = self
            .pre_signatures_in_creation
            .iter()
            .filter(|(_, pre_sig)| pre_sig.key_id() == *key_id)
            .map(|(key, _)| key);

        available_pre_signature_ids
            .chain(in_creation_pre_signature_ids)
            .cloned()
    }

    /// Return active transcript references in the  payload.
    pub fn active_transcripts(&self) -> BTreeSet<TranscriptRef> {
        let mut active_refs = BTreeSet::new();
        for obj in self.available_pre_signatures.values() {
            active_refs.extend(obj.get_refs());
        }
        for obj in self.pre_signatures_in_creation.values() {
            active_refs.extend(obj.get_refs());
        }
        for obj in self.ongoing_xnet_reshares.values() {
            active_refs.extend(obj.as_ref().get_refs());
        }
        for obj in self.key_transcripts.values() {
            active_refs.extend(obj.get_refs());
        }

        active_refs
    }

    /// Updates the height of all the transcript refs to the given height.
    pub fn update_refs(&mut self, height: Height) {
        for obj in self.available_pre_signatures.values_mut() {
            obj.update(height);
        }
        for obj in self.pre_signatures_in_creation.values_mut() {
            obj.update(height);
        }
        for obj in self.ongoing_xnet_reshares.values_mut() {
            obj.as_mut().update(height);
        }
        for obj in self.key_transcripts.values_mut() {
            obj.update_refs(height)
        }
    }

    /// Return the oldest registry version required to keep nodes in the subnet
    /// in order to finish signature signing. It is important for security purpose
    /// to require ongoing signature requests to finish before we can let nodes
    /// move off a subnet.
    ///
    /// Note that we do not consider available quadruples here because it would
    /// prevent nodes from leaving when the quadruples are not consumed.
    pub(crate) fn get_oldest_registry_version_in_use(&self) -> Option<RegistryVersion> {
        // Both current key transcript and next_in_creation are considered.
        let idkg_transcripts = &self.idkg_transcripts;
        let min_version = |version_1: Option<RegistryVersion>, version_2| {
            if version_1.is_none() {
                version_2
            } else {
                version_1.min(version_2)
            }
        };

        let min_current_key_version = self
            .key_transcripts
            .values()
            .filter_map(|key_transcript| key_transcript.current.as_ref())
            .map(TranscriptAttributes::registry_version)
            .min();

        let min_in_creation_key_version = self
            .key_transcripts
            .values()
            .filter_map(|key_transcript| match &key_transcript.next_in_creation {
                KeyTranscriptCreation::Begin => None,
                KeyTranscriptCreation::RandomTranscriptParams(params) => {
                    Some(params.as_ref().registry_version())
                }
                KeyTranscriptCreation::ReshareOfMaskedParams(params) => {
                    Some(params.as_ref().registry_version())
                }
                KeyTranscriptCreation::ReshareOfUnmaskedParams(params) => {
                    Some(params.as_ref().registry_version())
                }
                KeyTranscriptCreation::XnetReshareOfUnmaskedParams((_, params)) => {
                    Some(params.as_ref().registry_version())
                }
                KeyTranscriptCreation::Created(transcript) => idkg_transcripts
                    .get(&transcript.as_ref().transcript_id)
                    .map(|transcript| transcript.registry_version),
            })
            .min();

        min_version(min_current_key_version, min_in_creation_key_version)
    }

    /// Returns the initial DKG dealings being used to bootstrap the target subnet,
    /// if we are in the process of initial key creation.
    pub fn initial_dkg_dealings(&self) -> impl Iterator<Item = &InitialIDkgDealings> + '_ {
        self.key_transcripts.values().filter_map(|key_transcript| {
            if let KeyTranscriptCreation::XnetReshareOfUnmaskedParams((initial_dealings, _)) =
                &key_transcript.next_in_creation
            {
                Some(initial_dealings.as_ref())
            } else {
                None
            }
        })
    }
}

/// The unmasked transcript is paired with its attributes, which will be used
/// in creating reshare params.
#[derive(Clone, Debug, PartialEq, Eq, Hash, Serialize, Deserialize)]
#[cfg_attr(test, derive(ExhaustiveSet))]
pub struct UnmaskedTranscriptWithAttributes(IDkgTranscriptAttributes, UnmaskedTranscript);

impl From<&UnmaskedTranscriptWithAttributes> for pb::UnmaskedTranscriptWithAttributes {
    fn from(transcript_with_attrs: &UnmaskedTranscriptWithAttributes) -> Self {
        pb::UnmaskedTranscriptWithAttributes {
            transcript_ref: Some(transcript_with_attrs.1.as_ref().into()),
            attributes: Some((&transcript_with_attrs.0).into()),
        }
    }
}

impl TryFrom<&pb::UnmaskedTranscriptWithAttributes> for UnmaskedTranscriptWithAttributes {
    type Error = ProxyDecodeError;
    fn try_from(
        transcript_with_attrs: &pb::UnmaskedTranscriptWithAttributes,
    ) -> Result<Self, Self::Error> {
        let attributes = try_from_option_field(
            transcript_with_attrs.attributes.as_ref(),
            "UnmaskedTranscriptWithAttributes::attributes",
        )?;
        let unmasked = pb::UnmaskedTranscript {
            transcript_ref: transcript_with_attrs.transcript_ref.clone(),
        };
        Ok(UnmaskedTranscriptWithAttributes::new(
            attributes,
            (&unmasked).try_into()?,
        ))
    }
}

impl UnmaskedTranscriptWithAttributes {
    pub fn new(attr: IDkgTranscriptAttributes, transcript: UnmaskedTranscript) -> Self {
        Self(attr, transcript)
    }
    pub fn unmasked_transcript(&self) -> UnmaskedTranscript {
        self.1
    }
    pub fn transcript_id(&self) -> IDkgTranscriptId {
        self.1.as_ref().transcript_id
    }
}

impl TranscriptAttributes for UnmaskedTranscriptWithAttributes {
    fn receivers(&self) -> &BTreeSet<NodeId> {
        self.0.receivers()
    }
    fn algorithm_id(&self) -> AlgorithmId {
        self.0.algorithm_id()
    }
    fn registry_version(&self) -> RegistryVersion {
        self.0.registry_version()
    }
}

impl AsRef<TranscriptRef> for UnmaskedTranscriptWithAttributes {
    fn as_ref(&self) -> &TranscriptRef {
        self.1.as_ref()
    }
}

impl AsMut<TranscriptRef> for UnmaskedTranscriptWithAttributes {
    fn as_mut(&mut self) -> &mut TranscriptRef {
        self.1.as_mut()
    }
}

#[derive(Clone, Debug, Hash, PartialEq, Eq, Serialize, Deserialize)]
#[cfg_attr(test, derive(ExhaustiveSet))]
pub struct MasterKeyTranscript {
    /// The ECDSA key transcript used for the current interval.
    pub current: Option<UnmaskedTranscriptWithAttributes>,
    /// Progress of creating the next ECDSA key transcript.
    pub next_in_creation: KeyTranscriptCreation,
    /// Master key Id allowing different signature schemes.
    pub master_key_id: MasterPublicKeyId,
}

impl MasterKeyTranscript {
    pub fn new(key_id: MasterPublicKeyId, next_in_creation: KeyTranscriptCreation) -> Self {
        Self {
            current: None,
            next_in_creation,
            master_key_id: key_id,
        }
    }

    pub fn update(
        &self,
        current: Option<UnmaskedTranscriptWithAttributes>,
        next_in_creation: KeyTranscriptCreation,
    ) -> Self {
        Self {
            current: current.or_else(|| self.current.clone()),
            next_in_creation,
            master_key_id: self.master_key_id.clone(),
        }
    }

    pub fn get_refs(&self) -> Vec<TranscriptRef> {
        let mut active_refs = match &self.next_in_creation {
            KeyTranscriptCreation::Begin => vec![],
            KeyTranscriptCreation::RandomTranscriptParams(params) => params.as_ref().get_refs(),
            KeyTranscriptCreation::ReshareOfMaskedParams(params) => params.as_ref().get_refs(),
            KeyTranscriptCreation::ReshareOfUnmaskedParams(params) => params.as_ref().get_refs(),
            KeyTranscriptCreation::XnetReshareOfUnmaskedParams((_, params)) => {
                params.as_ref().get_refs()
            }
            KeyTranscriptCreation::Created(unmasked) => vec![*unmasked.as_ref()],
        };
        if let Some(unmasked) = &self.current {
            active_refs.push(*unmasked.as_ref());
        }
        active_refs
    }

    fn update_refs(&mut self, height: Height) {
        match &mut self.next_in_creation {
            KeyTranscriptCreation::Begin => (),
            KeyTranscriptCreation::RandomTranscriptParams(params) => params.as_mut().update(height),
            KeyTranscriptCreation::ReshareOfMaskedParams(params) => params.as_mut().update(height),
            KeyTranscriptCreation::ReshareOfUnmaskedParams(params) => {
                params.as_mut().update(height)
            }
            KeyTranscriptCreation::XnetReshareOfUnmaskedParams((_, params)) => {
                params.as_mut().update(height)
            }
            KeyTranscriptCreation::Created(unmasked) => unmasked.as_mut().update(height),
        }
        if let Some(unmasked) = &mut self.current {
            unmasked.as_mut().update(height);
        }
    }

    pub fn transcript_config_in_creation(&self) -> Option<&IDkgTranscriptParamsRef> {
        match &self.next_in_creation {
            KeyTranscriptCreation::Begin => None,
            KeyTranscriptCreation::RandomTranscriptParams(x) => Some(x.as_ref()),
            KeyTranscriptCreation::ReshareOfMaskedParams(x) => Some(x.as_ref()),
            KeyTranscriptCreation::ReshareOfUnmaskedParams(x) => Some(x.as_ref()),
            KeyTranscriptCreation::XnetReshareOfUnmaskedParams((_, x)) => Some(x.as_ref()),
            KeyTranscriptCreation::Created(_) => None,
        }
    }
}

impl Display for MasterKeyTranscript {
    fn fmt(&self, f: &mut Formatter<'_>) -> fmt::Result {
        let current = if let Some(transcript) = &self.current {
            format!("Current = {:?}", transcript.as_ref())
        } else {
            "Current = None".to_string()
        };
        match &self.next_in_creation {
            KeyTranscriptCreation::Begin => write!(f, "{}, Next = Begin", current),
            KeyTranscriptCreation::RandomTranscriptParams(x) => write!(
                f,
                "{}, Next = RandomTranscriptParams({:?}",
                current,
                x.as_ref().transcript_id
            ),
            KeyTranscriptCreation::ReshareOfMaskedParams(x) => write!(
                f,
                "{}, Next = ReshareOfMaskedParams({:?})",
                current,
                x.as_ref().transcript_id
            ),
            KeyTranscriptCreation::ReshareOfUnmaskedParams(x) => write!(
                f,
                "{}, Next = ReshareOfUnmaskedParams({:?})",
                current,
                x.as_ref().transcript_id
            ),
            KeyTranscriptCreation::XnetReshareOfUnmaskedParams((_, x)) => write!(
                f,
                "{}, Next = XnetReshareOfUnmaskedParams({:?})",
                current,
                x.as_ref().transcript_id
            ),
            KeyTranscriptCreation::Created(x) => write!(f, "{}, Next = Created({:?})", current, x),
        }
    }
}

impl From<MasterKeyTranscript> for pb::MasterKeyTranscript {
    fn from(transcript: MasterKeyTranscript) -> Self {
        Self {
            current: transcript
                .current
                .as_ref()
                .map(pb::UnmaskedTranscriptWithAttributes::from),
            next_in_creation: Some(pb::KeyTranscriptCreation::from(
                &transcript.next_in_creation,
            )),
            master_key_id: Some(crypto_pb::MasterPublicKeyId::from(
                &transcript.master_key_id,
            )),
        }
    }
}

impl From<&MasterKeyTranscript> for pb::MasterKeyTranscript {
    fn from(transcript: &MasterKeyTranscript) -> Self {
        Self::from(transcript.clone())
    }
}

impl TryFrom<pb::MasterKeyTranscript> for MasterKeyTranscript {
    type Error = ProxyDecodeError;

    fn try_from(proto: pb::MasterKeyTranscript) -> Result<Self, Self::Error> {
        let current = proto
            .current
            .as_ref()
            .map(UnmaskedTranscriptWithAttributes::try_from)
            .transpose()?;

        let next_in_creation = try_from_option_field(
            proto.next_in_creation.as_ref(),
            "KeyTranscript::next_in_creation",
        )?;

        let master_key_id =
            try_from_option_field(proto.master_key_id, "KeyTranscript::master_key_id")?;

        Ok(Self {
            current,
            next_in_creation,
            master_key_id,
        })
    }
}

impl TryFrom<&pb::MasterKeyTranscript> for MasterKeyTranscript {
    type Error = ProxyDecodeError;

    fn try_from(transcript: &pb::MasterKeyTranscript) -> Result<Self, Self::Error> {
        Self::try_from(transcript.clone())
    }
}

/// The creation of an ecdsa key transcript goes through one of the three paths below:
/// 1. Begin -> RandomTranscript -> ReshareOfMasked -> Created
/// 2. Begin -> ReshareOfUnmasked -> Created
/// 3. XnetReshareOfUnmaskedParams -> Created (xnet bootstrapping from initial dealings)
///
/// The initial bootstrap will start with an empty 'IDkgSummaryPayload', and then
/// we'll go through the first path to create the key transcript.
///
/// After the initial key transcript is created, we will be able to create the first
/// 'IDkgSummaryPayload' by carrying over the key transcript, which will be carried
/// over to the next DKG interval if there is no node membership change.
///
/// If in the future there is a membership change, we will create a new key transcript
/// by going through the second path above. Then the switch-over will happen at
/// the next 'IDkgSummaryPayload'.
#[derive(Clone, Debug, PartialEq, Eq, Hash, Serialize, Deserialize)]
#[cfg_attr(test, derive(ExhaustiveSet))]
pub enum KeyTranscriptCreation {
    Begin,
    // Configuration to create initial random transcript.
    RandomTranscriptParams(RandomTranscriptParams),
    // Configuration to create initial key transcript by resharing the random transcript.
    ReshareOfMaskedParams(ReshareOfMaskedParams),
    // Configuration to create next key transcript by resharing the current key transcript.
    ReshareOfUnmaskedParams(ReshareOfUnmaskedParams),
    // Bootstrapping from xnet initial dealings.
    XnetReshareOfUnmaskedParams((Box<InitialIDkgDealings>, ReshareOfUnmaskedParams)),
    // Created
    Created(UnmaskedTranscript),
}

impl From<&KeyTranscriptCreation> for pb::KeyTranscriptCreation {
    fn from(key_transcript_in_creation: &KeyTranscriptCreation) -> Self {
        let mut ret = pb::KeyTranscriptCreation {
            state: pb::KeyTranscriptCreationState::BeginUnspecified as i32,
            random: None,
            reshare_of_masked: None,
            reshare_of_unmasked: None,
            xnet_reshare_of_unmasked: None,
            xnet_reshare_initial_dealings: None,
            created: None,
        };
        match key_transcript_in_creation {
            KeyTranscriptCreation::Begin => {
                ret.state = pb::KeyTranscriptCreationState::BeginUnspecified as i32;
            }
            KeyTranscriptCreation::RandomTranscriptParams(params) => {
                ret.state = pb::KeyTranscriptCreationState::RandomTranscriptParams as i32;
                ret.random = Some(params.into());
            }
            KeyTranscriptCreation::ReshareOfMaskedParams(params) => {
                ret.state = pb::KeyTranscriptCreationState::ReshareOfMaskedParams as i32;
                ret.reshare_of_masked = Some(params.into());
            }
            KeyTranscriptCreation::ReshareOfUnmaskedParams(params) => {
                ret.state = pb::KeyTranscriptCreationState::ReshareOfUnmaskedParams as i32;
                ret.reshare_of_unmasked = Some(params.into());
            }
            KeyTranscriptCreation::XnetReshareOfUnmaskedParams((initial_dealings, params)) => {
                ret.state = pb::KeyTranscriptCreationState::XnetReshareOfUnmaskedParams as i32;
                ret.xnet_reshare_initial_dealings = Some(initial_dealings.as_ref().into());
                ret.xnet_reshare_of_unmasked = Some(params.into());
            }
            KeyTranscriptCreation::Created(params) => {
                ret.state = pb::KeyTranscriptCreationState::Created as i32;
                ret.created = Some(params.into());
            }
        }
        ret
    }
}

impl TryFrom<&pb::KeyTranscriptCreation> for KeyTranscriptCreation {
    type Error = ProxyDecodeError;
    fn try_from(proto: &pb::KeyTranscriptCreation) -> Result<Self, Self::Error> {
        if proto.state == (pb::KeyTranscriptCreationState::BeginUnspecified as i32) {
            Ok(KeyTranscriptCreation::Begin)
        } else if proto.state == (pb::KeyTranscriptCreationState::RandomTranscriptParams as i32) {
            Ok(KeyTranscriptCreation::RandomTranscriptParams(
                try_from_option_field(proto.random.as_ref(), "KeyTranscriptCreation::random")?,
            ))
        } else if proto.state == (pb::KeyTranscriptCreationState::ReshareOfMaskedParams as i32) {
            Ok(KeyTranscriptCreation::ReshareOfMaskedParams(
                try_from_option_field(
                    proto.reshare_of_masked.as_ref(),
                    "KeyTranscriptCreation::reshare_of_masked",
                )?,
            ))
        } else if proto.state == (pb::KeyTranscriptCreationState::ReshareOfUnmaskedParams as i32) {
            Ok(KeyTranscriptCreation::ReshareOfUnmaskedParams(
                try_from_option_field(
                    proto.reshare_of_unmasked.as_ref(),
                    "KeyTranscriptCreation::reshare_of_unmasked",
                )?,
            ))
        } else if proto.state
            == (pb::KeyTranscriptCreationState::XnetReshareOfUnmaskedParams as i32)
        {
            let initial_dealings: InitialIDkgDealings = try_from_option_field(
                proto.xnet_reshare_initial_dealings.as_ref(),
                "KeyTranscriptCreation::xnet_reshare_initial_dealings",
            )?;
            let xnet_param_unmasked = try_from_option_field(
                proto.xnet_reshare_of_unmasked.as_ref(),
                "KeyTranscriptCreation::xnet_reshare_of_unmasked",
            )?;
            Ok(KeyTranscriptCreation::XnetReshareOfUnmaskedParams((
                Box::new(initial_dealings),
                xnet_param_unmasked,
            )))
        } else if proto.state == (pb::KeyTranscriptCreationState::Created as i32) {
            Ok(KeyTranscriptCreation::Created(try_from_option_field(
                proto.created.as_ref(),
                "KeyTranscriptCreation::created",
            )?))
        } else {
            Err(ProxyDecodeError::Other(format!(
                "KeyTranscriptCreation:: invalid state: {}",
                pb::KeyTranscriptCreationState::Created as i32
            )))
        }
    }
}

/// Internal format of the resharing request from execution.
#[derive(Clone, Debug, Hash, PartialOrd, Ord, PartialEq, Eq, Serialize, Deserialize)]
#[cfg_attr(test, derive(ExhaustiveSet))]
pub struct IDkgReshareRequest {
    pub master_key_id: MasterPublicKeyId,
    pub receiving_node_ids: Vec<NodeId>,
    pub registry_version: RegistryVersion,
}

impl From<&IDkgReshareRequest> for pb::IDkgReshareRequest {
    fn from(request: &IDkgReshareRequest) -> Self {
        let mut receiving_node_ids = Vec::new();
        for node in &request.receiving_node_ids {
            receiving_node_ids.push(node_id_into_protobuf(*node));
        }
        Self {
            master_key_id: Some((&request.master_key_id).into()),
            receiving_node_ids,
            registry_version: request.registry_version.get(),
        }
    }
}

impl TryFrom<&pb::IDkgReshareRequest> for IDkgReshareRequest {
    type Error = ProxyDecodeError;
    fn try_from(request: &pb::IDkgReshareRequest) -> Result<Self, Self::Error> {
        let receiving_node_ids = request
            .receiving_node_ids
            .iter()
            .map(|node| node_id_try_from_option(Some(node.clone())))
            .collect::<Result<Vec<_>, ProxyDecodeError>>()?;

        let master_key_id = try_from_option_field(
            request.master_key_id.clone(),
            "IDkgReshareRequest::master_key_id",
        )?;

        Ok(Self {
            master_key_id,
            receiving_node_ids,
            registry_version: RegistryVersion::new(request.registry_version),
        })
    }
}

#[derive(Clone, Debug, PartialEq, Eq, Hash, Serialize, Deserialize)]
#[cfg_attr(test, derive(ExhaustiveSet))]
pub enum CompletedReshareRequest {
    ReportedToExecution,
    Unreported(crate::batch::ConsensusResponse),
}

/// To make sure all ids used in IDkg payload are uniquely generated,
/// we use a generator to keep track of this state.
#[derive(Clone, Debug, PartialEq, Eq, Hash, Serialize, Deserialize)]
#[cfg_attr(test, derive(ExhaustiveSet))]
pub struct IDkgUIDGenerator {
    next_unused_transcript_id: IDkgTranscriptId,
    next_unused_pre_signature_id: u64,
}

impl IDkgUIDGenerator {
    pub fn new(subnet_id: SubnetId, height: Height) -> Self {
        Self {
            next_unused_transcript_id: IDkgTranscriptId::new(subnet_id, 0, height),
            next_unused_pre_signature_id: 0,
        }
    }
    pub fn update_height(&mut self, height: Height) -> Result<(), IDkgTranscriptIdError> {
        let updated_id = self.next_unused_transcript_id.update_height(height)?;
        self.next_unused_transcript_id = updated_id;
        Ok(())
    }

    pub fn next_transcript_id(&mut self) -> IDkgTranscriptId {
        let id = self.next_unused_transcript_id;
        self.next_unused_transcript_id = id.increment();
        id
    }

    pub fn next_pre_signature_id(&mut self) -> PreSigId {
        let id = self.next_unused_pre_signature_id;
        self.next_unused_pre_signature_id += 1;

        PreSigId(id)
    }
}

/// The ECDSA artifact.
#[derive(Clone, Debug, PartialEq, Eq, Serialize, Deserialize, Hash)]
pub enum IDkgMessage {
    Dealing(SignedIDkgDealing),
    DealingSupport(IDkgDealingSupport),
    EcdsaSigShare(EcdsaSigShare),
    SchnorrSigShare(SchnorrSigShare),
    Complaint(SignedIDkgComplaint),
    Opening(SignedIDkgOpening),
}

impl IdentifiableArtifact for IDkgMessage {
    const NAME: &'static str = "idkg";
    type Id = IDkgArtifactId;
    fn id(&self) -> Self::Id {
        self.message_id()
    }
}

impl PbArtifact for IDkgMessage {
    type PbId = ic_protobuf::types::v1::IDkgArtifactId;
    type PbIdError = ProxyDecodeError;
    type PbMessage = ic_protobuf::types::v1::IDkgMessage;
    type PbMessageError = ProxyDecodeError;
}

impl IDkgMessage {
    pub fn message_id(&self) -> IDkgArtifactId {
        match self {
            IDkgMessage::Dealing(x) => x.message_id(),
            IDkgMessage::DealingSupport(x) => x.message_id(),
            IDkgMessage::EcdsaSigShare(x) => x.message_id(),
            IDkgMessage::SchnorrSigShare(x) => x.message_id(),
            IDkgMessage::Complaint(x) => x.message_id(),
            IDkgMessage::Opening(x) => x.message_id(),
        }
    }
}

impl From<IDkgMessage> for pb::IDkgMessage {
    fn from(value: IDkgMessage) -> Self {
        use pb::i_dkg_message::Msg;
        let msg = match &value {
            IDkgMessage::Dealing(x) => Msg::SignedDealing(x.into()),
            IDkgMessage::DealingSupport(x) => Msg::DealingSupport(x.into()),
            IDkgMessage::EcdsaSigShare(x) => Msg::EcdsaSigShare(x.into()),
            IDkgMessage::SchnorrSigShare(x) => Msg::SchnorrSigShare(x.into()),
            IDkgMessage::Complaint(x) => Msg::Complaint(x.into()),
            IDkgMessage::Opening(x) => Msg::Opening(x.into()),
        };
        Self { msg: Some(msg) }
    }
}

impl TryFrom<pb::IDkgMessage> for IDkgMessage {
    type Error = ProxyDecodeError;

    fn try_from(proto: pb::IDkgMessage) -> Result<Self, Self::Error> {
        use pb::i_dkg_message::Msg;
        let Some(msg) = &proto.msg else {
            return Err(ProxyDecodeError::MissingField("IDkgMessage::msg"));
        };
        Ok(match &msg {
            Msg::SignedDealing(x) => IDkgMessage::Dealing(x.try_into()?),
            Msg::DealingSupport(x) => IDkgMessage::DealingSupport(x.try_into()?),
            Msg::EcdsaSigShare(x) => IDkgMessage::EcdsaSigShare(x.try_into()?),
            Msg::SchnorrSigShare(x) => IDkgMessage::SchnorrSigShare(x.try_into()?),
            Msg::Complaint(x) => IDkgMessage::Complaint(x.try_into()?),
            Msg::Opening(x) => IDkgMessage::Opening(x.try_into()?),
        })
    }
}

/// IDkgArtifactId is the unique identifier for the artifacts. It is made of a prefix + additional
/// data of the message itself:
/// IDkgArtifactId = `<IDkgPrefix, IdData<Message>>`
/// IDkgPrefix     = <8 byte group tag, 8 byte meta info hash>
///
/// Two kinds of look up are possible with this:
/// 1. Look up by full key of <prefix + id data>, which would return the matching
/// artifact if present.
/// 2. Look up by prefix match. This can return 0 or more entries, as several artifacts may share
/// the same prefix. The caller is expected to filter the returned entries as needed. The look up
/// by prefix makes some frequent queries more efficient (e.g) to know if a node has already
/// issued a support for a <transcript Id, dealer Id>, we could iterate through all the
/// entries in the support pool looking for a matching artifact. Instead, we could issue a
/// single prefix query for prefix = <transcript Id, dealer Id, support signer Id>.
///
/// - The group tag creates an ordering of the messages
/// We previously identified the messages only by CryptoHash. This loses any ordering
/// info (e.g) if we want to iterate/process the messages related to older transcripts ahead of
/// the newer ones, this is not possible with CryptoHash. The group tag automatically
/// creates an ordering/grouping (e.g) this is set to transcript Id for dealings and support
/// shares.
///
/// - The meta info hash maps variable length meta info fields into a fixed length
/// hash, which simplifies the design and easy to work with LMDB keys. Ideally, we would like to
/// look up by a list of relevant fields (e.g) dealings by <transcript Id, dealer Id>,
/// support shares by <transcript Id, dealer Id, support signer Id>, complaints by
/// <transcript Id, dealer Id, complainer Id>, etc. But this requires different way of
/// indexing for the different sub pools. Instead, mapping these fields to the hash creates an
/// uniform indexing mechanism for all the sub pools.
///
/// On the down side, more than one artifact may map to the same hash value. So the caller
/// would need to do an exact match to filter as needed. But the collisions are expected to
/// be rare, and the prefix lookup should usually return a single entry.
///
#[derive(Clone, Debug, PartialEq, Eq, PartialOrd, Ord, Serialize, Deserialize, Hash)]
pub struct IDkgPrefix {
    group_tag: u64,
    meta_hash: u64,
}

impl IDkgPrefix {
    pub fn new(group_tag: u64, hash: [u8; 32]) -> Self {
        let w1 = u64::from_be_bytes((&hash[0..8]).try_into().unwrap());
        let w2 = u64::from_be_bytes((&hash[8..16]).try_into().unwrap());
        let w3 = u64::from_be_bytes((&hash[16..24]).try_into().unwrap());
        let w4 = u64::from_be_bytes((&hash[24..]).try_into().unwrap());
        Self::new_with_meta_hash(group_tag, w1 ^ w2 ^ w3 ^ w4)
    }

    pub fn new_with_meta_hash(group_tag: u64, meta_hash: u64) -> Self {
        Self {
            group_tag,
            meta_hash,
        }
    }

    pub fn group_tag(&self) -> u64 {
        self.group_tag
    }

    pub fn meta_hash(&self) -> u64 {
        self.meta_hash
    }
}

impl From<&IDkgPrefix> for pb::IDkgPrefix {
    fn from(value: &IDkgPrefix) -> Self {
        Self {
            group_tag: value.group_tag,
            meta_hash: value.meta_hash,
        }
    }
}

impl From<&pb::IDkgPrefix> for IDkgPrefix {
    fn from(value: &pb::IDkgPrefix) -> Self {
        Self {
            group_tag: value.group_tag,
            meta_hash: value.meta_hash,
        }
    }
}

pub type IDkgPrefixOf<T> = Id<T, IDkgPrefix>;

pub fn dealing_prefix(
    transcript_id: &IDkgTranscriptId,
    dealer_id: &NodeId,
) -> IDkgPrefixOf<SignedIDkgDealing> {
    // Group_tag: transcript Id, Meta info: <dealer_id>
    let mut hasher = Sha256::new();
    dealer_id.hash(&mut hasher);

    IDkgPrefixOf::new(IDkgPrefix::new(transcript_id.id(), hasher.finish()))
}

pub fn dealing_support_prefix(
    transcript_id: &IDkgTranscriptId,
    dealer_id: &NodeId,
    support_node_id: &NodeId,
) -> IDkgPrefixOf<IDkgDealingSupport> {
    // Group_tag: transcript Id, Meta info: <dealer_id + support sender>
    let mut hasher = Sha256::new();
    dealer_id.hash(&mut hasher);
    support_node_id.hash(&mut hasher);

    IDkgPrefixOf::new(IDkgPrefix::new(transcript_id.id(), hasher.finish()))
}

pub fn ecdsa_sig_share_prefix(
    request_id: &RequestId,
    sig_share_node_id: &NodeId,
) -> IDkgPrefixOf<EcdsaSigShare> {
    // Group_tag: quadruple Id, Meta info: <sig share sender>
    let mut hasher = Sha256::new();
    sig_share_node_id.hash(&mut hasher);

    IDkgPrefixOf::new(IDkgPrefix::new(
        request_id.pre_signature_id.id(),
        hasher.finish(),
    ))
}

pub fn schnorr_sig_share_prefix(
    request_id: &RequestId,
    sig_share_node_id: &NodeId,
) -> IDkgPrefixOf<SchnorrSigShare> {
    // Group_tag: pre-signature Id, Meta info: <sig share sender>
    let mut hasher = Sha256::new();
    sig_share_node_id.hash(&mut hasher);

    IDkgPrefixOf::new(IDkgPrefix::new(
        request_id.pre_signature_id.id(),
        hasher.finish(),
    ))
}

pub fn complaint_prefix(
    transcript_id: &IDkgTranscriptId,
    dealer_id: &NodeId,
    complainer_id: &NodeId,
) -> IDkgPrefixOf<SignedIDkgComplaint> {
    // Group_tag: transcript Id, Meta info: <dealer_id + complainer_id>
    let mut hasher = Sha256::new();
    dealer_id.hash(&mut hasher);
    complainer_id.hash(&mut hasher);

    IDkgPrefixOf::new(IDkgPrefix::new(transcript_id.id(), hasher.finish()))
}

pub fn opening_prefix(
    transcript_id: &IDkgTranscriptId,
    dealer_id: &NodeId,
    opener_id: &NodeId,
) -> IDkgPrefixOf<SignedIDkgOpening> {
    // Group_tag: transcript Id, Meta info: <dealer_id + opener_id>
    let mut hasher = Sha256::new();
    dealer_id.hash(&mut hasher);
    opener_id.hash(&mut hasher);

    IDkgPrefixOf::new(IDkgPrefix::new(transcript_id.id(), hasher.finish()))
}

pub type IDkgArtifactIdDataOf<T> = Id<T, IDkgArtifactIdData>;

#[derive(Clone, Debug, PartialEq, Eq, PartialOrd, Ord, Serialize, Deserialize, Hash)]
pub struct IDkgArtifactIdData {
    /// The height at which this IDkg instance was requested.
    pub height: Height,
    /// The cryptographic hash of the message.
    pub hash: CryptoHash,
    /// The subnet on which this IDkg instance was requested. This is required to
    /// identify artifacts for key resharings via cross-net.
    pub subnet_id: SubnetId,
}

impl From<IDkgArtifactIdData> for pb::IDkgArtifactIdData {
    fn from(value: IDkgArtifactIdData) -> Self {
        Self {
            height: value.height.get(),
            hash: value.hash.0,
            subnet_id: Some(subnet_id_into_protobuf(value.subnet_id)),
        }
    }
}

impl TryFrom<pb::IDkgArtifactIdData> for IDkgArtifactIdData {
    type Error = ProxyDecodeError;
    fn try_from(value: pb::IDkgArtifactIdData) -> Result<Self, Self::Error> {
        Ok(Self {
            height: Height::from(value.height),
            subnet_id: subnet_id_try_from_protobuf(try_from_option_field(
                value.subnet_id,
                "IDkgArtifactIdData::subnet_id",
            )?)?,
            hash: CryptoHash(value.hash),
        })
    }
}

pub type SigShareIdDataOf<T> = Id<T, SigShareIdData>;

#[derive(Clone, Debug, PartialEq, Eq, PartialOrd, Ord, Serialize, Deserialize, Hash)]
pub struct SigShareIdData {
    /// The height at which the signature request was paired with a pre-signature
    pub height: Height,
    /// The cryptographic hash of the message.
    pub hash: CryptoHash,
}

impl From<SigShareIdData> for pb::SigShareIdData {
    fn from(value: SigShareIdData) -> Self {
        Self {
            height: value.height.get(),
            hash: value.hash.0,
        }
    }
}

impl TryFrom<pb::SigShareIdData> for SigShareIdData {
    type Error = ProxyDecodeError;
    fn try_from(value: pb::SigShareIdData) -> Result<Self, Self::Error> {
        Ok(Self {
            height: Height::from(value.height),
            hash: CryptoHash(value.hash),
        })
    }
}

/// The identifier for artifacts/messages consists of a prefix and additional Id data.
/// The prefix may be used for sorting and range queries in tree-like structures.
#[derive(Clone, Debug, PartialEq, Eq, PartialOrd, Ord, Serialize, Deserialize, Hash)]
pub enum IDkgArtifactId {
    Dealing(
        IDkgPrefixOf<SignedIDkgDealing>,
        IDkgArtifactIdDataOf<SignedIDkgDealing>,
    ),
    DealingSupport(
        IDkgPrefixOf<IDkgDealingSupport>,
        IDkgArtifactIdDataOf<IDkgDealingSupport>,
    ),
    EcdsaSigShare(IDkgPrefixOf<EcdsaSigShare>, SigShareIdDataOf<EcdsaSigShare>),
    SchnorrSigShare(
        IDkgPrefixOf<SchnorrSigShare>,
        SigShareIdDataOf<SchnorrSigShare>,
    ),
    Complaint(
        IDkgPrefixOf<SignedIDkgComplaint>,
        IDkgArtifactIdDataOf<SignedIDkgComplaint>,
    ),
    Opening(
        IDkgPrefixOf<SignedIDkgOpening>,
        IDkgArtifactIdDataOf<SignedIDkgOpening>,
    ),
}

impl IDkgArtifactId {
    pub fn prefix(&self) -> IDkgPrefix {
        match self {
            IDkgArtifactId::Dealing(prefix, _) => prefix.as_ref().clone(),
            IDkgArtifactId::DealingSupport(prefix, _) => prefix.as_ref().clone(),
            IDkgArtifactId::EcdsaSigShare(prefix, _) => prefix.as_ref().clone(),
            IDkgArtifactId::SchnorrSigShare(prefix, _) => prefix.as_ref().clone(),
            IDkgArtifactId::Complaint(prefix, _) => prefix.as_ref().clone(),
            IDkgArtifactId::Opening(prefix, _) => prefix.as_ref().clone(),
        }
    }

    pub fn hash(&self) -> CryptoHash {
        match self {
            IDkgArtifactId::Dealing(_, data) => data.as_ref().hash.clone(),
            IDkgArtifactId::DealingSupport(_, data) => data.as_ref().hash.clone(),
            IDkgArtifactId::EcdsaSigShare(_, data) => data.as_ref().hash.clone(),
            IDkgArtifactId::SchnorrSigShare(_, data) => data.as_ref().hash.clone(),
            IDkgArtifactId::Complaint(_, data) => data.as_ref().hash.clone(),
            IDkgArtifactId::Opening(_, data) => data.as_ref().hash.clone(),
        }
    }

    pub fn height(&self) -> Height {
        match self {
            IDkgArtifactId::Dealing(_, data) => data.as_ref().height,
            IDkgArtifactId::DealingSupport(_, data) => data.as_ref().height,
            IDkgArtifactId::EcdsaSigShare(_, data) => data.as_ref().height,
            IDkgArtifactId::SchnorrSigShare(_, data) => data.as_ref().height,
            IDkgArtifactId::Complaint(_, data) => data.as_ref().height,
            IDkgArtifactId::Opening(_, data) => data.as_ref().height,
        }
    }

    pub fn dealing_hash(&self) -> Option<CryptoHashOf<SignedIDkgDealing>> {
        match self {
            Self::Dealing(_, data) => Some(CryptoHashOf::new(data.as_ref().hash.clone())),
            _ => None,
        }
    }
}

impl From<IDkgArtifactId> for pb::IDkgArtifactId {
    fn from(value: IDkgArtifactId) -> Self {
        use pb::i_dkg_artifact_id::Kind;
        let kind = match value.clone() {
            IDkgArtifactId::Dealing(p, d) => Kind::Dealing(pb::PrefixPairIDkg {
                prefix: Some((&p.get()).into()),
                id_data: Some(pb::IDkgArtifactIdData::from(d.get())),
            }),
            IDkgArtifactId::DealingSupport(p, d) => Kind::DealingSupport(pb::PrefixPairIDkg {
                prefix: Some((&p.get()).into()),
                id_data: Some(pb::IDkgArtifactIdData::from(d.get())),
            }),
            IDkgArtifactId::EcdsaSigShare(p, d) => Kind::EcdsaSigShare(pb::PrefixPairSigShare {
                prefix: Some((&p.get()).into()),
                id_data: Some(pb::SigShareIdData::from(d.get())),
            }),
            IDkgArtifactId::SchnorrSigShare(p, d) => {
                Kind::SchnorrSigShare(pb::PrefixPairSigShare {
                    prefix: Some((&p.get()).into()),
                    id_data: Some(pb::SigShareIdData::from(d.get())),
                })
            }
            IDkgArtifactId::Complaint(p, d) => Kind::Complaint(pb::PrefixPairIDkg {
                prefix: Some((&p.get()).into()),
                id_data: Some(pb::IDkgArtifactIdData::from(d.get())),
            }),
            IDkgArtifactId::Opening(p, d) => Kind::Opening(pb::PrefixPairIDkg {
                prefix: Some((&p.get()).into()),
                id_data: Some(pb::IDkgArtifactIdData::from(d.get())),
            }),
        };
        Self { kind: Some(kind) }
    }
}

impl TryFrom<pb::IDkgArtifactId> for IDkgArtifactId {
    type Error = ProxyDecodeError;
    fn try_from(value: pb::IDkgArtifactId) -> Result<Self, Self::Error> {
        use pb::i_dkg_artifact_id::Kind;
        let kind = value
            .kind
            .clone()
            .ok_or_else(|| ProxyDecodeError::MissingField("IDkgArtifactId::kind"))?;

        Ok(match kind {
            Kind::Dealing(p) => Self::Dealing(
                IDkgPrefixOf::new(try_from_option_field(p.prefix.as_ref(), "Dealing::prefix")?),
                IDkgArtifactIdDataOf::new(try_from_option_field(p.id_data, "Dealing::id_data")?),
            ),
            Kind::DealingSupport(p) => Self::DealingSupport(
                IDkgPrefixOf::new(try_from_option_field(
                    p.prefix.as_ref(),
                    "DealingSupport::prefix",
                )?),
                IDkgArtifactIdDataOf::new(try_from_option_field(
                    p.id_data,
                    "DealingSupport::id_data",
                )?),
            ),
            Kind::EcdsaSigShare(p) => Self::EcdsaSigShare(
                IDkgPrefixOf::new(try_from_option_field(
                    p.prefix.as_ref(),
                    "EcdsaSigShare::prefix",
                )?),
                SigShareIdDataOf::new(try_from_option_field(p.id_data, "EcdsaSigShare::id_data")?),
            ),
            Kind::SchnorrSigShare(p) => Self::SchnorrSigShare(
                IDkgPrefixOf::new(try_from_option_field(
                    p.prefix.as_ref(),
                    "SchnorrSigShare::prefix",
                )?),
                SigShareIdDataOf::new(try_from_option_field(
                    p.id_data,
                    "SchnorrSigShare::id_data",
                )?),
            ),
            Kind::Complaint(p) => Self::Complaint(
                IDkgPrefixOf::new(try_from_option_field(
                    p.prefix.as_ref(),
                    "Complaint::prefix",
                )?),
                IDkgArtifactIdDataOf::new(try_from_option_field(p.id_data, "Complaint::id_data")?),
            ),
            Kind::Opening(p) => Self::Opening(
                IDkgPrefixOf::new(try_from_option_field(p.prefix.as_ref(), "Opening::prefix")?),
                IDkgArtifactIdDataOf::new(try_from_option_field(p.id_data, "Opening::id_data")?),
            ),
        })
    }
}

#[derive(
    Copy, Clone, Debug, PartialEq, Eq, PartialOrd, Ord, Serialize, Deserialize, Hash, EnumIter,
)]
pub enum IDkgMessageType {
    Dealing,
    DealingSupport,
    EcdsaSigShare,
    SchnorrSigShare,
    Complaint,
    Opening,
}

impl From<&IDkgMessage> for IDkgMessageType {
    fn from(msg: &IDkgMessage) -> IDkgMessageType {
        match msg {
            IDkgMessage::Dealing(_) => IDkgMessageType::Dealing,
            IDkgMessage::DealingSupport(_) => IDkgMessageType::DealingSupport,
            IDkgMessage::EcdsaSigShare(_) => IDkgMessageType::EcdsaSigShare,
            IDkgMessage::SchnorrSigShare(_) => IDkgMessageType::SchnorrSigShare,
            IDkgMessage::Complaint(_) => IDkgMessageType::Complaint,
            IDkgMessage::Opening(_) => IDkgMessageType::Opening,
        }
    }
}

impl From<&IDkgArtifactId> for IDkgMessageType {
    fn from(id: &IDkgArtifactId) -> IDkgMessageType {
        match id {
            IDkgArtifactId::Dealing(..) => IDkgMessageType::Dealing,
            IDkgArtifactId::DealingSupport(..) => IDkgMessageType::DealingSupport,
            IDkgArtifactId::EcdsaSigShare(..) => IDkgMessageType::EcdsaSigShare,
            IDkgArtifactId::SchnorrSigShare(..) => IDkgMessageType::SchnorrSigShare,
            IDkgArtifactId::Complaint(..) => IDkgMessageType::Complaint,
            IDkgArtifactId::Opening(..) => IDkgMessageType::Opening,
        }
    }
}

impl IDkgMessageType {
    pub fn as_str(&self) -> &'static str {
        match self {
            Self::Dealing => "signed_dealing",
            Self::DealingSupport => "dealing_support",
            Self::EcdsaSigShare => "ecdsa_sig_share",
            Self::SchnorrSigShare => "schnorr_sig_share",
            Self::Complaint => "complaint",
            Self::Opening => "opening",
        }
    }
}

/// The ECDSA signature share
#[derive(Clone, Debug, PartialEq, Eq, Serialize, Deserialize, Hash)]
pub struct EcdsaSigShare {
    /// The node that signed the share
    pub signer_id: NodeId,

    /// The request this signature share belongs to
    pub request_id: RequestId,

    /// The signature share
    pub share: ThresholdEcdsaSigShare,
}

impl From<&EcdsaSigShare> for pb::EcdsaSigShare {
    fn from(value: &EcdsaSigShare) -> Self {
        Self {
            signer_id: Some(node_id_into_protobuf(value.signer_id)),
            request_id: Some(pb::RequestId::from(value.request_id.clone())),
            sig_share_raw: value.share.sig_share_raw.clone(),
        }
    }
}

impl TryFrom<&pb::EcdsaSigShare> for EcdsaSigShare {
    type Error = ProxyDecodeError;
    fn try_from(value: &pb::EcdsaSigShare) -> Result<Self, Self::Error> {
        Ok(Self {
            signer_id: node_id_try_from_option(value.signer_id.clone())?,
            request_id: try_from_option_field(
                value.request_id.as_ref(),
                "EcdsaSigShare::request_id",
            )?,
            share: ThresholdEcdsaSigShare {
                sig_share_raw: value.sig_share_raw.clone(),
            },
        })
    }
}

impl Display for EcdsaSigShare {
    fn fmt(&self, f: &mut Formatter<'_>) -> fmt::Result {
        write!(
            f,
            "EcdsaSigShare[request_id = {:?}, signer_id = {:?}]",
            self.request_id, self.signer_id,
        )
    }
}

/// The Schnorr signature share
#[derive(Clone, Debug, PartialEq, Eq, Serialize, Deserialize, Hash)]
pub struct SchnorrSigShare {
    /// The node that signed the share
    pub signer_id: NodeId,

    /// The request this signature share belongs to
    pub request_id: RequestId,

    /// The signature share
    pub share: ThresholdSchnorrSigShare,
}

impl From<&SchnorrSigShare> for pb::SchnorrSigShare {
    fn from(value: &SchnorrSigShare) -> Self {
        Self {
            signer_id: Some(node_id_into_protobuf(value.signer_id)),
            request_id: Some(pb::RequestId::from(value.request_id.clone())),
            sig_share_raw: value.share.sig_share_raw.clone(),
        }
    }
}

impl TryFrom<&pb::SchnorrSigShare> for SchnorrSigShare {
    type Error = ProxyDecodeError;
    fn try_from(value: &pb::SchnorrSigShare) -> Result<Self, Self::Error> {
        Ok(Self {
            signer_id: node_id_try_from_option(value.signer_id.clone())?,
            request_id: try_from_option_field(
                value.request_id.as_ref(),
                "SchnorrSigShare::request_id",
            )?,
            share: ThresholdSchnorrSigShare {
                sig_share_raw: value.sig_share_raw.clone(),
            },
        })
    }
}

impl Display for SchnorrSigShare {
    fn fmt(&self, f: &mut Formatter<'_>) -> fmt::Result {
        write!(
            f,
            "SchnorrSigShare[request_id = {:?}, signer_id = {:?}]",
            self.request_id, self.signer_id,
        )
    }
}

#[derive(Clone, Debug, PartialEq, Eq, Hash)]
pub enum SigShare {
    Ecdsa(EcdsaSigShare),
    Schnorr(SchnorrSigShare),
}

impl Display for SigShare {
    fn fmt(&self, f: &mut Formatter<'_>) -> fmt::Result {
        match self {
            SigShare::Ecdsa(share) => write!(f, "{share}"),
            SigShare::Schnorr(share) => write!(f, "{share}"),
        }
    }
}

impl SigShare {
    pub fn signer(&self) -> NodeId {
        match self {
            SigShare::Ecdsa(share) => share.signer_id,
            SigShare::Schnorr(share) => share.signer_id,
        }
    }

    pub fn request_id(&self) -> RequestId {
        match self {
            SigShare::Ecdsa(share) => share.request_id.clone(),
            SigShare::Schnorr(share) => share.request_id.clone(),
        }
    }

    pub fn scheme(&self) -> SignatureScheme {
        match self {
            SigShare::Ecdsa(_) => SignatureScheme::Ecdsa,
            SigShare::Schnorr(_) => SignatureScheme::Schnorr,
        }
    }
}

/// Complaint related defines
#[derive(Clone, Debug, PartialEq, Eq, Serialize, Deserialize, Hash)]
pub struct IDkgComplaintContent {
    pub idkg_complaint: IDkgComplaint,
}

pub type SignedIDkgComplaint = Signed<IDkgComplaintContent, BasicSignature<IDkgComplaintContent>>;

impl SignedIDkgComplaint {
    pub fn get(&self) -> &IDkgComplaintContent {
        &self.content
    }
}

impl From<&SignedIDkgComplaint> for pb::SignedIDkgComplaint {
    fn from(value: &SignedIDkgComplaint) -> Self {
        Self {
            content: Some((&value.content).into()),
            signature: Some(value.signature.clone().into()),
        }
    }
}

impl TryFrom<&pb::SignedIDkgComplaint> for SignedIDkgComplaint {
    type Error = ProxyDecodeError;
    fn try_from(value: &pb::SignedIDkgComplaint) -> Result<Self, Self::Error> {
        Ok(Self {
            content: try_from_option_field(value.content.as_ref(), "SignedIDkgComplaint::content")?,
            signature: try_from_option_field(
                value.signature.clone(),
                "SignedIDkgComplaint::signature",
            )?,
        })
    }
}

impl From<&IDkgComplaintContent> for pb::IDkgComplaintContent {
    fn from(value: &IDkgComplaintContent) -> Self {
        Self {
            idkg_complaint: Some((&value.idkg_complaint).into()),
        }
    }
}

impl TryFrom<&pb::IDkgComplaintContent> for IDkgComplaintContent {
    type Error = ProxyDecodeError;
    fn try_from(value: &pb::IDkgComplaintContent) -> Result<Self, Self::Error> {
        Ok(Self {
            idkg_complaint: try_from_option_field(
                value.idkg_complaint.as_ref(),
                "IDkgComplaintContent::idkg_complaint",
            )?,
        })
    }
}

impl Display for SignedIDkgComplaint {
    fn fmt(&self, f: &mut Formatter<'_>) -> fmt::Result {
        write!(
            f,
            "Complaint[transcript = {:?}, dealer = {:?}, complainer = {:?}]",
            self.content.idkg_complaint.transcript_id,
            self.content.idkg_complaint.dealer_id,
            self.signature.signer
        )
    }
}

impl SignedBytesWithoutDomainSeparator for IDkgComplaintContent {
    fn as_signed_bytes_without_domain_separator(&self) -> Vec<u8> {
        serde_cbor::to_vec(&self).unwrap()
    }
}

impl SignedBytesWithoutDomainSeparator for SignedIDkgComplaint {
    fn as_signed_bytes_without_domain_separator(&self) -> Vec<u8> {
        serde_cbor::to_vec(&self).unwrap()
    }
}

/// Opening related defines
#[derive(Clone, Debug, PartialEq, Eq, Serialize, Deserialize, Hash)]
pub struct IDkgOpeningContent {
    /// The opening
    pub idkg_opening: IDkgOpening,
}
pub type SignedIDkgOpening = Signed<IDkgOpeningContent, BasicSignature<IDkgOpeningContent>>;

impl SignedIDkgOpening {
    pub fn get(&self) -> &IDkgOpeningContent {
        &self.content
    }
}

impl From<&SignedIDkgOpening> for pb::SignedIDkgOpening {
    fn from(value: &SignedIDkgOpening) -> Self {
        Self {
            content: Some((&value.content).into()),
            signature: Some(value.signature.clone().into()),
        }
    }
}

impl TryFrom<&pb::SignedIDkgOpening> for SignedIDkgOpening {
    type Error = ProxyDecodeError;
    fn try_from(value: &pb::SignedIDkgOpening) -> Result<Self, Self::Error> {
        Ok(Self {
            content: try_from_option_field(value.content.as_ref(), "SignedIDkgOpening::content")?,
            signature: try_from_option_field(
                value.signature.clone(),
                "SignedIDkgOpening::signature",
            )?,
        })
    }
}

impl From<&IDkgOpeningContent> for pb::IDkgOpeningContent {
    fn from(value: &IDkgOpeningContent) -> Self {
        Self {
            idkg_opening: Some((&value.idkg_opening).into()),
        }
    }
}

impl TryFrom<&pb::IDkgOpeningContent> for IDkgOpeningContent {
    type Error = ProxyDecodeError;
    fn try_from(value: &pb::IDkgOpeningContent) -> Result<Self, Self::Error> {
        Ok(Self {
            idkg_opening: try_from_option_field(
                value.idkg_opening.as_ref(),
                "IDkgOpeningContent::idkg_opening",
            )?,
        })
    }
}

impl Display for SignedIDkgOpening {
    fn fmt(&self, f: &mut Formatter<'_>) -> fmt::Result {
        write!(
            f,
            "Opening[transcript = {:?}, dealer = {:?}, opener = {:?}]",
            self.content.idkg_opening.transcript_id,
            self.content.idkg_opening.dealer_id,
            self.signature.signer
        )
    }
}

impl SignedBytesWithoutDomainSeparator for IDkgOpeningContent {
    fn as_signed_bytes_without_domain_separator(&self) -> Vec<u8> {
        serde_cbor::to_vec(&self).unwrap()
    }
}

impl SignedBytesWithoutDomainSeparator for SignedIDkgOpening {
    fn as_signed_bytes_without_domain_separator(&self) -> Vec<u8> {
        serde_cbor::to_vec(&self).unwrap()
    }
}

<<<<<<< HEAD
/// The final output of the transcript creation sequence
pub type EcdsaTranscript = IDkgTranscript;
=======
#[derive(Clone, Debug, PartialEq, Eq, Hash, Serialize, Deserialize)]
pub enum IDkgMessageAttribute {
    Dealing(IDkgTranscriptId),
    DealingSupport(IDkgTranscriptId),
    EcdsaSigShare(RequestId),
    SchnorrSigShare(RequestId),
    Complaint(IDkgTranscriptId),
    Opening(IDkgTranscriptId),
}

impl From<IDkgMessageAttribute> for pb::IDkgMessageAttribute {
    fn from(value: IDkgMessageAttribute) -> Self {
        use pb::i_dkg_message_attribute::Kind;
        let kind = match value {
            IDkgMessageAttribute::Dealing(id) => Kind::SignedDealing((&id).into()),
            IDkgMessageAttribute::DealingSupport(id) => Kind::DealingSupport((&id).into()),
            IDkgMessageAttribute::EcdsaSigShare(id) => Kind::EcdsaSigShare(id.into()),
            IDkgMessageAttribute::SchnorrSigShare(id) => Kind::SchnorrSigShare(id.into()),
            IDkgMessageAttribute::Complaint(id) => Kind::Complaint((&id).into()),
            IDkgMessageAttribute::Opening(id) => Kind::Opening((&id).into()),
        };
        Self { kind: Some(kind) }
    }
}

impl TryFrom<pb::IDkgMessageAttribute> for IDkgMessageAttribute {
    type Error = ProxyDecodeError;
    fn try_from(value: pb::IDkgMessageAttribute) -> Result<Self, Self::Error> {
        use pb::i_dkg_message_attribute::Kind;
        let Some(kind) = &value.kind else {
            return Err(ProxyDecodeError::MissingField("IDkgMessageAttribute::kind"));
        };
        Ok(match &kind {
            Kind::SignedDealing(id) => IDkgMessageAttribute::Dealing(id.try_into()?),
            Kind::DealingSupport(id) => IDkgMessageAttribute::DealingSupport(id.try_into()?),
            Kind::EcdsaSigShare(id) => IDkgMessageAttribute::EcdsaSigShare(id.try_into()?),
            Kind::SchnorrSigShare(id) => IDkgMessageAttribute::SchnorrSigShare(id.try_into()?),
            Kind::Complaint(id) => IDkgMessageAttribute::Complaint(id.try_into()?),
            Kind::Opening(id) => IDkgMessageAttribute::Opening(id.try_into()?),
        })
    }
}

impl From<&IDkgMessage> for IDkgMessageAttribute {
    fn from(msg: &IDkgMessage) -> IDkgMessageAttribute {
        match msg {
            IDkgMessage::Dealing(dealing) => {
                IDkgMessageAttribute::Dealing(dealing.content.transcript_id)
            }
            IDkgMessage::DealingSupport(support) => {
                IDkgMessageAttribute::DealingSupport(support.transcript_id)
            }
            IDkgMessage::EcdsaSigShare(share) => {
                IDkgMessageAttribute::EcdsaSigShare(share.request_id.clone())
            }
            IDkgMessage::SchnorrSigShare(share) => {
                IDkgMessageAttribute::SchnorrSigShare(share.request_id.clone())
            }
            IDkgMessage::Complaint(complaint) => {
                IDkgMessageAttribute::Complaint(complaint.content.idkg_complaint.transcript_id)
            }
            IDkgMessage::Opening(opening) => {
                IDkgMessageAttribute::Opening(opening.content.idkg_opening.transcript_id)
            }
        }
    }
}

impl IDkgMessageAttribute {
    pub fn as_str(&self) -> &'static str {
        match self {
            Self::Dealing(_) => "signed_dealing",
            Self::DealingSupport(_) => "dealing_support",
            Self::EcdsaSigShare(_) => "ecdsa_sig_share",
            Self::SchnorrSigShare(_) => "schnorr_sig_share",
            Self::Complaint(_) => "complaint",
            Self::Opening(_) => "opening",
        }
    }
}
>>>>>>> 073c2bc1

impl TryFrom<IDkgMessage> for SignedIDkgDealing {
    type Error = IDkgMessage;
    fn try_from(msg: IDkgMessage) -> Result<Self, Self::Error> {
        match msg {
            IDkgMessage::Dealing(x) => Ok(x),
            _ => Err(msg),
        }
    }
}

impl TryFrom<IDkgMessage> for IDkgDealingSupport {
    type Error = IDkgMessage;
    fn try_from(msg: IDkgMessage) -> Result<Self, Self::Error> {
        match msg {
            IDkgMessage::DealingSupport(x) => Ok(x),
            _ => Err(msg),
        }
    }
}

impl TryFrom<IDkgMessage> for EcdsaSigShare {
    type Error = IDkgMessage;
    fn try_from(msg: IDkgMessage) -> Result<Self, Self::Error> {
        match msg {
            IDkgMessage::EcdsaSigShare(x) => Ok(x),
            _ => Err(msg),
        }
    }
}

impl TryFrom<IDkgMessage> for SchnorrSigShare {
    type Error = IDkgMessage;
    fn try_from(msg: IDkgMessage) -> Result<Self, Self::Error> {
        match msg {
            IDkgMessage::SchnorrSigShare(x) => Ok(x),
            _ => Err(msg),
        }
    }
}

impl TryFrom<IDkgMessage> for SignedIDkgComplaint {
    type Error = IDkgMessage;
    fn try_from(msg: IDkgMessage) -> Result<Self, Self::Error> {
        match msg {
            IDkgMessage::Complaint(x) => Ok(x),
            _ => Err(msg),
        }
    }
}

impl TryFrom<IDkgMessage> for SignedIDkgOpening {
    type Error = IDkgMessage;
    fn try_from(msg: IDkgMessage) -> Result<Self, Self::Error> {
        match msg {
            IDkgMessage::Opening(x) => Ok(x),
            _ => Err(msg),
        }
    }
}

pub type Summary = Option<IDkgPayload>;

pub type Payload = Option<IDkgPayload>;

impl From<&IDkgPayload> for pb::IDkgPayload {
    fn from(payload: &IDkgPayload) -> Self {
        // signature_agreements
        let mut signature_agreements = Vec::new();
        for (pseudo_random_id, completed) in &payload.signature_agreements {
            let unreported = match completed {
                CompletedSignature::Unreported(response) => Some(response.into()),
                CompletedSignature::ReportedToExecution => None,
            };
            signature_agreements.push(pb::CompletedSignature {
                pseudo_random_id: pseudo_random_id.to_vec(),
                unreported,
            });
        }

        let mut available_pre_signatures = Vec::new();
        for (pre_sig_id, pre_sig) in &payload.available_pre_signatures {
            available_pre_signatures.push(pb::AvailablePreSignature {
                pre_signature_id: pre_sig_id.id(),
                pre_signature: Some(pre_sig.into()),
            });
        }

        let mut pre_signatures_in_creation = Vec::new();
        for (pre_sig_id, pre_sig) in &payload.pre_signatures_in_creation {
            pre_signatures_in_creation.push(pb::PreSignatureInProgress {
                pre_signature_id: pre_sig_id.id(),
                pre_signature: Some(pre_sig.into()),
            });
        }

        let next_unused_transcript_id: Option<subnet_pb::IDkgTranscriptId> =
            Some((&payload.uid_generator.next_unused_transcript_id).into());

        // idkg_transcripts
        let mut idkg_transcripts = Vec::new();
        for transcript in payload.idkg_transcripts.values() {
            idkg_transcripts.push(transcript.into());
        }

        // ongoing_xnet_reshares
        let mut ongoing_xnet_reshares = Vec::new();
        for (request, transcript) in &payload.ongoing_xnet_reshares {
            ongoing_xnet_reshares.push(pb::OngoingXnetReshare {
                request: Some(request.into()),
                transcript: Some(transcript.into()),
            });
        }

        // xnet_reshare_agreements
        let mut xnet_reshare_agreements = Vec::new();
        for (request, completed) in &payload.xnet_reshare_agreements {
            let initial_dealings = match completed {
                CompletedReshareRequest::Unreported(initial_dealings) => {
                    Some(initial_dealings.into())
                }
                CompletedReshareRequest::ReportedToExecution => None,
            };

            xnet_reshare_agreements.push(pb::XnetReshareAgreement {
                request: Some(request.into()),
                initial_dealings,
            });
        }

        let key_transcripts: Vec<_> = payload
            .key_transcripts
            .values()
            .cloned()
            .map(pb::MasterKeyTranscript::from)
            .collect();

        Self {
            signature_agreements,
            available_pre_signatures,
            pre_signatures_in_creation,
            next_unused_transcript_id,
            next_unused_pre_signature_id: payload.uid_generator.next_unused_pre_signature_id,
            idkg_transcripts,
            ongoing_xnet_reshares,
            xnet_reshare_agreements,
            key_transcripts,
            // Kept for backwards compatibility
            generalized_pre_signatures: true,
        }
    }
}

impl TryFrom<(&pb::IDkgPayload, Height)> for IDkgPayload {
    type Error = ProxyDecodeError;
    fn try_from((payload, height): (&pb::IDkgPayload, Height)) -> Result<Self, Self::Error> {
        let mut ret = IDkgPayload::try_from(payload)?;
        ret.update_refs(height);
        Ok(ret)
    }
}

impl TryFrom<&pb::IDkgPayload> for IDkgPayload {
    type Error = ProxyDecodeError;
    fn try_from(payload: &pb::IDkgPayload) -> Result<Self, Self::Error> {
        let mut key_transcripts = BTreeMap::new();

        for key_transcript_proto in &payload.key_transcripts {
            let key_transcript = MasterKeyTranscript::try_from(key_transcript_proto)?;

            key_transcripts.insert(key_transcript.key_id(), key_transcript);
        }

        let mut signature_agreements = BTreeMap::new();
        for completed_signature in &payload.signature_agreements {
            let pseudo_random_id = {
                if completed_signature.pseudo_random_id.len() != 32 {
                    return Err(ProxyDecodeError::Other(
                        "Expects 32 bytes of pseudo_random_id".to_string(),
                    ));
                }

                let mut x = [0; 32];
                x.copy_from_slice(&completed_signature.pseudo_random_id);
                x
            };

            let signature = if let Some(unreported) = &completed_signature.unreported {
                let response = crate::batch::ConsensusResponse::try_from(unreported.clone())?;
                CompletedSignature::Unreported(response)
            } else {
                CompletedSignature::ReportedToExecution
            };

            signature_agreements.insert(pseudo_random_id, signature);
        }

        // available_pre_signatures
        let mut available_pre_signatures = BTreeMap::new();
        for available_pre_signature in &payload.available_pre_signatures {
            let pre_signature_id = PreSigId(available_pre_signature.pre_signature_id);
            let pre_signature: PreSignatureRef = try_from_option_field(
                available_pre_signature.pre_signature.as_ref(),
                "IDkgPayload::available_pre_signature::pre_signature",
            )?;
            available_pre_signatures.insert(pre_signature_id, pre_signature);
        }

        // pre_signatures_in_creation
        let mut pre_signatures_in_creation = BTreeMap::new();
        for pre_signature_in_creation in &payload.pre_signatures_in_creation {
            let pre_signature_id = PreSigId(pre_signature_in_creation.pre_signature_id);
            let pre_signature: PreSignatureInCreation = try_from_option_field(
                pre_signature_in_creation.pre_signature.as_ref(),
                "IDkgPayload::pre_signature_in_creation::pre_signature",
            )?;
            pre_signatures_in_creation.insert(pre_signature_id, pre_signature);
        }

        let next_unused_transcript_id: IDkgTranscriptId = try_from_option_field(
            payload.next_unused_transcript_id.as_ref(),
            "IDkgPayload::next_unused_transcript_id",
        )?;

        let uid_generator = IDkgUIDGenerator {
            next_unused_transcript_id,
            next_unused_pre_signature_id: payload.next_unused_pre_signature_id,
        };

        // idkg_transcripts
        let mut idkg_transcripts = BTreeMap::new();
        for proto in &payload.idkg_transcripts {
            let transcript: IDkgTranscript = proto.try_into().map_err(|err| {
                ProxyDecodeError::Other(format!(
                    "IDkgPayload:: Failed to convert transcript: {:?}",
                    err
                ))
            })?;
            let transcript_id = transcript.transcript_id;
            idkg_transcripts.insert(transcript_id, transcript);
        }

        // ongoing_xnet_reshares
        let mut ongoing_xnet_reshares = BTreeMap::new();
        for reshare in &payload.ongoing_xnet_reshares {
            let request: IDkgReshareRequest =
                try_from_option_field(reshare.request.as_ref(), "IDkgPayload::reshare::request")?;

            let transcript: ReshareOfUnmaskedParams = try_from_option_field(
                reshare.transcript.as_ref(),
                "IDkgPayload::reshare::transcript",
            )?;
            ongoing_xnet_reshares.insert(request, transcript);
        }

        // xnet_reshare_agreements
        let mut xnet_reshare_agreements = BTreeMap::new();
        for agreement in &payload.xnet_reshare_agreements {
            let request: IDkgReshareRequest = try_from_option_field(
                agreement.request.as_ref(),
                "IDkgPayload::agreement::request",
            )?;

            let completed = match &agreement.initial_dealings {
                Some(response) => {
                    let unreported = response.clone().try_into().map_err(|err| {
                        ProxyDecodeError::Other(format!(
                            "IDkgPayload:: failed to convert initial dealing: {:?}",
                            err
                        ))
                    })?;
                    CompletedReshareRequest::Unreported(unreported)
                }
                None => CompletedReshareRequest::ReportedToExecution,
            };
            xnet_reshare_agreements.insert(request, completed);
        }

        Ok(Self {
            signature_agreements,
            available_pre_signatures,
            pre_signatures_in_creation,
            idkg_transcripts,
            ongoing_xnet_reshares,
            xnet_reshare_agreements,
            uid_generator,
            key_transcripts,
        })
    }
}

///
/// Processing/updates for a particular entity like TranscriptId is scattered across
/// several paths, called from different contexts (e.g)
///     - IDkgPreSigner builds the dealings/support shares (ECDSA component context),
///       across several calls to on_state_change()
///     - IDkgTranscriptBuilder builds the verified dealings/transcripts (payload builder context),
///       across possibly several calls to get_completed_transcript()
///
/// The IDkg stats unifies the relevant metrics for an entity, so that these can be accessed
/// from the different paths. This helps answer higher level queries
/// (e.g) total time spent in stages like support share validation/ aggregation, per transcript.
///
pub trait IDkgStats: Send + Sync {
    /// Updates the set of transcripts being tracked currently.
    fn update_active_transcripts(&self, block_reader: &dyn IDkgBlockReader);

    /// Updates the set of pre-signatures being tracked currently.
    fn update_active_pre_signatures(&self, block_reader: &dyn IDkgBlockReader);

    /// Records the time taken to verify the support share received for a dealing.
    fn record_support_validation(&self, support: &IDkgDealingSupport, duration: Duration);

    /// Records the time taken to aggregate the support shares for a dealing.
    fn record_support_aggregation(
        &self,
        transcript_params: &IDkgTranscriptParams,
        support_shares: &[IDkgDealingSupport],
        duration: Duration,
    );

    /// Records the time taken to create the transcript.
    fn record_transcript_creation(
        &self,
        transcript_params: &IDkgTranscriptParams,
        duration: Duration,
    );

    /// Updates the set of signature requests being tracked currently.
    fn update_active_signature_requests(&self, requests: Vec<RequestId>);

    /// Records the time taken to verify the signature share received for a request.
    fn record_sig_share_validation(&self, request_id: &RequestId, duration: Duration);

    /// Records the time taken to aggregate the signature shares for a request.
    fn record_sig_share_aggregation(&self, request_id: &RequestId, duration: Duration);
}

/// IDkgObject should be implemented by the ECDSA message types
/// (e.g) Dealing, DealingSupport, etc
pub trait IDkgObject: CryptoHashable + Clone + Sized {
    /// Returns the artifact prefix.
    fn message_prefix(&self) -> IDkgPrefixOf<Self>;

    /// Returns the artifact Id.
    fn message_id(&self) -> IDkgArtifactId;
}

impl IDkgObject for SignedIDkgDealing {
    fn message_prefix(&self) -> IDkgPrefixOf<Self> {
        dealing_prefix(&self.idkg_dealing().transcript_id, &self.dealer_id())
    }

    fn message_id(&self) -> IDkgArtifactId {
        let dealing = self.idkg_dealing();
        let id_data = IDkgArtifactIdDataOf::new(IDkgArtifactIdData {
            height: dealing.transcript_id.source_height(),
            hash: crypto_hash(self).get(),
            subnet_id: *dealing.transcript_id.source_subnet(),
        });
        IDkgArtifactId::Dealing(self.message_prefix(), id_data)
    }
}

impl IDkgObject for IDkgDealingSupport {
    fn message_prefix(&self) -> IDkgPrefixOf<Self> {
        dealing_support_prefix(&self.transcript_id, &self.dealer_id, &self.sig_share.signer)
    }

    fn message_id(&self) -> IDkgArtifactId {
        let id_data = IDkgArtifactIdDataOf::new(IDkgArtifactIdData {
            height: self.transcript_id.source_height(),
            hash: crypto_hash(self).get(),
            subnet_id: *self.transcript_id.source_subnet(),
        });
        IDkgArtifactId::DealingSupport(self.message_prefix(), id_data)
    }
}

impl IDkgObject for EcdsaSigShare {
    fn message_prefix(&self) -> IDkgPrefixOf<Self> {
        ecdsa_sig_share_prefix(&self.request_id, &self.signer_id)
    }

    fn message_id(&self) -> IDkgArtifactId {
        let id_data = SigShareIdDataOf::new(SigShareIdData {
            height: self.request_id.height,
            hash: crypto_hash(self).get(),
        });
        IDkgArtifactId::EcdsaSigShare(self.message_prefix(), id_data)
    }
}

impl IDkgObject for SchnorrSigShare {
    fn message_prefix(&self) -> IDkgPrefixOf<Self> {
        schnorr_sig_share_prefix(&self.request_id, &self.signer_id)
    }

    fn message_id(&self) -> IDkgArtifactId {
        let id_data = SigShareIdDataOf::new(SigShareIdData {
            height: self.request_id.height,
            hash: crypto_hash(self).get(),
        });
        IDkgArtifactId::SchnorrSigShare(self.message_prefix(), id_data)
    }
}

impl IDkgObject for SignedIDkgComplaint {
    fn message_prefix(&self) -> IDkgPrefixOf<Self> {
        complaint_prefix(
            &self.content.idkg_complaint.transcript_id,
            &self.content.idkg_complaint.dealer_id,
            &self.signature.signer,
        )
    }

    fn message_id(&self) -> IDkgArtifactId {
        let transcript_id = self.content.idkg_complaint.transcript_id;
        let id_data = IDkgArtifactIdDataOf::new(IDkgArtifactIdData {
            height: transcript_id.source_height(),
            hash: crypto_hash(self).get(),
            subnet_id: *transcript_id.source_subnet(),
        });
        IDkgArtifactId::Complaint(self.message_prefix(), id_data)
    }
}

impl IDkgObject for SignedIDkgOpening {
    fn message_prefix(&self) -> IDkgPrefixOf<Self> {
        opening_prefix(
            &self.content.idkg_opening.transcript_id,
            &self.content.idkg_opening.dealer_id,
            &self.signature.signer,
        )
    }

    fn message_id(&self) -> IDkgArtifactId {
        let transcript_id = self.content.idkg_opening.transcript_id;
        let id_data = IDkgArtifactIdDataOf::new(IDkgArtifactIdData {
            height: transcript_id.source_height(),
            hash: crypto_hash(self).get(),
            subnet_id: *transcript_id.source_subnet(),
        });
        IDkgArtifactId::Opening(self.message_prefix(), id_data)
    }
}

impl From<&IDkgMessage> for IDkgArtifactId {
    fn from(msg: &IDkgMessage) -> IDkgArtifactId {
        match msg {
            IDkgMessage::Dealing(object) => object.message_id(),
            IDkgMessage::DealingSupport(object) => object.message_id(),
            IDkgMessage::EcdsaSigShare(object) => object.message_id(),
            IDkgMessage::SchnorrSigShare(object) => object.message_id(),
            IDkgMessage::Complaint(object) => object.message_id(),
            IDkgMessage::Opening(object) => object.message_id(),
        }
    }
}

pub trait HasMasterPublicKeyId {
    /// Returns a reference to the [`MasterPublicKeyId`] associated with the object.
    fn key_id(&self) -> MasterPublicKeyId;
}

impl HasMasterPublicKeyId for QuadrupleInCreation {
    fn key_id(&self) -> MasterPublicKeyId {
        MasterPublicKeyId::Ecdsa(self.key_id.clone())
    }
}

impl HasMasterPublicKeyId for PreSignatureQuadrupleRef {
    fn key_id(&self) -> MasterPublicKeyId {
        MasterPublicKeyId::Ecdsa(self.key_id.clone())
    }
}

impl HasMasterPublicKeyId for PreSignatureInCreation {
    fn key_id(&self) -> MasterPublicKeyId {
        match self {
            PreSignatureInCreation::Ecdsa(quadruple) => {
                MasterPublicKeyId::Ecdsa(quadruple.key_id.clone())
            }
            PreSignatureInCreation::Schnorr(transcript) => {
                MasterPublicKeyId::Schnorr(transcript.key_id.clone())
            }
        }
    }
}

impl HasMasterPublicKeyId for PreSignatureRef {
    fn key_id(&self) -> MasterPublicKeyId {
        match self {
            PreSignatureRef::Ecdsa(quadruple) => MasterPublicKeyId::Ecdsa(quadruple.key_id.clone()),
            PreSignatureRef::Schnorr(transcript) => {
                MasterPublicKeyId::Schnorr(transcript.key_id.clone())
            }
        }
    }
}

impl HasMasterPublicKeyId for IDkgReshareRequest {
    fn key_id(&self) -> MasterPublicKeyId {
        self.master_key_id.clone()
    }
}

impl HasMasterPublicKeyId for MasterKeyTranscript {
    fn key_id(&self) -> MasterPublicKeyId {
        self.master_key_id.clone()
    }
}

impl<T: HasMasterPublicKeyId, U> HasMasterPublicKeyId for (T, U) {
    fn key_id(&self) -> MasterPublicKeyId {
        self.0.key_id()
    }
}

impl<T: HasMasterPublicKeyId> HasMasterPublicKeyId for &T {
    fn key_id(&self) -> MasterPublicKeyId {
        (*self).key_id()
    }
}

#[cfg(test)]
mod tests {
    use super::*;

    #[test]
    fn uid_generator_pre_signature_ids_are_globally_unique_test() {
        let mut uid_generator =
            IDkgUIDGenerator::new(ic_types_test_utils::ids::SUBNET_0, Height::new(100));

        let pre_sig_id_0 = uid_generator.next_pre_signature_id();
        let pre_sig_id_1 = uid_generator.next_pre_signature_id();
        let pre_sig_id_2 = uid_generator.next_pre_signature_id();

        assert_eq!(pre_sig_id_0.id(), 0);
        assert_eq!(pre_sig_id_1.id(), 1);
        assert_eq!(pre_sig_id_2.id(), 2);
    }
}<|MERGE_RESOLUTION|>--- conflicted
+++ resolved
@@ -1554,91 +1554,8 @@
     }
 }
 
-<<<<<<< HEAD
 /// The final output of the transcript creation sequence
 pub type EcdsaTranscript = IDkgTranscript;
-=======
-#[derive(Clone, Debug, PartialEq, Eq, Hash, Serialize, Deserialize)]
-pub enum IDkgMessageAttribute {
-    Dealing(IDkgTranscriptId),
-    DealingSupport(IDkgTranscriptId),
-    EcdsaSigShare(RequestId),
-    SchnorrSigShare(RequestId),
-    Complaint(IDkgTranscriptId),
-    Opening(IDkgTranscriptId),
-}
-
-impl From<IDkgMessageAttribute> for pb::IDkgMessageAttribute {
-    fn from(value: IDkgMessageAttribute) -> Self {
-        use pb::i_dkg_message_attribute::Kind;
-        let kind = match value {
-            IDkgMessageAttribute::Dealing(id) => Kind::SignedDealing((&id).into()),
-            IDkgMessageAttribute::DealingSupport(id) => Kind::DealingSupport((&id).into()),
-            IDkgMessageAttribute::EcdsaSigShare(id) => Kind::EcdsaSigShare(id.into()),
-            IDkgMessageAttribute::SchnorrSigShare(id) => Kind::SchnorrSigShare(id.into()),
-            IDkgMessageAttribute::Complaint(id) => Kind::Complaint((&id).into()),
-            IDkgMessageAttribute::Opening(id) => Kind::Opening((&id).into()),
-        };
-        Self { kind: Some(kind) }
-    }
-}
-
-impl TryFrom<pb::IDkgMessageAttribute> for IDkgMessageAttribute {
-    type Error = ProxyDecodeError;
-    fn try_from(value: pb::IDkgMessageAttribute) -> Result<Self, Self::Error> {
-        use pb::i_dkg_message_attribute::Kind;
-        let Some(kind) = &value.kind else {
-            return Err(ProxyDecodeError::MissingField("IDkgMessageAttribute::kind"));
-        };
-        Ok(match &kind {
-            Kind::SignedDealing(id) => IDkgMessageAttribute::Dealing(id.try_into()?),
-            Kind::DealingSupport(id) => IDkgMessageAttribute::DealingSupport(id.try_into()?),
-            Kind::EcdsaSigShare(id) => IDkgMessageAttribute::EcdsaSigShare(id.try_into()?),
-            Kind::SchnorrSigShare(id) => IDkgMessageAttribute::SchnorrSigShare(id.try_into()?),
-            Kind::Complaint(id) => IDkgMessageAttribute::Complaint(id.try_into()?),
-            Kind::Opening(id) => IDkgMessageAttribute::Opening(id.try_into()?),
-        })
-    }
-}
-
-impl From<&IDkgMessage> for IDkgMessageAttribute {
-    fn from(msg: &IDkgMessage) -> IDkgMessageAttribute {
-        match msg {
-            IDkgMessage::Dealing(dealing) => {
-                IDkgMessageAttribute::Dealing(dealing.content.transcript_id)
-            }
-            IDkgMessage::DealingSupport(support) => {
-                IDkgMessageAttribute::DealingSupport(support.transcript_id)
-            }
-            IDkgMessage::EcdsaSigShare(share) => {
-                IDkgMessageAttribute::EcdsaSigShare(share.request_id.clone())
-            }
-            IDkgMessage::SchnorrSigShare(share) => {
-                IDkgMessageAttribute::SchnorrSigShare(share.request_id.clone())
-            }
-            IDkgMessage::Complaint(complaint) => {
-                IDkgMessageAttribute::Complaint(complaint.content.idkg_complaint.transcript_id)
-            }
-            IDkgMessage::Opening(opening) => {
-                IDkgMessageAttribute::Opening(opening.content.idkg_opening.transcript_id)
-            }
-        }
-    }
-}
-
-impl IDkgMessageAttribute {
-    pub fn as_str(&self) -> &'static str {
-        match self {
-            Self::Dealing(_) => "signed_dealing",
-            Self::DealingSupport(_) => "dealing_support",
-            Self::EcdsaSigShare(_) => "ecdsa_sig_share",
-            Self::SchnorrSigShare(_) => "schnorr_sig_share",
-            Self::Complaint(_) => "complaint",
-            Self::Opening(_) => "opening",
-        }
-    }
-}
->>>>>>> 073c2bc1
 
 impl TryFrom<IDkgMessage> for SignedIDkgDealing {
     type Error = IDkgMessage;
