//! Defines types used for threshold master key generation.

use crate::artifact::{IdentifiableArtifact, PbArtifact};
pub use crate::consensus::idkg::common::{
    unpack_reshare_of_unmasked_params, IDkgBlockReader, IDkgTranscriptAttributes,
    IDkgTranscriptOperationRef, IDkgTranscriptParamsRef, MaskedTranscript, PreSigId,
    PseudoRandomId, RandomTranscriptParams, RandomUnmaskedTranscriptParams, RequestId,
    ReshareOfMaskedParams, ReshareOfUnmaskedParams, TranscriptAttributes, TranscriptCastError,
    TranscriptLookupError, TranscriptParamsError, TranscriptRef, UnmaskedTimesMaskedParams,
    UnmaskedTranscript,
};
use crate::consensus::idkg::ecdsa::{PreSignatureQuadrupleRef, QuadrupleInCreation};
use crate::{
    consensus::BasicSignature,
    crypto::{
        canister_threshold_sig::{
            error::*,
            idkg::{
                IDkgComplaint, IDkgDealingSupport, IDkgOpening, IDkgTranscript, IDkgTranscriptId,
                IDkgTranscriptParams, InitialIDkgDealings, SignedIDkgDealing,
            },
            ThresholdEcdsaSigShare, ThresholdSchnorrSigShare,
        },
        crypto_hash, AlgorithmId, CryptoHash, CryptoHashOf, CryptoHashable, Signed,
        SignedBytesWithoutDomainSeparator,
    },
    node_id_into_protobuf, node_id_try_from_option, Height, NodeId, RegistryVersion, SubnetId,
};
use common::SignatureScheme;
use ic_base_types::{subnet_id_into_protobuf, subnet_id_try_from_protobuf};
use ic_crypto_sha2::Sha256;
#[cfg(test)]
use ic_exhaustive_derive::ExhaustiveSet;
use ic_management_canister_types::MasterPublicKeyId;
use ic_protobuf::types::v1 as pb_types;
use ic_protobuf::{
    proxy::{try_from_option_field, ProxyDecodeError},
    registry::subnet::v1 as subnet_pb,
    types::v1 as pb,
};
use phantom_newtype::Id;
use serde::{Deserialize, Serialize};
use std::{
    collections::{BTreeMap, BTreeSet},
    convert::{TryFrom, TryInto},
    fmt::{self, Display, Formatter},
    hash::Hash,
    time::Duration,
};
use strum_macros::EnumIter;

use self::common::{PreSignatureInCreation, PreSignatureRef};

pub mod common;
pub mod ecdsa;
pub mod schnorr;

/// For completed signature requests, we differentiate between those
/// that have already been reported and those that have not. This is
/// to prevent signatures from being reported more than once.
#[derive(Clone, Eq, PartialEq, Hash, Debug, Deserialize, Serialize)]
#[cfg_attr(test, derive(ExhaustiveSet))]
pub enum CompletedSignature {
    ReportedToExecution,
    Unreported(crate::batch::ConsensusResponse),
}

#[derive(Clone, Eq, PartialEq, Ord, PartialOrd, Hash, Debug)]
#[cfg_attr(test, derive(ExhaustiveSet))]
pub struct IDkgMasterPublicKeyId(MasterPublicKeyId);

impl TryFrom<MasterPublicKeyId> for IDkgMasterPublicKeyId {
    type Error = String;

    fn try_from(val: MasterPublicKeyId) -> Result<Self, Self::Error> {
        if !val.is_idkg_key() {
            Err("This key is not an idkg key".to_string())
        } else {
            Ok(Self(val))
        }
    }
}

impl From<IDkgMasterPublicKeyId> for MasterPublicKeyId {
    fn from(val: IDkgMasterPublicKeyId) -> Self {
        val.0
    }
}

impl IDkgMasterPublicKeyId {
    pub fn inner(&self) -> &MasterPublicKeyId {
        &self.0
    }
}

impl std::ops::Deref for IDkgMasterPublicKeyId {
    type Target = MasterPublicKeyId;

    fn deref(&self) -> &<Self as std::ops::Deref>::Target {
        self.inner()
    }
}

impl std::borrow::Borrow<MasterPublicKeyId> for IDkgMasterPublicKeyId {
    fn borrow(&self) -> &MasterPublicKeyId {
        self.inner()
    }
}

impl std::fmt::Display for IDkgMasterPublicKeyId {
    fn fmt(&self, fmt: &mut std::fmt::Formatter<'_>) -> Result<(), std::fmt::Error> {
        write!(fmt, "{}", &self.0)
    }
}

impl Serialize for IDkgMasterPublicKeyId {
    fn serialize<S: serde::Serializer>(&self, serializer: S) -> Result<S::Ok, S::Error> {
        self.0.serialize(serializer)
    }
}

impl<'de> serde::Deserialize<'de> for IDkgMasterPublicKeyId {
    fn deserialize<D: serde::Deserializer<'de>>(
        deserializer: D,
    ) -> Result<IDkgMasterPublicKeyId, D::Error> {
        use serde::de::Error;

        let master_public_key_id: MasterPublicKeyId =
            serde::Deserialize::deserialize(deserializer)?;

        if !master_public_key_id.is_idkg_key() {
            Err(D::Error::custom(
                "expected an idkg variant of MasterPublicKeyId",
            ))
        } else {
            Ok(Self(master_public_key_id))
        }
    }
}

/// Common data that is carried in both `IDkgSummaryPayload` and `IDkgDataPayload`.
/// published on every consensus round. It represents the current state of the
/// protocol since the summary block.
#[derive(Clone, Eq, PartialEq, Hash, Debug, Deserialize, Serialize)]
pub struct IDkgPayload {
    /// Collection of completed signatures.
    pub signature_agreements: BTreeMap<PseudoRandomId, CompletedSignature>,

    /// IDKG transcript Pre-Signatures that we can use to create threshold signatures.
    pub available_pre_signatures: BTreeMap<PreSigId, PreSignatureRef>,

    /// Pre-Signature in creation.
    pub pre_signatures_in_creation: BTreeMap<PreSigId, PreSignatureInCreation>,

    /// Generator of unique ids.
    pub uid_generator: IDkgUIDGenerator,

    /// Transcripts created at this height.
    pub idkg_transcripts: BTreeMap<IDkgTranscriptId, IDkgTranscript>,

    /// Resharing requests in progress.
    pub ongoing_xnet_reshares: BTreeMap<IDkgReshareRequest, ReshareOfUnmaskedParams>,

    /// Completed resharing requests.
    pub xnet_reshare_agreements: BTreeMap<IDkgReshareRequest, CompletedReshareRequest>,

    /// State of the key transcripts.
    pub key_transcripts: BTreeMap<IDkgMasterPublicKeyId, MasterKeyTranscript>,
}

impl IDkgPayload {
    /// Creates an empty IDkg payload.
    pub fn empty(
        height: Height,
        subnet_id: SubnetId,
        key_transcripts: Vec<MasterKeyTranscript>,
    ) -> Self {
        Self {
            key_transcripts: key_transcripts
                .into_iter()
                .map(|key_transcript| (key_transcript.key_id().try_into().unwrap(), key_transcript))
                .collect(),
            uid_generator: IDkgUIDGenerator::new(subnet_id, height),
            signature_agreements: BTreeMap::new(),
            available_pre_signatures: BTreeMap::new(),
            pre_signatures_in_creation: BTreeMap::new(),
            idkg_transcripts: BTreeMap::new(),
            ongoing_xnet_reshares: BTreeMap::new(),
            xnet_reshare_agreements: BTreeMap::new(),
        }
    }

    /// Returns the reference to the current key transcript of the given [`MasterPublicKeyId`].
    pub fn current_key_transcript(
        &self,
        key_id: &MasterPublicKeyId,
    ) -> Option<&UnmaskedTranscriptWithAttributes> {
        self.key_transcripts
            .get(key_id)
            .and_then(|key_transcript| key_transcript.current.as_ref())
    }

    /// Return an iterator of all transcript configs that have no matching
    /// results yet.
    pub fn iter_transcript_configs_in_creation(
        &self,
    ) -> impl Iterator<Item = &IDkgTranscriptParamsRef> + '_ {
        let xnet_reshares_transcripts = self.ongoing_xnet_reshares.values().map(AsRef::as_ref);
        let key_transcripts = self
            .key_transcripts
            .values()
            .flat_map(MasterKeyTranscript::transcript_config_in_creation);

        self.pre_signatures_in_creation
            .iter()
            .flat_map(|(_, pre_sig)| pre_sig.iter_transcript_configs_in_creation())
            .chain(key_transcripts)
            .chain(xnet_reshares_transcripts)
    }

    /// Return an iterator of the ongoing xnet reshare transcripts on the source side.
    pub fn iter_xnet_transcripts_source_subnet(
        &self,
    ) -> impl Iterator<Item = &IDkgTranscriptParamsRef> + '_ {
        self.ongoing_xnet_reshares.values().map(AsRef::as_ref)
    }

    /// Return an iterator of the ongoing xnet reshare transcripts on the target side.
    pub fn iter_xnet_transcripts_target_subnet(
        &self,
    ) -> impl Iterator<Item = &IDkgTranscriptParamsRef> + '_ {
        self.key_transcripts.values().filter_map(|key_transcript| {
            if let KeyTranscriptCreation::XnetReshareOfUnmaskedParams((_, params)) =
                &key_transcript.next_in_creation
            {
                Some(params.as_ref())
            } else {
                None
            }
        })
    }

    /// Return an iterator of all ids of pre-signatures for the given key in the payload.
    pub fn iter_pre_signature_ids<'a>(
        &'a self,
        key_id: &'a MasterPublicKeyId,
    ) -> impl Iterator<Item = PreSigId> + '_ {
        let available_pre_signature_ids = self
            .available_pre_signatures
            .iter()
            .filter(|(_, pre_sig)| pre_sig.key_id() == *key_id)
            .map(|(key, _)| key);

        let in_creation_pre_signature_ids = self
            .pre_signatures_in_creation
            .iter()
            .filter(|(_, pre_sig)| pre_sig.key_id() == *key_id)
            .map(|(key, _)| key);

        available_pre_signature_ids
            .chain(in_creation_pre_signature_ids)
            .cloned()
    }

    /// Return active transcript references in the  payload.
    pub fn active_transcripts(&self) -> BTreeSet<TranscriptRef> {
        let mut active_refs = BTreeSet::new();
        for obj in self.available_pre_signatures.values() {
            active_refs.extend(obj.get_refs());
        }
        for obj in self.pre_signatures_in_creation.values() {
            active_refs.extend(obj.get_refs());
        }
        for obj in self.ongoing_xnet_reshares.values() {
            active_refs.extend(obj.as_ref().get_refs());
        }
        for obj in self.key_transcripts.values() {
            active_refs.extend(obj.get_refs());
        }

        active_refs
    }

    /// Updates the height of all the transcript refs to the given height.
    pub fn update_refs(&mut self, height: Height) {
        for obj in self.available_pre_signatures.values_mut() {
            obj.update(height);
        }
        for obj in self.pre_signatures_in_creation.values_mut() {
            obj.update(height);
        }
        for obj in self.ongoing_xnet_reshares.values_mut() {
            obj.as_mut().update(height);
        }
        for obj in self.key_transcripts.values_mut() {
            obj.update_refs(height)
        }
    }

    /// Return the oldest registry version required to keep nodes in the subnet
    /// in order to finish signature signing. It is important for security purpose
    /// to require ongoing signature requests to finish before we can let nodes
    /// move off a subnet.
    ///
    /// Note that we do not consider available pre-signatures here because it would
    /// prevent nodes from leaving when the pre-signatures are not consumed.
    pub(crate) fn get_oldest_registry_version_in_use(&self) -> Option<RegistryVersion> {
        // Both current key transcript and next_in_creation are considered.
        let idkg_transcripts = &self.idkg_transcripts;
        let min_version = |version_1: Option<RegistryVersion>, version_2| {
            if version_1.is_none() {
                version_2
            } else {
                version_1.min(version_2)
            }
        };

        let min_current_key_version = self
            .key_transcripts
            .values()
            .filter_map(|key_transcript| key_transcript.current.as_ref())
            .map(TranscriptAttributes::registry_version)
            .min();

        let min_in_creation_key_version = self
            .key_transcripts
            .values()
            .filter_map(|key_transcript| match &key_transcript.next_in_creation {
                KeyTranscriptCreation::Begin => None,
                KeyTranscriptCreation::RandomTranscriptParams(params) => {
                    Some(params.as_ref().registry_version())
                }
                KeyTranscriptCreation::ReshareOfMaskedParams(params) => {
                    Some(params.as_ref().registry_version())
                }
                KeyTranscriptCreation::ReshareOfUnmaskedParams(params) => {
                    Some(params.as_ref().registry_version())
                }
                KeyTranscriptCreation::XnetReshareOfUnmaskedParams((_, params)) => {
                    Some(params.as_ref().registry_version())
                }
                KeyTranscriptCreation::Created(transcript) => idkg_transcripts
                    .get(&transcript.as_ref().transcript_id)
                    .map(|transcript| transcript.registry_version),
            })
            .min();

        min_version(min_current_key_version, min_in_creation_key_version)
    }

    /// Returns the initial DKG dealings being used to bootstrap the target subnet,
    /// if we are in the process of initial key creation.
    pub fn initial_dkg_dealings(&self) -> impl Iterator<Item = &InitialIDkgDealings> + '_ {
        self.key_transcripts.values().filter_map(|key_transcript| {
            if let KeyTranscriptCreation::XnetReshareOfUnmaskedParams((initial_dealings, _)) =
                &key_transcript.next_in_creation
            {
                Some(initial_dealings.as_ref())
            } else {
                None
            }
        })
    }
}

/// The unmasked transcript is paired with its attributes, which will be used
/// in creating reshare params.
#[derive(Clone, Eq, PartialEq, Hash, Debug, Deserialize, Serialize)]
#[cfg_attr(test, derive(ExhaustiveSet))]
pub struct UnmaskedTranscriptWithAttributes(IDkgTranscriptAttributes, UnmaskedTranscript);

impl From<&UnmaskedTranscriptWithAttributes> for pb::UnmaskedTranscriptWithAttributes {
    fn from(transcript_with_attrs: &UnmaskedTranscriptWithAttributes) -> Self {
        pb::UnmaskedTranscriptWithAttributes {
            transcript_ref: Some(transcript_with_attrs.1.as_ref().into()),
            attributes: Some((&transcript_with_attrs.0).into()),
        }
    }
}

impl TryFrom<&pb::UnmaskedTranscriptWithAttributes> for UnmaskedTranscriptWithAttributes {
    type Error = ProxyDecodeError;
    fn try_from(
        transcript_with_attrs: &pb::UnmaskedTranscriptWithAttributes,
    ) -> Result<Self, Self::Error> {
        let attributes = try_from_option_field(
            transcript_with_attrs.attributes.as_ref(),
            "UnmaskedTranscriptWithAttributes::attributes",
        )?;
        let unmasked = pb::UnmaskedTranscript {
            transcript_ref: transcript_with_attrs.transcript_ref.clone(),
        };
        Ok(UnmaskedTranscriptWithAttributes::new(
            attributes,
            (&unmasked).try_into()?,
        ))
    }
}

impl UnmaskedTranscriptWithAttributes {
    pub fn new(attr: IDkgTranscriptAttributes, transcript: UnmaskedTranscript) -> Self {
        Self(attr, transcript)
    }
    pub fn unmasked_transcript(&self) -> UnmaskedTranscript {
        self.1
    }
    pub fn transcript_id(&self) -> IDkgTranscriptId {
        self.1.as_ref().transcript_id
    }
}

impl TranscriptAttributes for UnmaskedTranscriptWithAttributes {
    fn receivers(&self) -> &BTreeSet<NodeId> {
        self.0.receivers()
    }
    fn algorithm_id(&self) -> AlgorithmId {
        self.0.algorithm_id()
    }
    fn registry_version(&self) -> RegistryVersion {
        self.0.registry_version()
    }
}

impl AsRef<TranscriptRef> for UnmaskedTranscriptWithAttributes {
    fn as_ref(&self) -> &TranscriptRef {
        self.1.as_ref()
    }
}

impl AsMut<TranscriptRef> for UnmaskedTranscriptWithAttributes {
    fn as_mut(&mut self) -> &mut TranscriptRef {
        self.1.as_mut()
    }
}

#[derive(Clone, Eq, PartialEq, Hash, Debug, Deserialize, Serialize)]
#[cfg_attr(test, derive(ExhaustiveSet))]
pub struct MasterKeyTranscript {
    /// The key transcript used for the current interval.
    pub current: Option<UnmaskedTranscriptWithAttributes>,
    /// Progress of creating the next key transcript.
    pub next_in_creation: KeyTranscriptCreation,
    /// Master key Id allowing different signature schemes.
    pub master_key_id: IDkgMasterPublicKeyId,
}

impl MasterKeyTranscript {
    pub fn new(key_id: IDkgMasterPublicKeyId, next_in_creation: KeyTranscriptCreation) -> Self {
        Self {
            current: None,
            next_in_creation,
            master_key_id: key_id,
        }
    }

    pub fn update(
        &self,
        current: Option<UnmaskedTranscriptWithAttributes>,
        next_in_creation: KeyTranscriptCreation,
    ) -> Self {
        Self {
            current: current.or_else(|| self.current.clone()),
            next_in_creation,
            master_key_id: self.master_key_id.clone(),
        }
    }

    pub fn get_refs(&self) -> Vec<TranscriptRef> {
        let mut active_refs = match &self.next_in_creation {
            KeyTranscriptCreation::Begin => vec![],
            KeyTranscriptCreation::RandomTranscriptParams(params) => params.as_ref().get_refs(),
            KeyTranscriptCreation::ReshareOfMaskedParams(params) => params.as_ref().get_refs(),
            KeyTranscriptCreation::ReshareOfUnmaskedParams(params) => params.as_ref().get_refs(),
            KeyTranscriptCreation::XnetReshareOfUnmaskedParams((_, params)) => {
                params.as_ref().get_refs()
            }
            KeyTranscriptCreation::Created(unmasked) => vec![*unmasked.as_ref()],
        };
        if let Some(unmasked) = &self.current {
            active_refs.push(*unmasked.as_ref());
        }
        active_refs
    }

    fn update_refs(&mut self, height: Height) {
        match &mut self.next_in_creation {
            KeyTranscriptCreation::Begin => (),
            KeyTranscriptCreation::RandomTranscriptParams(params) => params.as_mut().update(height),
            KeyTranscriptCreation::ReshareOfMaskedParams(params) => params.as_mut().update(height),
            KeyTranscriptCreation::ReshareOfUnmaskedParams(params) => {
                params.as_mut().update(height)
            }
            KeyTranscriptCreation::XnetReshareOfUnmaskedParams((_, params)) => {
                params.as_mut().update(height)
            }
            KeyTranscriptCreation::Created(unmasked) => unmasked.as_mut().update(height),
        }
        if let Some(unmasked) = &mut self.current {
            unmasked.as_mut().update(height);
        }
    }

    pub fn transcript_config_in_creation(&self) -> Option<&IDkgTranscriptParamsRef> {
        match &self.next_in_creation {
            KeyTranscriptCreation::Begin => None,
            KeyTranscriptCreation::RandomTranscriptParams(x) => Some(x.as_ref()),
            KeyTranscriptCreation::ReshareOfMaskedParams(x) => Some(x.as_ref()),
            KeyTranscriptCreation::ReshareOfUnmaskedParams(x) => Some(x.as_ref()),
            KeyTranscriptCreation::XnetReshareOfUnmaskedParams((_, x)) => Some(x.as_ref()),
            KeyTranscriptCreation::Created(_) => None,
        }
    }
}

impl Display for MasterKeyTranscript {
    fn fmt(&self, f: &mut Formatter<'_>) -> fmt::Result {
        let current = if let Some(transcript) = &self.current {
            format!("Current = {:?}", transcript.as_ref())
        } else {
            "Current = None".to_string()
        };
        match &self.next_in_creation {
            KeyTranscriptCreation::Begin => write!(f, "{}, Next = Begin", current),
            KeyTranscriptCreation::RandomTranscriptParams(x) => write!(
                f,
                "{}, Next = RandomTranscriptParams({:?}",
                current,
                x.as_ref().transcript_id
            ),
            KeyTranscriptCreation::ReshareOfMaskedParams(x) => write!(
                f,
                "{}, Next = ReshareOfMaskedParams({:?})",
                current,
                x.as_ref().transcript_id
            ),
            KeyTranscriptCreation::ReshareOfUnmaskedParams(x) => write!(
                f,
                "{}, Next = ReshareOfUnmaskedParams({:?})",
                current,
                x.as_ref().transcript_id
            ),
            KeyTranscriptCreation::XnetReshareOfUnmaskedParams((_, x)) => write!(
                f,
                "{}, Next = XnetReshareOfUnmaskedParams({:?})",
                current,
                x.as_ref().transcript_id
            ),
            KeyTranscriptCreation::Created(x) => write!(f, "{}, Next = Created({:?})", current, x),
        }
    }
}

impl From<MasterKeyTranscript> for pb::MasterKeyTranscript {
    fn from(transcript: MasterKeyTranscript) -> Self {
        Self {
            current: transcript
                .current
                .as_ref()
                .map(pb::UnmaskedTranscriptWithAttributes::from),
            next_in_creation: Some(pb::KeyTranscriptCreation::from(
                &transcript.next_in_creation,
            )),
<<<<<<< HEAD
            master_key_id: Some(crypto_pb::MasterPublicKeyId::from(
                &transcript.master_key_id.into(),
            )),
=======
            master_key_id: Some(pb_types::MasterPublicKeyId::from(&transcript.master_key_id)),
>>>>>>> 2fd2bbd1
        }
    }
}

impl From<&MasterKeyTranscript> for pb::MasterKeyTranscript {
    fn from(transcript: &MasterKeyTranscript) -> Self {
        Self::from(transcript.clone())
    }
}

impl TryFrom<pb::MasterKeyTranscript> for MasterKeyTranscript {
    type Error = ProxyDecodeError;

    fn try_from(proto: pb::MasterKeyTranscript) -> Result<Self, Self::Error> {
        let current = proto
            .current
            .as_ref()
            .map(UnmaskedTranscriptWithAttributes::try_from)
            .transpose()?;

        let next_in_creation = try_from_option_field(
            proto.next_in_creation.as_ref(),
            "KeyTranscript::next_in_creation",
        )?;

        let master_key_id: MasterPublicKeyId =
            try_from_option_field(proto.master_key_id, "KeyTranscript::master_key_id")?;
        let master_key_id = master_key_id.try_into().map_err(ProxyDecodeError::Other)?;

        Ok(Self {
            current,
            next_in_creation,
            master_key_id,
        })
    }
}

impl TryFrom<&pb::MasterKeyTranscript> for MasterKeyTranscript {
    type Error = ProxyDecodeError;

    fn try_from(transcript: &pb::MasterKeyTranscript) -> Result<Self, Self::Error> {
        Self::try_from(transcript.clone())
    }
}

/// The creation of a master key transcript goes through one of the three paths below:
/// 1. Begin -> RandomTranscript -> ReshareOfMasked -> Created
/// 2. Begin -> ReshareOfUnmasked -> Created
/// 3. XnetReshareOfUnmaskedParams -> Created (xnet bootstrapping from initial dealings)
///
/// The initial bootstrap will start with an empty 'IDkgSummaryPayload', and then
/// we'll go through the first path to create the key transcript.
///
/// After the initial key transcript is created, we will be able to create the first
/// 'IDkgSummaryPayload' by carrying over the key transcript, which will be carried
/// over to the next DKG interval if there is no node membership change.
///
/// If in the future there is a membership change, we will create a new key transcript
/// by going through the second path above. Then the switch-over will happen at
/// the next 'IDkgSummaryPayload'.
#[derive(Clone, Eq, PartialEq, Hash, Debug, Deserialize, Serialize)]
#[cfg_attr(test, derive(ExhaustiveSet))]
pub enum KeyTranscriptCreation {
    Begin,
    // Configuration to create initial random transcript.
    RandomTranscriptParams(RandomTranscriptParams),
    // Configuration to create initial key transcript by resharing the random transcript.
    ReshareOfMaskedParams(ReshareOfMaskedParams),
    // Configuration to create next key transcript by resharing the current key transcript.
    ReshareOfUnmaskedParams(ReshareOfUnmaskedParams),
    // Bootstrapping from xnet initial dealings.
    XnetReshareOfUnmaskedParams((Box<InitialIDkgDealings>, ReshareOfUnmaskedParams)),
    // Created
    Created(UnmaskedTranscript),
}

impl From<&KeyTranscriptCreation> for pb::KeyTranscriptCreation {
    fn from(key_transcript_in_creation: &KeyTranscriptCreation) -> Self {
        let mut ret = pb::KeyTranscriptCreation {
            state: pb::KeyTranscriptCreationState::BeginUnspecified as i32,
            random: None,
            reshare_of_masked: None,
            reshare_of_unmasked: None,
            xnet_reshare_of_unmasked: None,
            xnet_reshare_initial_dealings: None,
            created: None,
        };
        match key_transcript_in_creation {
            KeyTranscriptCreation::Begin => {
                ret.state = pb::KeyTranscriptCreationState::BeginUnspecified as i32;
            }
            KeyTranscriptCreation::RandomTranscriptParams(params) => {
                ret.state = pb::KeyTranscriptCreationState::RandomTranscriptParams as i32;
                ret.random = Some(params.into());
            }
            KeyTranscriptCreation::ReshareOfMaskedParams(params) => {
                ret.state = pb::KeyTranscriptCreationState::ReshareOfMaskedParams as i32;
                ret.reshare_of_masked = Some(params.into());
            }
            KeyTranscriptCreation::ReshareOfUnmaskedParams(params) => {
                ret.state = pb::KeyTranscriptCreationState::ReshareOfUnmaskedParams as i32;
                ret.reshare_of_unmasked = Some(params.into());
            }
            KeyTranscriptCreation::XnetReshareOfUnmaskedParams((initial_dealings, params)) => {
                ret.state = pb::KeyTranscriptCreationState::XnetReshareOfUnmaskedParams as i32;
                ret.xnet_reshare_initial_dealings = Some(initial_dealings.as_ref().into());
                ret.xnet_reshare_of_unmasked = Some(params.into());
            }
            KeyTranscriptCreation::Created(params) => {
                ret.state = pb::KeyTranscriptCreationState::Created as i32;
                ret.created = Some(params.into());
            }
        }
        ret
    }
}

impl TryFrom<&pb::KeyTranscriptCreation> for KeyTranscriptCreation {
    type Error = ProxyDecodeError;
    fn try_from(proto: &pb::KeyTranscriptCreation) -> Result<Self, Self::Error> {
        if proto.state == (pb::KeyTranscriptCreationState::BeginUnspecified as i32) {
            Ok(KeyTranscriptCreation::Begin)
        } else if proto.state == (pb::KeyTranscriptCreationState::RandomTranscriptParams as i32) {
            Ok(KeyTranscriptCreation::RandomTranscriptParams(
                try_from_option_field(proto.random.as_ref(), "KeyTranscriptCreation::random")?,
            ))
        } else if proto.state == (pb::KeyTranscriptCreationState::ReshareOfMaskedParams as i32) {
            Ok(KeyTranscriptCreation::ReshareOfMaskedParams(
                try_from_option_field(
                    proto.reshare_of_masked.as_ref(),
                    "KeyTranscriptCreation::reshare_of_masked",
                )?,
            ))
        } else if proto.state == (pb::KeyTranscriptCreationState::ReshareOfUnmaskedParams as i32) {
            Ok(KeyTranscriptCreation::ReshareOfUnmaskedParams(
                try_from_option_field(
                    proto.reshare_of_unmasked.as_ref(),
                    "KeyTranscriptCreation::reshare_of_unmasked",
                )?,
            ))
        } else if proto.state
            == (pb::KeyTranscriptCreationState::XnetReshareOfUnmaskedParams as i32)
        {
            let initial_dealings: InitialIDkgDealings = try_from_option_field(
                proto.xnet_reshare_initial_dealings.as_ref(),
                "KeyTranscriptCreation::xnet_reshare_initial_dealings",
            )?;
            let xnet_param_unmasked = try_from_option_field(
                proto.xnet_reshare_of_unmasked.as_ref(),
                "KeyTranscriptCreation::xnet_reshare_of_unmasked",
            )?;
            Ok(KeyTranscriptCreation::XnetReshareOfUnmaskedParams((
                Box::new(initial_dealings),
                xnet_param_unmasked,
            )))
        } else if proto.state == (pb::KeyTranscriptCreationState::Created as i32) {
            Ok(KeyTranscriptCreation::Created(try_from_option_field(
                proto.created.as_ref(),
                "KeyTranscriptCreation::created",
            )?))
        } else {
            Err(ProxyDecodeError::Other(format!(
                "KeyTranscriptCreation:: invalid state: {}",
                pb::KeyTranscriptCreationState::Created as i32
            )))
        }
    }
}

/// Internal format of the resharing request from execution.
#[derive(Clone, Eq, PartialEq, Ord, PartialOrd, Hash, Debug, Deserialize, Serialize)]
#[cfg_attr(test, derive(ExhaustiveSet))]
pub struct IDkgReshareRequest {
    pub master_key_id: IDkgMasterPublicKeyId,
    pub receiving_node_ids: Vec<NodeId>,
    pub registry_version: RegistryVersion,
}

impl From<&IDkgReshareRequest> for pb::IDkgReshareRequest {
    fn from(request: &IDkgReshareRequest) -> Self {
        let mut receiving_node_ids = Vec::new();
        for node in &request.receiving_node_ids {
            receiving_node_ids.push(node_id_into_protobuf(*node));
        }

        let master_key_id: &MasterPublicKeyId = &request.master_key_id;
        Self {
            master_key_id: Some((master_key_id).into()),
            receiving_node_ids,
            registry_version: request.registry_version.get(),
        }
    }
}

impl TryFrom<&pb::IDkgReshareRequest> for IDkgReshareRequest {
    type Error = ProxyDecodeError;
    fn try_from(request: &pb::IDkgReshareRequest) -> Result<Self, Self::Error> {
        let receiving_node_ids = request
            .receiving_node_ids
            .iter()
            .map(|node| node_id_try_from_option(Some(node.clone())))
            .collect::<Result<Vec<_>, ProxyDecodeError>>()?;

        let master_key_id: MasterPublicKeyId = try_from_option_field(
            request.master_key_id.clone(),
            "IDkgReshareRequest::master_key_id",
        )?;
        let master_key_id = master_key_id.try_into().map_err(ProxyDecodeError::Other)?;

        Ok(Self {
            master_key_id,
            receiving_node_ids,
            registry_version: RegistryVersion::new(request.registry_version),
        })
    }
}

#[derive(Clone, Eq, PartialEq, Hash, Debug, Deserialize, Serialize)]
#[cfg_attr(test, derive(ExhaustiveSet))]
pub enum CompletedReshareRequest {
    ReportedToExecution,
    Unreported(crate::batch::ConsensusResponse),
}

/// To make sure all ids used in IDkg payload are uniquely generated,
/// we use a generator to keep track of this state.
#[derive(Clone, Eq, PartialEq, Hash, Debug, Deserialize, Serialize)]
#[cfg_attr(test, derive(ExhaustiveSet))]
pub struct IDkgUIDGenerator {
    next_unused_transcript_id: IDkgTranscriptId,
    next_unused_pre_signature_id: u64,
}

impl IDkgUIDGenerator {
    pub fn new(subnet_id: SubnetId, height: Height) -> Self {
        Self {
            next_unused_transcript_id: IDkgTranscriptId::new(subnet_id, 0, height),
            next_unused_pre_signature_id: 0,
        }
    }
    pub fn update_height(&mut self, height: Height) -> Result<(), IDkgTranscriptIdError> {
        let updated_id = self.next_unused_transcript_id.update_height(height)?;
        self.next_unused_transcript_id = updated_id;
        Ok(())
    }

    pub fn next_transcript_id(&mut self) -> IDkgTranscriptId {
        let id = self.next_unused_transcript_id;
        self.next_unused_transcript_id = id.increment();
        id
    }

    pub fn next_pre_signature_id(&mut self) -> PreSigId {
        let id = self.next_unused_pre_signature_id;
        self.next_unused_pre_signature_id += 1;

        PreSigId(id)
    }
}

/// The IDKG artifact.
#[derive(Clone, Eq, PartialEq, Hash, Debug, Deserialize, Serialize)]
pub enum IDkgMessage {
    Dealing(SignedIDkgDealing),
    DealingSupport(IDkgDealingSupport),
    EcdsaSigShare(EcdsaSigShare),
    SchnorrSigShare(SchnorrSigShare),
    Complaint(SignedIDkgComplaint),
    Opening(SignedIDkgOpening),
}

impl IdentifiableArtifact for IDkgMessage {
    const NAME: &'static str = "idkg";
    type Id = IDkgArtifactId;
    fn id(&self) -> Self::Id {
        self.message_id()
    }
}

impl PbArtifact for IDkgMessage {
    type PbId = ic_protobuf::types::v1::IDkgArtifactId;
    type PbIdError = ProxyDecodeError;
    type PbMessage = ic_protobuf::types::v1::IDkgMessage;
    type PbMessageError = ProxyDecodeError;
}

impl IDkgMessage {
    pub fn message_id(&self) -> IDkgArtifactId {
        match self {
            IDkgMessage::Dealing(x) => x.message_id(),
            IDkgMessage::DealingSupport(x) => x.message_id(),
            IDkgMessage::EcdsaSigShare(x) => x.message_id(),
            IDkgMessage::SchnorrSigShare(x) => x.message_id(),
            IDkgMessage::Complaint(x) => x.message_id(),
            IDkgMessage::Opening(x) => x.message_id(),
        }
    }
}

impl From<IDkgMessage> for pb::IDkgMessage {
    fn from(value: IDkgMessage) -> Self {
        use pb::i_dkg_message::Msg;
        let msg = match &value {
            IDkgMessage::Dealing(x) => Msg::SignedDealing(x.into()),
            IDkgMessage::DealingSupport(x) => Msg::DealingSupport(x.into()),
            IDkgMessage::EcdsaSigShare(x) => Msg::EcdsaSigShare(x.into()),
            IDkgMessage::SchnorrSigShare(x) => Msg::SchnorrSigShare(x.into()),
            IDkgMessage::Complaint(x) => Msg::Complaint(x.into()),
            IDkgMessage::Opening(x) => Msg::Opening(x.into()),
        };
        Self { msg: Some(msg) }
    }
}

impl TryFrom<pb::IDkgMessage> for IDkgMessage {
    type Error = ProxyDecodeError;

    fn try_from(proto: pb::IDkgMessage) -> Result<Self, Self::Error> {
        use pb::i_dkg_message::Msg;
        let Some(msg) = &proto.msg else {
            return Err(ProxyDecodeError::MissingField("IDkgMessage::msg"));
        };
        Ok(match &msg {
            Msg::SignedDealing(x) => IDkgMessage::Dealing(x.try_into()?),
            Msg::DealingSupport(x) => IDkgMessage::DealingSupport(x.try_into()?),
            Msg::EcdsaSigShare(x) => IDkgMessage::EcdsaSigShare(x.try_into()?),
            Msg::SchnorrSigShare(x) => IDkgMessage::SchnorrSigShare(x.try_into()?),
            Msg::Complaint(x) => IDkgMessage::Complaint(x.try_into()?),
            Msg::Opening(x) => IDkgMessage::Opening(x.try_into()?),
        })
    }
}

/// IDkgArtifactId is the unique identifier for the artifacts. It is made of a prefix + additional
/// data of the message itself:
/// IDkgArtifactId = `<IDkgPrefix, IdData<Message>>`
/// IDkgPrefix     = <8 byte group tag, 8 byte meta info hash>
///
/// Two kinds of look up are possible with this:
/// 1. Look up by full key of <prefix + id data>, which would return the matching
///    artifact if present.
/// 2. Look up by prefix match. This can return 0 or more entries, as several artifacts may share
///    the same prefix. The caller is expected to filter the returned entries as needed. The look up
///    by prefix makes some frequent queries more efficient (e.g) to know if a node has already
///    issued a support for a <transcript Id, dealer Id>, we could iterate through all the
///    entries in the support pool looking for a matching artifact. Instead, we could issue a
///    single prefix query for prefix = <transcript Id, dealer Id, support signer Id>.
///
/// - The group tag creates an ordering of the messages
///   We previously identified the messages only by CryptoHash. This loses any ordering
///   info (e.g) if we want to iterate/process the messages related to older transcripts ahead of
///   the newer ones, this is not possible with CryptoHash. The group tag automatically
///   creates an ordering/grouping (e.g) this is set to transcript Id for dealings and support
///   shares.
///
/// - The meta info hash maps variable length meta info fields into a fixed length
///   hash, which simplifies the design and easy to work with LMDB keys. Ideally, we would like to
///   look up by a list of relevant fields (e.g) dealings by <transcript Id, dealer Id>,
///   support shares by <transcript Id, dealer Id, support signer Id>, complaints by
///   <transcript Id, dealer Id, complainer Id>, etc. But this requires different way of
///   indexing for the different sub pools. Instead, mapping these fields to the hash creates an
///   uniform indexing mechanism for all the sub pools.
///
/// On the down side, more than one artifact may map to the same hash value. So the caller
/// would need to do an exact match to filter as needed. But the collisions are expected to
/// be rare, and the prefix lookup should usually return a single entry.
///
#[derive(Clone, Eq, PartialEq, Ord, PartialOrd, Hash, Debug, Deserialize, Serialize)]
pub struct IDkgPrefix {
    group_tag: u64,
    meta_hash: u64,
}

impl IDkgPrefix {
    pub fn new(group_tag: u64, hash: [u8; 32]) -> Self {
        let w1 = u64::from_be_bytes((&hash[0..8]).try_into().unwrap());
        let w2 = u64::from_be_bytes((&hash[8..16]).try_into().unwrap());
        let w3 = u64::from_be_bytes((&hash[16..24]).try_into().unwrap());
        let w4 = u64::from_be_bytes((&hash[24..]).try_into().unwrap());
        Self::new_with_meta_hash(group_tag, w1 ^ w2 ^ w3 ^ w4)
    }

    pub fn new_with_meta_hash(group_tag: u64, meta_hash: u64) -> Self {
        Self {
            group_tag,
            meta_hash,
        }
    }

    pub fn group_tag(&self) -> u64 {
        self.group_tag
    }

    pub fn meta_hash(&self) -> u64 {
        self.meta_hash
    }
}

impl From<&IDkgPrefix> for pb::IDkgPrefix {
    fn from(value: &IDkgPrefix) -> Self {
        Self {
            group_tag: value.group_tag,
            meta_hash: value.meta_hash,
        }
    }
}

impl From<&pb::IDkgPrefix> for IDkgPrefix {
    fn from(value: &pb::IDkgPrefix) -> Self {
        Self {
            group_tag: value.group_tag,
            meta_hash: value.meta_hash,
        }
    }
}

pub type IDkgPrefixOf<T> = Id<T, IDkgPrefix>;

pub fn dealing_prefix(
    transcript_id: &IDkgTranscriptId,
    dealer_id: &NodeId,
) -> IDkgPrefixOf<SignedIDkgDealing> {
    // Group_tag: transcript Id, Meta info: <dealer_id>
    let mut hasher = Sha256::new();
    dealer_id.hash(&mut hasher);

    IDkgPrefixOf::new(IDkgPrefix::new(transcript_id.id(), hasher.finish()))
}

pub fn dealing_support_prefix(
    transcript_id: &IDkgTranscriptId,
    dealer_id: &NodeId,
    support_node_id: &NodeId,
) -> IDkgPrefixOf<IDkgDealingSupport> {
    // Group_tag: transcript Id, Meta info: <dealer_id + support sender>
    let mut hasher = Sha256::new();
    dealer_id.hash(&mut hasher);
    support_node_id.hash(&mut hasher);

    IDkgPrefixOf::new(IDkgPrefix::new(transcript_id.id(), hasher.finish()))
}

pub fn ecdsa_sig_share_prefix(
    request_id: &RequestId,
    sig_share_node_id: &NodeId,
) -> IDkgPrefixOf<EcdsaSigShare> {
    // Group_tag: quadruple Id, Meta info: <sig share sender>
    let mut hasher = Sha256::new();
    sig_share_node_id.hash(&mut hasher);

    IDkgPrefixOf::new(IDkgPrefix::new(
        request_id.callback_id.get(),
        hasher.finish(),
    ))
}

pub fn schnorr_sig_share_prefix(
    request_id: &RequestId,
    sig_share_node_id: &NodeId,
) -> IDkgPrefixOf<SchnorrSigShare> {
    // Group_tag: pre-signature Id, Meta info: <sig share sender>
    let mut hasher = Sha256::new();
    sig_share_node_id.hash(&mut hasher);

    IDkgPrefixOf::new(IDkgPrefix::new(
        request_id.callback_id.get(),
        hasher.finish(),
    ))
}

pub fn complaint_prefix(
    transcript_id: &IDkgTranscriptId,
    dealer_id: &NodeId,
    complainer_id: &NodeId,
) -> IDkgPrefixOf<SignedIDkgComplaint> {
    // Group_tag: transcript Id, Meta info: <dealer_id + complainer_id>
    let mut hasher = Sha256::new();
    dealer_id.hash(&mut hasher);
    complainer_id.hash(&mut hasher);

    IDkgPrefixOf::new(IDkgPrefix::new(transcript_id.id(), hasher.finish()))
}

pub fn opening_prefix(
    transcript_id: &IDkgTranscriptId,
    dealer_id: &NodeId,
    opener_id: &NodeId,
) -> IDkgPrefixOf<SignedIDkgOpening> {
    // Group_tag: transcript Id, Meta info: <dealer_id + opener_id>
    let mut hasher = Sha256::new();
    dealer_id.hash(&mut hasher);
    opener_id.hash(&mut hasher);

    IDkgPrefixOf::new(IDkgPrefix::new(transcript_id.id(), hasher.finish()))
}

pub type IDkgArtifactIdDataOf<T> = Id<T, IDkgArtifactIdData>;

#[derive(Clone, Eq, PartialEq, Ord, PartialOrd, Hash, Debug, Deserialize, Serialize)]
pub struct IDkgArtifactIdData {
    /// The height at which this IDkg instance was requested.
    pub height: Height,
    /// The cryptographic hash of the message.
    pub hash: CryptoHash,
    /// The subnet on which this IDkg instance was requested. This is required to
    /// identify artifacts for key resharings via cross-net.
    pub subnet_id: SubnetId,
}

impl From<IDkgArtifactIdData> for pb::IDkgArtifactIdData {
    fn from(value: IDkgArtifactIdData) -> Self {
        Self {
            height: value.height.get(),
            hash: value.hash.0,
            subnet_id: Some(subnet_id_into_protobuf(value.subnet_id)),
        }
    }
}

impl TryFrom<pb::IDkgArtifactIdData> for IDkgArtifactIdData {
    type Error = ProxyDecodeError;
    fn try_from(value: pb::IDkgArtifactIdData) -> Result<Self, Self::Error> {
        Ok(Self {
            height: Height::from(value.height),
            subnet_id: subnet_id_try_from_protobuf(try_from_option_field(
                value.subnet_id,
                "IDkgArtifactIdData::subnet_id",
            )?)?,
            hash: CryptoHash(value.hash),
        })
    }
}

pub type SigShareIdDataOf<T> = Id<T, SigShareIdData>;

#[derive(Clone, Eq, PartialEq, Ord, PartialOrd, Hash, Debug, Deserialize, Serialize)]
pub struct SigShareIdData {
    /// The height at which the signature request was paired with a pre-signature
    pub height: Height,
    /// The cryptographic hash of the message.
    pub hash: CryptoHash,
}

impl From<SigShareIdData> for pb::SigShareIdData {
    fn from(value: SigShareIdData) -> Self {
        Self {
            height: value.height.get(),
            hash: value.hash.0,
        }
    }
}

impl TryFrom<pb::SigShareIdData> for SigShareIdData {
    type Error = ProxyDecodeError;
    fn try_from(value: pb::SigShareIdData) -> Result<Self, Self::Error> {
        Ok(Self {
            height: Height::from(value.height),
            hash: CryptoHash(value.hash),
        })
    }
}

/// The identifier for artifacts/messages consists of a prefix and additional Id data.
/// The prefix may be used for sorting and range queries in tree-like structures.
#[derive(Clone, Eq, PartialEq, Ord, PartialOrd, Hash, Debug, Deserialize, Serialize)]
pub enum IDkgArtifactId {
    Dealing(
        IDkgPrefixOf<SignedIDkgDealing>,
        IDkgArtifactIdDataOf<SignedIDkgDealing>,
    ),
    DealingSupport(
        IDkgPrefixOf<IDkgDealingSupport>,
        IDkgArtifactIdDataOf<IDkgDealingSupport>,
    ),
    EcdsaSigShare(IDkgPrefixOf<EcdsaSigShare>, SigShareIdDataOf<EcdsaSigShare>),
    SchnorrSigShare(
        IDkgPrefixOf<SchnorrSigShare>,
        SigShareIdDataOf<SchnorrSigShare>,
    ),
    Complaint(
        IDkgPrefixOf<SignedIDkgComplaint>,
        IDkgArtifactIdDataOf<SignedIDkgComplaint>,
    ),
    Opening(
        IDkgPrefixOf<SignedIDkgOpening>,
        IDkgArtifactIdDataOf<SignedIDkgOpening>,
    ),
}

impl IDkgArtifactId {
    pub fn prefix(&self) -> IDkgPrefix {
        match self {
            IDkgArtifactId::Dealing(prefix, _) => prefix.as_ref().clone(),
            IDkgArtifactId::DealingSupport(prefix, _) => prefix.as_ref().clone(),
            IDkgArtifactId::EcdsaSigShare(prefix, _) => prefix.as_ref().clone(),
            IDkgArtifactId::SchnorrSigShare(prefix, _) => prefix.as_ref().clone(),
            IDkgArtifactId::Complaint(prefix, _) => prefix.as_ref().clone(),
            IDkgArtifactId::Opening(prefix, _) => prefix.as_ref().clone(),
        }
    }

    pub fn hash(&self) -> CryptoHash {
        match self {
            IDkgArtifactId::Dealing(_, data) => data.as_ref().hash.clone(),
            IDkgArtifactId::DealingSupport(_, data) => data.as_ref().hash.clone(),
            IDkgArtifactId::EcdsaSigShare(_, data) => data.as_ref().hash.clone(),
            IDkgArtifactId::SchnorrSigShare(_, data) => data.as_ref().hash.clone(),
            IDkgArtifactId::Complaint(_, data) => data.as_ref().hash.clone(),
            IDkgArtifactId::Opening(_, data) => data.as_ref().hash.clone(),
        }
    }

    pub fn height(&self) -> Height {
        match self {
            IDkgArtifactId::Dealing(_, data) => data.as_ref().height,
            IDkgArtifactId::DealingSupport(_, data) => data.as_ref().height,
            IDkgArtifactId::EcdsaSigShare(_, data) => data.as_ref().height,
            IDkgArtifactId::SchnorrSigShare(_, data) => data.as_ref().height,
            IDkgArtifactId::Complaint(_, data) => data.as_ref().height,
            IDkgArtifactId::Opening(_, data) => data.as_ref().height,
        }
    }

    pub fn dealing_hash(&self) -> Option<CryptoHashOf<SignedIDkgDealing>> {
        match self {
            Self::Dealing(_, data) => Some(CryptoHashOf::new(data.as_ref().hash.clone())),
            _ => None,
        }
    }
}

impl From<IDkgArtifactId> for pb::IDkgArtifactId {
    fn from(value: IDkgArtifactId) -> Self {
        use pb::i_dkg_artifact_id::Kind;
        let kind = match value.clone() {
            IDkgArtifactId::Dealing(p, d) => Kind::Dealing(pb::PrefixPairIDkg {
                prefix: Some((&p.get()).into()),
                id_data: Some(pb::IDkgArtifactIdData::from(d.get())),
            }),
            IDkgArtifactId::DealingSupport(p, d) => Kind::DealingSupport(pb::PrefixPairIDkg {
                prefix: Some((&p.get()).into()),
                id_data: Some(pb::IDkgArtifactIdData::from(d.get())),
            }),
            IDkgArtifactId::EcdsaSigShare(p, d) => Kind::EcdsaSigShare(pb::PrefixPairSigShare {
                prefix: Some((&p.get()).into()),
                id_data: Some(pb::SigShareIdData::from(d.get())),
            }),
            IDkgArtifactId::SchnorrSigShare(p, d) => {
                Kind::SchnorrSigShare(pb::PrefixPairSigShare {
                    prefix: Some((&p.get()).into()),
                    id_data: Some(pb::SigShareIdData::from(d.get())),
                })
            }
            IDkgArtifactId::Complaint(p, d) => Kind::Complaint(pb::PrefixPairIDkg {
                prefix: Some((&p.get()).into()),
                id_data: Some(pb::IDkgArtifactIdData::from(d.get())),
            }),
            IDkgArtifactId::Opening(p, d) => Kind::Opening(pb::PrefixPairIDkg {
                prefix: Some((&p.get()).into()),
                id_data: Some(pb::IDkgArtifactIdData::from(d.get())),
            }),
        };
        Self { kind: Some(kind) }
    }
}

impl TryFrom<pb::IDkgArtifactId> for IDkgArtifactId {
    type Error = ProxyDecodeError;
    fn try_from(value: pb::IDkgArtifactId) -> Result<Self, Self::Error> {
        use pb::i_dkg_artifact_id::Kind;
        let kind = value
            .kind
            .clone()
            .ok_or_else(|| ProxyDecodeError::MissingField("IDkgArtifactId::kind"))?;

        Ok(match kind {
            Kind::Dealing(p) => Self::Dealing(
                IDkgPrefixOf::new(try_from_option_field(p.prefix.as_ref(), "Dealing::prefix")?),
                IDkgArtifactIdDataOf::new(try_from_option_field(p.id_data, "Dealing::id_data")?),
            ),
            Kind::DealingSupport(p) => Self::DealingSupport(
                IDkgPrefixOf::new(try_from_option_field(
                    p.prefix.as_ref(),
                    "DealingSupport::prefix",
                )?),
                IDkgArtifactIdDataOf::new(try_from_option_field(
                    p.id_data,
                    "DealingSupport::id_data",
                )?),
            ),
            Kind::EcdsaSigShare(p) => Self::EcdsaSigShare(
                IDkgPrefixOf::new(try_from_option_field(
                    p.prefix.as_ref(),
                    "EcdsaSigShare::prefix",
                )?),
                SigShareIdDataOf::new(try_from_option_field(p.id_data, "EcdsaSigShare::id_data")?),
            ),
            Kind::SchnorrSigShare(p) => Self::SchnorrSigShare(
                IDkgPrefixOf::new(try_from_option_field(
                    p.prefix.as_ref(),
                    "SchnorrSigShare::prefix",
                )?),
                SigShareIdDataOf::new(try_from_option_field(
                    p.id_data,
                    "SchnorrSigShare::id_data",
                )?),
            ),
            Kind::Complaint(p) => Self::Complaint(
                IDkgPrefixOf::new(try_from_option_field(
                    p.prefix.as_ref(),
                    "Complaint::prefix",
                )?),
                IDkgArtifactIdDataOf::new(try_from_option_field(p.id_data, "Complaint::id_data")?),
            ),
            Kind::Opening(p) => Self::Opening(
                IDkgPrefixOf::new(try_from_option_field(p.prefix.as_ref(), "Opening::prefix")?),
                IDkgArtifactIdDataOf::new(try_from_option_field(p.id_data, "Opening::id_data")?),
            ),
        })
    }
}

#[derive(
    Copy, Clone, Eq, PartialEq, Ord, PartialOrd, Hash, Debug, Deserialize, EnumIter, Serialize,
)]
pub enum IDkgMessageType {
    Dealing,
    DealingSupport,
    EcdsaSigShare,
    SchnorrSigShare,
    Complaint,
    Opening,
}

impl From<&IDkgMessage> for IDkgMessageType {
    fn from(msg: &IDkgMessage) -> IDkgMessageType {
        match msg {
            IDkgMessage::Dealing(_) => IDkgMessageType::Dealing,
            IDkgMessage::DealingSupport(_) => IDkgMessageType::DealingSupport,
            IDkgMessage::EcdsaSigShare(_) => IDkgMessageType::EcdsaSigShare,
            IDkgMessage::SchnorrSigShare(_) => IDkgMessageType::SchnorrSigShare,
            IDkgMessage::Complaint(_) => IDkgMessageType::Complaint,
            IDkgMessage::Opening(_) => IDkgMessageType::Opening,
        }
    }
}

impl From<&IDkgArtifactId> for IDkgMessageType {
    fn from(id: &IDkgArtifactId) -> IDkgMessageType {
        match id {
            IDkgArtifactId::Dealing(..) => IDkgMessageType::Dealing,
            IDkgArtifactId::DealingSupport(..) => IDkgMessageType::DealingSupport,
            IDkgArtifactId::EcdsaSigShare(..) => IDkgMessageType::EcdsaSigShare,
            IDkgArtifactId::SchnorrSigShare(..) => IDkgMessageType::SchnorrSigShare,
            IDkgArtifactId::Complaint(..) => IDkgMessageType::Complaint,
            IDkgArtifactId::Opening(..) => IDkgMessageType::Opening,
        }
    }
}

impl IDkgMessageType {
    pub fn as_str(&self) -> &'static str {
        match self {
            Self::Dealing => "signed_dealing",
            Self::DealingSupport => "dealing_support",
            Self::EcdsaSigShare => "ecdsa_sig_share",
            Self::SchnorrSigShare => "schnorr_sig_share",
            Self::Complaint => "complaint",
            Self::Opening => "opening",
        }
    }
}

/// The ECDSA signature share
#[derive(Clone, Eq, PartialEq, Hash, Debug, Deserialize, Serialize)]
pub struct EcdsaSigShare {
    /// The node that signed the share
    pub signer_id: NodeId,

    /// The request this signature share belongs to
    pub request_id: RequestId,

    /// The signature share
    pub share: ThresholdEcdsaSigShare,
}

impl From<&EcdsaSigShare> for pb::EcdsaSigShare {
    fn from(value: &EcdsaSigShare) -> Self {
        Self {
            signer_id: Some(node_id_into_protobuf(value.signer_id)),
            request_id: Some(pb::RequestId::from(value.request_id)),
            sig_share_raw: value.share.sig_share_raw.clone(),
        }
    }
}

impl TryFrom<&pb::EcdsaSigShare> for EcdsaSigShare {
    type Error = ProxyDecodeError;
    fn try_from(value: &pb::EcdsaSigShare) -> Result<Self, Self::Error> {
        Ok(Self {
            signer_id: node_id_try_from_option(value.signer_id.clone())?,
            request_id: try_from_option_field(
                value.request_id.as_ref(),
                "EcdsaSigShare::request_id",
            )?,
            share: ThresholdEcdsaSigShare {
                sig_share_raw: value.sig_share_raw.clone(),
            },
        })
    }
}

impl Display for EcdsaSigShare {
    fn fmt(&self, f: &mut Formatter<'_>) -> fmt::Result {
        write!(
            f,
            "EcdsaSigShare[request_id = {:?}, signer_id = {:?}]",
            self.request_id, self.signer_id,
        )
    }
}

/// The Schnorr signature share
#[derive(Clone, Eq, PartialEq, Hash, Debug, Deserialize, Serialize)]
pub struct SchnorrSigShare {
    /// The node that signed the share
    pub signer_id: NodeId,

    /// The request this signature share belongs to
    pub request_id: RequestId,

    /// The signature share
    pub share: ThresholdSchnorrSigShare,
}

impl From<&SchnorrSigShare> for pb::SchnorrSigShare {
    fn from(value: &SchnorrSigShare) -> Self {
        Self {
            signer_id: Some(node_id_into_protobuf(value.signer_id)),
            request_id: Some(pb::RequestId::from(value.request_id)),
            sig_share_raw: value.share.sig_share_raw.clone(),
        }
    }
}

impl TryFrom<&pb::SchnorrSigShare> for SchnorrSigShare {
    type Error = ProxyDecodeError;
    fn try_from(value: &pb::SchnorrSigShare) -> Result<Self, Self::Error> {
        Ok(Self {
            signer_id: node_id_try_from_option(value.signer_id.clone())?,
            request_id: try_from_option_field(
                value.request_id.as_ref(),
                "SchnorrSigShare::request_id",
            )?,
            share: ThresholdSchnorrSigShare {
                sig_share_raw: value.sig_share_raw.clone(),
            },
        })
    }
}

impl Display for SchnorrSigShare {
    fn fmt(&self, f: &mut Formatter<'_>) -> fmt::Result {
        write!(
            f,
            "SchnorrSigShare[request_id = {:?}, signer_id = {:?}]",
            self.request_id, self.signer_id,
        )
    }
}

#[derive(Clone, Eq, PartialEq, Hash, Debug)]
pub enum SigShare {
    Ecdsa(EcdsaSigShare),
    Schnorr(SchnorrSigShare),
}

impl Display for SigShare {
    fn fmt(&self, f: &mut Formatter<'_>) -> fmt::Result {
        match self {
            SigShare::Ecdsa(share) => write!(f, "{share}"),
            SigShare::Schnorr(share) => write!(f, "{share}"),
        }
    }
}

impl SigShare {
    pub fn signer(&self) -> NodeId {
        match self {
            SigShare::Ecdsa(share) => share.signer_id,
            SigShare::Schnorr(share) => share.signer_id,
        }
    }

    pub fn request_id(&self) -> RequestId {
        match self {
            SigShare::Ecdsa(share) => share.request_id,
            SigShare::Schnorr(share) => share.request_id,
        }
    }

    pub fn scheme(&self) -> SignatureScheme {
        match self {
            SigShare::Ecdsa(_) => SignatureScheme::Ecdsa,
            SigShare::Schnorr(_) => SignatureScheme::Schnorr,
        }
    }
}

/// Complaint related defines
#[derive(Clone, Eq, PartialEq, Hash, Debug, Deserialize, Serialize)]
pub struct IDkgComplaintContent {
    pub idkg_complaint: IDkgComplaint,
}

pub type SignedIDkgComplaint = Signed<IDkgComplaintContent, BasicSignature<IDkgComplaintContent>>;

impl SignedIDkgComplaint {
    pub fn get(&self) -> &IDkgComplaintContent {
        &self.content
    }
}

impl From<&SignedIDkgComplaint> for pb::SignedIDkgComplaint {
    fn from(value: &SignedIDkgComplaint) -> Self {
        Self {
            content: Some((&value.content).into()),
            signature: Some(value.signature.clone().into()),
        }
    }
}

impl TryFrom<&pb::SignedIDkgComplaint> for SignedIDkgComplaint {
    type Error = ProxyDecodeError;
    fn try_from(value: &pb::SignedIDkgComplaint) -> Result<Self, Self::Error> {
        Ok(Self {
            content: try_from_option_field(value.content.as_ref(), "SignedIDkgComplaint::content")?,
            signature: try_from_option_field(
                value.signature.clone(),
                "SignedIDkgComplaint::signature",
            )?,
        })
    }
}

impl From<&IDkgComplaintContent> for pb::IDkgComplaintContent {
    fn from(value: &IDkgComplaintContent) -> Self {
        Self {
            idkg_complaint: Some((&value.idkg_complaint).into()),
        }
    }
}

impl TryFrom<&pb::IDkgComplaintContent> for IDkgComplaintContent {
    type Error = ProxyDecodeError;
    fn try_from(value: &pb::IDkgComplaintContent) -> Result<Self, Self::Error> {
        Ok(Self {
            idkg_complaint: try_from_option_field(
                value.idkg_complaint.as_ref(),
                "IDkgComplaintContent::idkg_complaint",
            )?,
        })
    }
}

impl Display for SignedIDkgComplaint {
    fn fmt(&self, f: &mut Formatter<'_>) -> fmt::Result {
        write!(
            f,
            "Complaint[transcript = {:?}, dealer = {:?}, complainer = {:?}]",
            self.content.idkg_complaint.transcript_id,
            self.content.idkg_complaint.dealer_id,
            self.signature.signer
        )
    }
}

impl SignedBytesWithoutDomainSeparator for IDkgComplaintContent {
    fn as_signed_bytes_without_domain_separator(&self) -> Vec<u8> {
        serde_cbor::to_vec(&self).unwrap()
    }
}

impl SignedBytesWithoutDomainSeparator for SignedIDkgComplaint {
    fn as_signed_bytes_without_domain_separator(&self) -> Vec<u8> {
        serde_cbor::to_vec(&self).unwrap()
    }
}

/// Opening related defines
#[derive(Clone, Eq, PartialEq, Hash, Debug, Deserialize, Serialize)]
pub struct IDkgOpeningContent {
    /// The opening
    pub idkg_opening: IDkgOpening,
}
pub type SignedIDkgOpening = Signed<IDkgOpeningContent, BasicSignature<IDkgOpeningContent>>;

impl SignedIDkgOpening {
    pub fn get(&self) -> &IDkgOpeningContent {
        &self.content
    }
}

impl From<&SignedIDkgOpening> for pb::SignedIDkgOpening {
    fn from(value: &SignedIDkgOpening) -> Self {
        Self {
            content: Some((&value.content).into()),
            signature: Some(value.signature.clone().into()),
        }
    }
}

impl TryFrom<&pb::SignedIDkgOpening> for SignedIDkgOpening {
    type Error = ProxyDecodeError;
    fn try_from(value: &pb::SignedIDkgOpening) -> Result<Self, Self::Error> {
        Ok(Self {
            content: try_from_option_field(value.content.as_ref(), "SignedIDkgOpening::content")?,
            signature: try_from_option_field(
                value.signature.clone(),
                "SignedIDkgOpening::signature",
            )?,
        })
    }
}

impl From<&IDkgOpeningContent> for pb::IDkgOpeningContent {
    fn from(value: &IDkgOpeningContent) -> Self {
        Self {
            idkg_opening: Some((&value.idkg_opening).into()),
        }
    }
}

impl TryFrom<&pb::IDkgOpeningContent> for IDkgOpeningContent {
    type Error = ProxyDecodeError;
    fn try_from(value: &pb::IDkgOpeningContent) -> Result<Self, Self::Error> {
        Ok(Self {
            idkg_opening: try_from_option_field(
                value.idkg_opening.as_ref(),
                "IDkgOpeningContent::idkg_opening",
            )?,
        })
    }
}

impl Display for SignedIDkgOpening {
    fn fmt(&self, f: &mut Formatter<'_>) -> fmt::Result {
        write!(
            f,
            "Opening[transcript = {:?}, dealer = {:?}, opener = {:?}]",
            self.content.idkg_opening.transcript_id,
            self.content.idkg_opening.dealer_id,
            self.signature.signer
        )
    }
}

impl SignedBytesWithoutDomainSeparator for IDkgOpeningContent {
    fn as_signed_bytes_without_domain_separator(&self) -> Vec<u8> {
        serde_cbor::to_vec(&self).unwrap()
    }
}

impl SignedBytesWithoutDomainSeparator for SignedIDkgOpening {
    fn as_signed_bytes_without_domain_separator(&self) -> Vec<u8> {
        serde_cbor::to_vec(&self).unwrap()
    }
}

impl TryFrom<IDkgMessage> for SignedIDkgDealing {
    type Error = IDkgMessage;
    fn try_from(msg: IDkgMessage) -> Result<Self, Self::Error> {
        match msg {
            IDkgMessage::Dealing(x) => Ok(x),
            _ => Err(msg),
        }
    }
}

impl TryFrom<IDkgMessage> for IDkgDealingSupport {
    type Error = IDkgMessage;
    fn try_from(msg: IDkgMessage) -> Result<Self, Self::Error> {
        match msg {
            IDkgMessage::DealingSupport(x) => Ok(x),
            _ => Err(msg),
        }
    }
}

impl TryFrom<IDkgMessage> for EcdsaSigShare {
    type Error = IDkgMessage;
    fn try_from(msg: IDkgMessage) -> Result<Self, Self::Error> {
        match msg {
            IDkgMessage::EcdsaSigShare(x) => Ok(x),
            _ => Err(msg),
        }
    }
}

impl TryFrom<IDkgMessage> for SchnorrSigShare {
    type Error = IDkgMessage;
    fn try_from(msg: IDkgMessage) -> Result<Self, Self::Error> {
        match msg {
            IDkgMessage::SchnorrSigShare(x) => Ok(x),
            _ => Err(msg),
        }
    }
}

impl TryFrom<IDkgMessage> for SignedIDkgComplaint {
    type Error = IDkgMessage;
    fn try_from(msg: IDkgMessage) -> Result<Self, Self::Error> {
        match msg {
            IDkgMessage::Complaint(x) => Ok(x),
            _ => Err(msg),
        }
    }
}

impl TryFrom<IDkgMessage> for SignedIDkgOpening {
    type Error = IDkgMessage;
    fn try_from(msg: IDkgMessage) -> Result<Self, Self::Error> {
        match msg {
            IDkgMessage::Opening(x) => Ok(x),
            _ => Err(msg),
        }
    }
}

pub type Summary = Option<IDkgPayload>;

pub type Payload = Option<IDkgPayload>;

impl From<&IDkgPayload> for pb::IDkgPayload {
    fn from(payload: &IDkgPayload) -> Self {
        // signature_agreements
        let mut signature_agreements = Vec::new();
        for (pseudo_random_id, completed) in &payload.signature_agreements {
            let unreported = match completed {
                CompletedSignature::Unreported(response) => Some(response.into()),
                CompletedSignature::ReportedToExecution => None,
            };
            signature_agreements.push(pb::CompletedSignature {
                pseudo_random_id: pseudo_random_id.to_vec(),
                unreported,
            });
        }

        let mut available_pre_signatures = Vec::new();
        for (pre_sig_id, pre_sig) in &payload.available_pre_signatures {
            available_pre_signatures.push(pb::AvailablePreSignature {
                pre_signature_id: pre_sig_id.id(),
                pre_signature: Some(pre_sig.into()),
            });
        }

        let mut pre_signatures_in_creation = Vec::new();
        for (pre_sig_id, pre_sig) in &payload.pre_signatures_in_creation {
            pre_signatures_in_creation.push(pb::PreSignatureInProgress {
                pre_signature_id: pre_sig_id.id(),
                pre_signature: Some(pre_sig.into()),
            });
        }

        let next_unused_transcript_id: Option<subnet_pb::IDkgTranscriptId> =
            Some((&payload.uid_generator.next_unused_transcript_id).into());

        // idkg_transcripts
        let mut idkg_transcripts = Vec::new();
        for transcript in payload.idkg_transcripts.values() {
            idkg_transcripts.push(transcript.into());
        }

        // ongoing_xnet_reshares
        let mut ongoing_xnet_reshares = Vec::new();
        for (request, transcript) in &payload.ongoing_xnet_reshares {
            ongoing_xnet_reshares.push(pb::OngoingXnetReshare {
                request: Some(request.into()),
                transcript: Some(transcript.into()),
            });
        }

        // xnet_reshare_agreements
        let mut xnet_reshare_agreements = Vec::new();
        for (request, completed) in &payload.xnet_reshare_agreements {
            let initial_dealings = match completed {
                CompletedReshareRequest::Unreported(initial_dealings) => {
                    Some(initial_dealings.into())
                }
                CompletedReshareRequest::ReportedToExecution => None,
            };

            xnet_reshare_agreements.push(pb::XnetReshareAgreement {
                request: Some(request.into()),
                initial_dealings,
            });
        }

        let key_transcripts: Vec<_> = payload
            .key_transcripts
            .values()
            .cloned()
            .map(pb::MasterKeyTranscript::from)
            .collect();

        Self {
            signature_agreements,
            available_pre_signatures,
            pre_signatures_in_creation,
            next_unused_transcript_id,
            next_unused_pre_signature_id: payload.uid_generator.next_unused_pre_signature_id,
            idkg_transcripts,
            ongoing_xnet_reshares,
            xnet_reshare_agreements,
            key_transcripts,
        }
    }
}

impl TryFrom<(&pb::IDkgPayload, Height)> for IDkgPayload {
    type Error = ProxyDecodeError;
    fn try_from((payload, height): (&pb::IDkgPayload, Height)) -> Result<Self, Self::Error> {
        let mut ret = IDkgPayload::try_from(payload)?;
        ret.update_refs(height);
        Ok(ret)
    }
}

impl TryFrom<&pb::IDkgPayload> for IDkgPayload {
    type Error = ProxyDecodeError;
    fn try_from(payload: &pb::IDkgPayload) -> Result<Self, Self::Error> {
        let mut key_transcripts = BTreeMap::new();

        for key_transcript_proto in &payload.key_transcripts {
            let key_transcript = MasterKeyTranscript::try_from(key_transcript_proto)?;

            key_transcripts.insert(key_transcript.key_id().try_into().unwrap(), key_transcript);
        }

        let mut signature_agreements = BTreeMap::new();
        for completed_signature in &payload.signature_agreements {
            let pseudo_random_id = {
                if completed_signature.pseudo_random_id.len() != 32 {
                    return Err(ProxyDecodeError::Other(
                        "Expects 32 bytes of pseudo_random_id".to_string(),
                    ));
                }

                let mut x = [0; 32];
                x.copy_from_slice(&completed_signature.pseudo_random_id);
                x
            };

            let signature = if let Some(unreported) = &completed_signature.unreported {
                let response = crate::batch::ConsensusResponse::try_from(unreported.clone())?;
                CompletedSignature::Unreported(response)
            } else {
                CompletedSignature::ReportedToExecution
            };

            signature_agreements.insert(pseudo_random_id, signature);
        }

        // available_pre_signatures
        let mut available_pre_signatures = BTreeMap::new();
        for available_pre_signature in &payload.available_pre_signatures {
            let pre_signature_id = PreSigId(available_pre_signature.pre_signature_id);
            let pre_signature: PreSignatureRef = try_from_option_field(
                available_pre_signature.pre_signature.as_ref(),
                "IDkgPayload::available_pre_signature::pre_signature",
            )?;
            available_pre_signatures.insert(pre_signature_id, pre_signature);
        }

        // pre_signatures_in_creation
        let mut pre_signatures_in_creation = BTreeMap::new();
        for pre_signature_in_creation in &payload.pre_signatures_in_creation {
            let pre_signature_id = PreSigId(pre_signature_in_creation.pre_signature_id);
            let pre_signature: PreSignatureInCreation = try_from_option_field(
                pre_signature_in_creation.pre_signature.as_ref(),
                "IDkgPayload::pre_signature_in_creation::pre_signature",
            )?;
            pre_signatures_in_creation.insert(pre_signature_id, pre_signature);
        }

        let next_unused_transcript_id: IDkgTranscriptId = try_from_option_field(
            payload.next_unused_transcript_id.as_ref(),
            "IDkgPayload::next_unused_transcript_id",
        )?;

        let uid_generator = IDkgUIDGenerator {
            next_unused_transcript_id,
            next_unused_pre_signature_id: payload.next_unused_pre_signature_id,
        };

        // idkg_transcripts
        let mut idkg_transcripts = BTreeMap::new();
        for proto in &payload.idkg_transcripts {
            let transcript: IDkgTranscript = proto.try_into().map_err(|err| {
                ProxyDecodeError::Other(format!(
                    "IDkgPayload:: Failed to convert transcript: {:?}",
                    err
                ))
            })?;
            let transcript_id = transcript.transcript_id;
            idkg_transcripts.insert(transcript_id, transcript);
        }

        // ongoing_xnet_reshares
        let mut ongoing_xnet_reshares = BTreeMap::new();
        for reshare in &payload.ongoing_xnet_reshares {
            let request: IDkgReshareRequest =
                try_from_option_field(reshare.request.as_ref(), "IDkgPayload::reshare::request")?;

            let transcript: ReshareOfUnmaskedParams = try_from_option_field(
                reshare.transcript.as_ref(),
                "IDkgPayload::reshare::transcript",
            )?;
            ongoing_xnet_reshares.insert(request, transcript);
        }

        // xnet_reshare_agreements
        let mut xnet_reshare_agreements = BTreeMap::new();
        for agreement in &payload.xnet_reshare_agreements {
            let request: IDkgReshareRequest = try_from_option_field(
                agreement.request.as_ref(),
                "IDkgPayload::agreement::request",
            )?;

            let completed = match &agreement.initial_dealings {
                Some(response) => {
                    let unreported = response.clone().try_into().map_err(|err| {
                        ProxyDecodeError::Other(format!(
                            "IDkgPayload:: failed to convert initial dealing: {:?}",
                            err
                        ))
                    })?;
                    CompletedReshareRequest::Unreported(unreported)
                }
                None => CompletedReshareRequest::ReportedToExecution,
            };
            xnet_reshare_agreements.insert(request, completed);
        }

        Ok(Self {
            signature_agreements,
            available_pre_signatures,
            pre_signatures_in_creation,
            idkg_transcripts,
            ongoing_xnet_reshares,
            xnet_reshare_agreements,
            uid_generator,
            key_transcripts,
        })
    }
}

///
/// Processing/updates for a particular entity like TranscriptId is scattered across
/// several paths, called from different contexts (e.g)
///     - IDkgPreSigner builds the dealings/support shares (IDKG component context),
///       across several calls to on_state_change()
///     - IDkgTranscriptBuilder builds the verified dealings/transcripts (payload builder context),
///       across possibly several calls to get_completed_transcript()
///
/// The IDkg stats unifies the relevant metrics for an entity, so that these can be accessed
/// from the different paths. This helps answer higher level queries
/// (e.g) total time spent in stages like support share validation/ aggregation, per transcript.
///
pub trait IDkgStats: Send + Sync {
    /// Updates the set of transcripts being tracked currently.
    fn update_active_transcripts(&self, block_reader: &dyn IDkgBlockReader);

    /// Updates the set of pre-signatures being tracked currently.
    fn update_active_pre_signatures(&self, block_reader: &dyn IDkgBlockReader);

    /// Records the time taken to verify the support share received for a dealing.
    fn record_support_validation(&self, support: &IDkgDealingSupport, duration: Duration);

    /// Records the time taken to aggregate the support shares for a dealing.
    fn record_support_aggregation(
        &self,
        transcript_params: &IDkgTranscriptParams,
        support_shares: &[IDkgDealingSupport],
        duration: Duration,
    );

    /// Records the time taken to create the transcript.
    fn record_transcript_creation(
        &self,
        transcript_params: &IDkgTranscriptParams,
        duration: Duration,
    );

    /// Updates the set of signature requests being tracked currently.
    fn update_active_signature_requests(&self, requests: Vec<RequestId>);

    /// Records the time taken to verify the signature share received for a request.
    fn record_sig_share_validation(&self, request_id: &RequestId, duration: Duration);

    /// Records the time taken to aggregate the signature shares for a request.
    fn record_sig_share_aggregation(&self, request_id: &RequestId, duration: Duration);
}

/// IDkgObject should be implemented by the IDKG message types
/// (e.g) Dealing, DealingSupport, etc
pub trait IDkgObject: CryptoHashable + Clone + Sized {
    /// Returns the artifact prefix.
    fn message_prefix(&self) -> IDkgPrefixOf<Self>;

    /// Returns the artifact Id.
    fn message_id(&self) -> IDkgArtifactId;
}

impl IDkgObject for SignedIDkgDealing {
    fn message_prefix(&self) -> IDkgPrefixOf<Self> {
        dealing_prefix(&self.idkg_dealing().transcript_id, &self.dealer_id())
    }

    fn message_id(&self) -> IDkgArtifactId {
        let dealing = self.idkg_dealing();
        let id_data = IDkgArtifactIdDataOf::new(IDkgArtifactIdData {
            height: dealing.transcript_id.source_height(),
            hash: crypto_hash(self).get(),
            subnet_id: *dealing.transcript_id.source_subnet(),
        });
        IDkgArtifactId::Dealing(self.message_prefix(), id_data)
    }
}

impl IDkgObject for IDkgDealingSupport {
    fn message_prefix(&self) -> IDkgPrefixOf<Self> {
        dealing_support_prefix(&self.transcript_id, &self.dealer_id, &self.sig_share.signer)
    }

    fn message_id(&self) -> IDkgArtifactId {
        let id_data = IDkgArtifactIdDataOf::new(IDkgArtifactIdData {
            height: self.transcript_id.source_height(),
            hash: crypto_hash(self).get(),
            subnet_id: *self.transcript_id.source_subnet(),
        });
        IDkgArtifactId::DealingSupport(self.message_prefix(), id_data)
    }
}

impl IDkgObject for EcdsaSigShare {
    fn message_prefix(&self) -> IDkgPrefixOf<Self> {
        ecdsa_sig_share_prefix(&self.request_id, &self.signer_id)
    }

    fn message_id(&self) -> IDkgArtifactId {
        let id_data = SigShareIdDataOf::new(SigShareIdData {
            height: self.request_id.height,
            hash: crypto_hash(self).get(),
        });
        IDkgArtifactId::EcdsaSigShare(self.message_prefix(), id_data)
    }
}

impl IDkgObject for SchnorrSigShare {
    fn message_prefix(&self) -> IDkgPrefixOf<Self> {
        schnorr_sig_share_prefix(&self.request_id, &self.signer_id)
    }

    fn message_id(&self) -> IDkgArtifactId {
        let id_data = SigShareIdDataOf::new(SigShareIdData {
            height: self.request_id.height,
            hash: crypto_hash(self).get(),
        });
        IDkgArtifactId::SchnorrSigShare(self.message_prefix(), id_data)
    }
}

impl IDkgObject for SignedIDkgComplaint {
    fn message_prefix(&self) -> IDkgPrefixOf<Self> {
        complaint_prefix(
            &self.content.idkg_complaint.transcript_id,
            &self.content.idkg_complaint.dealer_id,
            &self.signature.signer,
        )
    }

    fn message_id(&self) -> IDkgArtifactId {
        let transcript_id = self.content.idkg_complaint.transcript_id;
        let id_data = IDkgArtifactIdDataOf::new(IDkgArtifactIdData {
            height: transcript_id.source_height(),
            hash: crypto_hash(self).get(),
            subnet_id: *transcript_id.source_subnet(),
        });
        IDkgArtifactId::Complaint(self.message_prefix(), id_data)
    }
}

impl IDkgObject for SignedIDkgOpening {
    fn message_prefix(&self) -> IDkgPrefixOf<Self> {
        opening_prefix(
            &self.content.idkg_opening.transcript_id,
            &self.content.idkg_opening.dealer_id,
            &self.signature.signer,
        )
    }

    fn message_id(&self) -> IDkgArtifactId {
        let transcript_id = self.content.idkg_opening.transcript_id;
        let id_data = IDkgArtifactIdDataOf::new(IDkgArtifactIdData {
            height: transcript_id.source_height(),
            hash: crypto_hash(self).get(),
            subnet_id: *transcript_id.source_subnet(),
        });
        IDkgArtifactId::Opening(self.message_prefix(), id_data)
    }
}

impl From<&IDkgMessage> for IDkgArtifactId {
    fn from(msg: &IDkgMessage) -> IDkgArtifactId {
        match msg {
            IDkgMessage::Dealing(object) => object.message_id(),
            IDkgMessage::DealingSupport(object) => object.message_id(),
            IDkgMessage::EcdsaSigShare(object) => object.message_id(),
            IDkgMessage::SchnorrSigShare(object) => object.message_id(),
            IDkgMessage::Complaint(object) => object.message_id(),
            IDkgMessage::Opening(object) => object.message_id(),
        }
    }
}

pub trait HasMasterPublicKeyId {
    /// Returns a reference to the [`MasterPublicKeyId`] associated with the object.
    fn key_id(&self) -> MasterPublicKeyId;
}

impl HasMasterPublicKeyId for QuadrupleInCreation {
    fn key_id(&self) -> MasterPublicKeyId {
        MasterPublicKeyId::Ecdsa(self.key_id.clone())
    }
}

impl HasMasterPublicKeyId for PreSignatureQuadrupleRef {
    fn key_id(&self) -> MasterPublicKeyId {
        MasterPublicKeyId::Ecdsa(self.key_id.clone())
    }
}

impl HasMasterPublicKeyId for PreSignatureInCreation {
    fn key_id(&self) -> MasterPublicKeyId {
        match self {
            PreSignatureInCreation::Ecdsa(quadruple) => {
                MasterPublicKeyId::Ecdsa(quadruple.key_id.clone())
            }
            PreSignatureInCreation::Schnorr(transcript) => {
                MasterPublicKeyId::Schnorr(transcript.key_id.clone())
            }
        }
    }
}

impl HasMasterPublicKeyId for PreSignatureRef {
    fn key_id(&self) -> MasterPublicKeyId {
        match self {
            PreSignatureRef::Ecdsa(quadruple) => MasterPublicKeyId::Ecdsa(quadruple.key_id.clone()),
            PreSignatureRef::Schnorr(transcript) => {
                MasterPublicKeyId::Schnorr(transcript.key_id.clone())
            }
        }
    }
}

impl HasMasterPublicKeyId for IDkgReshareRequest {
    fn key_id(&self) -> MasterPublicKeyId {
        self.master_key_id.clone().into()
    }
}

impl HasMasterPublicKeyId for MasterKeyTranscript {
    fn key_id(&self) -> MasterPublicKeyId {
        self.master_key_id.clone().into()
    }
}

impl<T: HasMasterPublicKeyId, U> HasMasterPublicKeyId for (T, U) {
    fn key_id(&self) -> MasterPublicKeyId {
        self.0.key_id()
    }
}

impl<T: HasMasterPublicKeyId> HasMasterPublicKeyId for &T {
    fn key_id(&self) -> MasterPublicKeyId {
        (*self).key_id()
    }
}

#[cfg(test)]
mod tests {
    use super::*;

    #[test]
    fn uid_generator_pre_signature_ids_are_globally_unique_test() {
        let mut uid_generator =
            IDkgUIDGenerator::new(ic_types_test_utils::ids::SUBNET_0, Height::new(100));

        let pre_sig_id_0 = uid_generator.next_pre_signature_id();
        let pre_sig_id_1 = uid_generator.next_pre_signature_id();
        let pre_sig_id_2 = uid_generator.next_pre_signature_id();

        assert_eq!(pre_sig_id_0.id(), 0);
        assert_eq!(pre_sig_id_1.id(), 1);
        assert_eq!(pre_sig_id_2.id(), 2);
    }
}<|MERGE_RESOLUTION|>--- conflicted
+++ resolved
@@ -560,13 +560,9 @@
             next_in_creation: Some(pb::KeyTranscriptCreation::from(
                 &transcript.next_in_creation,
             )),
-<<<<<<< HEAD
-            master_key_id: Some(crypto_pb::MasterPublicKeyId::from(
-                &transcript.master_key_id.into(),
+            master_key_id: Some(pb_types::MasterPublicKeyId::from(
+                transcript.master_key_id.inner(),
             )),
-=======
-            master_key_id: Some(pb_types::MasterPublicKeyId::from(&transcript.master_key_id)),
->>>>>>> 2fd2bbd1
         }
     }
 }
