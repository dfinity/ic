--- conflicted
+++ resolved
@@ -569,11 +569,7 @@
 }
 
 /// Errors which could occur when creating a Dkg payload.
-<<<<<<< HEAD
 #[derive(Clone, PartialEq, Debug)]
-=======
-#[derive(PartialEq, Debug)]
->>>>>>> 04caf3e2
 pub enum DkgPayloadCreationError {
     CryptoError(CryptoError),
     StateManagerError(StateManagerError),
@@ -589,11 +585,7 @@
 pub enum InvalidDkgPayloadReason {
     CryptoError(CryptoError),
     DkgVerifyDealingError(DkgVerifyDealingError),
-<<<<<<< HEAD
-    MismatchedDkgSummary(dkg::DkgSummary, dkg::DkgSummary),
-=======
     MismatchedDkgSummary(DkgSummary, DkgSummary),
->>>>>>> 04caf3e2
     MissingDkgConfigForDealing,
     DkgStartHeightDoesNotMatchParentBlock,
     DkgSummaryAtNonStartHeight(Height),
