--- conflicted
+++ resolved
@@ -565,12 +565,8 @@
 mod tests {
 
     use super::*;
-<<<<<<< HEAD
     use crate::crypto::threshold_sig::ni_dkg::NiDkgMasterPublicKeyId;
-    use ic_management_canister_types::{VetKdCurve, VetKdKeyId};
-=======
     use ic_management_canister_types_private::{VetKdCurve, VetKdKeyId};
->>>>>>> 9b8e5323
     use strum::EnumCount;
     use strum::IntoEnumIterator;
 
