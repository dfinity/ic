--- conflicted
+++ resolved
@@ -547,18 +547,11 @@
 /// XNet message type (like `Request` and `Response`) for guaranteed delivery of
 /// refunds for best-effort calls.
 ///
-<<<<<<< HEAD
 /// Represents either an _anonymous refund_ (when `refund_id` is `None`) or a
 /// _refund notification_ (when `refund_id` is `Some(_)`).
 ///
 /// Refunds are ordered by amount (larger amounts first). Ties are broken by
 /// canister ID (smaller IDs first) and refund ID (smaller IDs first).
-=======
-/// Represents an _anonymous refund_.
-///
-/// Refunds are ordered by amount (larger amounts first). Ties are broken by
-/// canister ID (smaller IDs first).
->>>>>>> 7ec12868
 #[derive(Clone, Copy, Eq, PartialEq, Hash, Debug, Deserialize, Serialize, ValidateEq)]
 #[cfg_attr(test, derive(ExhaustiveSet))]
 pub struct Refund {
@@ -622,6 +615,7 @@
 
 impl Ord for Refund {
     fn cmp(&self, other: &Self) -> std::cmp::Ordering {
+        // Order by amount decreasing, then by recipient increasing, then by.refund ID.
         (Reverse(self.amount), &self.recipient, self.refund_id).cmp(&(
             Reverse(other.amount),
             &other.recipient,
@@ -664,19 +658,6 @@
             RequestOrResponse::Request(req) => (&**req).into(),
             RequestOrResponse::Response(resp) => (&**resp).into(),
         }
-    }
-}
-
-impl PartialOrd for Refund {
-    fn partial_cmp(&self, other: &Self) -> Option<std::cmp::Ordering> {
-        Some(self.cmp(other))
-    }
-}
-
-impl Ord for Refund {
-    fn cmp(&self, other: &Self) -> std::cmp::Ordering {
-        // Order by amount decreasing, then by recipient increasing.
-        (Reverse(self.amount), &self.recipient).cmp(&(Reverse(other.amount), &other.recipient))
     }
 }
 
