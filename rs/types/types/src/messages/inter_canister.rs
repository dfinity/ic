use crate::{
    ingress::WasmResult,
    time::{CoarseTime, UNIX_EPOCH},
    CanisterId, CountBytes, Cycles, Funds, NumBytes, Time,
};
use ic_error_types::{RejectCode, UserError};
#[cfg(test)]
use ic_exhaustive_derive::ExhaustiveSet;
use ic_management_canister_types_private::{
    CanisterIdRecord, CanisterInfoRequest, ClearChunkStoreArgs, DeleteCanisterSnapshotArgs,
    InstallChunkedCodeArgs, InstallCodeArgsV2, ListCanisterSnapshotArgs, LoadCanisterSnapshotArgs,
<<<<<<< HEAD
    Method, Payload as _, ProvisionalTopUpCanisterArgs, ReadCanisterSnapshotDataArgs,
    ReadCanisterSnapshotMetadataArgs, StoredChunksArgs, TakeCanisterSnapshotArgs,
    UpdateSettingsArgs, UploadCanisterSnapshotDataArgs, UploadCanisterSnapshotMetadataArgs,
    UploadChunkArgs,
=======
    Method, Payload as _, ProvisionalTopUpCanisterArgs, ReadCanisterSnapshotMetadataArgs,
    StoredChunksArgs, TakeCanisterSnapshotArgs, UpdateSettingsArgs, UploadChunkArgs,
>>>>>>> ec7834c4
};
use ic_protobuf::{
    proxy::{try_from_option_field, ProxyDecodeError},
    state::queues::v1 as pb_queues,
    types::v1 as pb_types,
};
use ic_utils::{byte_slice_fmt::truncate_and_format, str::StrEllipsize};
use ic_validate_eq::ValidateEq;
use ic_validate_eq_derive::ValidateEq;
use phantom_newtype::Id;
use serde::{Deserialize, Serialize};
use std::{
    convert::{From, TryFrom, TryInto},
    hash::{Hash, Hasher},
    mem::size_of,
    str::FromStr,
    sync::Arc,
};

#[cfg(test)]
mod tests;

/// Special value for the `deadline` field of `Requests`, `Callbacks`,
/// `CallOrigins` and `Responses` signifying "no deadline", i.e. a guaranteed
/// response call.
pub const NO_DEADLINE: CoarseTime = CoarseTime::from_secs_since_unix_epoch(0);

pub struct CallbackIdTag;
/// A value used as an opaque nonce to couple outgoing calls with their
/// callbacks.
pub type CallbackId = Id<CallbackIdTag, u64>;

impl CountBytes for CallbackId {
    fn count_bytes(&self) -> usize {
        size_of::<CallbackId>()
    }
}

pub enum CallContextIdTag {}
/// Identifies an incoming call.
pub type CallContextId = Id<CallContextIdTag, u64>;

#[derive(Clone, Eq, PartialEq, Hash, Debug, Deserialize, Serialize)]
#[cfg_attr(test, derive(ExhaustiveSet))]
pub struct RequestMetadata {
    /// Indicates how many steps down the call tree a request is, starting at 0.
    call_tree_depth: u64,
    /// The block time (on the respective subnet) at the start of the call at the
    /// root of the call tree that this request is part of.
    call_tree_start_time: Time,
}

impl Default for RequestMetadata {
    fn default() -> Self {
        Self::new(0, UNIX_EPOCH)
    }
}

impl RequestMetadata {
    pub fn new(call_tree_depth: u64, call_tree_start_time: Time) -> Self {
        Self {
            call_tree_depth,
            call_tree_start_time,
        }
    }

    /// Creates `RequestMetadata` for a new call tree, i.e. with a given start time and depth 0.
    pub fn for_new_call_tree(time: Time) -> Self {
        Self::new(0, time)
    }

    /// Creates `RequestMetadata` for a downstream call from another metadata, i.e. with depth
    /// increased by 1 and the same `call_tree_start_time`.
    pub fn for_downstream_call(&self) -> Self {
        Self::new(self.call_tree_depth + 1, self.call_tree_start_time)
    }

    pub fn call_tree_depth(&self) -> &u64 {
        &self.call_tree_depth
    }

    pub fn call_tree_start_time(&self) -> &Time {
        &self.call_tree_start_time
    }
}

/// Canister-to-canister request message.
#[derive(Clone, Eq, PartialEq, Hash, Deserialize, Serialize, ValidateEq)]
#[cfg_attr(test, derive(ExhaustiveSet))]
pub struct Request {
    pub receiver: CanisterId,
    pub sender: CanisterId,
    pub sender_reply_callback: CallbackId,
    pub payment: Cycles,
    pub method_name: String,
    #[serde(with = "serde_bytes")]
    #[validate_eq(Ignore)]
    pub method_payload: Vec<u8>,
    pub metadata: RequestMetadata,
    /// If non-zero, this is a best-effort call.
    pub deadline: CoarseTime,
}

impl Request {
    /// Returns the sender of this `Request`.
    pub fn sender(&self) -> CanisterId {
        self.sender
    }

    /// Takes the payment out of this `Request`.
    pub fn take_cycles(&mut self) -> Cycles {
        self.payment.take()
    }

    /// Returns this `Request`s payload.
    pub fn method_payload(&self) -> &[u8] {
        &self.method_payload
    }

    /// Returns the size of the user-controlled part of this `Request`,
    /// in bytes.
    pub fn payload_size_bytes(&self) -> NumBytes {
        let bytes = self.method_name.len() + self.method_payload.len();
        NumBytes::from(bytes as u64)
    }

    /// Returns `true` if this is the request of a best-effort call
    /// (i.e. if it has a non-zero deadline).
    pub fn is_best_effort(&self) -> bool {
        self.deadline != NO_DEADLINE
    }

    /// Helper function to extract the effective canister id from the payload.
    pub fn extract_effective_canister_id(&self) -> Option<CanisterId> {
        match Method::from_str(&self.method_name) {
            Ok(Method::ProvisionalCreateCanisterWithCycles) => None,
            Ok(Method::StartCanister)
            | Ok(Method::CanisterStatus)
            | Ok(Method::DeleteCanister)
            | Ok(Method::UninstallCode)
            | Ok(Method::DepositCycles)
            | Ok(Method::StopCanister) => match CanisterIdRecord::decode(&self.method_payload) {
                Ok(record) => Some(record.get_canister_id()),
                Err(_) => None,
            },
            Ok(Method::CanisterInfo) => match CanisterInfoRequest::decode(&self.method_payload) {
                Ok(record) => Some(record.canister_id()),
                Err(_) => None,
            },
            Ok(Method::UpdateSettings) => match UpdateSettingsArgs::decode(&self.method_payload) {
                Ok(record) => Some(record.get_canister_id()),
                Err(_) => None,
            },
            Ok(Method::InstallCode) => match InstallCodeArgsV2::decode(&self.method_payload) {
                Ok(record) => Some(record.get_canister_id()),
                Err(_) => None,
            },
            Ok(Method::InstallChunkedCode) => {
                match InstallChunkedCodeArgs::decode(&self.method_payload) {
                    Ok(record) => Some(record.target_canister_id()),
                    Err(_) => None,
                }
            }
            Ok(Method::ProvisionalTopUpCanister) => {
                match ProvisionalTopUpCanisterArgs::decode(&self.method_payload) {
                    Ok(record) => Some(record.get_canister_id()),
                    Err(_) => None,
                }
            }
            Ok(Method::UploadChunk) => match UploadChunkArgs::decode(&self.method_payload) {
                Ok(record) => Some(record.get_canister_id()),
                Err(_) => None,
            },
            Ok(Method::ClearChunkStore) => {
                match ClearChunkStoreArgs::decode(&self.method_payload) {
                    Ok(record) => Some(record.get_canister_id()),
                    Err(_) => None,
                }
            }
            Ok(Method::StoredChunks) => match StoredChunksArgs::decode(&self.method_payload) {
                Ok(record) => Some(record.get_canister_id()),
                Err(_) => None,
            },
            Ok(Method::TakeCanisterSnapshot) => {
                match TakeCanisterSnapshotArgs::decode(&self.method_payload) {
                    Ok(record) => Some(record.get_canister_id()),
                    Err(_) => None,
                }
            }
            Ok(Method::LoadCanisterSnapshot) => {
                match LoadCanisterSnapshotArgs::decode(&self.method_payload) {
                    Ok(record) => Some(record.get_canister_id()),
                    Err(_) => None,
                }
            }
            Ok(Method::ListCanisterSnapshots) => {
                match ListCanisterSnapshotArgs::decode(&self.method_payload) {
                    Ok(record) => Some(record.get_canister_id()),
                    Err(_) => None,
                }
            }
            Ok(Method::DeleteCanisterSnapshot) => {
                match DeleteCanisterSnapshotArgs::decode(&self.method_payload) {
                    Ok(record) => Some(record.get_canister_id()),
                    Err(_) => None,
                }
            }
            Ok(Method::ReadCanisterSnapshotMetadata) => {
                match ReadCanisterSnapshotMetadataArgs::decode(&self.method_payload) {
                    Ok(record) => Some(record.get_canister_id()),
                    Err(_) => None,
                }
            }
<<<<<<< HEAD
            Ok(Method::ReadCanisterSnapshotData) => {
                match ReadCanisterSnapshotDataArgs::decode(&self.method_payload) {
                    Ok(record) => Some(record.get_canister_id()),
                    Err(_) => None,
                }
            }
            Ok(Method::UploadCanisterSnapshotMetadata) => {
                match UploadCanisterSnapshotMetadataArgs::decode(&self.method_payload) {
                    Ok(record) => Some(record.get_canister_id()),
                    Err(_) => None,
                }
            }
            Ok(Method::UploadCanisterSnapshotData) => {
                match UploadCanisterSnapshotDataArgs::decode(&self.method_payload) {
                    Ok(record) => Some(record.get_canister_id()),
                    Err(_) => None,
                }
            }
=======
>>>>>>> ec7834c4
            Ok(Method::CreateCanister)
            | Ok(Method::SetupInitialDKG)
            | Ok(Method::HttpRequest)
            | Ok(Method::RawRand)
            | Ok(Method::ECDSAPublicKey)
            | Ok(Method::SignWithECDSA)
            | Ok(Method::ComputeInitialIDkgDealings)
            | Ok(Method::ReshareChainKey)
            | Ok(Method::SchnorrPublicKey)
            | Ok(Method::SignWithSchnorr)
            | Ok(Method::VetKdPublicKey)
            | Ok(Method::VetKdDeriveKey)
            | Ok(Method::BitcoinGetBalance)
            | Ok(Method::BitcoinGetUtxos)
            | Ok(Method::BitcoinGetBlockHeaders)
            | Ok(Method::BitcoinSendTransaction)
            | Ok(Method::BitcoinSendTransactionInternal)
            | Ok(Method::BitcoinGetSuccessors)
            | Ok(Method::BitcoinGetCurrentFeePercentiles)
            | Ok(Method::NodeMetricsHistory)
            | Ok(Method::SubnetInfo) => {
                // No effective canister id.
                None
            }
            // `FetchCanisterLogs` method is only allowed for messages sent by
            // end users in non-replicated mode, so we should never reach this point.
            // If we do, we return `None` (which should be no-op) to avoid panicking.
            Ok(Method::FetchCanisterLogs) => None,
            Err(_) => None,
        }
    }
}

impl std::fmt::Debug for Request {
    fn fmt(&self, f: &mut std::fmt::Formatter<'_>) -> std::fmt::Result {
        let Request {
            receiver,
            sender,
            sender_reply_callback,
            payment,
            method_name,
            method_payload,
            metadata,
            deadline,
        } = self;
        f.debug_struct("Request")
            .field("receiver", receiver)
            .field("sender", sender)
            .field("sender_reply_callback", sender_reply_callback)
            .field("payment", payment)
            .field("method_name", &method_name.ellipsize(100, 75))
            .field("method_payload", &truncate_and_format(method_payload, 1024))
            .field("metadata", metadata)
            .field("deadline", deadline)
            .finish()
    }
}

/// The context attached when an inter-canister message is rejected.
#[derive(Clone, Eq, PartialEq, Hash, Debug, Deserialize, Serialize)]
#[cfg_attr(test, derive(ExhaustiveSet))]
pub struct RejectContext {
    code: RejectCode,
    message: String,
}

/// Minimum length limit that may be imposed on reject messages.
const MIN_REJECT_MESSAGE_LEN_LIMIT_BYTES: usize = 10;
/// Maximum allowed length for reject messages.
pub const MAX_REJECT_MESSAGE_LEN_BYTES: usize = 8 * 1024;

impl RejectContext {
    pub fn new(code: RejectCode, message: impl ToString) -> Self {
        Self::new_with_message_length_limit(code, message, MAX_REJECT_MESSAGE_LEN_BYTES)
    }

    pub fn new_with_message_length_limit(
        code: RejectCode,
        message: impl ToString,
        max_msg_len: usize,
    ) -> Self {
        Self {
            code,
            message: message.to_string().ellipsize(
                // Ensure `max_msg_len` is within reasonable bounds.
                max_msg_len.clamp(
                    MIN_REJECT_MESSAGE_LEN_LIMIT_BYTES,
                    MAX_REJECT_MESSAGE_LEN_BYTES,
                ),
                75,
            ),
        }
    }

    /// A constructor to be used only when decoding from the canonical
    /// representation, so we do not accidentally change the canonical
    /// representation of an already certified `RejectContext`.
    pub fn from_canonical(code: RejectCode, message: impl ToString) -> Self {
        Self {
            code,
            message: message.to_string(),
        }
    }

    pub fn code(&self) -> RejectCode {
        self.code
    }

    pub fn message(&self) -> &String {
        &self.message
    }

    /// For use in tests.
    /// Assert that the rejection has the given code and containing the given string.
    pub fn assert_contains(&self, code: RejectCode, message: &str) {
        assert_eq!(self.code, code);
        assert!(
            self.message.contains(message),
            "Unable to match rejection message {} with expected {}",
            self.message,
            message
        );
    }

    /// Returns the size of this `RejectContext` in bytes.
    fn size_bytes(&self) -> NumBytes {
        let size = std::mem::size_of::<RejectCode>() + self.message.len();
        NumBytes::from(size as u64)
    }
}

impl From<UserError> for RejectContext {
    fn from(err: UserError) -> Self {
        Self {
            code: RejectCode::from(err.code()),
            message: err.description().to_string(),
        }
    }
}

/// A union of all possible message payloads.
#[derive(Clone, Eq, PartialEq, Hash, Deserialize, Serialize)]
#[cfg_attr(test, derive(ExhaustiveSet))]
pub enum Payload {
    /// Opaque payload data of the current message.
    Data(Vec<u8>),
    /// Reject information of the current message (which can only be a
    /// response).
    Reject(RejectContext),
}

impl Payload {
    /// For use in tests.
    /// Assert that the payload is a rejection with the given code and
    /// containing the given string.
    pub fn assert_contains_reject(&self, code: RejectCode, message: &str) {
        match self {
            Self::Reject(err) => err.assert_contains(code, message),
            Self::Data(_) => panic!("Expected a rejection, but got a valid response."),
        }
    }

    /// Returns the size of this `Payload` in bytes.
    fn size_bytes(&self) -> NumBytes {
        match self {
            Payload::Data(data) => NumBytes::from(data.len() as u64),
            Payload::Reject(context) => context.size_bytes(),
        }
    }
}

impl std::fmt::Debug for Payload {
    fn fmt(&self, f: &mut std::fmt::Formatter<'_>) -> std::fmt::Result {
        match self {
            Self::Data(data) => {
                write!(f, "Data([")?;
                write!(f, "{}", truncate_and_format(data, 1024))?;
                write!(f, "])")
            }
            Self::Reject(context) => {
                const KB: usize = 1024;
                let RejectContext { code, message } = context;
                f.debug_struct("Reject")
                    .field("code", code)
                    .field("message", &message.ellipsize(8 * KB, 75))
                    .finish()
            }
        }
    }
}

impl From<Result<Option<WasmResult>, UserError>> for Payload {
    fn from(result: Result<Option<WasmResult>, UserError>) -> Self {
        match result {
            Ok(wasm_result) => match wasm_result {
                None => Payload::Reject(RejectContext {
                    code: RejectCode::CanisterError,
                    message: "No response".to_string(),
                }),
                Some(WasmResult::Reply(payload)) => Payload::Data(payload),
                Some(WasmResult::Reject(reject_msg)) => Payload::Reject(RejectContext {
                    code: RejectCode::CanisterReject,
                    message: reject_msg,
                }),
            },
            Err(user_error) => Payload::Reject(RejectContext {
                code: user_error.reject_code(),
                message: user_error.to_string(),
            }),
        }
    }
}

impl From<&Payload> for pb_queues::response::ResponsePayload {
    fn from(value: &Payload) -> Self {
        match value {
            Payload::Data(d) => pb_queues::response::ResponsePayload::Data(d.clone()),
            Payload::Reject(r) => pb_queues::response::ResponsePayload::Reject(r.into()),
        }
    }
}

impl TryFrom<pb_queues::response::ResponsePayload> for Payload {
    type Error = ProxyDecodeError;

    fn try_from(value: pb_queues::response::ResponsePayload) -> Result<Self, Self::Error> {
        match value {
            pb_queues::response::ResponsePayload::Data(d) => Ok(Payload::Data(d)),
            pb_queues::response::ResponsePayload::Reject(r) => Ok(Payload::Reject(r.try_into()?)),
        }
    }
}

/// Canister-to-canister response message.
#[derive(Clone, Eq, PartialEq, Debug, Deserialize, Serialize, ValidateEq)]
#[cfg_attr(test, derive(ExhaustiveSet))]
pub struct Response {
    pub originator: CanisterId,
    pub respondent: CanisterId,
    pub originator_reply_callback: CallbackId,
    pub refund: Cycles,
    #[validate_eq(Ignore)]
    pub response_payload: Payload,
    /// If non-zero, this is a best-effort call.
    pub deadline: CoarseTime,
}

impl Response {
    /// Returns the size in bytes of this `Response`'s payload.
    pub fn payload_size_bytes(&self) -> NumBytes {
        self.response_payload.size_bytes()
    }

    /// Returns `true` if this is the response of a best-effort call
    /// (i.e. if it has a non-zero deadline).
    pub fn is_best_effort(&self) -> bool {
        self.deadline != NO_DEADLINE
    }
}

/// Custom hash implementation, ensuring consistency with previous version
/// without a `deadline`.
///
/// This is a temporary workaround for Consensus integrity checks relying on
/// hasning Rust structs. This can be dropped once those checks are removed.
impl Hash for Response {
    fn hash<H: Hasher>(&self, state: &mut H) {
        let Response {
            originator,
            respondent,
            originator_reply_callback,
            refund,
            response_payload,
            deadline,
        } = self;

        originator.hash(state);
        respondent.hash(state);
        originator_reply_callback.hash(state);
        refund.hash(state);
        response_payload.hash(state);

        if *deadline != NO_DEADLINE {
            deadline.hash(state);
        }
    }
}

/// Canister-to-canister message.
///
/// The underlying request / response is wrapped within an `Arc`, for cheap
/// cloning.
#[derive(Clone, Eq, PartialEq, Hash, Debug)]
#[cfg_attr(test, derive(ExhaustiveSet))]
pub enum RequestOrResponse {
    Request(Arc<Request>),
    Response(Arc<Response>),
}

impl ValidateEq for RequestOrResponse {
    fn validate_eq(&self, rhs: &Self) -> Result<(), String> {
        match (self, rhs) {
            (RequestOrResponse::Request(ref l), RequestOrResponse::Request(ref r)) => {
                l.validate_eq(r)
            }
            (RequestOrResponse::Response(ref l), RequestOrResponse::Response(ref r)) => {
                l.validate_eq(r)
            }
            _ => Err("RequestOrResponse enum mismatch".to_string()),
        }
    }
}

impl RequestOrResponse {
    pub fn receiver(&self) -> CanisterId {
        match self {
            RequestOrResponse::Request(req) => req.receiver,
            RequestOrResponse::Response(resp) => resp.originator,
        }
    }

    pub fn sender(&self) -> CanisterId {
        match self {
            RequestOrResponse::Request(req) => req.sender,
            RequestOrResponse::Response(resp) => resp.respondent,
        }
    }

    /// Returns the size of the user-controlled part of this message (payload,
    /// method name) in bytes.
    ///
    /// This is the "payload size" based on which cycle costs are calculated;
    /// and is (generally) limited to `MAX_INTER_CANISTER_PAYLOAD_IN_BYTES`.
    pub fn payload_size_bytes(&self) -> NumBytes {
        match self {
            RequestOrResponse::Request(req) => req.payload_size_bytes(),
            RequestOrResponse::Response(resp) => resp.payload_size_bytes(),
        }
    }

    /// Returns the amount of cycles contained in this message.
    pub fn cycles(&self) -> Cycles {
        match self {
            RequestOrResponse::Request(req) => req.payment,
            RequestOrResponse::Response(resp) => resp.refund,
        }
    }

    /// Returns the deadline of this message, `NO_DEADLINE` if not set.
    pub fn deadline(&self) -> CoarseTime {
        match self {
            RequestOrResponse::Request(req) => req.deadline,
            RequestOrResponse::Response(resp) => resp.deadline,
        }
    }

    /// Returns `true` if this is the request or response of a best-effort call
    /// (i.e. if it has a non-zero deadline).
    pub fn is_best_effort(&self) -> bool {
        self.deadline() != NO_DEADLINE
    }
}

/// Convenience `CountBytes` implementation that returns the same value as
/// `RequestOrResponse::Request(self).count_bytes()`, so we don't need to wrap
/// `self` into a `RequestOrResponse` only to calculate its estimated byte size.
impl CountBytes for Request {
    fn count_bytes(&self) -> usize {
        size_of::<RequestOrResponse>()
            + size_of::<Request>()
            + self.payload_size_bytes().get() as usize
    }
}

/// Convenience `CountBytes` implementation that returns the same value as
/// `RequestOrResponse::Response(self).count_bytes()`, so we don't need to wrap
/// `self` into a `RequestOrResponse` only to calculate its estimated byte size.
impl CountBytes for Response {
    fn count_bytes(&self) -> usize {
        size_of::<RequestOrResponse>()
            + size_of::<Response>()
            + self.payload_size_bytes().get() as usize
    }
}

impl CountBytes for RequestOrResponse {
    fn count_bytes(&self) -> usize {
        match self {
            RequestOrResponse::Request(req) => req.count_bytes(),
            RequestOrResponse::Response(resp) => resp.count_bytes(),
        }
    }
}

impl From<Request> for RequestOrResponse {
    fn from(req: Request) -> Self {
        RequestOrResponse::Request(Arc::new(req))
    }
}

impl From<Response> for RequestOrResponse {
    fn from(resp: Response) -> Self {
        RequestOrResponse::Response(Arc::new(resp))
    }
}

impl From<&RequestMetadata> for pb_queues::RequestMetadata {
    fn from(metadata: &RequestMetadata) -> Self {
        Self {
            call_tree_depth: metadata.call_tree_depth,
            call_tree_start_time_nanos: metadata.call_tree_start_time.as_nanos_since_unix_epoch(),
            call_subtree_deadline_nanos: None,
        }
    }
}

impl From<&Request> for pb_queues::Request {
    fn from(req: &Request) -> Self {
        Self {
            receiver: Some(pb_types::CanisterId::from(req.receiver)),
            sender: Some(pb_types::CanisterId::from(req.sender)),
            sender_reply_callback: req.sender_reply_callback.get(),
            payment: Some((&Funds::new(req.payment)).into()),
            method_name: req.method_name.clone(),
            method_payload: req.method_payload.clone(),
            cycles_payment: Some((req.payment).into()),
            metadata: Some((&req.metadata).into()),
            deadline_seconds: req.deadline.as_secs_since_unix_epoch(),
        }
    }
}

impl From<pb_queues::RequestMetadata> for RequestMetadata {
    fn from(metadata: pb_queues::RequestMetadata) -> Self {
        Self {
            call_tree_depth: metadata.call_tree_depth,
            call_tree_start_time: Time::from_nanos_since_unix_epoch(
                metadata.call_tree_start_time_nanos,
            ),
        }
    }
}

impl TryFrom<pb_queues::Request> for Request {
    type Error = ProxyDecodeError;

    fn try_from(req: pb_queues::Request) -> Result<Self, Self::Error> {
        // To maintain backwards compatibility we fall back to reading from `payment` if
        // `cycles_payment` is not set.
        let payment = match try_from_option_field(req.cycles_payment, "Request::cycles_payment") {
            Ok(res) => res,
            Err(_) => try_from_option_field::<_, Funds, _>(req.payment, "Request::payment")
                .map(|mut res| res.take_cycles())?,
        };

        Ok(Self {
            receiver: try_from_option_field(req.receiver, "Request::receiver")?,
            sender: try_from_option_field(req.sender, "Request::sender")?,
            sender_reply_callback: req.sender_reply_callback.into(),
            payment,
            method_name: req.method_name,
            method_payload: req.method_payload,
            metadata: req.metadata.map_or_else(Default::default, From::from),
            deadline: CoarseTime::from_secs_since_unix_epoch(req.deadline_seconds),
        })
    }
}

impl From<&RejectContext> for pb_queues::RejectContext {
    fn from(rc: &RejectContext) -> Self {
        Self {
            reject_message: rc.message.clone(),
            reject_code: pb_types::RejectCode::from(rc.code).into(),
        }
    }
}

impl TryFrom<pb_queues::RejectContext> for RejectContext {
    type Error = ProxyDecodeError;

    fn try_from(rc: pb_queues::RejectContext) -> Result<Self, Self::Error> {
        Ok(RejectContext {
            code: RejectCode::try_from(pb_types::RejectCode::try_from(rc.reject_code).map_err(
                |_| ProxyDecodeError::ValueOutOfRange {
                    typ: "RejectContext",
                    err: format!("Unexpected value for reject code {}", rc.reject_code),
                },
            )?)?,
            message: rc.reject_message,
        })
    }
}

impl From<&Response> for pb_queues::Response {
    fn from(rep: &Response) -> Self {
        Self {
            originator: Some(pb_types::CanisterId::from(rep.originator)),
            respondent: Some(pb_types::CanisterId::from(rep.respondent)),
            originator_reply_callback: rep.originator_reply_callback.get(),
            refund: Some((&Funds::new(rep.refund)).into()),
            response_payload: Some(pb_queues::response::ResponsePayload::from(
                &rep.response_payload,
            )),
            cycles_refund: Some((rep.refund).into()),
            deadline_seconds: rep.deadline.as_secs_since_unix_epoch(),
        }
    }
}

impl TryFrom<pb_queues::Response> for Response {
    type Error = ProxyDecodeError;

    fn try_from(rep: pb_queues::Response) -> Result<Self, Self::Error> {
        // To maintain backwards compatibility we fall back to reading from `refund` if
        // `cycles_refund` is not set.
        let refund = match try_from_option_field(rep.cycles_refund, "Response::cycles_refund") {
            Ok(res) => res,
            Err(_) => try_from_option_field::<_, Funds, _>(rep.refund, "Response::refund")
                .map(|mut res| res.take_cycles())?,
        };

        Ok(Self {
            originator: try_from_option_field(rep.originator, "Response::originator")?,
            respondent: try_from_option_field(rep.respondent, "Response::respondent")?,
            originator_reply_callback: rep.originator_reply_callback.into(),
            refund,
            response_payload: try_from_option_field(
                rep.response_payload,
                "Response::response_payload",
            )?,
            deadline: CoarseTime::from_secs_since_unix_epoch(rep.deadline_seconds),
        })
    }
}

impl From<&RequestOrResponse> for pb_queues::RequestOrResponse {
    fn from(rr: &RequestOrResponse) -> Self {
        match rr {
            RequestOrResponse::Request(req) => pb_queues::RequestOrResponse {
                r: Some(pb_queues::request_or_response::R::Request(
                    req.as_ref().into(),
                )),
            },
            RequestOrResponse::Response(rep) => pb_queues::RequestOrResponse {
                r: Some(pb_queues::request_or_response::R::Response(
                    rep.as_ref().into(),
                )),
            },
        }
    }
}

impl TryFrom<pb_queues::RequestOrResponse> for RequestOrResponse {
    type Error = ProxyDecodeError;

    fn try_from(rr: pb_queues::RequestOrResponse) -> Result<Self, Self::Error> {
        match rr
            .r
            .ok_or(ProxyDecodeError::MissingField("RequestOrResponse::r"))?
        {
            pb_queues::request_or_response::R::Request(r) => {
                Ok(RequestOrResponse::Request(Arc::new(r.try_into()?)))
            }
            pb_queues::request_or_response::R::Response(r) => {
                Ok(RequestOrResponse::Response(Arc::new(r.try_into()?)))
            }
        }
    }
}<|MERGE_RESOLUTION|>--- conflicted
+++ resolved
@@ -9,15 +9,10 @@
 use ic_management_canister_types_private::{
     CanisterIdRecord, CanisterInfoRequest, ClearChunkStoreArgs, DeleteCanisterSnapshotArgs,
     InstallChunkedCodeArgs, InstallCodeArgsV2, ListCanisterSnapshotArgs, LoadCanisterSnapshotArgs,
-<<<<<<< HEAD
     Method, Payload as _, ProvisionalTopUpCanisterArgs, ReadCanisterSnapshotDataArgs,
     ReadCanisterSnapshotMetadataArgs, StoredChunksArgs, TakeCanisterSnapshotArgs,
     UpdateSettingsArgs, UploadCanisterSnapshotDataArgs, UploadCanisterSnapshotMetadataArgs,
     UploadChunkArgs,
-=======
-    Method, Payload as _, ProvisionalTopUpCanisterArgs, ReadCanisterSnapshotMetadataArgs,
-    StoredChunksArgs, TakeCanisterSnapshotArgs, UpdateSettingsArgs, UploadChunkArgs,
->>>>>>> ec7834c4
 };
 use ic_protobuf::{
     proxy::{try_from_option_field, ProxyDecodeError},
@@ -231,7 +226,6 @@
                     Err(_) => None,
                 }
             }
-<<<<<<< HEAD
             Ok(Method::ReadCanisterSnapshotData) => {
                 match ReadCanisterSnapshotDataArgs::decode(&self.method_payload) {
                     Ok(record) => Some(record.get_canister_id()),
@@ -250,8 +244,6 @@
                     Err(_) => None,
                 }
             }
-=======
->>>>>>> ec7834c4
             Ok(Method::CreateCanister)
             | Ok(Method::SetupInitialDKG)
             | Ok(Method::HttpRequest)
