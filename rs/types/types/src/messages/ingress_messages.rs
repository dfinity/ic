--- conflicted
+++ resolved
@@ -14,14 +14,9 @@
 use ic_management_canister_types_private::{
     CanisterIdRecord, CanisterInfoRequest, ClearChunkStoreArgs, DeleteCanisterSnapshotArgs,
     InstallChunkedCodeArgs, InstallCodeArgsV2, ListCanisterSnapshotArgs, LoadCanisterSnapshotArgs,
-<<<<<<< HEAD
     Method, Payload, ReadCanisterSnapshotDataArgs, ReadCanisterSnapshotMetadataArgs,
     StoredChunksArgs, TakeCanisterSnapshotArgs, UpdateSettingsArgs, UploadCanisterSnapshotDataArgs,
     UploadCanisterSnapshotMetadataArgs, UploadChunkArgs, IC_00,
-=======
-    Method, Payload, ReadCanisterSnapshotMetadataArgs, StoredChunksArgs, TakeCanisterSnapshotArgs,
-    UpdateSettingsArgs, UploadChunkArgs, IC_00,
->>>>>>> ec7834c4
 };
 use ic_protobuf::{
     log::ingress_message_log_entry::v1::IngressMessageLogEntry,
@@ -563,7 +558,6 @@
                 Err(err) => Err(ParseIngressError::InvalidSubnetPayload(err.to_string())),
             }
         }
-<<<<<<< HEAD
         Ok(Method::ReadCanisterSnapshotData) => {
             match ReadCanisterSnapshotDataArgs::decode(ingress.arg()) {
                 Ok(record) => Ok(Some(record.get_canister_id())),
@@ -582,8 +576,6 @@
                 Err(err) => Err(ParseIngressError::InvalidSubnetPayload(err.to_string())),
             }
         }
-=======
->>>>>>> ec7834c4
 
         Ok(Method::CreateCanister)
         | Ok(Method::SetupInitialDKG)
