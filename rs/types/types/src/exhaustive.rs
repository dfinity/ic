--- conflicted
+++ resolved
@@ -2,12 +2,8 @@
 
 use crate::consensus::hashed::Hashed;
 use crate::consensus::idkg::common::{PreSignatureInCreation, PreSignatureRef};
-<<<<<<< HEAD
-use crate::consensus::idkg::ecdsa::{QuadrupleInCreation, ThresholdEcdsaSigInputsRef};
+use crate::consensus::idkg::ecdsa::QuadrupleInCreation;
 use crate::consensus::idkg::IDkgMasterPublicKeyId;
-=======
-use crate::consensus::idkg::ecdsa::QuadrupleInCreation;
->>>>>>> a2aefda0
 use crate::consensus::idkg::{
     CompletedReshareRequest, CompletedSignature, HasIDkgMasterPublicKeyId, IDkgPayload,
     IDkgReshareRequest, IDkgUIDGenerator, MaskedTranscript, MasterKeyTranscript, PreSigId,
@@ -941,6 +937,12 @@
 
 impl HasId<MasterPublicKeyId> for MasterKeyTranscript {
     fn get_id(&self) -> Option<MasterPublicKeyId> {
+        Some(self.key_id().into())
+    }
+}
+
+impl HasId<IDkgMasterPublicKeyId> for MasterKeyTranscript {
+    fn get_id(&self) -> Option<IDkgMasterPublicKeyId> {
         Some(self.key_id())
     }
 }
@@ -954,21 +956,6 @@
 impl HasId<PreSigId> for PreSignatureInCreation {}
 impl HasId<PreSigId> for PreSignatureRef {}
 
-<<<<<<< HEAD
-impl HasId<MasterPublicKeyId> for MasterKeyTranscript {
-    fn get_id(&self) -> Option<MasterPublicKeyId> {
-        Some(self.key_id().into())
-    }
-}
-
-impl HasId<IDkgMasterPublicKeyId> for MasterKeyTranscript {
-    fn get_id(&self) -> Option<IDkgMasterPublicKeyId> {
-        Some(self.key_id())
-    }
-}
-
-=======
->>>>>>> a2aefda0
 #[cfg(test)]
 mod tests {
     use std::{fs, path::PathBuf};
