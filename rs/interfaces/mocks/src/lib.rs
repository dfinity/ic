use ic_interfaces::self_validating_payload::SelfValidatingPayloadBuilder;
use ic_types::{NumBytes, batch::ValidationContext};

use mockall::mock;

pub mod consensus_pool;
pub mod messaging;
<<<<<<< HEAD

mock! {
    pub SelfValidatingPayloadBuilder {}

    impl SelfValidatingPayloadBuilder for SelfValidatingPayloadBuilder {
        fn get_self_validating_payload<'a>(
            &self,
            validation_context: &ValidationContext,
            past_payloads: &[&'a ic_types::batch::SelfValidatingPayload],
            byte_limit: NumBytes,
            priority: usize,
        ) -> (ic_types::batch::SelfValidatingPayload, NumBytes);

        fn validate_self_validating_payload<'a>(
            &self,
            payload: &ic_types::batch::SelfValidatingPayload,
            validation_context: &ValidationContext,
            past_payloads: &[&'a ic_types::batch::SelfValidatingPayload],
        ) -> Result<
            NumBytes,
            ic_interfaces::self_validating_payload::SelfValidatingPayloadValidationError,
        >;
    }
}
=======
pub mod payload_builder;
>>>>>>> 99e51764
<|MERGE_RESOLUTION|>--- conflicted
+++ resolved
@@ -1,35 +1,3 @@
-use ic_interfaces::self_validating_payload::SelfValidatingPayloadBuilder;
-use ic_types::{NumBytes, batch::ValidationContext};
-
-use mockall::mock;
-
 pub mod consensus_pool;
 pub mod messaging;
-<<<<<<< HEAD
-
-mock! {
-    pub SelfValidatingPayloadBuilder {}
-
-    impl SelfValidatingPayloadBuilder for SelfValidatingPayloadBuilder {
-        fn get_self_validating_payload<'a>(
-            &self,
-            validation_context: &ValidationContext,
-            past_payloads: &[&'a ic_types::batch::SelfValidatingPayload],
-            byte_limit: NumBytes,
-            priority: usize,
-        ) -> (ic_types::batch::SelfValidatingPayload, NumBytes);
-
-        fn validate_self_validating_payload<'a>(
-            &self,
-            payload: &ic_types::batch::SelfValidatingPayload,
-            validation_context: &ValidationContext,
-            past_payloads: &[&'a ic_types::batch::SelfValidatingPayload],
-        ) -> Result<
-            NumBytes,
-            ic_interfaces::self_validating_payload::SelfValidatingPayloadValidationError,
-        >;
-    }
-}
-=======
-pub mod payload_builder;
->>>>>>> 99e51764
+pub mod payload_builder;