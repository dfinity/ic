--- conflicted
+++ resolved
@@ -1,5 +1,4 @@
 //! The DKG public interface.
-<<<<<<< HEAD
 use crate::{
     consensus_pool::ConsensusPool,
     validation::{ValidationError, ValidationResult},
@@ -8,16 +7,10 @@
     batch::ValidationContext,
     consensus::{
         dkg::{
-            self, DkgPayloadCreationError, DkgPayloadValidationFailure, InvalidDkgPayloadReason,
-            Payload,
+            self, DkgPayload, DkgPayloadCreationError, DkgPayloadValidationFailure,
+            InvalidDkgPayloadReason,
         },
         Block, BlockPayload,
-=======
-use crate::validation::ValidationError;
-use ic_types::{
-    consensus::dkg::{
-        self, DkgPayloadCreationError, DkgPayloadValidationFailure, InvalidDkgPayloadReason,
->>>>>>> b9a0bc5b
     },
     Height,
 };
@@ -45,7 +38,6 @@
         )
     }
 }
-<<<<<<< HEAD
 
 // TODO: Document trait
 pub trait DkgPayloadBuilder: Send + Sync {
@@ -55,7 +47,7 @@
         parent: &Block,
         context: &ValidationContext,
         max_dealings_per_block: usize,
-    ) -> Result<Payload, DkgPayloadCreationError>;
+    ) -> Result<DkgPayload, DkgPayloadCreationError>;
 
     fn validate_payload(
         &self,
@@ -65,8 +57,6 @@
         context: &ValidationContext,
     ) -> ValidationResult<DkgPayloadValidationError>;
 }
-=======
->>>>>>> b9a0bc5b
 
 /// The DkgPool is used to store messages that are exchanged between nodes in
 /// the process of executing dkg.
