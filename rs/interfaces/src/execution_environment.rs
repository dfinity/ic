//! The execution environment public interface.
mod errors;

pub use errors::{CanisterBacktrace, CanisterOutOfCyclesError, HypervisorError, TrapCode};
use ic_base_types::NumBytes;
use ic_error_types::UserError;
use ic_management_canister_types_private::MasterPublicKeyId;
use ic_registry_provisional_whitelist::ProvisionalWhitelist;
use ic_registry_subnet_type::SubnetType;
use ic_types::{
    batch::CanisterCyclesCostSchedule,
    batch::ChainKeyData,
    ingress::{IngressStatus, WasmResult},
    messages::{CertificateDelegation, MessageId, Query, SignedIngressContent},
    Cycles, ExecutionRound, Height, NodeId, NumInstructions, Randomness, RegistryVersion,
    ReplicaVersion, Time,
};
use serde::{Deserialize, Serialize};
use std::{
    collections::{BTreeMap, BTreeSet},
    convert::{Infallible, TryFrom},
    fmt, ops,
    sync::Arc,
    time::Duration,
};
use strum_macros::EnumIter;
use thiserror::Error;
use tower::util::BoxCloneService;

/// Instance execution statistics. The stats are cumulative and
/// contain measurements from the point in time when the instance was
/// created up until the moment they are requested.
#[derive(Clone, PartialEq, Debug, Default, Deserialize, Serialize)]
pub struct InstanceStats {
    /// Total number of (host) OS pages (4KiB) accessed (read or written) by the instance
    /// and loaded into the linear memory.
    pub wasm_accessed_pages: usize,

    /// Total number of (host) OS pages (4KiB) modified by the instance.
    /// By definition a page that has been dirtied has also been accessed,
    /// hence this dirtied_pages <= accessed_pages
    pub wasm_dirty_pages: usize,

    /// Number of times a write access is handled when the page has already been
    /// read.
    pub wasm_read_before_write_count: usize,

    /// Number of times a write access is handled when the page has not yet been
    /// read.
    pub wasm_direct_write_count: usize,

    /// Number of sigsegv handled.
    pub wasm_sigsegv_count: usize,

    /// Number of calls to mmap.
    pub wasm_mmap_count: usize,

    /// Number of calls to mprotect.
    pub wasm_mprotect_count: usize,

    /// Number of pages loaded by copying the data.
    pub wasm_copy_page_count: usize,

    /// Total time spent in SIGSEGV handler for heap.
    pub wasm_sigsegv_handler_duration: Duration,

    /// Number of accessed OS pages (4KiB) in stable memory.
    pub stable_accessed_pages: usize,

    /// Number of modified OS pages (4KiB) in stable memory.
    pub stable_dirty_pages: usize,

    /// Number of times a write access is handled when the page has already been
    /// read.
    pub stable_read_before_write_count: usize,

    /// Number of times a write access is handled when the page has not yet been
    /// read.
    pub stable_direct_write_count: usize,

    /// Number of sigsegv handled.
    pub stable_sigsegv_count: usize,

    /// Number of calls to mmap for stable memory.
    pub stable_mmap_count: usize,

    /// Number of calls to mprotect for stable memory.
    pub stable_mprotect_count: usize,

    /// Number of pages loaded by copying the data in stable memory.
    pub stable_copy_page_count: usize,

    /// Total time spent in SIGSEGV handler for stable memory.
    pub stable_sigsegv_handler_duration: Duration,
}

impl InstanceStats {
    // Returns the sum of dirty pages over the wasm heap and stable memory.
    // Will be used when computing the heap delta at the end of the message.
    pub fn dirty_pages(&self) -> usize {
        self.wasm_dirty_pages + self.stable_dirty_pages
    }
    // Returns the sum of accessed pages over the wasm heap and stable memory.
    pub fn accessed_pages(&self) -> usize {
        self.wasm_accessed_pages + self.stable_accessed_pages
    }
}

/// Errors that can be returned when fetching the available memory on a subnet.
#[derive(Debug)]
pub enum SubnetAvailableMemoryError {
    InsufficientMemory {
        execution_requested: NumBytes,
        guaranteed_response_message_requested: NumBytes,
        wasm_custom_sections_requested: NumBytes,
        available_execution: i64,
        available_guaranteed_response_messages: i64,
        available_wasm_custom_sections: i64,
    },
}

/// Performance counter type.
#[derive(Debug)]
pub enum PerformanceCounterType {
    // The number of WebAssembly instructions the canister has executed since
    // the beginning of the current message execution.
    Instructions(i64),
    // The number of WebAssembly instructions the canister has executed since
    // the creation of the current call context.
    CallContextInstructions(i64),
}

/// System API call ids to track their execution (in alphabetical order).
#[derive(Eq, PartialEq, Ord, PartialOrd, Debug, EnumIter)]
pub enum SystemApiCallId {
    /// Tracker for `ic0.accept_message())`
    AcceptMessage,
    /// Tracker for `ic0.call_cycles_add()`
    CallCyclesAdd,
    /// Tracker for `ic0.call_cycles_add128()`
    CallCyclesAdd128,
    /// Tracker for `ic0.call_data_append()`
    CallDataAppend,
    /// Tracker for `ic0.call_new()`
    CallNew,
    /// Tracker for `ic0.call_on_cleanup()`
    CallOnCleanup,
    /// Tracker for `ic0.call_perform()`
    CallPerform,
    /// Tracker for `ic0.call_with_best_effort_response()`
    CallWithBestEffortResponse,
    /// Tracker for `ic0.canister_cycle_balance()`
    CanisterCycleBalance,
    /// Tracker for `ic0.canister_cycle_balance128()`
    CanisterCycleBalance128,
    /// Tracker for `ic0.canister_liquid_cycle_balance128()`
    CanisterLiquidCycleBalance128,
    /// Tracker for `ic0.canister_self_copy()`
    CanisterSelfCopy,
    /// Tracker for `ic0.canister_self_size()`
    CanisterSelfSize,
    /// Tracker for `ic0.canister_status()`
    CanisterStatus,
    /// Tracker for `ic0.canister_version()`
    CanisterVersion,
    /// Tracker for `ic0.root_key_size()`
    RootKeySize,
    /// Tracker for `ic0.root_key_copy()`
    RootKeyCopy,
    /// Tracker for `ic0.certified_data_set()`
    CertifiedDataSet,
    /// Tracker for `ic0.cost_call()`
    CostCall,
    /// Tracker for `ic0.cost_create_canister()`
    CostCreateCanister,
    /// Tracker for `ic0.cost_http_request()`
    CostHttpRequest,
    /// Tracker for `ic0.cost_sign_with_ecdsa()`
    CostSignWithEcdsa,
    /// Tracker for `ic0.cost_sign_with_schnorr()`
    CostSignWithSchnorr,
    /// Tracker for `ic0.cost_vetkd_derive_key()`
    CostVetkdDeriveKey,
    /// Tracker for `ic0.cycles_burn128()`
    CyclesBurn128,
    /// Tracker for `ic0.data_certificate_copy()`
    DataCertificateCopy,
    /// Tracker for `ic0.data_certificate_present()`
    DataCertificatePresent,
    /// Tracker for `ic0.data_certificate_size()`
    DataCertificateSize,
    /// Tracker for `ic0.debug_print()`
    DebugPrint,
    /// Tracker for `ic0.global_timer_set()`
    GlobalTimerSet,
    /// Tracker for `ic0.in_replicated_execution()`
    InReplicatedExecution,
    /// Tracker for `ic0.is_controller()`
    IsController,
    /// Tracker for `ic0.mint_cycles128()`
    MintCycles128,
    /// Tracker for `ic0.msg_arg_data_copy()`
    MsgArgDataCopy,
    /// Tracker for `ic0.msg_arg_data_size()`
    MsgArgDataSize,
    /// Tracker for `ic0.msg_caller_copy()`
    MsgCallerCopy,
    /// Tracker for `ic0.msg_caller_size()`
    MsgCallerSize,
    /// Tracker for `ic0.msg_cycles_accept()`
    MsgCyclesAccept,
    /// Tracker for `ic0.msg_cycles_accept128()`
    MsgCyclesAccept128,
    /// Tracker for `ic0.msg_cycles_available()`
    MsgCyclesAvailable,
    /// Tracker for `ic0.msg_cycles_available128()`
    MsgCyclesAvailable128,
    /// Tracker for `ic0.msg_cycles_refunded()`
    MsgCyclesRefunded,
    /// Tracker for `ic0.msg_cycles_refunded128()`
    MsgCyclesRefunded128,
    /// Tracker for `ic0.msg_deadline()`
    MsgDeadline,
    /// Tracker for `ic0.msg_method_name_copy()`
    MsgMethodNameCopy,
    /// Tracker for `ic0.msg_method_name_size()`
    MsgMethodNameSize,
    /// Tracker for `ic0.msg_reject()`
    MsgReject,
    /// Tracker for `ic0.msg_reject_code()`
    MsgRejectCode,
    /// Tracker for `ic0.msg_reject_msg_copy()`
    MsgRejectMsgCopy,
    /// Tracker for `ic0.msg_reject_msg_size()`
    MsgRejectMsgSize,
    /// Tracker for `ic0.msg_reply()`
    MsgReply,
    /// Tracker for `ic0.msg_reply_data_append()`
    MsgReplyDataAppend,
    /// Tracker for `__.out_of_instructions()`
    OutOfInstructions,
    /// Tracker for `ic0.performance_counter()`
    PerformanceCounter,
    /// Tracker for `ic0.subnet_self_size()`
    SubnetSelfSize,
    /// Tracker for `ic0.subnet_self_copy()`
    SubnetSelfCopy,
    /// Tracker for `ic0.stable64_grow()`
    Stable64Grow,
    /// Tracker for `ic0.stable64_read()`
    Stable64Read,
    /// Tracker for `ic0.stable64_size()`
    Stable64Size,
    /// Tracker for `ic0.stable64_write())`
    Stable64Write,
    /// Tracker for `ic0.stable_grow()`
    StableGrow,
    /// Tracker for `ic0.stable_read()`
    StableRead,
    /// Tracker for `ic0.stable_size()`
    StableSize,
    /// Tracker for `ic0.stable_write())`
    StableWrite,
    /// Tracker for `ic0.time()`
    Time,
    /// Tracker for `ic0.trap()`
    Trap,
    /// Tracker for `__.try_grow_wasm_memory()`
    TryGrowWasmMemory,
    /// Tracker for `ic0.env_var_count()`
    EnvVarCount,
    /// Tracker for `ic0.env_var_name_size()`
    EnvVarNameSize,
    /// Tracker for `ic0.env_var_name_copy()`
    EnvVarNameCopy,
    /// Tracker for `ic0.env_var_name_exists()`
    EnvVarNameExists,
    /// Tracker for `ic0.env_var_value_size()`
    EnvVarValueSize,
    /// Tracker for `ic0.env_var_value_copy()`
    EnvVarValueCopy,
}

/// System API call counters, i.e. how many times each tracked System API call
/// was invoked.
#[derive(Clone, PartialEq, Debug, Default, Deserialize, Serialize)]
pub struct SystemApiCallCounters {
    /// Counter for `ic0.data_certificate_copy()`
    pub data_certificate_copy: usize,
    /// Counter for `ic0.canister_cycle_balance()`
    pub canister_cycle_balance: usize,
    /// Counter for `ic0.canister_cycle_balance128()`
    pub canister_cycle_balance128: usize,
    /// Counter for `ic0.canister_liquid_cycle_balance128()`
    pub canister_liquid_cycle_balance128: usize,
    /// Counter for `ic0.time()`
    pub time: usize,
}

impl SystemApiCallCounters {
    pub fn saturating_add(&mut self, rhs: Self) {
        self.data_certificate_copy = self
            .data_certificate_copy
            .saturating_add(rhs.data_certificate_copy);
        self.canister_cycle_balance = self
            .canister_cycle_balance
            .saturating_add(rhs.canister_cycle_balance);
        self.canister_cycle_balance128 = self
            .canister_cycle_balance128
            .saturating_add(rhs.canister_cycle_balance128);
        self.canister_liquid_cycle_balance128 = self
            .canister_liquid_cycle_balance128
            .saturating_add(rhs.canister_liquid_cycle_balance128);
        self.time = self.time.saturating_add(rhs.time);
    }
}

/// Tracks the available memory on a subnet. The main idea is to separately track
/// the execution available memory, the message available memory and the wasm custom
/// sections available memory. The different flavors of memory are independent of each
/// other; they are collected in one struct because one often needs to allocate multiple
/// types of memory at the same time.
///
/// Note that there are situations where execution available memory is smaller than
/// the wasm custom sections memory, i.e. when the memory is consumed by something
/// other than wasm custom sections.
#[derive(Copy, Clone, PartialEq, Debug, Default, Deserialize, Serialize)]
pub struct SubnetAvailableMemory {
    /// The execution memory available on the subnet, i.e. the canister memory
    /// (Wasm binary, Wasm memory, stable memory) without message memory.
    execution_memory: i64,
    /// The memory available for guaranteed response messages.
    ///
    /// As opposed to best-effort message memory (which can be reclaimed by shedding
    /// messages) guaranteed response message memory must be reserved ahead of time
    /// and is thus subject to availability.
    guaranteed_response_message_memory: i64,
    /// The memory available for Wasm custom sections.
    wasm_custom_sections_memory: i64,
    /// Specifies the factor by which the subnet available memory was scaled
    /// using the division operator. It is useful for approximating the global
    /// available memory from the per-thread available memory.
    scaling_factor: i64,
}

impl SubnetAvailableMemory {
    pub fn new(
        execution_memory: i64,
        guaranteed_response_message_memory: i64,
        wasm_custom_sections_memory: i64,
    ) -> Self {
        SubnetAvailableMemory {
            execution_memory,
            guaranteed_response_message_memory,
            wasm_custom_sections_memory,
            // The newly created value is not scaled (divided), which
            // corresponds to the scaling factor of 1.
            scaling_factor: 1,
        }
    }

    /// Returns the execution available memory.
    pub fn get_execution_memory(&self) -> i64 {
        self.execution_memory
    }

    /// Returns the memory available for guaranteed response messages.
    pub fn get_guaranteed_response_message_memory(&self) -> i64 {
        self.guaranteed_response_message_memory
    }

    /// Returns the memory available for Wasm custom sections, ignoring the
    /// execution available memory.
    pub fn get_wasm_custom_sections_memory(&self) -> i64 {
        self.wasm_custom_sections_memory
    }

    /// Returns the scaling factor that specifies by how much the initial
    /// available memory was scaled using the division operator.
    ///
    /// It is useful for approximating the global available memory from the
    /// per-thread available memory. Note that the approximation may be off in
    /// both directions because there is no way to deterministically know how
    /// much other threads have allocated.
    pub fn get_scaling_factor(&self) -> i64 {
        self.scaling_factor
    }

    /// Returns `Ok(())` if the subnet has enough available room for allocating
    /// the given bytes in each of the memory types.
    /// Otherwise, it returns an error.
    ///
    /// Note that memory types are independent from each other and their limits
    /// are checked independently.
    pub fn check_available_memory(
        &self,
        execution_requested: NumBytes,
        guaranteed_response_message_requested: NumBytes,
        wasm_custom_sections_requested: NumBytes,
    ) -> Result<(), SubnetAvailableMemoryError> {
        let is_available =
            |requested: NumBytes, available: i64| match i64::try_from(requested.get()) {
                Ok(x) => x <= available || x == 0,
                Err(_) => false,
            };

        if is_available(execution_requested, self.execution_memory)
            && is_available(
                guaranteed_response_message_requested,
                self.guaranteed_response_message_memory,
            )
            && is_available(
                wasm_custom_sections_requested,
                self.wasm_custom_sections_memory,
            )
        {
            Ok(())
        } else {
            Err(SubnetAvailableMemoryError::InsufficientMemory {
                execution_requested,
                guaranteed_response_message_requested,
                wasm_custom_sections_requested,
                available_execution: self.execution_memory,
                available_guaranteed_response_messages: self.guaranteed_response_message_memory,
                available_wasm_custom_sections: self.wasm_custom_sections_memory,
            })
        }
    }

    /// Try to use some memory capacity and fail if not enough is available.
    ///
    /// `self.execution_memory`, `self.guaranteed_response_message_memory` and `self.wasm_custom_sections_memory`
    /// are independent of each other. However, this function will not allocate anything if
    /// there is not enough of either one of them (and return an error instead).
    pub fn try_decrement(
        &mut self,
        execution_requested: NumBytes,
        guaranteed_response_message_requested: NumBytes,
        wasm_custom_sections_requested: NumBytes,
    ) -> Result<(), SubnetAvailableMemoryError> {
        self.check_available_memory(
            execution_requested,
            guaranteed_response_message_requested,
            wasm_custom_sections_requested,
        )?;
        self.execution_memory -= execution_requested.get() as i64;
        self.guaranteed_response_message_memory -=
            guaranteed_response_message_requested.get() as i64;
        self.wasm_custom_sections_memory -= wasm_custom_sections_requested.get() as i64;
        Ok(())
    }

    pub fn increment(
        &mut self,
        execution_amount: NumBytes,
        guaranteed_response_message_amount: NumBytes,
        wasm_custom_sections_amount: NumBytes,
    ) {
        self.execution_memory += execution_amount.get() as i64;
        self.guaranteed_response_message_memory += guaranteed_response_message_amount.get() as i64;
        self.wasm_custom_sections_memory += wasm_custom_sections_amount.get() as i64;
    }

    /// Increments the available memory by the given number of bytes.
    pub fn apply_reservation(
        &mut self,
        execution_amount: NumBytes,
        guaranteed_response_message_amount: NumBytes,
        wasm_custom_sections_amount: NumBytes,
    ) {
        self.execution_memory += execution_amount.get() as i64;
        self.guaranteed_response_message_memory += guaranteed_response_message_amount.get() as i64;
        self.wasm_custom_sections_memory += wasm_custom_sections_amount.get() as i64;
    }

    /// Decrements the available memory by the given number of bytes.
    /// It undoes the changes done by `apply_reservation()`.
    /// Note that the available memory can become negative after this change.
    pub fn revert_reservation(
        &mut self,
        execution_amount: NumBytes,
        guaranteed_response_message_amount: NumBytes,
        wasm_custom_sections_amount: NumBytes,
    ) {
        self.execution_memory -= execution_amount.get() as i64;
        self.guaranteed_response_message_memory -= guaranteed_response_message_amount.get() as i64;
        self.wasm_custom_sections_memory -= wasm_custom_sections_amount.get() as i64;
    }
}

impl ops::Div<i64> for SubnetAvailableMemory {
    type Output = Self;

    fn div(self, rhs: i64) -> Self::Output {
        Self {
            execution_memory: self.execution_memory / rhs,
            guaranteed_response_message_memory: self.guaranteed_response_message_memory / rhs,
            wasm_custom_sections_memory: self.wasm_custom_sections_memory / rhs,
            scaling_factor: self.scaling_factor * rhs,
        }
    }
}

#[derive(Clone, Eq, PartialEq, Debug, Deserialize, Serialize)]
pub enum ExecutionMode {
    Replicated,
    NonReplicated,
}

pub type HypervisorResult<T> = Result<T, HypervisorError>;

/// Interface for the component to filter out ingress messages that
/// the canister is not willing to accept.
pub type IngressFilterService = BoxCloneService<
    (ProvisionalWhitelist, SignedIngressContent),
    Result<(), UserError>,
    Infallible,
>;

/// Errors that can occur when handling a query execution request.
#[derive(Debug, Error)]
pub enum QueryExecutionError {
    #[error("Certified state is not available yet")]
    CertifiedStateUnavailable,
}

/// The response type to a `call()` request in [`QueryExecutionService`].
/// An Ok response contains the response from the canister and the batch time at the time of execution.
pub type QueryExecutionResponse =
    Result<(Result<WasmResult, UserError>, Time), QueryExecutionError>;

/// Interface for the component to execute queries.
pub type QueryExecutionService =
    BoxCloneService<(Query, Option<CertificateDelegation>), QueryExecutionResponse, Infallible>;

/// Errors that can be returned when reading/writing from/to ingress history.
#[derive(Clone, Eq, PartialEq, Debug)]
pub enum IngressHistoryError {
    StateRemoved(Height),
    StateNotAvailableYet(Height),
}

/// Interface for reading the history of ingress messages.
#[allow(clippy::type_complexity)]
pub trait IngressHistoryReader: Send + Sync {
    /// Returns a function that can be used to query the status for a given
    /// `message_id` using the latest execution state.
    fn get_latest_status(&self) -> Box<dyn Fn(&MessageId) -> IngressStatus>;

    /// Return a function that can be used to query the status for a given
    /// `message_id` using the state at given `height`.
    ///
    /// Return an error if the the state is not available.
    fn get_status_at_height(
        &self,
        height: Height,
    ) -> Result<Box<dyn Fn(&MessageId) -> IngressStatus>, IngressHistoryError>;
}

/// Interface for updating the history of ingress messages.
pub trait IngressHistoryWriter: Send + Sync {
    /// Type of state this Writer can update.
    ///
    /// Should typically be `ic_replicated_state::ReplicatedState`.
    // Note [Associated Types in Interfaces]
    type State;

    /// Sets the status of a message. Returns the message's previous status.
    ///
    /// The allowed status transitions are:
    /// * "None" -> {"Received", "Processing", "Completed", "Failed"}
    /// * "Received" -> {"Processing", "Completed", "Failed"}
    /// * "Processing" -> {"Processing", "Completed", "Failed"}
    fn set_status(
        &self,
        state: &mut Self::State,
        message_id: MessageId,
        status: IngressStatus,
    ) -> Arc<IngressStatus>;
}

/// A trait for handling `out_of_instructions()` calls from the Wasm module.
pub trait OutOfInstructionsHandler {
    // This function is invoked if the Wasm instruction counter is negative.
    //
    // If it is impossible to recover from the out-of-instructions error then
    // the function returns `Err(HypervisorError::InstructionLimitExceeded)`.
    // Otherwise, the function returns a new positive instruction counter.
    fn out_of_instructions(&self, instruction_counter: i64) -> HypervisorResult<i64>;

    // Invoked only when a long execution dirties many memory pages to yield control
    // and start the copy only in a new slice. This is a performance improvement.
    fn yield_for_dirty_memory_copy(&self) -> HypervisorResult<i64>;
}

/// Indicates the type of stable memory API being used.
pub enum StableMemoryApi {
    Stable64 = 0,
    Stable32 = 1,
}

impl TryFrom<i32> for StableMemoryApi {
    type Error = ();

    fn try_from(value: i32) -> Result<Self, Self::Error> {
        match value {
            0 => Ok(Self::Stable64),
            1 => Ok(Self::Stable32),
            _ => Err(()),
        }
    }
}

#[test]
fn stable_memory_api_round_trip() {
    for i in 0..10 {
        if let Ok(api) = StableMemoryApi::try_from(i) {
            assert_eq!(i, api as i32)
        }
    }
}

/// Indicates whether an attempt to grow stable memory succeeded or failed.
pub enum StableGrowOutcome {
    Success,
    Failure,
}

/// A trait for providing all necessary imports to a Wasm module.
pub trait SystemApi {
    /// Stores the execution error, so that the user can evaluate it later.
    fn set_execution_error(&mut self, error: HypervisorError);

    /// Returns the reference to the execution error.
    fn get_execution_error(&self) -> Option<&HypervisorError>;

    /// Returns the amount of instructions needed to copy `num_bytes`.
    fn get_num_instructions_from_bytes(&self, num_bytes: NumBytes) -> NumInstructions;

    /// Returns the subnet type the replica runs on.
    fn subnet_type(&self) -> SubnetType;

    /// Returns the message instruction limit, which is the total instruction
    /// limit for all slices combined.
    fn message_instruction_limit(&self) -> NumInstructions;

    /// Returns the number of instructions executed in the current message,
    /// which is the sum of instructions executed in all slices including the
    /// current one.
    fn message_instructions_executed(&self, instruction_counter: i64) -> NumInstructions;

    /// Returns the instruction limit for the current execution slice.
    fn slice_instruction_limit(&self) -> NumInstructions;

    /// Returns the number of instructions executed in the current slice.
    fn slice_instructions_executed(&self, instruction_counter: i64) -> NumInstructions;

    /// Return the total number of instructions executed in the call context.
    fn call_context_instructions_executed(&self) -> NumInstructions;

    /// Canister id of the executing canister.
    fn canister_id(&self) -> ic_types::CanisterId;

    /// Returns the number of environment variables.
    fn ic0_env_var_count(&self) -> HypervisorResult<usize>;

    /// Returns the size of the environment variable name at the given index.
    ///
    /// # Panics
    ///
    /// This traps if the index is out of bounds.
    fn ic0_env_var_name_size(&self, index: usize) -> HypervisorResult<usize>;

    /// Copies the environment variable name at the given index into memory.
    ///
    /// # Panics
    ///
    /// This traps if the index is out of bounds.
    fn ic0_env_var_name_copy(
        &self,
        index: usize,
        dst: usize,
        offset: usize,
        size: usize,
        heap: &mut [u8],
    ) -> HypervisorResult<()>;

    /// Checks if an environment variable with the given name exists.
    /// Returns 1 if the environment variable with the given name exists, 0 otherwise.
    ///
    /// # Panics
    ///
    /// This traps if:
    ///     - the name is too long
    ///     - the name is not a valid UTF-8 string.
    fn ic0_env_var_name_exists(
        &self,
        name_src: usize,
        name_size: usize,
        heap: &[u8],
    ) -> HypervisorResult<i32>;

    /// Returns the size of the value for the environment variable with the given name.
    ///
    ///
    /// # Panics
    ///
    /// This traps if:
    ///     - the name is too long
    ///     - the name is not a valid UTF-8 string.
    ///     - the environment variable with the given name is not found
    fn ic0_env_var_value_size(
        &self,
        name_src: usize,
        name_size: usize,
        heap: &[u8],
    ) -> HypervisorResult<usize>;

    /// Copies the value of the environment variable with the given name into memory.
    ///
    ///
    /// # Panics
    ///
    /// This traps if:
    ///     - the name is too long
    ///     - the name is not a valid UTF-8 string.
    ///     - the environment variable with the given name is not found.
    fn ic0_env_var_value_copy(
        &self,
        name_src: usize,
        name_size: usize,
        dst: usize,
        offset: usize,
        size: usize,
        heap: &mut [u8],
    ) -> HypervisorResult<()>;

    /// Copies `size` bytes starting from `offset` inside the opaque caller blob
    /// and copies them to heap[dst..dst+size]. The caller is the canister
    /// id in case of requests or the user id in case of an ingress message.
    fn ic0_msg_caller_copy(
        &self,
        dst: usize,
        offset: usize,
        size: usize,
        heap: &mut [u8],
    ) -> HypervisorResult<()>;

    /// Returns the size of the opaque caller blob.
    fn ic0_msg_caller_size(&self) -> HypervisorResult<usize>;

    /// Returns the size of msg.payload.
    fn ic0_msg_arg_data_size(&self) -> HypervisorResult<usize>;

    /// Copies `length` bytes from msg.payload[offset..offset+size] to
    /// memory[dst..dst+size].
    fn ic0_msg_arg_data_copy(
        &self,
        dst: usize,
        offset: usize,
        size: usize,
        heap: &mut [u8],
    ) -> HypervisorResult<()>;

    /// Used to look up the size of the method_name that the message wants to
    /// call. Can only be called in the context of inspecting messages.
    fn ic0_msg_method_name_size(&self) -> HypervisorResult<usize>;

    /// Used to copy the method_name that the message wants to call to heap. Can
    /// only be called in the context of inspecting messages.
    fn ic0_msg_method_name_copy(
        &self,
        dst: usize,
        offset: usize,
        size: usize,
        heap: &mut [u8],
    ) -> HypervisorResult<()>;

    // If the canister calls this method, then the message will be accepted
    // otherwise rejected. Can only be called in the context of accepting
    // messages.
    fn ic0_accept_message(&mut self) -> HypervisorResult<()>;

    /// Copies the data referred to by src/size out of the canister and appends
    /// it to the (initially empty) data reply.
    fn ic0_msg_reply_data_append(
        &mut self,
        src: usize,
        size: usize,
        heap: &[u8],
    ) -> HypervisorResult<()>;

    /// Replies to the sender with the data assembled using
    /// `msg_reply_data_append`.
    fn ic0_msg_reply(&mut self) -> HypervisorResult<()>;

    /// Returns the reject code, if the current function is invoked as a
    /// reject callback.
    ///
    /// It returns the special “no error” code 0 if the callback is not invoked
    /// as a reject callback
    fn ic0_msg_reject_code(&self) -> HypervisorResult<i32>;

    /// Replies to sender with an error message
    fn ic0_msg_reject(&mut self, src: usize, size: usize, heap: &[u8]) -> HypervisorResult<()>;

    /// Returns the length of the reject message in bytes.
    ///
    /// # Panics
    ///
    /// This traps if not invoked from a reject callback.
    fn ic0_msg_reject_msg_size(&self) -> HypervisorResult<usize>;

    /// Copies length bytes from self.reject_msg[offset..offset+size] to
    /// memory[dst..dst+size]
    ///
    /// # Panics
    ///
    /// This traps if offset+size is greater than the size of the reject
    /// message, or if dst+size exceeds the size of the Wasm memory, or if not
    /// called from inside a reject callback.
    fn ic0_msg_reject_msg_copy(
        &self,
        dst: usize,
        offset: usize,
        size: usize,
        heap: &mut [u8],
    ) -> HypervisorResult<()>;

    /// Returns the size of the blob corresponding to the id of the canister.
    fn ic0_canister_self_size(&self) -> HypervisorResult<usize>;

    /// Copies `size` bytes starting from `offset` in the id blob of the
    /// canister to heap[dst..dst+size].
    fn ic0_canister_self_copy(
        &mut self,
        dst: usize,
        offset: usize,
        size: usize,
        heap: &mut [u8],
    ) -> HypervisorResult<()>;

    /// Outputs the specified bytes on the heap as a string on STDOUT.
    fn ic0_debug_print(&self, src: usize, size: usize, heap: &[u8]) -> HypervisorResult<()>;

    /// Traps, with a possibly helpful message
    fn ic0_trap(&self, src: usize, size: usize, heap: &[u8]) -> HypervisorResult<()>;

    /// Begins assembling a call to the canister specified by
    /// callee_src/callee_size at method name_src/name_size. Two mandatory
    /// callbacks are recorded which will be invoked on success and error
    /// respectively.
    ///
    /// Subsequent calls to other `call_*` apis set further attributes of this
    /// call until the call is concluded (with `ic0.call_perform) or discarded
    /// (by returning without calling `ic0.call_perform` or by starting a new
    /// call with `ic0.call_new`).
    #[allow(clippy::too_many_arguments)]
    fn ic0_call_new(
        &mut self,
        callee_src: usize,
        callee_size: usize,
        name_src: usize,
        name_len: usize,
        reply_fun: u32,
        reply_env: u64,
        reject_fun: u32,
        reject_env: u64,
        heap: &[u8],
    ) -> HypervisorResult<()>;

    /// Appends the specified bytes to the argument of the call. Initially, the
    /// argument is empty. This can be called multiple times between
    /// `ic0.call_new` and `ic0.call_perform`.
    fn ic0_call_data_append(
        &mut self,
        src: usize,
        size: usize,
        heap: &[u8],
    ) -> HypervisorResult<()>;

    /// Relaxes the response delivery guarantee to be best effort, asking the system to respond at the
    /// latest after `timeout_seconds` have elapsed. Best effort means the system may also respond with
    /// a `SYS_UNKNOWN` reject code, signifying that the call may or may not have been processed by
    /// the callee. Then, even if the callee produces a response, it will not be delivered to the caller.
    /// Any value for `timeout_seconds` is permitted, but is silently bounded by the `MAX_CALL_TIMEOUT`
    /// system constant; i.e., larger timeouts are treated as equivalent to `MAX_CALL_TIMEOUT` and do not
    /// cause an error.
    ///
    /// This method can be called only in between `ic0.call_new` and `ic0.call_perform`, and at most once at that.
    /// Otherwise, it traps. A different timeout can be specified for each call.
    fn ic0_call_with_best_effort_response(&mut self, timeout_seconds: u32) -> HypervisorResult<()>;

    /// The deadline, in nanoseconds since 1970-01-01, after which the caller might stop waiting for a response.
    ///
    /// For calls with best-effort responses, the deadline is computed based on the time the call was made, and
    /// the `timeout_seconds` parameter provided by the caller. For other calls, a deadline of 0 will be returned.
    fn ic0_msg_deadline(&self) -> HypervisorResult<u64>;

    /// Specifies the closure to be called if the reply/reject closures trap.
    /// Can be called at most once between `ic0.call_new` and
    /// `ic0.call_perform`.
    ///
    /// See <https://internetcomputer.org/docs/current/references/ic-interface-spec#system-api-call>
    fn ic0_call_on_cleanup(&mut self, fun: u32, env: u64) -> HypervisorResult<()>;

    /// (deprecated) Please use `ic0_call_cycles_add128` instead, as this API
    /// can only add a 64-bit value.
    ///
    /// Adds cycles to a call by moving them from the
    /// canister's balance onto the call under construction.
    /// The cycles are deducted immediately from the canister's
    /// balance and moved back if the call cannot be performed (e.g. if
    /// `ic0.call_perform` signals an error or if the canister invokes
    /// `ic0.call_new` or returns without invoking `ic0.call_perform`).
    ///
    /// This traps if trying to transfer more cycles than are in the current
    /// balance of the canister.
    fn ic0_call_cycles_add(&mut self, amount: u64) -> HypervisorResult<()>;

    /// Adds cycles to a call by moving them from the canister's balance onto
    /// the call under construction. The cycles are deducted immediately
    /// from the canister's balance and moved back if the call cannot be
    /// performed (e.g. if `ic0.call_perform` signals an error or if the
    /// canister invokes `ic0.call_new` or returns without invoking
    /// `ic0.call_perform`).
    ///
    /// This traps if trying to transfer more cycles than are in the current
    /// balance of the canister.
    fn ic0_call_cycles_add128(&mut self, amount: Cycles) -> HypervisorResult<()>;

    /// This call concludes assembling the call. It queues the call message to
    /// the given destination, but does not actually act on it until the current
    /// WebAssembly function returns without trapping.
    ///
    /// If the system returns 0, then the system was able to enqueue the call,
    /// if a non-zero value is returned then the call could not be enqueued.
    ///
    /// After `ic0.call_perform` and before the next `ic0.call_new`, all other
    /// `ic0.call_*` calls trap.
    fn ic0_call_perform(&mut self) -> HypervisorResult<i32>;

    /// Same implementation as `ic0_stable_read`, but doesn't do any bounds
    /// checks on the stable memory size. This is part of the hidden API and
    /// should only be called from instrumented code that has already done the
    /// bounds checks within Wasm code. Calls that access pages outsize of
    /// the current stable memory size will get zeros for those pages.
    fn stable_read_without_bounds_checks(
        &self,
        dst: u64,
        offset: u64,
        size: u64,
        heap: &mut [u8],
    ) -> HypervisorResult<()>;

    /// The canister can query the IC for the current time.
    fn ic0_time(&mut self) -> HypervisorResult<Time>;

    /// The canister can set a global one-off timer at the specific time.
    fn ic0_global_timer_set(&mut self, time: Time) -> HypervisorResult<Time>;

    /// The canister can query the IC for its version.
    fn ic0_canister_version(&self) -> HypervisorResult<u64>;

    /// The canister can query the "performance counter", which is
    /// a deterministic monotonically increasing integer approximating
    /// the amount of work the canister has done since the beginning of
    /// the current execution.
    ///
    /// The argument type decides which performance counter to return:
    ///     0 : instruction counter. The number of WebAssembly
    ///         instructions the system has determined that the canister
    ///         has executed.
    ///     1 : call context instruction counter. The number of WebAssembly
    ///         instructions the canister has executed within the call context
    ///         of the current Message Execution since the Call Context creation.
    ///
    /// Note: as the instruction counters are not available on the SystemApi level,
    /// the `ic0_performance_counter_helper()` in `wasmtime_embedder` module does
    /// most of the work. Yet the function is still implemented here for the consistency.
    fn ic0_performance_counter(
        &self,
        performance_counter_type: PerformanceCounterType,
    ) -> HypervisorResult<u64>;

    /// This system call is not part of the public spec and it is invoked when
    /// Wasm execution has run out of instructions.
    ///
    /// If it is impossible to recover from the out-of-instructions error then
    /// the functions return `Err(HypervisorError::InstructionLimitExceeded)`.
    /// Otherwise, the function return a new non-negative instruction counter.
    fn out_of_instructions(&mut self, instruction_counter: i64) -> HypervisorResult<i64>;

    /// This system call is not part of the public spec and it is invoked when
    /// Wasm execution has a large number of dirty pages that, for performance reasons,
    /// should be copied in a new execution slice.
    fn yield_for_dirty_memory_copy(&mut self) -> HypervisorResult<i64>;

    /// This system call is not part of the public spec. It's called after a
    /// native `memory.grow` has been executed to check whether there's enough
    /// available memory left.
    fn try_grow_wasm_memory(
        &mut self,
        native_memory_grow_res: i64,
        additional_wasm_pages: u64,
    ) -> HypervisorResult<()>;

    /// Attempts to allocate memory before calling stable grow. Will also check
    /// that the current size if valid for the stable memory API being used and
    /// the resulting size doesn't exceed the maximum stable memory limit.
    ///
    /// This is enough to guarantee that growing the stable memory from within
    /// wasm will succeed.
    fn try_grow_stable_memory(
        &mut self,
        current_size: u64,
        additional_pages: u64,
        stable_memory_api: StableMemoryApi,
    ) -> HypervisorResult<StableGrowOutcome>;

    /// (deprecated) Please use `ic0_canister_cycle_balance128` instead.
    /// This API supports only 64-bit values.
    ///
    /// Returns the current balance in cycles.
    ///
    /// Traps if current canister balance cannot fit in a 64-bit value.
    fn ic0_canister_cycle_balance(&mut self) -> HypervisorResult<u64>;

    /// This system call indicates the current cycle balance
    /// of the canister.
    ///
    /// The amount of cycles is represented by a 128-bit value
    /// and is copied in the canister memory starting
    /// starting at the location `dst`.
    fn ic0_canister_cycle_balance128(
        &mut self,
        dst: usize,
        heap: &mut [u8],
    ) -> HypervisorResult<()>;

    /// This system call indicates the current liquid cycle balance
    /// of the canister that the canister can spend without getting frozen.
    ///
    /// The amount of cycles is represented by a 128-bit value
    /// and is copied in the canister memory starting
    /// starting at the location `dst`.
    fn ic0_canister_liquid_cycle_balance128(
        &mut self,
        dst: usize,
        heap: &mut [u8],
    ) -> HypervisorResult<()>;

    /// (deprecated) Please use `ic0_msg_cycles_available128` instead.
    /// This API supports only 64-bit values.
    ///
    /// Cycles sent in the current call and still available.
    ///
    /// Traps if the amount of cycles available cannot fit in a 64-bit value.
    fn ic0_msg_cycles_available(&self) -> HypervisorResult<u64>;

    /// This system call indicates the amount of cycles sent
    /// in the current call and still available.
    ///
    /// The amount of cycles is represented by a 128-bit value
    /// and is copied in the canister memory starting
    /// starting at the location `dst`.
    fn ic0_msg_cycles_available128(&self, dst: usize, heap: &mut [u8]) -> HypervisorResult<()>;

    /// (deprecated) Please use `ic0_msg_cycles_refunded128` instead.
    /// This API supports only 64-bit values.
    ///
    /// Cycles that came back with the response, as a refund.
    ///
    /// Traps if the amount of refunded cycles cannot fit in a 64-bit value.
    fn ic0_msg_cycles_refunded(&self) -> HypervisorResult<u64>;

    /// This system call indicates the amount of cycles sent
    /// that came back with the response as a refund.
    ///
    /// The amount of cycles is represented by a 128-bit value
    /// and is copied in the canister memory starting
    /// starting at the location `dst`.
    fn ic0_msg_cycles_refunded128(&self, dst: usize, heap: &mut [u8]) -> HypervisorResult<()>;

    /// (deprecated) Please use `ic0_msg_cycles_accept128` instead.
    /// This API supports only 64-bit values.
    ///
    /// This moves cycles from the
    /// call to the canister balance. It can be called multiple times, each
    /// time adding more cycles to the balance.
    ///
    /// It moves no more cycles than `max_amount`.
    ///
    /// It moves no more cycles than available according to
    /// `ic0.msg_cycles_available`, and
    ///
    /// The canister balance afterwards does not exceed
    /// maximum amount of cycles it can hold (public spec refers to this
    /// constant as MAX_CANISTER_BALANCE) minus any possible outstanding
    /// balances. However, canisters on system subnets have no balance
    /// limit.
    ///
    /// EXE-117: the last point is not properly handled yet.  In particular, a
    /// refund can come back to the canister after this call finishes which
    /// causes the canister's balance to overflow.
    fn ic0_msg_cycles_accept(&mut self, max_amount: u64) -> HypervisorResult<u64>;

    /// This moves cycles from the call to the canister balance.
    /// It can be called multiple times, each time adding more cycles to the
    /// balance.
    ///
    /// It moves no more cycles than `max_amount`.
    ///
    /// It moves no more cycles than available according to
    /// `ic0.msg_cycles_available128`, and
    ///
    /// The canister balance afterwards does not exceed
    /// maximum amount of cycles it can hold (public spec refers to this
    /// constant as MAX_CANISTER_BALANCE) minus any possible outstanding
    /// balances. However, canisters on system subnets have no balance
    /// limit.
    ///
    /// EXE-117: the last point is not properly handled yet.  In particular, a
    /// refund can come back to the canister after this call finishes which
    /// causes the canister's balance to overflow.
    fn ic0_msg_cycles_accept128(
        &mut self,
        max_amount: Cycles,
        dst: usize,
        heap: &mut [u8],
    ) -> HypervisorResult<()>;

    /// Used to look up the size of the root key.
    fn ic0_root_key_size(&self) -> HypervisorResult<usize>;

    /// Used to copy the root key (starting at `offset` and copying `size` bytes)
    /// to the calling canister's heap at the location specified by `dst`.
    fn ic0_root_key_copy(
        &self,
        dst: usize,
        offset: usize,
        size: usize,
        heap: &mut [u8],
    ) -> HypervisorResult<()>;

    /// Sets the certified data for the canister.
    /// See: <https://internetcomputer.org/docs/current/references/ic-interface-spec#system-api-certified-data>
    fn ic0_certified_data_set(
        &mut self,
        src: usize,
        size: usize,
        heap: &[u8],
    ) -> HypervisorResult<()>;

    /// If run in non-replicated execution (i.e. query),
    /// returns 1 if the data certificate is present, 0 otherwise.
    /// If run in replicated execution (i.e. an update call or a certified
    /// query), returns 0.
    fn ic0_data_certificate_present(&self) -> HypervisorResult<i32>;

    /// Returns the size of the data certificate if it is present
    /// (i.e. data_certificate_present returns 1).
    /// Traps if data_certificate_present returns 0.
    fn ic0_data_certificate_size(&self) -> HypervisorResult<usize>;

    /// Copies the data certificate into the heap if it is present
    /// (i.e. data_certificate_present returns 1).
    /// Traps if data_certificate_present returns 0.
    fn ic0_data_certificate_copy(
        &mut self,
        dst: usize,
        offset: usize,
        size: usize,
        heap: &mut [u8],
    ) -> HypervisorResult<()>;

    /// Returns the current status of the canister.  `1` indicates
    /// running, `2` indicates stopping, and `3` indicates stopped.
    fn ic0_canister_status(&self) -> HypervisorResult<u32>;

    /// Mints the `amount` cycles
    /// Adds cycles to the canister's balance.
    ///
    /// Adds no more cycles than `amount`. The balance afterwards cannot
    /// exceed u128::MAX, so the amount added may be less than `amount`.
    ///
    /// The amount of cycles added to the canister's balance is
    /// represented by a 128-bit value and is copied in the canister
    /// memory starting at the location `dst`.
    fn ic0_mint_cycles128(
        &mut self,
        amount: Cycles,
        dst: usize,
        heap: &mut [u8],
    ) -> HypervisorResult<()>;

    /// Checks whether the principal identified by src/size is one of the
    /// controllers of the canister. If yes, then a value of 1 is returned,
    /// otherwise a 0 is returned. It can be called multiple times.
    ///
    /// This system call traps if src+size exceeds the size of the WebAssembly memory.
    fn ic0_is_controller(&self, src: usize, size: usize, heap: &[u8]) -> HypervisorResult<u32>;

    /// If run in replicated execution (i.e. an update call or a certified
    /// query), returns 1.
    /// If run in non-replicated execution (i.e. query),
    /// returns 0 if the data certificate is present, 1 otherwise.
    fn ic0_in_replicated_execution(&self) -> HypervisorResult<i32>;

    /// Burns the provided `amount` cycles.
    /// Removes cycles from the canister's balance.
    ///
    /// Removes no more cycles than `amount`.
    ///
    /// If the canister does not have enough cycles, it burns as much
    /// as possible while the canister does not freeze.
    fn ic0_cycles_burn128(
        &mut self,
        amount: Cycles,
        dst: usize,
        heap: &mut [u8],
    ) -> HypervisorResult<()>;

    /// This system call returns the amount of cycles that a canister needs to
    /// be above the freezing threshold in order to successfully make an
    /// inter-canister call. This includes the base cost for an inter-canister
    /// call, the cost for each byte transmitted in the request, the cost for
    /// the transmission of the largest possible response, and the cost for
    /// executing the largest possible response callback.
    ///
    /// The cost is determined by the byte length of the method name and the
    /// length of the encoded payload.
    ///
    /// The amount of cycles is represented by a 128-bit value and is copied
    /// to the canister memory starting at the location `dst`.
    fn ic0_cost_call(
        &self,
        method_name_size: u64,
        payload_size: u64,
        dst: usize,
        heap: &mut [u8],
    ) -> HypervisorResult<()>;

    /// This system call indicates the cycle cost of creating a canister on
    /// the same subnet, i.e., the management canister's `create_canister`.
    ///
    /// The amount of cycles is represented by a 128-bit value and is copied
    /// to the canister memory starting at the location `dst`.
    fn ic0_cost_create_canister(&self, dst: usize, heap: &mut [u8]) -> HypervisorResult<()>;

    /// This system call indicates the cycle cost of making an http outcall,
    /// i.e., the management canister's `http_request`.
    ///
    /// `request_size` is the sum of the lengths of the variable request parts, as
    /// documented in the interface specification.
    /// `max_res_bytes` is the maximum number of response bytes the caller wishes to
    /// accept.
    ///
    /// The amount of cycles is represented by a 128-bit value and is copied
    /// to the canister memory starting at the location `dst`.
    fn ic0_cost_http_request(
        &self,
        request_size: u64,
        max_res_bytes: u64,
        dst: usize,
        heap: &mut [u8],
    ) -> HypervisorResult<()>;

    /// This system call indicates the cycle cost of signing with ecdsa,
    /// i.e., the management canister's `sign_with_ecdsa`, for the key
    /// (whose name is given by textual representation at heap location `src`
    /// with byte length `size`) and the provided curve.
    ///
    /// Traps if `src`+`size` exceeds the size of the WebAssembly memory.
    /// Returns 0 on success.
    /// Returns 1 if an unknown curve variant was provided.
    /// Returns 2 if the given curve variant does not have a key with the
    /// name provided via `src`/`size`.
    ///
    ///
    /// The amount of cycles is represented by a 128-bit value and is copied
    /// to the canister memory starting at the location `dst` if the return
    /// value is 0.
    fn ic0_cost_sign_with_ecdsa(
        &self,
        src: usize,
        size: usize,
        curve: u32,
        dst: usize,
        heap: &mut [u8],
    ) -> HypervisorResult<u32>;

    /// This system call indicates the cycle cost of signing with schnorr,
    /// i.e., the management canister's `sign_with_schnorr` for the key
    /// (whose name is given by textual representation at heap location `src`
    /// with byte length `size`) and the provided algorithm.
    ///
    /// Traps if `src`/`size` exceeds the size of the WebAssembly memory.
    /// Returns 0 on success.
    /// Returns 1 if an unknown algorithm variant was provided.
    /// Returns 2 if the given algorithm variant does not have a key with the
    /// name provided via `src`/`size`.
    ///
    /// The amount of cycles is represented by a 128-bit value and is copied
    /// to the canister memory starting at the location `dst` if the return
    /// value is 0.
    fn ic0_cost_sign_with_schnorr(
        &self,
        src: usize,
        size: usize,
        algorithm: u32,
        dst: usize,
        heap: &mut [u8],
    ) -> HypervisorResult<u32>;

    /// This system call indicates the cycle cost of vetkd key derivation,
    /// i.e., the management canister's `vetkd_derive_key` for the key
    /// (whose name is given by textual representation at heap location `src`
    /// with byte length `size`) and the provided curve.
    ///
    /// Traps if `src`/`size` exceeds the size of the WebAssembly memory.
    /// Returns 0 on success.
    /// Returns 1 if an unknown curve variant was provided.
    /// Returns 2 if the given curve variant does not have a key with the
    /// name provided via `src`/`size`.
    ///
    /// The amount of cycles is represented by a 128-bit value and is copied
    /// to the canister memory starting at the location `dst` if the return
    /// value is 0.
    fn ic0_cost_vetkd_derive_key(
        &self,
        src: usize,
        size: usize,
        curve: u32,
        dst: usize,
        heap: &mut [u8],
    ) -> HypervisorResult<u32>;

    /// Used to look up the size of the subnet Id of the calling canister.
    fn ic0_subnet_self_size(&self) -> HypervisorResult<usize>;

    /// Used to copy the subnet Id of the calling canister to its heap
    /// at the location specified by `dst` and `offset`.
    fn ic0_subnet_self_copy(
        &self,
        dst: usize,
        offset: usize,
        size: usize,
        heap: &mut [u8],
    ) -> HypervisorResult<()>;
}

#[derive(Copy, Clone, Eq, PartialEq, Debug)]

/// Indicate whether a checkpoint will be taken after the current round or not.
pub enum ExecutionRoundType {
    CheckpointRound,
    OrdinaryRound,
}

/// Execution round properties collected form the last DKG summary block.
#[derive(Clone, Eq, PartialEq, Debug)]
pub struct ExecutionRoundSummary {
    /// The next checkpoint round height.
    ///
    /// In a case of a subnet recovery, the DSM will observe an instant
    /// jump for the `batch_number` and `next_checkpoint_height` values.
    /// The `next_checkpoint_height`, if set, should be always greater
    /// than the `batch_number`.
    pub next_checkpoint_round: ExecutionRound,
    /// The current checkpoint interval length.
    ///
    /// The DKG interval length is normally 499 rounds (199 for system subnets).
    pub current_interval_length: ExecutionRound,
}

/// Configuration of execution that comes from the registry.
#[derive(Clone, Eq, PartialEq, Debug)]
pub struct RegistryExecutionSettings {
    pub max_number_of_canisters: u64,
    pub provisional_whitelist: ProvisionalWhitelist,
    pub chain_key_settings: BTreeMap<MasterPublicKeyId, ChainKeySettings>,
    pub subnet_size: usize,
    pub node_ids: BTreeSet<NodeId>,
<<<<<<< HEAD
    pub registry_version: RegistryVersion,
=======
    pub canister_cycles_cost_schedule: CanisterCyclesCostSchedule,
>>>>>>> 71fc77e0
}

/// Chain key configuration of execution that comes from the registry.
#[derive(Clone, Eq, PartialEq, Debug)]
pub struct ChainKeySettings {
    pub max_queue_size: u32,
    pub pre_signatures_to_create_in_advance: u32,
}

pub trait Scheduler: Send {
    /// Type modelling the replicated state.
    ///
    /// Should typically be
    /// `ic_replicated_state::ReplicatedState`.
    // Note [Associated Types in Interfaces]
    type State;

    /// Executes a list of messages. Triggered by the Coordinator as part of
    /// processing a batch.
    ///
    /// # Configuration parameters that might affect a round's execution
    ///
    /// * `scheduler_cores`: number of concurrent threads that the scheduler can
    ///   use during an execution round.
    /// * `max_instructions_per_round`: max number of instructions a single
    ///   round on a single thread can
    ///   consume.
    /// * `max_instructions_per_message`: max number of instructions a single
    ///   message execution can consume.
    ///
    /// # Walkthrough of a round
    ///
    /// The scheduler decides on a deterministic and fair order of canisters to
    /// execute on each thread (not fully implemented yet).
    /// For each thread we want to schedule **at least** a `pulse` for the first
    /// canister. The canister's `pulse` can consume the entire round of the
    /// thread if it has enough messages or, if not, we can give a `pulse` to
    /// the next canister. Similarly, the second canister can use the rest
    /// of the round of the thread if it has enough messages or we can give
    /// a `pulse` to the next canister and so on.
    ///
    /// # Constraints
    ///
    /// * To be able to start a pulse for a canister we need to have at least
    ///   `max_instructions_per_message` left in the current round (basically we
    ///   need a guarantee that we are able to execute successfully at least one
    ///   message).
    /// * The round (and thus the first `pulse`) starts with a limit of
    ///   `max_instructions_per_round`. When the `pulse` ends it returns how
    ///   many instructions is left which is used to update the limit for the
    ///   next `pulse` and if the above constraint is satisfied, we can start
    ///   the `pulse`. And so on.
    /// * Deterministic time slicing puts additional constraints on the states.
    ///   Normally states form a chain, where the result of one execution
    ///   becomes the input of the subsequent execution. The chain may break due
    ///   to state sync, which starts a new execution chain. The function
    ///   assumes that the old chain will be completely abandoned and the
    ///   function will never be called on the old chain.
    #[allow(clippy::too_many_arguments)]
    fn execute_round(
        &self,
        state: Self::State,
        randomness: Randomness,
        chain_key_data: ChainKeyData,
        replica_version: &ReplicaVersion,
        current_round: ExecutionRound,
        round_summary: Option<ExecutionRoundSummary>,
        current_round_type: ExecutionRoundType,
        registry_settings: &RegistryExecutionSettings,
    ) -> Self::State;
}

#[derive(Clone, PartialEq, Debug, Deserialize, Serialize)]
pub struct WasmExecutionOutput {
    pub wasm_result: Result<Option<WasmResult>, HypervisorError>,
    pub num_instructions_left: NumInstructions,
    pub allocated_bytes: NumBytes,
    pub allocated_guaranteed_response_message_bytes: NumBytes,
    pub instance_stats: InstanceStats,
    /// How many times each tracked System API call was invoked.
    pub system_api_call_counters: SystemApiCallCounters,
}

impl fmt::Display for WasmExecutionOutput {
    fn fmt(&self, f: &mut fmt::Formatter<'_>) -> fmt::Result {
        let wasm_result_str = match &self.wasm_result {
            Ok(result) => match result {
                None => "None".to_string(),
                Some(wasm_result) => format!("{}", wasm_result),
            },
            Err(err) => format!("{}", err),
        };
        write!(f, "wasm_result => [{}], instructions left => {}, instance_stats => [ accessed pages => {}, dirty pages => {}]",
               wasm_result_str,
               self.num_instructions_left,
               self.instance_stats.wasm_accessed_pages + self.instance_stats.stable_accessed_pages,
               self.instance_stats.wasm_dirty_pages + self.instance_stats.stable_dirty_pages,
        )
    }
}

#[cfg(test)]
mod tests {
    use super::*;

    #[test]
    fn test_available_memory() {
        let available = SubnetAvailableMemory::new(20, 10, 4);
        assert_eq!(available.get_execution_memory(), 20);
        assert_eq!(available.get_guaranteed_response_message_memory(), 10);
        assert_eq!(available.get_wasm_custom_sections_memory(), 4);

        let available = available / 2;
        assert_eq!(available.get_execution_memory(), 10);
        assert_eq!(available.get_guaranteed_response_message_memory(), 5);
        assert_eq!(available.get_wasm_custom_sections_memory(), 2);
    }

    #[test]
    fn test_subnet_available_memory() {
        let mut available: SubnetAvailableMemory =
            SubnetAvailableMemory::new(1 << 30, (1 << 30) - 5, 1 << 20);
        assert!(available
            .try_decrement(NumBytes::from(10), NumBytes::from(5), NumBytes::from(5))
            .is_ok());
        assert!(available
            .try_decrement(
                NumBytes::from((1 << 30) - 10),
                NumBytes::from((1 << 30) - 10),
                NumBytes::from(0),
            )
            .is_ok());
        assert!(available
            .try_decrement(NumBytes::from(1), NumBytes::from(1), NumBytes::from(1))
            .is_err());
        assert!(available
            .try_decrement(NumBytes::from(1), NumBytes::from(0), NumBytes::from(0))
            .is_err());

        let mut available: SubnetAvailableMemory =
            SubnetAvailableMemory::new(1 << 30, (1 << 30) - 5, 1 << 20);
        assert!(available
            .try_decrement(NumBytes::from(10), NumBytes::from(5), NumBytes::from(5))
            .is_ok());
        assert!(available
            .try_decrement(
                NumBytes::from((1 << 20) - 5),
                NumBytes::from(0),
                NumBytes::from((1 << 20) - 5),
            )
            .is_ok());
        assert!(available
            .try_decrement(NumBytes::from(1), NumBytes::from(1), NumBytes::from(1))
            .is_err());
        assert!(available
            .try_decrement(NumBytes::from(1), NumBytes::from(0), NumBytes::from(0))
            .is_ok());

        let mut available: SubnetAvailableMemory = SubnetAvailableMemory::new(1 << 30, -1, -1);
        assert!(available
            .try_decrement(NumBytes::from(1), NumBytes::from(1), NumBytes::from(1))
            .is_err());
        assert!(available
            .try_decrement(NumBytes::from(10), NumBytes::from(0), NumBytes::from(0))
            .is_ok());
        assert!(available
            .try_decrement(
                NumBytes::from((1 << 30) - 10),
                NumBytes::from(0),
                NumBytes::from(0)
            )
            .is_ok());
        assert!(available
            .try_decrement(NumBytes::from(1), NumBytes::from(0), NumBytes::from(0))
            .is_err());

        assert!(available
            .try_decrement(
                NumBytes::from(u64::MAX),
                NumBytes::from(0),
                NumBytes::from(0)
            )
            .is_err());
        assert!(available
            .try_decrement(
                NumBytes::from(u64::MAX),
                NumBytes::from(u64::MAX),
                NumBytes::from(u64::MAX)
            )
            .is_err());
        assert!(available
            .try_decrement(
                NumBytes::from(i64::MAX as u64 + 1),
                NumBytes::from(0),
                NumBytes::from(0)
            )
            .is_err());
        assert!(available
            .try_decrement(
                NumBytes::from(i64::MAX as u64 + 1),
                NumBytes::from(i64::MAX as u64 + 1),
                NumBytes::from(i64::MAX as u64 + 1),
            )
            .is_err());

        let mut available = SubnetAvailableMemory::new(44, 45, 30);
        assert_eq!(available.get_execution_memory(), 44);
        assert_eq!(available.get_guaranteed_response_message_memory(), 45);
        assert_eq!(available.get_wasm_custom_sections_memory(), 30);
        available.increment(NumBytes::from(1), NumBytes::from(2), NumBytes::from(3));
        assert_eq!(available.get_execution_memory(), 45);
        assert_eq!(available.get_guaranteed_response_message_memory(), 47);
        assert_eq!(available.get_wasm_custom_sections_memory(), 33);
    }
}<|MERGE_RESOLUTION|>--- conflicted
+++ resolved
@@ -1382,11 +1382,8 @@
     pub chain_key_settings: BTreeMap<MasterPublicKeyId, ChainKeySettings>,
     pub subnet_size: usize,
     pub node_ids: BTreeSet<NodeId>,
-<<<<<<< HEAD
     pub registry_version: RegistryVersion,
-=======
     pub canister_cycles_cost_schedule: CanisterCyclesCostSchedule,
->>>>>>> 71fc77e0
 }
 
 /// Chain key configuration of execution that comes from the registry.
