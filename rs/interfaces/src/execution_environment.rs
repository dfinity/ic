//! The execution environment public interface.
mod errors;

pub use errors::{CanisterBacktrace, CanisterOutOfCyclesError, HypervisorError, TrapCode};
use ic_base_types::NumBytes;
use ic_error_types::UserError;
use ic_management_canister_types_private::MasterPublicKeyId;
use ic_registry_provisional_whitelist::ProvisionalWhitelist;
use ic_registry_subnet_type::SubnetType;
use ic_types::{
<<<<<<< HEAD
    batch::CanisterCyclesCostSchedule,
    consensus::idkg::PreSigId,
    crypto::{canister_threshold_sig::MasterPublicKey, threshold_sig::ni_dkg::NiDkgId},
=======
    batch::ChainKeyData,
>>>>>>> fd9024f2
    ingress::{IngressStatus, WasmResult},
    messages::{CertificateDelegation, MessageId, Query, SignedIngressContent},
    Cycles, ExecutionRound, Height, NodeId, NumInstructions, Randomness, ReplicaVersion, Time,
};
use serde::{Deserialize, Serialize};
use std::{
    collections::{BTreeMap, BTreeSet},
    convert::{Infallible, TryFrom},
    fmt, ops,
    sync::Arc,
    time::Duration,
};
use strum_macros::EnumIter;
use thiserror::Error;
use tower::util::BoxCloneService;

/// Instance execution statistics. The stats are cumulative and
/// contain measurements from the point in time when the instance was
/// created up until the moment they are requested.
#[derive(Clone, PartialEq, Debug, Default, Deserialize, Serialize)]
pub struct InstanceStats {
    /// Total number of (host) OS pages (4KiB) accessed (read or written) by the instance
    /// and loaded into the linear memory.
    pub wasm_accessed_pages: usize,

    /// Total number of (host) OS pages (4KiB) modified by the instance.
    /// By definition a page that has been dirtied has also been accessed,
    /// hence this dirtied_pages <= accessed_pages
    pub wasm_dirty_pages: usize,

    /// Number of times a write access is handled when the page has already been
    /// read.
    pub wasm_read_before_write_count: usize,

    /// Number of times a write access is handled when the page has not yet been
    /// read.
    pub wasm_direct_write_count: usize,

    /// Number of sigsegv handled.
    pub wasm_sigsegv_count: usize,

    /// Number of calls to mmap.
    pub wasm_mmap_count: usize,

    /// Number of calls to mprotect.
    pub wasm_mprotect_count: usize,

    /// Number of pages loaded by copying the data.
    pub wasm_copy_page_count: usize,

    /// Total time spent in SIGSEGV handler for heap.
    pub wasm_sigsegv_handler_duration: Duration,

    /// Number of accessed OS pages (4KiB) in stable memory.
    pub stable_accessed_pages: usize,

    /// Number of modified OS pages (4KiB) in stable memory.
    pub stable_dirty_pages: usize,

    /// Number of times a write access is handled when the page has already been
    /// read.
    pub stable_read_before_write_count: usize,

    /// Number of times a write access is handled when the page has not yet been
    /// read.
    pub stable_direct_write_count: usize,

    /// Number of sigsegv handled.
    pub stable_sigsegv_count: usize,

    /// Number of calls to mmap for stable memory.
    pub stable_mmap_count: usize,

    /// Number of calls to mprotect for stable memory.
    pub stable_mprotect_count: usize,

    /// Number of pages loaded by copying the data in stable memory.
    pub stable_copy_page_count: usize,

    /// Total time spent in SIGSEGV handler for stable memory.
    pub stable_sigsegv_handler_duration: Duration,
}

impl InstanceStats {
    // Returns the sum of dirty pages over the wasm heap and stable memory.
    // Will be used when computing the heap delta at the end of the message.
    pub fn dirty_pages(&self) -> usize {
        self.wasm_dirty_pages + self.stable_dirty_pages
    }
    // Returns the sum of accessed pages over the wasm heap and stable memory.
    pub fn accessed_pages(&self) -> usize {
        self.wasm_accessed_pages + self.stable_accessed_pages
    }
}

/// Errors that can be returned when fetching the available memory on a subnet.
#[derive(Debug)]
pub enum SubnetAvailableMemoryError {
    InsufficientMemory {
        execution_requested: NumBytes,
        guaranteed_response_message_requested: NumBytes,
        wasm_custom_sections_requested: NumBytes,
        available_execution: i64,
        available_guaranteed_response_messages: i64,
        available_wasm_custom_sections: i64,
    },
}

/// Performance counter type.
#[derive(Debug)]
pub enum PerformanceCounterType {
    // The number of WebAssembly instructions the canister has executed since
    // the beginning of the current message execution.
    Instructions(i64),
    // The number of WebAssembly instructions the canister has executed since
    // the creation of the current call context.
    CallContextInstructions(i64),
}

/// System API call ids to track their execution (in alphabetical order).
#[derive(Eq, PartialEq, Ord, PartialOrd, Debug, EnumIter)]
pub enum SystemApiCallId {
    /// Tracker for `ic0.accept_message())`
    AcceptMessage,
    /// Tracker for `ic0.call_cycles_add()`
    CallCyclesAdd,
    /// Tracker for `ic0.call_cycles_add128()`
    CallCyclesAdd128,
    /// Tracker for `ic0.call_data_append()`
    CallDataAppend,
    /// Tracker for `ic0.call_new()`
    CallNew,
    /// Tracker for `ic0.call_on_cleanup()`
    CallOnCleanup,
    /// Tracker for `ic0.call_perform()`
    CallPerform,
    /// Tracker for `ic0.call_with_best_effort_response()`
    CallWithBestEffortResponse,
    /// Tracker for `ic0.canister_cycle_balance()`
    CanisterCycleBalance,
    /// Tracker for `ic0.canister_cycle_balance128()`
    CanisterCycleBalance128,
    /// Tracker for `ic0.canister_liquid_cycle_balance128()`
    CanisterLiquidCycleBalance128,
    /// Tracker for `ic0.canister_self_copy()`
    CanisterSelfCopy,
    /// Tracker for `ic0.canister_self_size()`
    CanisterSelfSize,
    /// Tracker for `ic0.canister_status()`
    CanisterStatus,
    /// Tracker for `ic0.canister_version()`
    CanisterVersion,
    /// Tracker for `ic0.root_key_size()`
    RootKeySize,
    /// Tracker for `ic0.root_key_copy()`
    RootKeyCopy,
    /// Tracker for `ic0.certified_data_set()`
    CertifiedDataSet,
    /// Tracker for `ic0.cost_call()`
    CostCall,
    /// Tracker for `ic0.cost_create_canister()`
    CostCreateCanister,
    /// Tracker for `ic0.cost_http_request()`
    CostHttpRequest,
    /// Tracker for `ic0.cost_sign_with_ecdsa()`
    CostSignWithEcdsa,
    /// Tracker for `ic0.cost_sign_with_schnorr()`
    CostSignWithSchnorr,
    /// Tracker for `ic0.cost_vetkd_derive_key()`
    CostVetkdDeriveKey,
    /// Tracker for `ic0.cycles_burn128()`
    CyclesBurn128,
    /// Tracker for `ic0.data_certificate_copy()`
    DataCertificateCopy,
    /// Tracker for `ic0.data_certificate_present()`
    DataCertificatePresent,
    /// Tracker for `ic0.data_certificate_size()`
    DataCertificateSize,
    /// Tracker for `ic0.debug_print()`
    DebugPrint,
    /// Tracker for `ic0.global_timer_set()`
    GlobalTimerSet,
    /// Tracker for `ic0.in_replicated_execution()`
    InReplicatedExecution,
    /// Tracker for `ic0.is_controller()`
    IsController,
    /// Tracker for `ic0.mint_cycles128()`
    MintCycles128,
    /// Tracker for `ic0.msg_arg_data_copy()`
    MsgArgDataCopy,
    /// Tracker for `ic0.msg_arg_data_size()`
    MsgArgDataSize,
    /// Tracker for `ic0.msg_caller_copy()`
    MsgCallerCopy,
    /// Tracker for `ic0.msg_caller_size()`
    MsgCallerSize,
    /// Tracker for `ic0.msg_cycles_accept()`
    MsgCyclesAccept,
    /// Tracker for `ic0.msg_cycles_accept128()`
    MsgCyclesAccept128,
    /// Tracker for `ic0.msg_cycles_available()`
    MsgCyclesAvailable,
    /// Tracker for `ic0.msg_cycles_available128()`
    MsgCyclesAvailable128,
    /// Tracker for `ic0.msg_cycles_refunded()`
    MsgCyclesRefunded,
    /// Tracker for `ic0.msg_cycles_refunded128()`
    MsgCyclesRefunded128,
    /// Tracker for `ic0.msg_deadline()`
    MsgDeadline,
    /// Tracker for `ic0.msg_method_name_copy()`
    MsgMethodNameCopy,
    /// Tracker for `ic0.msg_method_name_size()`
    MsgMethodNameSize,
    /// Tracker for `ic0.msg_reject()`
    MsgReject,
    /// Tracker for `ic0.msg_reject_code()`
    MsgRejectCode,
    /// Tracker for `ic0.msg_reject_msg_copy()`
    MsgRejectMsgCopy,
    /// Tracker for `ic0.msg_reject_msg_size()`
    MsgRejectMsgSize,
    /// Tracker for `ic0.msg_reply()`
    MsgReply,
    /// Tracker for `ic0.msg_reply_data_append()`
    MsgReplyDataAppend,
    /// Tracker for `__.out_of_instructions()`
    OutOfInstructions,
    /// Tracker for `ic0.performance_counter()`
    PerformanceCounter,
    /// Tracker for `ic0.subnet_self_size()`
    SubnetSelfSize,
    /// Tracker for `ic0.subnet_self_copy()`
    SubnetSelfCopy,
    /// Tracker for `ic0.stable64_grow()`
    Stable64Grow,
    /// Tracker for `ic0.stable64_read()`
    Stable64Read,
    /// Tracker for `ic0.stable64_size()`
    Stable64Size,
    /// Tracker for `ic0.stable64_write())`
    Stable64Write,
    /// Tracker for `ic0.stable_grow()`
    StableGrow,
    /// Tracker for `ic0.stable_read()`
    StableRead,
    /// Tracker for `ic0.stable_size()`
    StableSize,
    /// Tracker for `ic0.stable_write())`
    StableWrite,
    /// Tracker for `ic0.time()`
    Time,
    /// Tracker for `ic0.trap()`
    Trap,
    /// Tracker for `__.try_grow_wasm_memory()`
    TryGrowWasmMemory,
    /// Tracker for `ic0.env_var_count()`
    EnvVarCount,
    /// Tracker for `ic0.env_var_name_size()`
    EnvVarNameSize,
    /// Tracker for `ic0.env_var_name_copy()`
    EnvVarNameCopy,
    /// Tracker for `ic0.env_var_name_exists()`
    EnvVarNameExists,
    /// Tracker for `ic0.env_var_value_size()`
    EnvVarValueSize,
    /// Tracker for `ic0.env_var_value_copy()`
    EnvVarValueCopy,
}

/// System API call counters, i.e. how many times each tracked System API call
/// was invoked.
#[derive(Clone, PartialEq, Debug, Default, Deserialize, Serialize)]
pub struct SystemApiCallCounters {
    /// Counter for `ic0.data_certificate_copy()`
    pub data_certificate_copy: usize,
    /// Counter for `ic0.canister_cycle_balance()`
    pub canister_cycle_balance: usize,
    /// Counter for `ic0.canister_cycle_balance128()`
    pub canister_cycle_balance128: usize,
    /// Counter for `ic0.canister_liquid_cycle_balance128()`
    pub canister_liquid_cycle_balance128: usize,
    /// Counter for `ic0.time()`
    pub time: usize,
}

impl SystemApiCallCounters {
    pub fn saturating_add(&mut self, rhs: Self) {
        self.data_certificate_copy = self
            .data_certificate_copy
            .saturating_add(rhs.data_certificate_copy);
        self.canister_cycle_balance = self
            .canister_cycle_balance
            .saturating_add(rhs.canister_cycle_balance);
        self.canister_cycle_balance128 = self
            .canister_cycle_balance128
            .saturating_add(rhs.canister_cycle_balance128);
        self.canister_liquid_cycle_balance128 = self
            .canister_liquid_cycle_balance128
            .saturating_add(rhs.canister_liquid_cycle_balance128);
        self.time = self.time.saturating_add(rhs.time);
    }
}

/// Tracks the available memory on a subnet. The main idea is to separately track
/// the execution available memory, the message available memory and the wasm custom
/// sections available memory. The different flavors of memory are independent of each
/// other; they are collected in one struct because one often needs to allocate multiple
/// types of memory at the same time.
///
/// Note that there are situations where execution available memory is smaller than
/// the wasm custom sections memory, i.e. when the memory is consumed by something
/// other than wasm custom sections.
#[derive(Copy, Clone, PartialEq, Debug, Default, Deserialize, Serialize)]
pub struct SubnetAvailableMemory {
    /// The execution memory available on the subnet, i.e. the canister memory
    /// (Wasm binary, Wasm memory, stable memory) without message memory.
    execution_memory: i64,
    /// The memory available for guaranteed response messages.
    ///
    /// As opposed to best-effort message memory (which can be reclaimed by shedding
    /// messages) guaranteed response message memory must be reserved ahead of time
    /// and is thus subject to availability.
    guaranteed_response_message_memory: i64,
    /// The memory available for Wasm custom sections.
    wasm_custom_sections_memory: i64,
    /// Specifies the factor by which the subnet available memory was scaled
    /// using the division operator. It is useful for approximating the global
    /// available memory from the per-thread available memory.
    scaling_factor: i64,
}

impl SubnetAvailableMemory {
    pub fn new(
        execution_memory: i64,
        guaranteed_response_message_memory: i64,
        wasm_custom_sections_memory: i64,
    ) -> Self {
        SubnetAvailableMemory {
            execution_memory,
            guaranteed_response_message_memory,
            wasm_custom_sections_memory,
            // The newly created value is not scaled (divided), which
            // corresponds to the scaling factor of 1.
            scaling_factor: 1,
        }
    }

    /// Returns the execution available memory.
    pub fn get_execution_memory(&self) -> i64 {
        self.execution_memory
    }

    /// Returns the memory available for guaranteed response messages.
    pub fn get_guaranteed_response_message_memory(&self) -> i64 {
        self.guaranteed_response_message_memory
    }

    /// Returns the memory available for Wasm custom sections, ignoring the
    /// execution available memory.
    pub fn get_wasm_custom_sections_memory(&self) -> i64 {
        self.wasm_custom_sections_memory
    }

    /// Returns the scaling factor that specifies by how much the initial
    /// available memory was scaled using the division operator.
    ///
    /// It is useful for approximating the global available memory from the
    /// per-thread available memory. Note that the approximation may be off in
    /// both directions because there is no way to deterministically know how
    /// much other threads have allocated.
    pub fn get_scaling_factor(&self) -> i64 {
        self.scaling_factor
    }

    /// Returns `Ok(())` if the subnet has enough available room for allocating
    /// the given bytes in each of the memory types.
    /// Otherwise, it returns an error.
    ///
    /// Note that memory types are independent from each other and their limits
    /// are checked independently.
    pub fn check_available_memory(
        &self,
        execution_requested: NumBytes,
        guaranteed_response_message_requested: NumBytes,
        wasm_custom_sections_requested: NumBytes,
    ) -> Result<(), SubnetAvailableMemoryError> {
        let is_available =
            |requested: NumBytes, available: i64| match i64::try_from(requested.get()) {
                Ok(x) => x <= available || x == 0,
                Err(_) => false,
            };

        if is_available(execution_requested, self.execution_memory)
            && is_available(
                guaranteed_response_message_requested,
                self.guaranteed_response_message_memory,
            )
            && is_available(
                wasm_custom_sections_requested,
                self.wasm_custom_sections_memory,
            )
        {
            Ok(())
        } else {
            Err(SubnetAvailableMemoryError::InsufficientMemory {
                execution_requested,
                guaranteed_response_message_requested,
                wasm_custom_sections_requested,
                available_execution: self.execution_memory,
                available_guaranteed_response_messages: self.guaranteed_response_message_memory,
                available_wasm_custom_sections: self.wasm_custom_sections_memory,
            })
        }
    }

    /// Try to use some memory capacity and fail if not enough is available.
    ///
    /// `self.execution_memory`, `self.guaranteed_response_message_memory` and `self.wasm_custom_sections_memory`
    /// are independent of each other. However, this function will not allocate anything if
    /// there is not enough of either one of them (and return an error instead).
    pub fn try_decrement(
        &mut self,
        execution_requested: NumBytes,
        guaranteed_response_message_requested: NumBytes,
        wasm_custom_sections_requested: NumBytes,
    ) -> Result<(), SubnetAvailableMemoryError> {
        self.check_available_memory(
            execution_requested,
            guaranteed_response_message_requested,
            wasm_custom_sections_requested,
        )?;
        self.execution_memory -= execution_requested.get() as i64;
        self.guaranteed_response_message_memory -=
            guaranteed_response_message_requested.get() as i64;
        self.wasm_custom_sections_memory -= wasm_custom_sections_requested.get() as i64;
        Ok(())
    }

    pub fn increment(
        &mut self,
        execution_amount: NumBytes,
        guaranteed_response_message_amount: NumBytes,
        wasm_custom_sections_amount: NumBytes,
    ) {
        self.execution_memory += execution_amount.get() as i64;
        self.guaranteed_response_message_memory += guaranteed_response_message_amount.get() as i64;
        self.wasm_custom_sections_memory += wasm_custom_sections_amount.get() as i64;
    }

    /// Increments the available memory by the given number of bytes.
    pub fn apply_reservation(
        &mut self,
        execution_amount: NumBytes,
        guaranteed_response_message_amount: NumBytes,
        wasm_custom_sections_amount: NumBytes,
    ) {
        self.execution_memory += execution_amount.get() as i64;
        self.guaranteed_response_message_memory += guaranteed_response_message_amount.get() as i64;
        self.wasm_custom_sections_memory += wasm_custom_sections_amount.get() as i64;
    }

    /// Decrements the available memory by the given number of bytes.
    /// It undoes the changes done by `apply_reservation()`.
    /// Note that the available memory can become negative after this change.
    pub fn revert_reservation(
        &mut self,
        execution_amount: NumBytes,
        guaranteed_response_message_amount: NumBytes,
        wasm_custom_sections_amount: NumBytes,
    ) {
        self.execution_memory -= execution_amount.get() as i64;
        self.guaranteed_response_message_memory -= guaranteed_response_message_amount.get() as i64;
        self.wasm_custom_sections_memory -= wasm_custom_sections_amount.get() as i64;
    }
}

impl ops::Div<i64> for SubnetAvailableMemory {
    type Output = Self;

    fn div(self, rhs: i64) -> Self::Output {
        Self {
            execution_memory: self.execution_memory / rhs,
            guaranteed_response_message_memory: self.guaranteed_response_message_memory / rhs,
            wasm_custom_sections_memory: self.wasm_custom_sections_memory / rhs,
            scaling_factor: self.scaling_factor * rhs,
        }
    }
}

#[derive(Clone, Eq, PartialEq, Debug, Deserialize, Serialize)]
pub enum ExecutionMode {
    Replicated,
    NonReplicated,
}

pub type HypervisorResult<T> = Result<T, HypervisorError>;

/// Interface for the component to filter out ingress messages that
/// the canister is not willing to accept.
pub type IngressFilterService = BoxCloneService<
    (ProvisionalWhitelist, SignedIngressContent),
    Result<(), UserError>,
    Infallible,
>;

/// Errors that can occur when handling a query execution request.
#[derive(Debug, Error)]
pub enum QueryExecutionError {
    #[error("Certified state is not available yet")]
    CertifiedStateUnavailable,
}

/// The response type to a `call()` request in [`QueryExecutionService`].
/// An Ok response contains the response from the canister and the batch time at the time of execution.
pub type QueryExecutionResponse =
    Result<(Result<WasmResult, UserError>, Time), QueryExecutionError>;

/// Interface for the component to execute queries.
pub type QueryExecutionService =
    BoxCloneService<(Query, Option<CertificateDelegation>), QueryExecutionResponse, Infallible>;

/// Errors that can be returned when reading/writing from/to ingress history.
#[derive(Clone, Eq, PartialEq, Debug)]
pub enum IngressHistoryError {
    StateRemoved(Height),
    StateNotAvailableYet(Height),
}

/// Interface for reading the history of ingress messages.
#[allow(clippy::type_complexity)]
pub trait IngressHistoryReader: Send + Sync {
    /// Returns a function that can be used to query the status for a given
    /// `message_id` using the latest execution state.
    fn get_latest_status(&self) -> Box<dyn Fn(&MessageId) -> IngressStatus>;

    /// Return a function that can be used to query the status for a given
    /// `message_id` using the state at given `height`.
    ///
    /// Return an error if the the state is not available.
    fn get_status_at_height(
        &self,
        height: Height,
    ) -> Result<Box<dyn Fn(&MessageId) -> IngressStatus>, IngressHistoryError>;
}

/// Interface for updating the history of ingress messages.
pub trait IngressHistoryWriter: Send + Sync {
    /// Type of state this Writer can update.
    ///
    /// Should typically be `ic_replicated_state::ReplicatedState`.
    // Note [Associated Types in Interfaces]
    type State;

    /// Sets the status of a message. Returns the message's previous status.
    ///
    /// The allowed status transitions are:
    /// * "None" -> {"Received", "Processing", "Completed", "Failed"}
    /// * "Received" -> {"Processing", "Completed", "Failed"}
    /// * "Processing" -> {"Processing", "Completed", "Failed"}
    fn set_status(
        &self,
        state: &mut Self::State,
        message_id: MessageId,
        status: IngressStatus,
    ) -> Arc<IngressStatus>;
}

/// A trait for handling `out_of_instructions()` calls from the Wasm module.
pub trait OutOfInstructionsHandler {
    // This function is invoked if the Wasm instruction counter is negative.
    //
    // If it is impossible to recover from the out-of-instructions error then
    // the function returns `Err(HypervisorError::InstructionLimitExceeded)`.
    // Otherwise, the function returns a new positive instruction counter.
    fn out_of_instructions(&self, instruction_counter: i64) -> HypervisorResult<i64>;

    // Invoked only when a long execution dirties many memory pages to yield control
    // and start the copy only in a new slice. This is a performance improvement.
    fn yield_for_dirty_memory_copy(&self) -> HypervisorResult<i64>;
}

/// Indicates the type of stable memory API being used.
pub enum StableMemoryApi {
    Stable64 = 0,
    Stable32 = 1,
}

impl TryFrom<i32> for StableMemoryApi {
    type Error = ();

    fn try_from(value: i32) -> Result<Self, Self::Error> {
        match value {
            0 => Ok(Self::Stable64),
            1 => Ok(Self::Stable32),
            _ => Err(()),
        }
    }
}

#[test]
fn stable_memory_api_round_trip() {
    for i in 0..10 {
        if let Ok(api) = StableMemoryApi::try_from(i) {
            assert_eq!(i, api as i32)
        }
    }
}

/// Indicates whether an attempt to grow stable memory succeeded or failed.
pub enum StableGrowOutcome {
    Success,
    Failure,
}

/// A trait for providing all necessary imports to a Wasm module.
pub trait SystemApi {
    /// Stores the execution error, so that the user can evaluate it later.
    fn set_execution_error(&mut self, error: HypervisorError);

    /// Returns the reference to the execution error.
    fn get_execution_error(&self) -> Option<&HypervisorError>;

    /// Returns the amount of instructions needed to copy `num_bytes`.
    fn get_num_instructions_from_bytes(&self, num_bytes: NumBytes) -> NumInstructions;

    /// Returns the subnet type the replica runs on.
    fn subnet_type(&self) -> SubnetType;

    /// Returns the message instruction limit, which is the total instruction
    /// limit for all slices combined.
    fn message_instruction_limit(&self) -> NumInstructions;

    /// Returns the number of instructions executed in the current message,
    /// which is the sum of instructions executed in all slices including the
    /// current one.
    fn message_instructions_executed(&self, instruction_counter: i64) -> NumInstructions;

    /// Returns the instruction limit for the current execution slice.
    fn slice_instruction_limit(&self) -> NumInstructions;

    /// Returns the number of instructions executed in the current slice.
    fn slice_instructions_executed(&self, instruction_counter: i64) -> NumInstructions;

    /// Return the total number of instructions executed in the call context.
    fn call_context_instructions_executed(&self) -> NumInstructions;

    /// Canister id of the executing canister.
    fn canister_id(&self) -> ic_types::CanisterId;

    /// Returns the number of environment variables.
    fn ic0_env_var_count(&self) -> HypervisorResult<usize>;

    /// Returns the size of the environment variable name at the given index.
    ///
    /// # Panics
    ///
    /// This traps if the index is out of bounds.
    fn ic0_env_var_name_size(&self, index: usize) -> HypervisorResult<usize>;

    /// Copies the environment variable name at the given index into memory.
    ///
    /// # Panics
    ///
    /// This traps if the index is out of bounds.
    fn ic0_env_var_name_copy(
        &self,
        index: usize,
        dst: usize,
        offset: usize,
        size: usize,
        heap: &mut [u8],
    ) -> HypervisorResult<()>;

    /// Checks if an environment variable with the given name exists.
    /// Returns 1 if the environment variable with the given name exists, 0 otherwise.
    ///
    /// # Panics
    ///
    /// This traps if:
    ///     - the name is too long
    ///     - the name is not a valid UTF-8 string.
    fn ic0_env_var_name_exists(
        &self,
        name_src: usize,
        name_size: usize,
        heap: &[u8],
    ) -> HypervisorResult<i32>;

    /// Returns the size of the value for the environment variable with the given name.
    ///
    ///
    /// # Panics
    ///
    /// This traps if:
    ///     - the name is too long
    ///     - the name is not a valid UTF-8 string.
    ///     - the environment variable with the given name is not found
    fn ic0_env_var_value_size(
        &self,
        name_src: usize,
        name_size: usize,
        heap: &[u8],
    ) -> HypervisorResult<usize>;

    /// Copies the value of the environment variable with the given name into memory.
    ///
    ///
    /// # Panics
    ///
    /// This traps if:
    ///     - the name is too long
    ///     - the name is not a valid UTF-8 string.
    ///     - the environment variable with the given name is not found.
    fn ic0_env_var_value_copy(
        &self,
        name_src: usize,
        name_size: usize,
        dst: usize,
        offset: usize,
        size: usize,
        heap: &mut [u8],
    ) -> HypervisorResult<()>;

    /// Copies `size` bytes starting from `offset` inside the opaque caller blob
    /// and copies them to heap[dst..dst+size]. The caller is the canister
    /// id in case of requests or the user id in case of an ingress message.
    fn ic0_msg_caller_copy(
        &self,
        dst: usize,
        offset: usize,
        size: usize,
        heap: &mut [u8],
    ) -> HypervisorResult<()>;

    /// Returns the size of the opaque caller blob.
    fn ic0_msg_caller_size(&self) -> HypervisorResult<usize>;

    /// Returns the size of msg.payload.
    fn ic0_msg_arg_data_size(&self) -> HypervisorResult<usize>;

    /// Copies `length` bytes from msg.payload[offset..offset+size] to
    /// memory[dst..dst+size].
    fn ic0_msg_arg_data_copy(
        &self,
        dst: usize,
        offset: usize,
        size: usize,
        heap: &mut [u8],
    ) -> HypervisorResult<()>;

    /// Used to look up the size of the method_name that the message wants to
    /// call. Can only be called in the context of inspecting messages.
    fn ic0_msg_method_name_size(&self) -> HypervisorResult<usize>;

    /// Used to copy the method_name that the message wants to call to heap. Can
    /// only be called in the context of inspecting messages.
    fn ic0_msg_method_name_copy(
        &self,
        dst: usize,
        offset: usize,
        size: usize,
        heap: &mut [u8],
    ) -> HypervisorResult<()>;

    // If the canister calls this method, then the message will be accepted
    // otherwise rejected. Can only be called in the context of accepting
    // messages.
    fn ic0_accept_message(&mut self) -> HypervisorResult<()>;

    /// Copies the data referred to by src/size out of the canister and appends
    /// it to the (initially empty) data reply.
    fn ic0_msg_reply_data_append(
        &mut self,
        src: usize,
        size: usize,
        heap: &[u8],
    ) -> HypervisorResult<()>;

    /// Replies to the sender with the data assembled using
    /// `msg_reply_data_append`.
    fn ic0_msg_reply(&mut self) -> HypervisorResult<()>;

    /// Returns the reject code, if the current function is invoked as a
    /// reject callback.
    ///
    /// It returns the special “no error” code 0 if the callback is not invoked
    /// as a reject callback
    fn ic0_msg_reject_code(&self) -> HypervisorResult<i32>;

    /// Replies to sender with an error message
    fn ic0_msg_reject(&mut self, src: usize, size: usize, heap: &[u8]) -> HypervisorResult<()>;

    /// Returns the length of the reject message in bytes.
    ///
    /// # Panics
    ///
    /// This traps if not invoked from a reject callback.
    fn ic0_msg_reject_msg_size(&self) -> HypervisorResult<usize>;

    /// Copies length bytes from self.reject_msg[offset..offset+size] to
    /// memory[dst..dst+size]
    ///
    /// # Panics
    ///
    /// This traps if offset+size is greater than the size of the reject
    /// message, or if dst+size exceeds the size of the Wasm memory, or if not
    /// called from inside a reject callback.
    fn ic0_msg_reject_msg_copy(
        &self,
        dst: usize,
        offset: usize,
        size: usize,
        heap: &mut [u8],
    ) -> HypervisorResult<()>;

    /// Returns the size of the blob corresponding to the id of the canister.
    fn ic0_canister_self_size(&self) -> HypervisorResult<usize>;

    /// Copies `size` bytes starting from `offset` in the id blob of the
    /// canister to heap[dst..dst+size].
    fn ic0_canister_self_copy(
        &mut self,
        dst: usize,
        offset: usize,
        size: usize,
        heap: &mut [u8],
    ) -> HypervisorResult<()>;

    /// Outputs the specified bytes on the heap as a string on STDOUT.
    fn ic0_debug_print(&self, src: usize, size: usize, heap: &[u8]) -> HypervisorResult<()>;

    /// Traps, with a possibly helpful message
    fn ic0_trap(&self, src: usize, size: usize, heap: &[u8]) -> HypervisorResult<()>;

    /// Begins assembling a call to the canister specified by
    /// callee_src/callee_size at method name_src/name_size. Two mandatory
    /// callbacks are recorded which will be invoked on success and error
    /// respectively.
    ///
    /// Subsequent calls to other `call_*` apis set further attributes of this
    /// call until the call is concluded (with `ic0.call_perform) or discarded
    /// (by returning without calling `ic0.call_perform` or by starting a new
    /// call with `ic0.call_new`).
    #[allow(clippy::too_many_arguments)]
    fn ic0_call_new(
        &mut self,
        callee_src: usize,
        callee_size: usize,
        name_src: usize,
        name_len: usize,
        reply_fun: u32,
        reply_env: u64,
        reject_fun: u32,
        reject_env: u64,
        heap: &[u8],
    ) -> HypervisorResult<()>;

    /// Appends the specified bytes to the argument of the call. Initially, the
    /// argument is empty. This can be called multiple times between
    /// `ic0.call_new` and `ic0.call_perform`.
    fn ic0_call_data_append(
        &mut self,
        src: usize,
        size: usize,
        heap: &[u8],
    ) -> HypervisorResult<()>;

    /// Relaxes the response delivery guarantee to be best effort, asking the system to respond at the
    /// latest after `timeout_seconds` have elapsed. Best effort means the system may also respond with
    /// a `SYS_UNKNOWN` reject code, signifying that the call may or may not have been processed by
    /// the callee. Then, even if the callee produces a response, it will not be delivered to the caller.
    /// Any value for `timeout_seconds` is permitted, but is silently bounded by the `MAX_CALL_TIMEOUT`
    /// system constant; i.e., larger timeouts are treated as equivalent to `MAX_CALL_TIMEOUT` and do not
    /// cause an error.
    ///
    /// This method can be called only in between `ic0.call_new` and `ic0.call_perform`, and at most once at that.
    /// Otherwise, it traps. A different timeout can be specified for each call.
    fn ic0_call_with_best_effort_response(&mut self, timeout_seconds: u32) -> HypervisorResult<()>;

    /// The deadline, in nanoseconds since 1970-01-01, after which the caller might stop waiting for a response.
    ///
    /// For calls with best-effort responses, the deadline is computed based on the time the call was made, and
    /// the `timeout_seconds` parameter provided by the caller. For other calls, a deadline of 0 will be returned.
    fn ic0_msg_deadline(&self) -> HypervisorResult<u64>;

    /// Specifies the closure to be called if the reply/reject closures trap.
    /// Can be called at most once between `ic0.call_new` and
    /// `ic0.call_perform`.
    ///
    /// See <https://internetcomputer.org/docs/current/references/ic-interface-spec#system-api-call>
    fn ic0_call_on_cleanup(&mut self, fun: u32, env: u64) -> HypervisorResult<()>;

    /// (deprecated) Please use `ic0_call_cycles_add128` instead, as this API
    /// can only add a 64-bit value.
    ///
    /// Adds cycles to a call by moving them from the
    /// canister's balance onto the call under construction.
    /// The cycles are deducted immediately from the canister's
    /// balance and moved back if the call cannot be performed (e.g. if
    /// `ic0.call_perform` signals an error or if the canister invokes
    /// `ic0.call_new` or returns without invoking `ic0.call_perform`).
    ///
    /// This traps if trying to transfer more cycles than are in the current
    /// balance of the canister.
    fn ic0_call_cycles_add(&mut self, amount: u64) -> HypervisorResult<()>;

    /// Adds cycles to a call by moving them from the canister's balance onto
    /// the call under construction. The cycles are deducted immediately
    /// from the canister's balance and moved back if the call cannot be
    /// performed (e.g. if `ic0.call_perform` signals an error or if the
    /// canister invokes `ic0.call_new` or returns without invoking
    /// `ic0.call_perform`).
    ///
    /// This traps if trying to transfer more cycles than are in the current
    /// balance of the canister.
    fn ic0_call_cycles_add128(&mut self, amount: Cycles) -> HypervisorResult<()>;

    /// This call concludes assembling the call. It queues the call message to
    /// the given destination, but does not actually act on it until the current
    /// WebAssembly function returns without trapping.
    ///
    /// If the system returns 0, then the system was able to enqueue the call,
    /// if a non-zero value is returned then the call could not be enqueued.
    ///
    /// After `ic0.call_perform` and before the next `ic0.call_new`, all other
    /// `ic0.call_*` calls trap.
    fn ic0_call_perform(&mut self) -> HypervisorResult<i32>;

    /// Same implementation as `ic0_stable_read`, but doesn't do any bounds
    /// checks on the stable memory size. This is part of the hidden API and
    /// should only be called from instrumented code that has already done the
    /// bounds checks within Wasm code. Calls that access pages outsize of
    /// the current stable memory size will get zeros for those pages.
    fn stable_read_without_bounds_checks(
        &self,
        dst: u64,
        offset: u64,
        size: u64,
        heap: &mut [u8],
    ) -> HypervisorResult<()>;

    /// The canister can query the IC for the current time.
    fn ic0_time(&mut self) -> HypervisorResult<Time>;

    /// The canister can set a global one-off timer at the specific time.
    fn ic0_global_timer_set(&mut self, time: Time) -> HypervisorResult<Time>;

    /// The canister can query the IC for its version.
    fn ic0_canister_version(&self) -> HypervisorResult<u64>;

    /// The canister can query the "performance counter", which is
    /// a deterministic monotonically increasing integer approximating
    /// the amount of work the canister has done since the beginning of
    /// the current execution.
    ///
    /// The argument type decides which performance counter to return:
    ///     0 : instruction counter. The number of WebAssembly
    ///         instructions the system has determined that the canister
    ///         has executed.
    ///     1 : call context instruction counter. The number of WebAssembly
    ///         instructions the canister has executed within the call context
    ///         of the current Message Execution since the Call Context creation.
    ///
    /// Note: as the instruction counters are not available on the SystemApi level,
    /// the `ic0_performance_counter_helper()` in `wasmtime_embedder` module does
    /// most of the work. Yet the function is still implemented here for the consistency.
    fn ic0_performance_counter(
        &self,
        performance_counter_type: PerformanceCounterType,
    ) -> HypervisorResult<u64>;

    /// This system call is not part of the public spec and it is invoked when
    /// Wasm execution has run out of instructions.
    ///
    /// If it is impossible to recover from the out-of-instructions error then
    /// the functions return `Err(HypervisorError::InstructionLimitExceeded)`.
    /// Otherwise, the function return a new non-negative instruction counter.
    fn out_of_instructions(&mut self, instruction_counter: i64) -> HypervisorResult<i64>;

    /// This system call is not part of the public spec and it is invoked when
    /// Wasm execution has a large number of dirty pages that, for performance reasons,
    /// should be copied in a new execution slice.
    fn yield_for_dirty_memory_copy(&mut self) -> HypervisorResult<i64>;

    /// This system call is not part of the public spec. It's called after a
    /// native `memory.grow` has been executed to check whether there's enough
    /// available memory left.
    fn try_grow_wasm_memory(
        &mut self,
        native_memory_grow_res: i64,
        additional_wasm_pages: u64,
    ) -> HypervisorResult<()>;

    /// Attempts to allocate memory before calling stable grow. Will also check
    /// that the current size if valid for the stable memory API being used and
    /// the resulting size doesn't exceed the maximum stable memory limit.
    ///
    /// This is enough to guarantee that growing the stable memory from within
    /// wasm will succeed.
    fn try_grow_stable_memory(
        &mut self,
        current_size: u64,
        additional_pages: u64,
        stable_memory_api: StableMemoryApi,
    ) -> HypervisorResult<StableGrowOutcome>;

    /// (deprecated) Please use `ic0_canister_cycle_balance128` instead.
    /// This API supports only 64-bit values.
    ///
    /// Returns the current balance in cycles.
    ///
    /// Traps if current canister balance cannot fit in a 64-bit value.
    fn ic0_canister_cycle_balance(&mut self) -> HypervisorResult<u64>;

    /// This system call indicates the current cycle balance
    /// of the canister.
    ///
    /// The amount of cycles is represented by a 128-bit value
    /// and is copied in the canister memory starting
    /// starting at the location `dst`.
    fn ic0_canister_cycle_balance128(
        &mut self,
        dst: usize,
        heap: &mut [u8],
    ) -> HypervisorResult<()>;

    /// This system call indicates the current liquid cycle balance
    /// of the canister that the canister can spend without getting frozen.
    ///
    /// The amount of cycles is represented by a 128-bit value
    /// and is copied in the canister memory starting
    /// starting at the location `dst`.
    fn ic0_canister_liquid_cycle_balance128(
        &mut self,
        dst: usize,
        heap: &mut [u8],
    ) -> HypervisorResult<()>;

    /// (deprecated) Please use `ic0_msg_cycles_available128` instead.
    /// This API supports only 64-bit values.
    ///
    /// Cycles sent in the current call and still available.
    ///
    /// Traps if the amount of cycles available cannot fit in a 64-bit value.
    fn ic0_msg_cycles_available(&self) -> HypervisorResult<u64>;

    /// This system call indicates the amount of cycles sent
    /// in the current call and still available.
    ///
    /// The amount of cycles is represented by a 128-bit value
    /// and is copied in the canister memory starting
    /// starting at the location `dst`.
    fn ic0_msg_cycles_available128(&self, dst: usize, heap: &mut [u8]) -> HypervisorResult<()>;

    /// (deprecated) Please use `ic0_msg_cycles_refunded128` instead.
    /// This API supports only 64-bit values.
    ///
    /// Cycles that came back with the response, as a refund.
    ///
    /// Traps if the amount of refunded cycles cannot fit in a 64-bit value.
    fn ic0_msg_cycles_refunded(&self) -> HypervisorResult<u64>;

    /// This system call indicates the amount of cycles sent
    /// that came back with the response as a refund.
    ///
    /// The amount of cycles is represented by a 128-bit value
    /// and is copied in the canister memory starting
    /// starting at the location `dst`.
    fn ic0_msg_cycles_refunded128(&self, dst: usize, heap: &mut [u8]) -> HypervisorResult<()>;

    /// (deprecated) Please use `ic0_msg_cycles_accept128` instead.
    /// This API supports only 64-bit values.
    ///
    /// This moves cycles from the
    /// call to the canister balance. It can be called multiple times, each
    /// time adding more cycles to the balance.
    ///
    /// It moves no more cycles than `max_amount`.
    ///
    /// It moves no more cycles than available according to
    /// `ic0.msg_cycles_available`, and
    ///
    /// The canister balance afterwards does not exceed
    /// maximum amount of cycles it can hold (public spec refers to this
    /// constant as MAX_CANISTER_BALANCE) minus any possible outstanding
    /// balances. However, canisters on system subnets have no balance
    /// limit.
    ///
    /// EXE-117: the last point is not properly handled yet.  In particular, a
    /// refund can come back to the canister after this call finishes which
    /// causes the canister's balance to overflow.
    fn ic0_msg_cycles_accept(&mut self, max_amount: u64) -> HypervisorResult<u64>;

    /// This moves cycles from the call to the canister balance.
    /// It can be called multiple times, each time adding more cycles to the
    /// balance.
    ///
    /// It moves no more cycles than `max_amount`.
    ///
    /// It moves no more cycles than available according to
    /// `ic0.msg_cycles_available128`, and
    ///
    /// The canister balance afterwards does not exceed
    /// maximum amount of cycles it can hold (public spec refers to this
    /// constant as MAX_CANISTER_BALANCE) minus any possible outstanding
    /// balances. However, canisters on system subnets have no balance
    /// limit.
    ///
    /// EXE-117: the last point is not properly handled yet.  In particular, a
    /// refund can come back to the canister after this call finishes which
    /// causes the canister's balance to overflow.
    fn ic0_msg_cycles_accept128(
        &mut self,
        max_amount: Cycles,
        dst: usize,
        heap: &mut [u8],
    ) -> HypervisorResult<()>;

    /// Used to look up the size of the root key.
    fn ic0_root_key_size(&self) -> HypervisorResult<usize>;

    /// Used to copy the root key (starting at `offset` and copying `size` bytes)
    /// to the calling canister's heap at the location specified by `dst`.
    fn ic0_root_key_copy(
        &self,
        dst: usize,
        offset: usize,
        size: usize,
        heap: &mut [u8],
    ) -> HypervisorResult<()>;

    /// Sets the certified data for the canister.
    /// See: <https://internetcomputer.org/docs/current/references/ic-interface-spec#system-api-certified-data>
    fn ic0_certified_data_set(
        &mut self,
        src: usize,
        size: usize,
        heap: &[u8],
    ) -> HypervisorResult<()>;

    /// If run in non-replicated execution (i.e. query),
    /// returns 1 if the data certificate is present, 0 otherwise.
    /// If run in replicated execution (i.e. an update call or a certified
    /// query), returns 0.
    fn ic0_data_certificate_present(&self) -> HypervisorResult<i32>;

    /// Returns the size of the data certificate if it is present
    /// (i.e. data_certificate_present returns 1).
    /// Traps if data_certificate_present returns 0.
    fn ic0_data_certificate_size(&self) -> HypervisorResult<usize>;

    /// Copies the data certificate into the heap if it is present
    /// (i.e. data_certificate_present returns 1).
    /// Traps if data_certificate_present returns 0.
    fn ic0_data_certificate_copy(
        &mut self,
        dst: usize,
        offset: usize,
        size: usize,
        heap: &mut [u8],
    ) -> HypervisorResult<()>;

    /// Returns the current status of the canister.  `1` indicates
    /// running, `2` indicates stopping, and `3` indicates stopped.
    fn ic0_canister_status(&self) -> HypervisorResult<u32>;

    /// Mints the `amount` cycles
    /// Adds cycles to the canister's balance.
    ///
    /// Adds no more cycles than `amount`. The balance afterwards cannot
    /// exceed u128::MAX, so the amount added may be less than `amount`.
    ///
    /// The amount of cycles added to the canister's balance is
    /// represented by a 128-bit value and is copied in the canister
    /// memory starting at the location `dst`.
    fn ic0_mint_cycles128(
        &mut self,
        amount: Cycles,
        dst: usize,
        heap: &mut [u8],
    ) -> HypervisorResult<()>;

    /// Checks whether the principal identified by src/size is one of the
    /// controllers of the canister. If yes, then a value of 1 is returned,
    /// otherwise a 0 is returned. It can be called multiple times.
    ///
    /// This system call traps if src+size exceeds the size of the WebAssembly memory.
    fn ic0_is_controller(&self, src: usize, size: usize, heap: &[u8]) -> HypervisorResult<u32>;

    /// If run in replicated execution (i.e. an update call or a certified
    /// query), returns 1.
    /// If run in non-replicated execution (i.e. query),
    /// returns 0 if the data certificate is present, 1 otherwise.
    fn ic0_in_replicated_execution(&self) -> HypervisorResult<i32>;

    /// Burns the provided `amount` cycles.
    /// Removes cycles from the canister's balance.
    ///
    /// Removes no more cycles than `amount`.
    ///
    /// If the canister does not have enough cycles, it burns as much
    /// as possible while the canister does not freeze.
    fn ic0_cycles_burn128(
        &mut self,
        amount: Cycles,
        dst: usize,
        heap: &mut [u8],
    ) -> HypervisorResult<()>;

    /// This system call returns the amount of cycles that a canister needs to
    /// be above the freezing threshold in order to successfully make an
    /// inter-canister call. This includes the base cost for an inter-canister
    /// call, the cost for each byte transmitted in the request, the cost for
    /// the transmission of the largest possible response, and the cost for
    /// executing the largest possible response callback.
    ///
    /// The cost is determined by the byte length of the method name and the
    /// length of the encoded payload.
    ///
    /// The amount of cycles is represented by a 128-bit value and is copied
    /// to the canister memory starting at the location `dst`.
    fn ic0_cost_call(
        &self,
        method_name_size: u64,
        payload_size: u64,
        dst: usize,
        heap: &mut [u8],
    ) -> HypervisorResult<()>;

    /// This system call indicates the cycle cost of creating a canister on
    /// the same subnet, i.e., the management canister's `create_canister`.
    ///
    /// The amount of cycles is represented by a 128-bit value and is copied
    /// to the canister memory starting at the location `dst`.
    fn ic0_cost_create_canister(&self, dst: usize, heap: &mut [u8]) -> HypervisorResult<()>;

    /// This system call indicates the cycle cost of making an http outcall,
    /// i.e., the management canister's `http_request`.
    ///
    /// `request_size` is the sum of the lengths of the variable request parts, as
    /// documented in the interface specification.
    /// `max_res_bytes` is the maximum number of response bytes the caller wishes to
    /// accept.
    ///
    /// The amount of cycles is represented by a 128-bit value and is copied
    /// to the canister memory starting at the location `dst`.
    fn ic0_cost_http_request(
        &self,
        request_size: u64,
        max_res_bytes: u64,
        dst: usize,
        heap: &mut [u8],
    ) -> HypervisorResult<()>;

    /// This system call indicates the cycle cost of signing with ecdsa,
    /// i.e., the management canister's `sign_with_ecdsa`, for the key
    /// (whose name is given by textual representation at heap location `src`
    /// with byte length `size`) and the provided curve.
    ///
    /// Traps if `src`+`size` exceeds the size of the WebAssembly memory.
    /// Returns 0 on success.
    /// Returns 1 if an unknown curve variant was provided.
    /// Returns 2 if the given curve variant does not have a key with the
    /// name provided via `src`/`size`.
    ///
    ///
    /// The amount of cycles is represented by a 128-bit value and is copied
    /// to the canister memory starting at the location `dst` if the return
    /// value is 0.
    fn ic0_cost_sign_with_ecdsa(
        &self,
        src: usize,
        size: usize,
        curve: u32,
        dst: usize,
        heap: &mut [u8],
    ) -> HypervisorResult<u32>;

    /// This system call indicates the cycle cost of signing with schnorr,
    /// i.e., the management canister's `sign_with_schnorr` for the key
    /// (whose name is given by textual representation at heap location `src`
    /// with byte length `size`) and the provided algorithm.
    ///
    /// Traps if `src`/`size` exceeds the size of the WebAssembly memory.
    /// Returns 0 on success.
    /// Returns 1 if an unknown algorithm variant was provided.
    /// Returns 2 if the given algorithm variant does not have a key with the
    /// name provided via `src`/`size`.
    ///
    /// The amount of cycles is represented by a 128-bit value and is copied
    /// to the canister memory starting at the location `dst` if the return
    /// value is 0.
    fn ic0_cost_sign_with_schnorr(
        &self,
        src: usize,
        size: usize,
        algorithm: u32,
        dst: usize,
        heap: &mut [u8],
    ) -> HypervisorResult<u32>;

    /// This system call indicates the cycle cost of vetkd key derivation,
    /// i.e., the management canister's `vetkd_derive_key` for the key
    /// (whose name is given by textual representation at heap location `src`
    /// with byte length `size`) and the provided curve.
    ///
    /// Traps if `src`/`size` exceeds the size of the WebAssembly memory.
    /// Returns 0 on success.
    /// Returns 1 if an unknown curve variant was provided.
    /// Returns 2 if the given curve variant does not have a key with the
    /// name provided via `src`/`size`.
    ///
    /// The amount of cycles is represented by a 128-bit value and is copied
    /// to the canister memory starting at the location `dst` if the return
    /// value is 0.
    fn ic0_cost_vetkd_derive_key(
        &self,
        src: usize,
        size: usize,
        curve: u32,
        dst: usize,
        heap: &mut [u8],
    ) -> HypervisorResult<u32>;

    /// Used to look up the size of the subnet Id of the calling canister.
    fn ic0_subnet_self_size(&self) -> HypervisorResult<usize>;

    /// Used to copy the subnet Id of the calling canister to its heap
    /// at the location specified by `dst` and `offset`.
    fn ic0_subnet_self_copy(
        &self,
        dst: usize,
        offset: usize,
        size: usize,
        heap: &mut [u8],
    ) -> HypervisorResult<()>;
}

#[derive(Copy, Clone, Eq, PartialEq, Debug)]

/// Indicate whether a checkpoint will be taken after the current round or not.
pub enum ExecutionRoundType {
    CheckpointRound,
    OrdinaryRound,
}

/// Execution round properties collected form the last DKG summary block.
#[derive(Clone, Eq, PartialEq, Debug)]
pub struct ExecutionRoundSummary {
    /// The next checkpoint round height.
    ///
    /// In a case of a subnet recovery, the DSM will observe an instant
    /// jump for the `batch_number` and `next_checkpoint_height` values.
    /// The `next_checkpoint_height`, if set, should be always greater
    /// than the `batch_number`.
    pub next_checkpoint_round: ExecutionRound,
    /// The current checkpoint interval length.
    ///
    /// The DKG interval length is normally 499 rounds (199 for system subnets).
    pub current_interval_length: ExecutionRound,
}

/// Configuration of execution that comes from the registry.
#[derive(Clone, Eq, PartialEq, Debug)]
pub struct RegistryExecutionSettings {
    pub max_number_of_canisters: u64,
    pub provisional_whitelist: ProvisionalWhitelist,
    pub chain_key_settings: BTreeMap<MasterPublicKeyId, ChainKeySettings>,
    pub subnet_size: usize,
    pub node_ids: BTreeSet<NodeId>,
    pub canister_cycles_cost_schedule: CanisterCyclesCostSchedule,
}

/// Chain key configuration of execution that comes from the registry.
#[derive(Clone, Eq, PartialEq, Debug)]
pub struct ChainKeySettings {
    pub max_queue_size: u32,
    pub pre_signatures_to_create_in_advance: u32,
}

pub trait Scheduler: Send {
    /// Type modelling the replicated state.
    ///
    /// Should typically be
    /// `ic_replicated_state::ReplicatedState`.
    // Note [Associated Types in Interfaces]
    type State;

    /// Executes a list of messages. Triggered by the Coordinator as part of
    /// processing a batch.
    ///
    /// # Configuration parameters that might affect a round's execution
    ///
    /// * `scheduler_cores`: number of concurrent threads that the scheduler can
    ///   use during an execution round.
    /// * `max_instructions_per_round`: max number of instructions a single
    ///   round on a single thread can
    ///   consume.
    /// * `max_instructions_per_message`: max number of instructions a single
    ///   message execution can consume.
    ///
    /// # Walkthrough of a round
    ///
    /// The scheduler decides on a deterministic and fair order of canisters to
    /// execute on each thread (not fully implemented yet).
    /// For each thread we want to schedule **at least** a `pulse` for the first
    /// canister. The canister's `pulse` can consume the entire round of the
    /// thread if it has enough messages or, if not, we can give a `pulse` to
    /// the next canister. Similarly, the second canister can use the rest
    /// of the round of the thread if it has enough messages or we can give
    /// a `pulse` to the next canister and so on.
    ///
    /// # Constraints
    ///
    /// * To be able to start a pulse for a canister we need to have at least
    ///   `max_instructions_per_message` left in the current round (basically we
    ///   need a guarantee that we are able to execute successfully at least one
    ///   message).
    /// * The round (and thus the first `pulse`) starts with a limit of
    ///   `max_instructions_per_round`. When the `pulse` ends it returns how
    ///   many instructions is left which is used to update the limit for the
    ///   next `pulse` and if the above constraint is satisfied, we can start
    ///   the `pulse`. And so on.
    /// * Deterministic time slicing puts additional constraints on the states.
    ///   Normally states form a chain, where the result of one execution
    ///   becomes the input of the subsequent execution. The chain may break due
    ///   to state sync, which starts a new execution chain. The function
    ///   assumes that the old chain will be completely abandoned and the
    ///   function will never be called on the old chain.
    #[allow(clippy::too_many_arguments)]
    fn execute_round(
        &self,
        state: Self::State,
        randomness: Randomness,
        chain_key_data: ChainKeyData,
        replica_version: &ReplicaVersion,
        current_round: ExecutionRound,
        round_summary: Option<ExecutionRoundSummary>,
        current_round_type: ExecutionRoundType,
        registry_settings: &RegistryExecutionSettings,
    ) -> Self::State;
}

#[derive(Clone, PartialEq, Debug, Deserialize, Serialize)]
pub struct WasmExecutionOutput {
    pub wasm_result: Result<Option<WasmResult>, HypervisorError>,
    pub num_instructions_left: NumInstructions,
    pub allocated_bytes: NumBytes,
    pub allocated_guaranteed_response_message_bytes: NumBytes,
    pub instance_stats: InstanceStats,
    /// How many times each tracked System API call was invoked.
    pub system_api_call_counters: SystemApiCallCounters,
}

impl fmt::Display for WasmExecutionOutput {
    fn fmt(&self, f: &mut fmt::Formatter<'_>) -> fmt::Result {
        let wasm_result_str = match &self.wasm_result {
            Ok(result) => match result {
                None => "None".to_string(),
                Some(wasm_result) => format!("{}", wasm_result),
            },
            Err(err) => format!("{}", err),
        };
        write!(f, "wasm_result => [{}], instructions left => {}, instance_stats => [ accessed pages => {}, dirty pages => {}]",
               wasm_result_str,
               self.num_instructions_left,
               self.instance_stats.wasm_accessed_pages + self.instance_stats.stable_accessed_pages,
               self.instance_stats.wasm_dirty_pages + self.instance_stats.stable_dirty_pages,
        )
    }
}

#[cfg(test)]
mod tests {
    use super::*;

    #[test]
    fn test_available_memory() {
        let available = SubnetAvailableMemory::new(20, 10, 4);
        assert_eq!(available.get_execution_memory(), 20);
        assert_eq!(available.get_guaranteed_response_message_memory(), 10);
        assert_eq!(available.get_wasm_custom_sections_memory(), 4);

        let available = available / 2;
        assert_eq!(available.get_execution_memory(), 10);
        assert_eq!(available.get_guaranteed_response_message_memory(), 5);
        assert_eq!(available.get_wasm_custom_sections_memory(), 2);
    }

    #[test]
    fn test_subnet_available_memory() {
        let mut available: SubnetAvailableMemory =
            SubnetAvailableMemory::new(1 << 30, (1 << 30) - 5, 1 << 20);
        assert!(available
            .try_decrement(NumBytes::from(10), NumBytes::from(5), NumBytes::from(5))
            .is_ok());
        assert!(available
            .try_decrement(
                NumBytes::from((1 << 30) - 10),
                NumBytes::from((1 << 30) - 10),
                NumBytes::from(0),
            )
            .is_ok());
        assert!(available
            .try_decrement(NumBytes::from(1), NumBytes::from(1), NumBytes::from(1))
            .is_err());
        assert!(available
            .try_decrement(NumBytes::from(1), NumBytes::from(0), NumBytes::from(0))
            .is_err());

        let mut available: SubnetAvailableMemory =
            SubnetAvailableMemory::new(1 << 30, (1 << 30) - 5, 1 << 20);
        assert!(available
            .try_decrement(NumBytes::from(10), NumBytes::from(5), NumBytes::from(5))
            .is_ok());
        assert!(available
            .try_decrement(
                NumBytes::from((1 << 20) - 5),
                NumBytes::from(0),
                NumBytes::from((1 << 20) - 5),
            )
            .is_ok());
        assert!(available
            .try_decrement(NumBytes::from(1), NumBytes::from(1), NumBytes::from(1))
            .is_err());
        assert!(available
            .try_decrement(NumBytes::from(1), NumBytes::from(0), NumBytes::from(0))
            .is_ok());

        let mut available: SubnetAvailableMemory = SubnetAvailableMemory::new(1 << 30, -1, -1);
        assert!(available
            .try_decrement(NumBytes::from(1), NumBytes::from(1), NumBytes::from(1))
            .is_err());
        assert!(available
            .try_decrement(NumBytes::from(10), NumBytes::from(0), NumBytes::from(0))
            .is_ok());
        assert!(available
            .try_decrement(
                NumBytes::from((1 << 30) - 10),
                NumBytes::from(0),
                NumBytes::from(0)
            )
            .is_ok());
        assert!(available
            .try_decrement(NumBytes::from(1), NumBytes::from(0), NumBytes::from(0))
            .is_err());

        assert!(available
            .try_decrement(
                NumBytes::from(u64::MAX),
                NumBytes::from(0),
                NumBytes::from(0)
            )
            .is_err());
        assert!(available
            .try_decrement(
                NumBytes::from(u64::MAX),
                NumBytes::from(u64::MAX),
                NumBytes::from(u64::MAX)
            )
            .is_err());
        assert!(available
            .try_decrement(
                NumBytes::from(i64::MAX as u64 + 1),
                NumBytes::from(0),
                NumBytes::from(0)
            )
            .is_err());
        assert!(available
            .try_decrement(
                NumBytes::from(i64::MAX as u64 + 1),
                NumBytes::from(i64::MAX as u64 + 1),
                NumBytes::from(i64::MAX as u64 + 1),
            )
            .is_err());

        let mut available = SubnetAvailableMemory::new(44, 45, 30);
        assert_eq!(available.get_execution_memory(), 44);
        assert_eq!(available.get_guaranteed_response_message_memory(), 45);
        assert_eq!(available.get_wasm_custom_sections_memory(), 30);
        available.increment(NumBytes::from(1), NumBytes::from(2), NumBytes::from(3));
        assert_eq!(available.get_execution_memory(), 45);
        assert_eq!(available.get_guaranteed_response_message_memory(), 47);
        assert_eq!(available.get_wasm_custom_sections_memory(), 33);
    }
}<|MERGE_RESOLUTION|>--- conflicted
+++ resolved
@@ -8,13 +8,8 @@
 use ic_registry_provisional_whitelist::ProvisionalWhitelist;
 use ic_registry_subnet_type::SubnetType;
 use ic_types::{
-<<<<<<< HEAD
     batch::CanisterCyclesCostSchedule,
-    consensus::idkg::PreSigId,
-    crypto::{canister_threshold_sig::MasterPublicKey, threshold_sig::ni_dkg::NiDkgId},
-=======
     batch::ChainKeyData,
->>>>>>> fd9024f2
     ingress::{IngressStatus, WasmResult},
     messages::{CertificateDelegation, MessageId, Query, SignedIngressContent},
     Cycles, ExecutionRound, Height, NodeId, NumInstructions, Randomness, ReplicaVersion, Time,
