//! The execution environment public interface.
mod errors;

pub use errors::{CanisterBacktrace, CanisterOutOfCyclesError, HypervisorError, TrapCode};
use ic_base_types::NumBytes;
use ic_error_types::UserError;
use ic_management_canister_types_private::MasterPublicKeyId;
use ic_registry_provisional_whitelist::ProvisionalWhitelist;
use ic_registry_subnet_type::SubnetType;
use ic_types::{
<<<<<<< HEAD
=======
    batch::CanisterCyclesCostSchedule,
>>>>>>> 21a02f48
    batch::ChainKeyData,
    ingress::{IngressStatus, WasmResult},
    messages::{CertificateDelegation, MessageId, Query, SignedIngressContent},
    Cycles, ExecutionRound, Height, NodeId, NumInstructions, Randomness, RegistryVersion,
    ReplicaVersion, Time,
};
use serde::{Deserialize, Serialize};
use std::{
    collections::{BTreeMap, BTreeSet},
    convert::{Infallible, TryFrom},
    fmt, ops,
    sync::Arc,
    time::Duration,
};
use strum_macros::EnumIter;
use thiserror::Error;
use tower::util::BoxCloneService;

/// Instance execution statistics. The stats are cumulative and
/// contain measurements from the point in time when the instance was
/// created up until the moment they are requested.
#[derive(Clone, PartialEq, Debug, Default, Deserialize, Serialize)]
pub struct InstanceStats {
    /// Total number of (host) OS pages (4KiB) accessed (read or written) by the instance
    /// and loaded into the linear memory.
    pub wasm_accessed_pages: usize,

    /// Total number of (host) OS pages (4KiB) modified by the instance.
    /// By definition a page that has been dirtied has also been accessed,
    /// hence this dirtied_pages <= accessed_pages
    pub wasm_dirty_pages: usize,

    /// Number of times a write access is handled when the page has already been
    /// read.
    pub wasm_read_before_write_count: usize,

    /// Number of times a write access is handled when the page has not yet been
    /// read.
    pub wasm_direct_write_count: usize,

    /// Number of sigsegv handled.
    pub wasm_sigsegv_count: usize,

    /// Number of calls to mmap.
    pub wasm_mmap_count: usize,

    /// Number of calls to mprotect.
    pub wasm_mprotect_count: usize,

    /// Number of pages loaded by copying the data.
    pub wasm_copy_page_count: usize,

    /// Total time spent in SIGSEGV handler for heap.
    pub wasm_sigsegv_handler_duration: Duration,

    /// Number of accessed OS pages (4KiB) in stable memory.
    pub stable_accessed_pages: usize,

    /// Number of modified OS pages (4KiB) in stable memory.
    pub stable_dirty_pages: usize,

    /// Number of times a write access is handled when the page has already been
    /// read.
    pub stable_read_before_write_count: usize,

    /// Number of times a write access is handled when the page has not yet been
    /// read.
    pub stable_direct_write_count: usize,

    /// Number of sigsegv handled.
    pub stable_sigsegv_count: usize,

    /// Number of calls to mmap for stable memory.
    pub stable_mmap_count: usize,

    /// Number of calls to mprotect for stable memory.
    pub stable_mprotect_count: usize,

    /// Number of pages loaded by copying the data in stable memory.
    pub stable_copy_page_count: usize,

    /// Total time spent in SIGSEGV handler for stable memory.
    pub stable_sigsegv_handler_duration: Duration,
}

impl InstanceStats {
    // Returns the sum of dirty pages over the wasm heap and stable memory.
    // Will be used when computing the heap delta at the end of the message.
    pub fn dirty_pages(&self) -> usize {
        self.wasm_dirty_pages + self.stable_dirty_pages
    }
    // Returns the sum of accessed pages over the wasm heap and stable memory.
    pub fn accessed_pages(&self) -> usize {
        self.wasm_accessed_pages + self.stable_accessed_pages
    }
}

/// Errors that can be returned when fetching the available memory on a subnet.
#[derive(Debug)]
pub enum SubnetAvailableMemoryError {
    InsufficientMemory {
        execution_requested: NumBytes,
        guaranteed_response_message_requested: NumBytes,
        wasm_custom_sections_requested: NumBytes,
        available_execution: i64,
        available_guaranteed_response_messages: i64,
        available_wasm_custom_sections: i64,
    },
}

/// Performance counter type.
#[derive(Debug)]
pub enum PerformanceCounterType {
    // The number of WebAssembly instructions the canister has executed since
    // the beginning of the current message execution.
    Instructions(i64),
    // The number of WebAssembly instructions the canister has executed since
    // the creation of the current call context.
    CallContextInstructions(i64),
}

/// System API call ids to track their execution (in alphabetical order).
#[derive(Eq, PartialEq, Ord, PartialOrd, Debug, EnumIter)]
pub enum SystemApiCallId {
    /// Tracker for `ic0.accept_message())`
    AcceptMessage,
    /// Tracker for `ic0.call_cycles_add()`
    CallCyclesAdd,
    /// Tracker for `ic0.call_cycles_add128()`
    CallCyclesAdd128,
    /// Tracker for `ic0.call_data_append()`
    CallDataAppend,
    /// Tracker for `ic0.call_new()`
    CallNew,
    /// Tracker for `ic0.call_on_cleanup()`
    CallOnCleanup,
    /// Tracker for `ic0.call_perform()`
    CallPerform,
    /// Tracker for `ic0.call_with_best_effort_response()`
    CallWithBestEffortResponse,
    /// Tracker for `ic0.canister_cycle_balance()`
    CanisterCycleBalance,
    /// Tracker for `ic0.canister_cycle_balance128()`
    CanisterCycleBalance128,
    /// Tracker for `ic0.canister_liquid_cycle_balance128()`
    CanisterLiquidCycleBalance128,
    /// Tracker for `ic0.canister_self_copy()`
    CanisterSelfCopy,
    /// Tracker for `ic0.canister_self_size()`
    CanisterSelfSize,
    /// Tracker for `ic0.canister_status()`
    CanisterStatus,
    /// Tracker for `ic0.canister_version()`
    CanisterVersion,
    /// Tracker for `ic0.root_key_size()`
    RootKeySize,
    /// Tracker for `ic0.root_key_copy()`
    RootKeyCopy,
    /// Tracker for `ic0.certified_data_set()`
    CertifiedDataSet,
    /// Tracker for `ic0.cost_call()`
    CostCall,
    /// Tracker for `ic0.cost_create_canister()`
    CostCreateCanister,
    /// Tracker for `ic0.cost_http_request()`
    CostHttpRequest,
    /// Tracker for `ic0.cost_sign_with_ecdsa()`
    CostSignWithEcdsa,
    /// Tracker for `ic0.cost_sign_with_schnorr()`
    CostSignWithSchnorr,
    /// Tracker for `ic0.cost_vetkd_derive_key()`
    CostVetkdDeriveKey,
    /// Tracker for `ic0.cycles_burn128()`
    CyclesBurn128,
    /// Tracker for `ic0.data_certificate_copy()`
    DataCertificateCopy,
    /// Tracker for `ic0.data_certificate_present()`
    DataCertificatePresent,
    /// Tracker for `ic0.data_certificate_size()`
    DataCertificateSize,
    /// Tracker for `ic0.debug_print()`
    DebugPrint,
    /// Tracker for `ic0.global_timer_set()`
    GlobalTimerSet,
    /// Tracker for `ic0.in_replicated_execution()`
    InReplicatedExecution,
    /// Tracker for `ic0.is_controller()`
    IsController,
    /// Tracker for `ic0.mint_cycles128()`
    MintCycles128,
    /// Tracker for `ic0.msg_arg_data_copy()`
    MsgArgDataCopy,
    /// Tracker for `ic0.msg_arg_data_size()`
    MsgArgDataSize,
    /// Tracker for `ic0.msg_caller_copy()`
    MsgCallerCopy,
    /// Tracker for `ic0.msg_caller_size()`
    MsgCallerSize,
    /// Tracker for `ic0.msg_cycles_accept()`
    MsgCyclesAccept,
    /// Tracker for `ic0.msg_cycles_accept128()`
    MsgCyclesAccept128,
    /// Tracker for `ic0.msg_cycles_available()`
    MsgCyclesAvailable,
    /// Tracker for `ic0.msg_cycles_available128()`
    MsgCyclesAvailable128,
    /// Tracker for `ic0.msg_cycles_refunded()`
    MsgCyclesRefunded,
    /// Tracker for `ic0.msg_cycles_refunded128()`
    MsgCyclesRefunded128,
    /// Tracker for `ic0.msg_deadline()`
    MsgDeadline,
    /// Tracker for `ic0.msg_method_name_copy()`
    MsgMethodNameCopy,
    /// Tracker for `ic0.msg_method_name_size()`
    MsgMethodNameSize,
    /// Tracker for `ic0.msg_reject()`
    MsgReject,
    /// Tracker for `ic0.msg_reject_code()`
    MsgRejectCode,
    /// Tracker for `ic0.msg_reject_msg_copy()`
    MsgRejectMsgCopy,
    /// Tracker for `ic0.msg_reject_msg_size()`
    MsgRejectMsgSize,
    /// Tracker for `ic0.msg_reply()`
    MsgReply,
    /// Tracker for `ic0.msg_reply_data_append()`
    MsgReplyDataAppend,
    /// Tracker for `__.out_of_instructions()`
    OutOfInstructions,
    /// Tracker for `ic0.performance_counter()`
    PerformanceCounter,
    /// Tracker for `ic0.subnet_self_size()`
    SubnetSelfSize,
    /// Tracker for `ic0.subnet_self_copy()`
    SubnetSelfCopy,
    /// Tracker for `ic0.stable64_grow()`
    Stable64Grow,
    /// Tracker for `ic0.stable64_read()`
    Stable64Read,
    /// Tracker for `ic0.stable64_size()`
    Stable64Size,
    /// Tracker for `ic0.stable64_write())`
    Stable64Write,
    /// Tracker for `ic0.stable_grow()`
    StableGrow,
    /// Tracker for `ic0.stable_read()`
    StableRead,
    /// Tracker for `ic0.stable_size()`
    StableSize,
    /// Tracker for `ic0.stable_write())`
    StableWrite,
    /// Tracker for `ic0.time()`
    Time,
    /// Tracker for `ic0.trap()`
    Trap,
    /// Tracker for `__.try_grow_wasm_memory()`
    TryGrowWasmMemory,
    /// Tracker for `ic0.env_var_count()`
    EnvVarCount,
    /// Tracker for `ic0.env_var_name_size()`
    EnvVarNameSize,
    /// Tracker for `ic0.env_var_name_copy()`
    EnvVarNameCopy,
    /// Tracker for `ic0.env_var_name_exists()`
    EnvVarNameExists,
    /// Tracker for `ic0.env_var_value_size()`
    EnvVarValueSize,
    /// Tracker for `ic0.env_var_value_copy()`
    EnvVarValueCopy,
}

/// System API call counters, i.e. how many times each tracked System API call
/// was invoked.
#[derive(Clone, PartialEq, Debug, Default, Deserialize, Serialize)]
pub struct SystemApiCallCounters {
    /// Counter for `ic0.data_certificate_copy()`
    pub data_certificate_copy: usize,
    /// Counter for `ic0.canister_cycle_balance()`
    pub canister_cycle_balance: usize,
    /// Counter for `ic0.canister_cycle_balance128()`
    pub canister_cycle_balance128: usize,
    /// Counter for `ic0.canister_liquid_cycle_balance128()`
    pub canister_liquid_cycle_balance128: usize,
    /// Counter for `ic0.time()`
    pub time: usize,
}

impl SystemApiCallCounters {
    pub fn saturating_add(&mut self, rhs: Self) {
        self.data_certificate_copy = self
            .data_certificate_copy
            .saturating_add(rhs.data_certificate_copy);
        self.canister_cycle_balance = self
            .canister_cycle_balance
            .saturating_add(rhs.canister_cycle_balance);
        self.canister_cycle_balance128 = self
            .canister_cycle_balance128
            .saturating_add(rhs.canister_cycle_balance128);
        self.canister_liquid_cycle_balance128 = self
            .canister_liquid_cycle_balance128
            .saturating_add(rhs.canister_liquid_cycle_balance128);
        self.time = self.time.saturating_add(rhs.time);
    }
}

/// Tracks the available memory on a subnet. The main idea is to separately track
/// the execution available memory, the message available memory and the wasm custom
/// sections available memory. The different flavors of memory are independent of each
/// other; they are collected in one struct because one often needs to allocate multiple
/// types of memory at the same time.
///
/// Note that there are situations where execution available memory is smaller than
/// the wasm custom sections memory, i.e. when the memory is consumed by something
/// other than wasm custom sections.
#[derive(Copy, Clone, PartialEq, Debug, Default, Deserialize, Serialize)]
pub struct SubnetAvailableMemory {
    /// The execution memory available on the subnet, i.e. the canister memory
    /// (Wasm binary, Wasm memory, stable memory) without message memory.
    execution_memory: i64,
    /// The memory available for guaranteed response messages.
    ///
    /// As opposed to best-effort message memory (which can be reclaimed by shedding
    /// messages) guaranteed response message memory must be reserved ahead of time
    /// and is thus subject to availability.
    guaranteed_response_message_memory: i64,
    /// The memory available for Wasm custom sections.
    wasm_custom_sections_memory: i64,
    /// Specifies the factor by which the subnet available memory was scaled
    /// using the division operator. It is useful for approximating the global
    /// available memory from the per-thread available memory.
    scaling_factor: i64,
}

impl SubnetAvailableMemory {
    pub fn new(
        execution_memory: i64,
        guaranteed_response_message_memory: i64,
        wasm_custom_sections_memory: i64,
    ) -> Self {
        SubnetAvailableMemory {
            execution_memory,
            guaranteed_response_message_memory,
            wasm_custom_sections_memory,
            // The newly created value is not scaled (divided), which
            // corresponds to the scaling factor of 1.
            scaling_factor: 1,
        }
    }

    /// Returns the execution available memory.
    pub fn get_execution_memory(&self) -> i64 {
        self.execution_memory
    }

    /// Returns the memory available for guaranteed response messages.
    pub fn get_guaranteed_response_message_memory(&self) -> i64 {
        self.guaranteed_response_message_memory
    }

    /// Returns the memory available for Wasm custom sections, ignoring the
    /// execution available memory.
    pub fn get_wasm_custom_sections_memory(&self) -> i64 {
        self.wasm_custom_sections_memory
    }

    /// Returns the scaling factor that specifies by how much the initial
    /// available memory was scaled using the division operator.
    ///
    /// It is useful for approximating the global available memory from the
    /// per-thread available memory. Note that the approximation may be off in
    /// both directions because there is no way to deterministically know how
    /// much other threads have allocated.
    pub fn get_scaling_factor(&self) -> i64 {
        self.scaling_factor
    }

    /// Returns `Ok(())` if the subnet has enough available room for allocating
    /// the given bytes in each of the memory types.
    /// Otherwise, it returns an error.
    ///
    /// Note that memory types are independent from each other and their limits
    /// are checked independently.
    pub fn check_available_memory(
        &self,
        execution_requested: NumBytes,
        guaranteed_response_message_requested: NumBytes,
        wasm_custom_sections_requested: NumBytes,
    ) -> Result<(), SubnetAvailableMemoryError> {
        let is_available =
            |requested: NumBytes, available: i64| match i64::try_from(requested.get()) {
                Ok(x) => x <= available || x == 0,
                Err(_) => false,
            };

        if is_available(execution_requested, self.execution_memory)
            && is_available(
                guaranteed_response_message_requested,
                self.guaranteed_response_message_memory,
            )
            && is_available(
                wasm_custom_sections_requested,
                self.wasm_custom_sections_memory,
            )
        {
            Ok(())
        } else {
            Err(SubnetAvailableMemoryError::InsufficientMemory {
                execution_requested,
                guaranteed_response_message_requested,
                wasm_custom_sections_requested,
                available_execution: self.execution_memory,
                available_guaranteed_response_messages: self.guaranteed_response_message_memory,
                available_wasm_custom_sections: self.wasm_custom_sections_memory,
            })
        }
    }

    /// Try to use some memory capacity and fail if not enough is available.
    ///
    /// `self.execution_memory`, `self.guaranteed_response_message_memory` and `self.wasm_custom_sections_memory`
    /// are independent of each other. However, this function will not allocate anything if
    /// there is not enough of either one of them (and return an error instead).
    pub fn try_decrement(
        &mut self,
        execution_requested: NumBytes,
        guaranteed_response_message_requested: NumBytes,
        wasm_custom_sections_requested: NumBytes,
    ) -> Result<(), SubnetAvailableMemoryError> {
        self.check_available_memory(
            execution_requested,
            guaranteed_response_message_requested,
            wasm_custom_sections_requested,
        )?;
        self.execution_memory -= execution_requested.get() as i64;
        self.guaranteed_response_message_memory -=
            guaranteed_response_message_requested.get() as i64;
        self.wasm_custom_sections_memory -= wasm_custom_sections_requested.get() as i64;
        Ok(())
    }

    pub fn increment(
        &mut self,
        execution_amount: NumBytes,
        guaranteed_response_message_amount: NumBytes,
        wasm_custom_sections_amount: NumBytes,
    ) {
        self.execution_memory += execution_amount.get() as i64;
        self.guaranteed_response_message_memory += guaranteed_response_message_amount.get() as i64;
        self.wasm_custom_sections_memory += wasm_custom_sections_amount.get() as i64;
    }

    /// Increments the available memory by the given number of bytes.
    pub fn apply_reservation(
        &mut self,
        execution_amount: NumBytes,
        guaranteed_response_message_amount: NumBytes,
        wasm_custom_sections_amount: NumBytes,
    ) {
        self.execution_memory += execution_amount.get() as i64;
        self.guaranteed_response_message_memory += guaranteed_response_message_amount.get() as i64;
        self.wasm_custom_sections_memory += wasm_custom_sections_amount.get() as i64;
    }

    /// Decrements the available memory by the given number of bytes.
    /// It undoes the changes done by `apply_reservation()`.
    /// Note that the available memory can become negative after this change.
    pub fn revert_reservation(
        &mut self,
        execution_amount: NumBytes,
        guaranteed_response_message_amount: NumBytes,
        wasm_custom_sections_amount: NumBytes,
    ) {
        self.execution_memory -= execution_amount.get() as i64;
        self.guaranteed_response_message_memory -= guaranteed_response_message_amount.get() as i64;
        self.wasm_custom_sections_memory -= wasm_custom_sections_amount.get() as i64;
    }
}

impl ops::Div<i64> for SubnetAvailableMemory {
    type Output = Self;

    fn div(self, rhs: i64) -> Self::Output {
        Self {
            execution_memory: self.execution_memory / rhs,
            guaranteed_response_message_memory: self.guaranteed_response_message_memory / rhs,
            wasm_custom_sections_memory: self.wasm_custom_sections_memory / rhs,
            scaling_factor: self.scaling_factor * rhs,
        }
    }
}

#[derive(Clone, Eq, PartialEq, Debug, Deserialize, Serialize)]
pub enum ExecutionMode {
    Replicated,
    NonReplicated,
}

pub type HypervisorResult<T> = Result<T, HypervisorError>;

/// Interface for the component to filter out ingress messages that
/// the canister is not willing to accept.
pub type IngressFilterService = BoxCloneService<
    (ProvisionalWhitelist, SignedIngressContent),
    Result<(), UserError>,
    Infallible,
>;

/// Errors that can occur when handling a query execution request.
#[derive(Debug, Error)]
pub enum QueryExecutionError {
    #[error("Certified state is not available yet")]
    CertifiedStateUnavailable,
}

/// The response type to a `call()` request in [`QueryExecutionService`].
/// An Ok response contains the response from the canister and the batch time at the time of execution.
pub type QueryExecutionResponse =
    Result<(Result<WasmResult, UserError>, Time), QueryExecutionError>;

/// Interface for the component to execute queries.
pub type QueryExecutionService =
    BoxCloneService<(Query, Option<CertificateDelegation>), QueryExecutionResponse, Infallible>;

/// Errors that can be returned when reading/writing from/to ingress history.
#[derive(Clone, Eq, PartialEq, Debug)]
pub enum IngressHistoryError {
    StateRemoved(Height),
    StateNotAvailableYet(Height),
}

/// Interface for reading the history of ingress messages.
#[allow(clippy::type_complexity)]
pub trait IngressHistoryReader: Send + Sync {
    /// Returns a function that can be used to query the status for a given
    /// `message_id` using the latest execution state.
    fn get_latest_status(&self) -> Box<dyn Fn(&MessageId) -> IngressStatus>;

    /// Return a function that can be used to query the status for a given
    /// `message_id` using the state at given `height`.
    ///
    /// Return an error if the the state is not available.
    fn get_status_at_height(
        &self,
        height: Height,
    ) -> Result<Box<dyn Fn(&MessageId) -> IngressStatus>, IngressHistoryError>;
}

/// Interface for updating the history of ingress messages.
pub trait IngressHistoryWriter: Send + Sync {
    /// Type of state this Writer can update.
    ///
    /// Should typically be `ic_replicated_state::ReplicatedState`.
    // Note [Associated Types in Interfaces]
    type State;

    /// Sets the status of a message. Returns the message's previous status.
    ///
    /// The allowed status transitions are:
    /// * "None" -> {"Received", "Processing", "Completed", "Failed"}
    /// * "Received" -> {"Processing", "Completed", "Failed"}
    /// * "Processing" -> {"Processing", "Completed", "Failed"}
    fn set_status(
        &self,
        state: &mut Self::State,
        message_id: MessageId,
        status: IngressStatus,
    ) -> Arc<IngressStatus>;
}

/// A trait for handling `out_of_instructions()` calls from the Wasm module.
pub trait OutOfInstructionsHandler {
    // This function is invoked if the Wasm instruction counter is negative.
    //
    // If it is impossible to recover from the out-of-instructions error then
    // the function returns `Err(HypervisorError::InstructionLimitExceeded)`.
    // Otherwise, the function returns a new positive instruction counter.
    fn out_of_instructions(&self, instruction_counter: i64) -> HypervisorResult<i64>;

    // Invoked only when a long execution dirties many memory pages to yield control
    // and start the copy only in a new slice. This is a performance improvement.
    fn yield_for_dirty_memory_copy(&self) -> HypervisorResult<i64>;
}

/// Indicates the type of stable memory API being used.
pub enum StableMemoryApi {
    Stable64 = 0,
    Stable32 = 1,
}

impl TryFrom<i32> for StableMemoryApi {
    type Error = ();

    fn try_from(value: i32) -> Result<Self, Self::Error> {
        match value {
            0 => Ok(Self::Stable64),
            1 => Ok(Self::Stable32),
            _ => Err(()),
        }
    }
}

#[test]
fn stable_memory_api_round_trip() {
    for i in 0..10 {
        if let Ok(api) = StableMemoryApi::try_from(i) {
            assert_eq!(i, api as i32)
        }
    }
}

/// Indicates whether an attempt to grow stable memory succeeded or failed.
pub enum StableGrowOutcome {
    Success,
    Failure,
}

/// A trait for providing all necessary imports to a Wasm module.
pub trait SystemApi {
    /// Stores the execution error, so that the user can evaluate it later.
    fn set_execution_error(&mut self, error: HypervisorError);

    /// Returns the reference to the execution error.
    fn get_execution_error(&self) -> Option<&HypervisorError>;

    /// Returns the amount of instructions needed to copy `num_bytes`.
    fn get_num_instructions_from_bytes(&self, num_bytes: NumBytes) -> NumInstructions;

    /// Returns the subnet type the replica runs on.
    fn subnet_type(&self) -> SubnetType;

    /// Returns the message instruction limit, which is the total instruction
    /// limit for all slices combined.
    fn message_instruction_limit(&self) -> NumInstructions;

    /// Returns the number of instructions executed in the current message,
    /// which is the sum of instructions executed in all slices including the
    /// current one.
    fn message_instructions_executed(&self, instruction_counter: i64) -> NumInstructions;

    /// Returns the instruction limit for the current execution slice.
    fn slice_instruction_limit(&self) -> NumInstructions;

    /// Returns the number of instructions executed in the current slice.
    fn slice_instructions_executed(&self, instruction_counter: i64) -> NumInstructions;

    /// Return the total number of instructions executed in the call context.
    fn call_context_instructions_executed(&self) -> NumInstructions;

    /// Canister id of the executing canister.
    fn canister_id(&self) -> ic_types::CanisterId;

    /// Returns the number of environment variables.
    fn ic0_env_var_count(&self) -> HypervisorResult<usize>;

    /// Returns the size of the environment variable name at the given index.
    ///
    /// # Panics
    ///
    /// This traps if the index is out of bounds.
    fn ic0_env_var_name_size(&self, index: usize) -> HypervisorResult<usize>;

    /// Copies the environment variable name at the given index into memory.
    ///
    /// # Panics
    ///
    /// This traps if the index is out of bounds.
    fn ic0_env_var_name_copy(
        &self,
        index: usize,
        dst: usize,
        offset: usize,
        size: usize,
        heap: &mut [u8],
    ) -> HypervisorResult<()>;

    /// Checks if an environment variable with the given name exists.
    /// Returns 1 if the environment variable with the given name exists, 0 otherwise.
    ///
    /// # Panics
    ///
    /// This traps if:
    ///     - the name is too long
    ///     - the name is not a valid UTF-8 string.
    fn ic0_env_var_name_exists(
        &self,
        name_src: usize,
        name_size: usize,
        heap: &[u8],
    ) -> HypervisorResult<i32>;

    /// Returns the size of the value for the environment variable with the given name.
    ///
    ///
    /// # Panics
    ///
    /// This traps if:
    ///     - the name is too long
    ///     - the name is not a valid UTF-8 string.
    ///     - the environment variable with the given name is not found
    fn ic0_env_var_value_size(
        &self,
        name_src: usize,
        name_size: usize,
        heap: &[u8],
    ) -> HypervisorResult<usize>;

    /// Copies the value of the environment variable with the given name into memory.
    ///
    ///
    /// # Panics
    ///
    /// This traps if:
    ///     - the name is too long
    ///     - the name is not a valid UTF-8 string.
    ///     - the environment variable with the given name is not found.
    fn ic0_env_var_value_copy(
        &self,
        name_src: usize,
        name_size: usize,
        dst: usize,
        offset: usize,
        size: usize,
        heap: &mut [u8],
    ) -> HypervisorResult<()>;

    /// Copies `size` bytes starting from `offset` inside the opaque caller blob
    /// and copies them to heap[dst..dst+size]. The caller is the canister
    /// id in case of requests or the user id in case of an ingress message.
    fn ic0_msg_caller_copy(
        &self,
        dst: usize,
        offset: usize,
        size: usize,
        heap: &mut [u8],
    ) -> HypervisorResult<()>;

    /// Returns the size of the opaque caller blob.
    fn ic0_msg_caller_size(&self) -> HypervisorResult<usize>;

    /// Returns the size of msg.payload.
    fn ic0_msg_arg_data_size(&self) -> HypervisorResult<usize>;

    /// Copies `length` bytes from msg.payload[offset..offset+size] to
    /// memory[dst..dst+size].
    fn ic0_msg_arg_data_copy(
        &self,
        dst: usize,
        offset: usize,
        size: usize,
        heap: &mut [u8],
    ) -> HypervisorResult<()>;

    /// Used to look up the size of the method_name that the message wants to
    /// call. Can only be called in the context of inspecting messages.
    fn ic0_msg_method_name_size(&self) -> HypervisorResult<usize>;

    /// Used to copy the method_name that the message wants to call to heap. Can
    /// only be called in the context of inspecting messages.
    fn ic0_msg_method_name_copy(
        &self,
        dst: usize,
        offset: usize,
        size: usize,
        heap: &mut [u8],
    ) -> HypervisorResult<()>;

    // If the canister calls this method, then the message will be accepted
    // otherwise rejected. Can only be called in the context of accepting
    // messages.
    fn ic0_accept_message(&mut self) -> HypervisorResult<()>;

    /// Copies the data referred to by src/size out of the canister and appends
    /// it to the (initially empty) data reply.
    fn ic0_msg_reply_data_append(
        &mut self,
        src: usize,
        size: usize,
        heap: &[u8],
    ) -> HypervisorResult<()>;

    /// Replies to the sender with the data assembled using
    /// `msg_reply_data_append`.
    fn ic0_msg_reply(&mut self) -> HypervisorResult<()>;

    /// Returns the reject code, if the current function is invoked as a
    /// reject callback.
    ///
    /// It returns the special “no error” code 0 if the callback is not invoked
    /// as a reject callback
    fn ic0_msg_reject_code(&self) -> HypervisorResult<i32>;

    /// Replies to sender with an error message
    fn ic0_msg_reject(&mut self, src: usize, size: usize, heap: &[u8]) -> HypervisorResult<()>;

    /// Returns the length of the reject message in bytes.
    ///
    /// # Panics
    ///
    /// This traps if not invoked from a reject callback.
    fn ic0_msg_reject_msg_size(&self) -> HypervisorResult<usize>;

    /// Copies length bytes from self.reject_msg[offset..offset+size] to
    /// memory[dst..dst+size]
    ///
    /// # Panics
    ///
    /// This traps if offset+size is greater than the size of the reject
    /// message, or if dst+size exceeds the size of the Wasm memory, or if not
    /// called from inside a reject callback.
    fn ic0_msg_reject_msg_copy(
        &self,
        dst: usize,
        offset: usize,
        size: usize,
        heap: &mut [u8],
    ) -> HypervisorResult<()>;

    /// Returns the size of the blob corresponding to the id of the canister.
    fn ic0_canister_self_size(&self) -> HypervisorResult<usize>;

    /// Copies `size` bytes starting from `offset` in the id blob of the
    /// canister to heap[dst..dst+size].
    fn ic0_canister_self_copy(
        &mut self,
        dst: usize,
        offset: usize,
        size: usize,
        heap: &mut [u8],
    ) -> HypervisorResult<()>;

    /// Outputs the specified bytes on the heap as a string on STDOUT.
    fn ic0_debug_print(&self, src: usize, size: usize, heap: &[u8]) -> HypervisorResult<()>;

    /// Traps, with a possibly helpful message
    fn ic0_trap(&self, src: usize, size: usize, heap: &[u8]) -> HypervisorResult<()>;

    /// Begins assembling a call to the canister specified by
    /// callee_src/callee_size at method name_src/name_size. Two mandatory
    /// callbacks are recorded which will be invoked on success and error
    /// respectively.
    ///
    /// Subsequent calls to other `call_*` apis set further attributes of this
    /// call until the call is concluded (with `ic0.call_perform) or discarded
    /// (by returning without calling `ic0.call_perform` or by starting a new
    /// call with `ic0.call_new`).
    #[allow(clippy::too_many_arguments)]
    fn ic0_call_new(
        &mut self,
        callee_src: usize,
        callee_size: usize,
        name_src: usize,
        name_len: usize,
        reply_fun: u32,
        reply_env: u64,
        reject_fun: u32,
        reject_env: u64,
        heap: &[u8],
    ) -> HypervisorResult<()>;

    /// Appends the specified bytes to the argument of the call. Initially, the
    /// argument is empty. This can be called multiple times between
    /// `ic0.call_new` and `ic0.call_perform`.
    fn ic0_call_data_append(
        &mut self,
        src: usize,
        size: usize,
        heap: &[u8],
    ) -> HypervisorResult<()>;

    /// Relaxes the response delivery guarantee to be best effort, asking the system to respond at the
    /// latest after `timeout_seconds` have elapsed. Best effort means the system may also respond with
    /// a `SYS_UNKNOWN` reject code, signifying that the call may or may not have been processed by
    /// the callee. Then, even if the callee produces a response, it will not be delivered to the caller.
    /// Any value for `timeout_seconds` is permitted, but is silently bounded by the `MAX_CALL_TIMEOUT`
    /// system constant; i.e., larger timeouts are treated as equivalent to `MAX_CALL_TIMEOUT` and do not
    /// cause an error.
    ///
    /// This method can be called only in between `ic0.call_new` and `ic0.call_perform`, and at most once at that.
    /// Otherwise, it traps. A different timeout can be specified for each call.
    fn ic0_call_with_best_effort_response(&mut self, timeout_seconds: u32) -> HypervisorResult<()>;

    /// The deadline, in nanoseconds since 1970-01-01, after which the caller might stop waiting for a response.
    ///
    /// For calls with best-effort responses, the deadline is computed based on the time the call was made, and
    /// the `timeout_seconds` parameter provided by the caller. For other calls, a deadline of 0 will be returned.
    fn ic0_msg_deadline(&self) -> HypervisorResult<u64>;

    /// Specifies the closure to be called if the reply/reject closures trap.
    /// Can be called at most once between `ic0.call_new` and
    /// `ic0.call_perform`.
    ///
    /// See <https://internetcomputer.org/docs/current/references/ic-interface-spec#system-api-call>
    fn ic0_call_on_cleanup(&mut self, fun: u32, env: u64) -> HypervisorResult<()>;

    /// (deprecated) Please use `ic0_call_cycles_add128` instead, as this API
    /// can only add a 64-bit value.
    ///
    /// Adds cycles to a call by moving them from the
    /// canister's balance onto the call under construction.
    /// The cycles are deducted immediately from the canister's
    /// balance and moved back if the call cannot be performed (e.g. if
    /// `ic0.call_perform` signals an error or if the canister invokes
    /// `ic0.call_new` or returns without invoking `ic0.call_perform`).
    ///
    /// This traps if trying to transfer more cycles than are in the current
    /// balance of the canister.
    fn ic0_call_cycles_add(&mut self, amount: u64) -> HypervisorResult<()>;

    /// Adds cycles to a call by moving them from the canister's balance onto
    /// the call under construction. The cycles are deducted immediately
    /// from the canister's balance and moved back if the call cannot be
    /// performed (e.g. if `ic0.call_perform` signals an error or if the
    /// canister invokes `ic0.call_new` or returns without invoking
    /// `ic0.call_perform`).
    ///
    /// This traps if trying to transfer more cycles than are in the current
    /// balance of the canister.
    fn ic0_call_cycles_add128(&mut self, amount: Cycles) -> HypervisorResult<()>;

    /// This call concludes assembling the call. It queues the call message to
    /// the given destination, but does not actually act on it until the current
    /// WebAssembly function returns without trapping.
    ///
    /// If the system returns 0, then the system was able to enqueue the call,
    /// if a non-zero value is returned then the call could not be enqueued.
    ///
    /// After `ic0.call_perform` and before the next `ic0.call_new`, all other
    /// `ic0.call_*` calls trap.
    fn ic0_call_perform(&mut self) -> HypervisorResult<i32>;

    /// Same implementation as `ic0_stable_read`, but doesn't do any bounds
    /// checks on the stable memory size. This is part of the hidden API and
    /// should only be called from instrumented code that has already done the
    /// bounds checks within Wasm code. Calls that access pages outsize of
    /// the current stable memory size will get zeros for those pages.
    fn stable_read_without_bounds_checks(
        &self,
        dst: u64,
        offset: u64,
        size: u64,
        heap: &mut [u8],
    ) -> HypervisorResult<()>;

    /// The canister can query the IC for the current time.
    fn ic0_time(&mut self) -> HypervisorResult<Time>;

    /// The canister can set a global one-off timer at the specific time.
    fn ic0_global_timer_set(&mut self, time: Time) -> HypervisorResult<Time>;

    /// The canister can query the IC for its version.
    fn ic0_canister_version(&self) -> HypervisorResult<u64>;

    /// The canister can query the "performance counter", which is
    /// a deterministic monotonically increasing integer approximating
    /// the amount of work the canister has done since the beginning of
    /// the current execution.
    ///
    /// The argument type decides which performance counter to return:
    ///     0 : instruction counter. The number of WebAssembly
    ///         instructions the system has determined that the canister
    ///         has executed.
    ///     1 : call context instruction counter. The number of WebAssembly
    ///         instructions the canister has executed within the call context
    ///         of the current Message Execution since the Call Context creation.
    ///
    /// Note: as the instruction counters are not available on the SystemApi level,
    /// the `ic0_performance_counter_helper()` in `wasmtime_embedder` module does
    /// most of the work. Yet the function is still implemented here for the consistency.
    fn ic0_performance_counter(
        &self,
        performance_counter_type: PerformanceCounterType,
    ) -> HypervisorResult<u64>;

    /// This system call is not part of the public spec and it is invoked when
    /// Wasm execution has run out of instructions.
    ///
    /// If it is impossible to recover from the out-of-instructions error then
    /// the functions return `Err(HypervisorError::InstructionLimitExceeded)`.
    /// Otherwise, the function return a new non-negative instruction counter.
    fn out_of_instructions(&mut self, instruction_counter: i64) -> HypervisorResult<i64>;

    /// This system call is not part of the public spec and it is invoked when
    /// Wasm execution has a large number of dirty pages that, for performance reasons,
    /// should be copied in a new execution slice.
    fn yield_for_dirty_memory_copy(&mut self) -> HypervisorResult<i64>;

    /// This system call is not part of the public spec. It's called after a
    /// native `memory.grow` has been executed to check whether there's enough
    /// available memory left.
    fn try_grow_wasm_memory(
        &mut self,
        native_memory_grow_res: i64,
        additional_wasm_pages: u64,
    ) -> HypervisorResult<()>;

    /// Attempts to allocate memory before calling stable grow. Will also check
    /// that the current size if valid for the stable memory API being used and
    /// the resulting size doesn't exceed the maximum stable memory limit.
    ///
    /// This is enough to guarantee that growing the stable memory from within
    /// wasm will succeed.
    fn try_grow_stable_memory(
        &mut self,
        current_size: u64,
        additional_pages: u64,
        stable_memory_api: StableMemoryApi,
    ) -> HypervisorResult<StableGrowOutcome>;

    /// (deprecated) Please use `ic0_canister_cycle_balance128` instead.
    /// This API supports only 64-bit values.
    ///
    /// Returns the current balance in cycles.
    ///
    /// Traps if current canister balance cannot fit in a 64-bit value.
    fn ic0_canister_cycle_balance(&mut self) -> HypervisorResult<u64>;

    /// This system call indicates the current cycle balance
    /// of the canister.
    ///
    /// The amount of cycles is represented by a 128-bit value
    /// and is copied in the canister memory starting
    /// starting at the location `dst`.
    fn ic0_canister_cycle_balance128(
        &mut self,
        dst: usize,
        heap: &mut [u8],
    ) -> HypervisorResult<()>;

    /// This system call indicates the current liquid cycle balance
    /// of the canister that the canister can spend without getting frozen.
    ///
    /// The amount of cycles is represented by a 128-bit value
    /// and is copied in the canister memory starting
    /// starting at the location `dst`.
    fn ic0_canister_liquid_cycle_balance128(
        &mut self,
        dst: usize,
        heap: &mut [u8],
    ) -> HypervisorResult<()>;

    /// (deprecated) Please use `ic0_msg_cycles_available128` instead.
    /// This API supports only 64-bit values.
    ///
    /// Cycles sent in the current call and still available.
    ///
    /// Traps if the amount of cycles available cannot fit in a 64-bit value.
    fn ic0_msg_cycles_available(&self) -> HypervisorResult<u64>;

    /// This system call indicates the amount of cycles sent
    /// in the current call and still available.
    ///
    /// The amount of cycles is represented by a 128-bit value
    /// and is copied in the canister memory starting
    /// starting at the location `dst`.
    fn ic0_msg_cycles_available128(&self, dst: usize, heap: &mut [u8]) -> HypervisorResult<()>;

    /// (deprecated) Please use `ic0_msg_cycles_refunded128` instead.
    /// This API supports only 64-bit values.
    ///
    /// Cycles that came back with the response, as a refund.
    ///
    /// Traps if the amount of refunded cycles cannot fit in a 64-bit value.
    fn ic0_msg_cycles_refunded(&self) -> HypervisorResult<u64>;

    /// This system call indicates the amount of cycles sent
    /// that came back with the response as a refund.
    ///
    /// The amount of cycles is represented by a 128-bit value
    /// and is copied in the canister memory starting
    /// starting at the location `dst`.
    fn ic0_msg_cycles_refunded128(&self, dst: usize, heap: &mut [u8]) -> HypervisorResult<()>;

    /// (deprecated) Please use `ic0_msg_cycles_accept128` instead.
    /// This API supports only 64-bit values.
    ///
    /// This moves cycles from the
    /// call to the canister balance. It can be called multiple times, each
    /// time adding more cycles to the balance.
    ///
    /// It moves no more cycles than `max_amount`.
    ///
    /// It moves no more cycles than available according to
    /// `ic0.msg_cycles_available`, and
    ///
    /// The canister balance afterwards does not exceed
    /// maximum amount of cycles it can hold (public spec refers to this
    /// constant as MAX_CANISTER_BALANCE) minus any possible outstanding
    /// balances. However, canisters on system subnets have no balance
    /// limit.
    ///
    /// EXE-117: the last point is not properly handled yet.  In particular, a
    /// refund can come back to the canister after this call finishes which
    /// causes the canister's balance to overflow.
    fn ic0_msg_cycles_accept(&mut self, max_amount: u64) -> HypervisorResult<u64>;

    /// This moves cycles from the call to the canister balance.
    /// It can be called multiple times, each time adding more cycles to the
    /// balance.
    ///
    /// It moves no more cycles than `max_amount`.
    ///
    /// It moves no more cycles than available according to
    /// `ic0.msg_cycles_available128`, and
    ///
    /// The canister balance afterwards does not exceed
    /// maximum amount of cycles it can hold (public spec refers to this
    /// constant as MAX_CANISTER_BALANCE) minus any possible outstanding
    /// balances. However, canisters on system subnets have no balance
    /// limit.
    ///
    /// EXE-117: the last point is not properly handled yet.  In particular, a
    /// refund can come back to the canister after this call finishes which
    /// causes the canister's balance to overflow.
    fn ic0_msg_cycles_accept128(
        &mut self,
        max_amount: Cycles,
        dst: usize,
        heap: &mut [u8],
    ) -> HypervisorResult<()>;

    /// Used to look up the size of the root key.
    fn ic0_root_key_size(&self) -> HypervisorResult<usize>;

    /// Used to copy the root key (starting at `offset` and copying `size` bytes)
    /// to the calling canister's heap at the location specified by `dst`.
    fn ic0_root_key_copy(
        &self,
        dst: usize,
        offset: usize,
        size: usize,
        heap: &mut [u8],
    ) -> HypervisorResult<()>;

    /// Sets the certified data for the canister.
    /// See: <https://internetcomputer.org/docs/current/references/ic-interface-spec#system-api-certified-data>
    fn ic0_certified_data_set(
        &mut self,
        src: usize,
        size: usize,
        heap: &[u8],
    ) -> HypervisorResult<()>;

    /// If run in non-replicated execution (i.e. query),
    /// returns 1 if the data certificate is present, 0 otherwise.
    /// If run in replicated execution (i.e. an update call or a certified
    /// query), returns 0.
    fn ic0_data_certificate_present(&self) -> HypervisorResult<i32>;

    /// Returns the size of the data certificate if it is present
    /// (i.e. data_certificate_present returns 1).
    /// Traps if data_certificate_present returns 0.
    fn ic0_data_certificate_size(&self) -> HypervisorResult<usize>;

    /// Copies the data certificate into the heap if it is present
    /// (i.e. data_certificate_present returns 1).
    /// Traps if data_certificate_present returns 0.
    fn ic0_data_certificate_copy(
        &mut self,
        dst: usize,
        offset: usize,
        size: usize,
        heap: &mut [u8],
    ) -> HypervisorResult<()>;

    /// Returns the current status of the canister.  `1` indicates
    /// running, `2` indicates stopping, and `3` indicates stopped.
    fn ic0_canister_status(&self) -> HypervisorResult<u32>;

    /// Mints the `amount` cycles
    /// Adds cycles to the canister's balance.
    ///
    /// Adds no more cycles than `amount`. The balance afterwards cannot
    /// exceed u128::MAX, so the amount added may be less than `amount`.
    ///
    /// The amount of cycles added to the canister's balance is
    /// represented by a 128-bit value and is copied in the canister
    /// memory starting at the location `dst`.
    fn ic0_mint_cycles128(
        &mut self,
        amount: Cycles,
        dst: usize,
        heap: &mut [u8],
    ) -> HypervisorResult<()>;

    /// Checks whether the principal identified by src/size is one of the
    /// controllers of the canister. If yes, then a value of 1 is returned,
    /// otherwise a 0 is returned. It can be called multiple times.
    ///
    /// This system call traps if src+size exceeds the size of the WebAssembly memory.
    fn ic0_is_controller(&self, src: usize, size: usize, heap: &[u8]) -> HypervisorResult<u32>;

    /// If run in replicated execution (i.e. an update call or a certified
    /// query), returns 1.
    /// If run in non-replicated execution (i.e. query),
    /// returns 0 if the data certificate is present, 1 otherwise.
    fn ic0_in_replicated_execution(&self) -> HypervisorResult<i32>;

    /// Burns the provided `amount` cycles.
    /// Removes cycles from the canister's balance.
    ///
    /// Removes no more cycles than `amount`.
    ///
    /// If the canister does not have enough cycles, it burns as much
    /// as possible while the canister does not freeze.
    fn ic0_cycles_burn128(
        &mut self,
        amount: Cycles,
        dst: usize,
        heap: &mut [u8],
    ) -> HypervisorResult<()>;

    /// This system call returns the amount of cycles that a canister needs to
    /// be above the freezing threshold in order to successfully make an
    /// inter-canister call. This includes the base cost for an inter-canister
    /// call, the cost for each byte transmitted in the request, the cost for
    /// the transmission of the largest possible response, and the cost for
    /// executing the largest possible response callback.
    ///
    /// The cost is determined by the byte length of the method name and the
    /// length of the encoded payload.
    ///
    /// The amount of cycles is represented by a 128-bit value and is copied
    /// to the canister memory starting at the location `dst`.
    fn ic0_cost_call(
        &self,
        method_name_size: u64,
        payload_size: u64,
        dst: usize,
        heap: &mut [u8],
    ) -> HypervisorResult<()>;

    /// This system call indicates the cycle cost of creating a canister on
    /// the same subnet, i.e., the management canister's `create_canister`.
    ///
    /// The amount of cycles is represented by a 128-bit value and is copied
    /// to the canister memory starting at the location `dst`.
    fn ic0_cost_create_canister(&self, dst: usize, heap: &mut [u8]) -> HypervisorResult<()>;

    /// This system call indicates the cycle cost of making an http outcall,
    /// i.e., the management canister's `http_request`.
    ///
    /// `request_size` is the sum of the lengths of the variable request parts, as
    /// documented in the interface specification.
    /// `max_res_bytes` is the maximum number of response bytes the caller wishes to
    /// accept.
    ///
    /// The amount of cycles is represented by a 128-bit value and is copied
    /// to the canister memory starting at the location `dst`.
    fn ic0_cost_http_request(
        &self,
        request_size: u64,
        max_res_bytes: u64,
        dst: usize,
        heap: &mut [u8],
    ) -> HypervisorResult<()>;

    /// This system call indicates the cycle cost of signing with ecdsa,
    /// i.e., the management canister's `sign_with_ecdsa`, for the key
    /// (whose name is given by textual representation at heap location `src`
    /// with byte length `size`) and the provided curve.
    ///
    /// Traps if `src`+`size` exceeds the size of the WebAssembly memory.
    /// Returns 0 on success.
    /// Returns 1 if an unknown curve variant was provided.
    /// Returns 2 if the given curve variant does not have a key with the
    /// name provided via `src`/`size`.
    ///
    ///
    /// The amount of cycles is represented by a 128-bit value and is copied
    /// to the canister memory starting at the location `dst` if the return
    /// value is 0.
    fn ic0_cost_sign_with_ecdsa(
        &self,
        src: usize,
        size: usize,
        curve: u32,
        dst: usize,
        heap: &mut [u8],
    ) -> HypervisorResult<u32>;

    /// This system call indicates the cycle cost of signing with schnorr,
    /// i.e., the management canister's `sign_with_schnorr` for the key
    /// (whose name is given by textual representation at heap location `src`
    /// with byte length `size`) and the provided algorithm.
    ///
    /// Traps if `src`/`size` exceeds the size of the WebAssembly memory.
    /// Returns 0 on success.
    /// Returns 1 if an unknown algorithm variant was provided.
    /// Returns 2 if the given algorithm variant does not have a key with the
    /// name provided via `src`/`size`.
    ///
    /// The amount of cycles is represented by a 128-bit value and is copied
    /// to the canister memory starting at the location `dst` if the return
    /// value is 0.
    fn ic0_cost_sign_with_schnorr(
        &self,
        src: usize,
        size: usize,
        algorithm: u32,
        dst: usize,
        heap: &mut [u8],
    ) -> HypervisorResult<u32>;

    /// This system call indicates the cycle cost of vetkd key derivation,
    /// i.e., the management canister's `vetkd_derive_key` for the key
    /// (whose name is given by textual representation at heap location `src`
    /// with byte length `size`) and the provided curve.
    ///
    /// Traps if `src`/`size` exceeds the size of the WebAssembly memory.
    /// Returns 0 on success.
    /// Returns 1 if an unknown curve variant was provided.
    /// Returns 2 if the given curve variant does not have a key with the
    /// name provided via `src`/`size`.
    ///
    /// The amount of cycles is represented by a 128-bit value and is copied
    /// to the canister memory starting at the location `dst` if the return
    /// value is 0.
    fn ic0_cost_vetkd_derive_key(
        &self,
        src: usize,
        size: usize,
        curve: u32,
        dst: usize,
        heap: &mut [u8],
    ) -> HypervisorResult<u32>;

    /// Used to look up the size of the subnet Id of the calling canister.
    fn ic0_subnet_self_size(&self) -> HypervisorResult<usize>;

    /// Used to copy the subnet Id of the calling canister to its heap
    /// at the location specified by `dst` and `offset`.
    fn ic0_subnet_self_copy(
        &self,
        dst: usize,
        offset: usize,
        size: usize,
        heap: &mut [u8],
    ) -> HypervisorResult<()>;
}

#[derive(Copy, Clone, Eq, PartialEq, Debug)]

/// Indicate whether a checkpoint will be taken after the current round or not.
pub enum ExecutionRoundType {
    CheckpointRound,
    OrdinaryRound,
}

/// Execution round properties collected form the last DKG summary block.
#[derive(Clone, Eq, PartialEq, Debug)]
pub struct ExecutionRoundSummary {
    /// The next checkpoint round height.
    ///
    /// In a case of a subnet recovery, the DSM will observe an instant
    /// jump for the `batch_number` and `next_checkpoint_height` values.
    /// The `next_checkpoint_height`, if set, should be always greater
    /// than the `batch_number`.
    pub next_checkpoint_round: ExecutionRound,
    /// The current checkpoint interval length.
    ///
    /// The DKG interval length is normally 499 rounds (199 for system subnets).
    pub current_interval_length: ExecutionRound,
}

/// Configuration of execution that comes from the registry.
#[derive(Clone, Eq, PartialEq, Debug)]
pub struct RegistryExecutionSettings {
    pub max_number_of_canisters: u64,
    pub provisional_whitelist: ProvisionalWhitelist,
    pub chain_key_settings: BTreeMap<MasterPublicKeyId, ChainKeySettings>,
    pub subnet_size: usize,
    pub node_ids: BTreeSet<NodeId>,
    pub registry_version: RegistryVersion,
    pub canister_cycles_cost_schedule: CanisterCyclesCostSchedule,
}

/// Chain key configuration of execution that comes from the registry.
#[derive(Clone, Eq, PartialEq, Debug)]
pub struct ChainKeySettings {
    pub max_queue_size: u32,
    pub pre_signatures_to_create_in_advance: u32,
}

pub trait Scheduler: Send {
    /// Type modelling the replicated state.
    ///
    /// Should typically be
    /// `ic_replicated_state::ReplicatedState`.
    // Note [Associated Types in Interfaces]
    type State;

    /// Executes a list of messages. Triggered by the Coordinator as part of
    /// processing a batch.
    ///
    /// # Configuration parameters that might affect a round's execution
    ///
    /// * `scheduler_cores`: number of concurrent threads that the scheduler can
    ///   use during an execution round.
    /// * `max_instructions_per_round`: max number of instructions a single
    ///   round on a single thread can
    ///   consume.
    /// * `max_instructions_per_message`: max number of instructions a single
    ///   message execution can consume.
    ///
    /// # Walkthrough of a round
    ///
    /// The scheduler decides on a deterministic and fair order of canisters to
    /// execute on each thread (not fully implemented yet).
    /// For each thread we want to schedule **at least** a `pulse` for the first
    /// canister. The canister's `pulse` can consume the entire round of the
    /// thread if it has enough messages or, if not, we can give a `pulse` to
    /// the next canister. Similarly, the second canister can use the rest
    /// of the round of the thread if it has enough messages or we can give
    /// a `pulse` to the next canister and so on.
    ///
    /// # Constraints
    ///
    /// * To be able to start a pulse for a canister we need to have at least
    ///   `max_instructions_per_message` left in the current round (basically we
    ///   need a guarantee that we are able to execute successfully at least one
    ///   message).
    /// * The round (and thus the first `pulse`) starts with a limit of
    ///   `max_instructions_per_round`. When the `pulse` ends it returns how
    ///   many instructions is left which is used to update the limit for the
    ///   next `pulse` and if the above constraint is satisfied, we can start
    ///   the `pulse`. And so on.
    /// * Deterministic time slicing puts additional constraints on the states.
    ///   Normally states form a chain, where the result of one execution
    ///   becomes the input of the subsequent execution. The chain may break due
    ///   to state sync, which starts a new execution chain. The function
    ///   assumes that the old chain will be completely abandoned and the
    ///   function will never be called on the old chain.
    #[allow(clippy::too_many_arguments)]
    fn execute_round(
        &self,
        state: Self::State,
        randomness: Randomness,
        chain_key_data: ChainKeyData,
        replica_version: &ReplicaVersion,
        current_round: ExecutionRound,
        round_summary: Option<ExecutionRoundSummary>,
        current_round_type: ExecutionRoundType,
        registry_settings: &RegistryExecutionSettings,
    ) -> Self::State;
}

#[derive(Clone, PartialEq, Debug, Deserialize, Serialize)]
pub struct WasmExecutionOutput {
    pub wasm_result: Result<Option<WasmResult>, HypervisorError>,
    pub num_instructions_left: NumInstructions,
    pub allocated_bytes: NumBytes,
    pub allocated_guaranteed_response_message_bytes: NumBytes,
    pub instance_stats: InstanceStats,
    /// How many times each tracked System API call was invoked.
    pub system_api_call_counters: SystemApiCallCounters,
}

impl fmt::Display for WasmExecutionOutput {
    fn fmt(&self, f: &mut fmt::Formatter<'_>) -> fmt::Result {
        let wasm_result_str = match &self.wasm_result {
            Ok(result) => match result {
                None => "None".to_string(),
                Some(wasm_result) => format!("{}", wasm_result),
            },
            Err(err) => format!("{}", err),
        };
        write!(f, "wasm_result => [{}], instructions left => {}, instance_stats => [ accessed pages => {}, dirty pages => {}]",
               wasm_result_str,
               self.num_instructions_left,
               self.instance_stats.wasm_accessed_pages + self.instance_stats.stable_accessed_pages,
               self.instance_stats.wasm_dirty_pages + self.instance_stats.stable_dirty_pages,
        )
    }
}

#[cfg(test)]
mod tests {
    use super::*;

    #[test]
    fn test_available_memory() {
        let available = SubnetAvailableMemory::new(20, 10, 4);
        assert_eq!(available.get_execution_memory(), 20);
        assert_eq!(available.get_guaranteed_response_message_memory(), 10);
        assert_eq!(available.get_wasm_custom_sections_memory(), 4);

        let available = available / 2;
        assert_eq!(available.get_execution_memory(), 10);
        assert_eq!(available.get_guaranteed_response_message_memory(), 5);
        assert_eq!(available.get_wasm_custom_sections_memory(), 2);
    }

    #[test]
    fn test_subnet_available_memory() {
        let mut available: SubnetAvailableMemory =
            SubnetAvailableMemory::new(1 << 30, (1 << 30) - 5, 1 << 20);
        assert!(available
            .try_decrement(NumBytes::from(10), NumBytes::from(5), NumBytes::from(5))
            .is_ok());
        assert!(available
            .try_decrement(
                NumBytes::from((1 << 30) - 10),
                NumBytes::from((1 << 30) - 10),
                NumBytes::from(0),
            )
            .is_ok());
        assert!(available
            .try_decrement(NumBytes::from(1), NumBytes::from(1), NumBytes::from(1))
            .is_err());
        assert!(available
            .try_decrement(NumBytes::from(1), NumBytes::from(0), NumBytes::from(0))
            .is_err());

        let mut available: SubnetAvailableMemory =
            SubnetAvailableMemory::new(1 << 30, (1 << 30) - 5, 1 << 20);
        assert!(available
            .try_decrement(NumBytes::from(10), NumBytes::from(5), NumBytes::from(5))
            .is_ok());
        assert!(available
            .try_decrement(
                NumBytes::from((1 << 20) - 5),
                NumBytes::from(0),
                NumBytes::from((1 << 20) - 5),
            )
            .is_ok());
        assert!(available
            .try_decrement(NumBytes::from(1), NumBytes::from(1), NumBytes::from(1))
            .is_err());
        assert!(available
            .try_decrement(NumBytes::from(1), NumBytes::from(0), NumBytes::from(0))
            .is_ok());

        let mut available: SubnetAvailableMemory = SubnetAvailableMemory::new(1 << 30, -1, -1);
        assert!(available
            .try_decrement(NumBytes::from(1), NumBytes::from(1), NumBytes::from(1))
            .is_err());
        assert!(available
            .try_decrement(NumBytes::from(10), NumBytes::from(0), NumBytes::from(0))
            .is_ok());
        assert!(available
            .try_decrement(
                NumBytes::from((1 << 30) - 10),
                NumBytes::from(0),
                NumBytes::from(0)
            )
            .is_ok());
        assert!(available
            .try_decrement(NumBytes::from(1), NumBytes::from(0), NumBytes::from(0))
            .is_err());

        assert!(available
            .try_decrement(
                NumBytes::from(u64::MAX),
                NumBytes::from(0),
                NumBytes::from(0)
            )
            .is_err());
        assert!(available
            .try_decrement(
                NumBytes::from(u64::MAX),
                NumBytes::from(u64::MAX),
                NumBytes::from(u64::MAX)
            )
            .is_err());
        assert!(available
            .try_decrement(
                NumBytes::from(i64::MAX as u64 + 1),
                NumBytes::from(0),
                NumBytes::from(0)
            )
            .is_err());
        assert!(available
            .try_decrement(
                NumBytes::from(i64::MAX as u64 + 1),
                NumBytes::from(i64::MAX as u64 + 1),
                NumBytes::from(i64::MAX as u64 + 1),
            )
            .is_err());

        let mut available = SubnetAvailableMemory::new(44, 45, 30);
        assert_eq!(available.get_execution_memory(), 44);
        assert_eq!(available.get_guaranteed_response_message_memory(), 45);
        assert_eq!(available.get_wasm_custom_sections_memory(), 30);
        available.increment(NumBytes::from(1), NumBytes::from(2), NumBytes::from(3));
        assert_eq!(available.get_execution_memory(), 45);
        assert_eq!(available.get_guaranteed_response_message_memory(), 47);
        assert_eq!(available.get_wasm_custom_sections_memory(), 33);
    }
}<|MERGE_RESOLUTION|>--- conflicted
+++ resolved
@@ -8,11 +8,7 @@
 use ic_registry_provisional_whitelist::ProvisionalWhitelist;
 use ic_registry_subnet_type::SubnetType;
 use ic_types::{
-<<<<<<< HEAD
-=======
-    batch::CanisterCyclesCostSchedule,
->>>>>>> 21a02f48
-    batch::ChainKeyData,
+    batch::{CanisterCyclesCostSchedule, ChainKeyData},
     ingress::{IngressStatus, WasmResult},
     messages::{CertificateDelegation, MessageId, Query, SignedIngressContent},
     Cycles, ExecutionRound, Height, NodeId, NumInstructions, Randomness, RegistryVersion,
