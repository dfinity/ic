--- conflicted
+++ resolved
@@ -6,11 +6,7 @@
 };
 use std::time::Duration;
 
-<<<<<<< HEAD
-/// Artifact is the abstracted term for the message that needs to be replicated.
-=======
 /// Artifact is the abstracted term for the message that needs to be broadcast/replicated.
->>>>>>> 1fe49363
 #[derive(PartialEq, Debug)]
 pub struct ArtifactWithOpt<T> {
     pub artifact: T,
@@ -87,19 +83,11 @@
     /// - `None`: Artifact does not exist in the validated pool.
     fn get(&self, id: &T::Id) -> Option<T>;
 
-<<<<<<< HEAD
     /// Returns all artifacts that need to be broadcasted.
     /// This is used only during the boostrapping/recovery phase.
     fn get_all_for_broadcast(&self) -> Box<dyn Iterator<Item = T> + '_> {
         Box::new(std::iter::empty())
     }
-=======
-    /// Get all validated artifacts.
-    ///
-    /// #Returns:
-    /// A iterator over all the validated artifacts.
-    fn get_all_validated(&self) -> Box<dyn Iterator<Item = T> + '_>;
->>>>>>> 1fe49363
 }
 
 #[derive(Eq, PartialEq, Debug)]
