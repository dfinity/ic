--- conflicted
+++ resolved
@@ -434,13 +434,8 @@
 
         match self {
             Self::VerificationError(crypto_error) => crypto_error.is_reproducible(),
-<<<<<<< HEAD
-            // true, as the result will not change upon retrying, unless the correct DKG transcript is loaded.
-            Self::ThresholdSigDataNotFound(_) => true,
-=======
             // false, as the result may change if the DKG transcript is reloaded.
             Self::ThresholdSigDataNotFound(_) => false,
->>>>>>> cde70711
         }
     }
 }