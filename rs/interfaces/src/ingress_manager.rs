//! The ingress manager public interface.
use crate::{
    consensus::PayloadWithSizeEstimate,
    execution_environment::{CanisterOutOfCyclesError, IngressHistoryError},
    validation::ValidationError,
};
use ic_base_types::WireBytes;
use ic_types::{
    CanisterId, Height,
    artifact::IngressMessageId,
    batch::{IngressPayload, ValidationContext},
    consensus::Payload,
    ingress::IngressSets,
    messages::MessageId,
    state_manager::StateManagerError,
    time::{Time, UNIX_EPOCH},
};
use std::collections::HashSet;

/// An generic interface that allows checking ingress existence.
pub trait IngressSetQuery {
    /// Return True if the given msg_id exists in the set.
    fn contains(&self, msg_id: &IngressMessageId) -> bool;

    /// Return the lower bound of expiry time that this set covers.
    ///
    /// Note that this is not necessarily the minimum of the expiry
    /// of all IngressMessageIds in the set.
    fn get_expiry_lower_bound(&self) -> Time;
}

impl IngressSetQuery for HashSet<IngressMessageId> {
    fn contains(&self, msg_id: &IngressMessageId) -> bool {
        HashSet::contains(self, msg_id)
    }
    fn get_expiry_lower_bound(&self) -> Time {
        self.iter()
            .map(|ingress_id| ingress_id.expiry())
            .min()
            .unwrap_or(UNIX_EPOCH)
    }
}

impl IngressSetQuery for IngressSets {
    fn contains(&self, msg_id: &IngressMessageId) -> bool {
        self.get_hash_sets().iter().any(|set| set.contains(msg_id))
    }

    fn get_expiry_lower_bound(&self) -> Time {
        *self.get_min_block_time()
    }
}

/// Reasons for why an ingress payload might be invalid.
#[derive(Eq, PartialEq, Debug)]
pub enum InvalidIngressPayloadReason {
    /// An [`IngressMessageId`] inside the payload doesn't match the referenced [`SignedIngress`].
    MismatchedMessageId {
        expected: IngressMessageId,
        computed: IngressMessageId,
    },
    /// Failed to deserialize an ingress message.
    IngressMessageDeserializationFailure(IngressMessageId, String),
    IngressValidationError(MessageId, String),
    IngressExpired(MessageId, String),
    IngressMessageTooBig(usize, usize),
    IngressPayloadTooManyMessages(usize, usize),
    DuplicatedIngressMessage(MessageId),
    InsufficientCycles(CanisterOutOfCyclesError),
    CanisterNotFound(CanisterId),
    CanisterStopping(CanisterId),
    CanisterStopped(CanisterId),
    InvalidManagementMessage,
}

/// Reasons for validation failures.
#[derive(Eq, PartialEq, Debug)]
pub enum IngressPayloadValidationFailure {
    StateManagerError(Height, StateManagerError),
    IngressHistoryError(Height, IngressHistoryError),
}

pub type IngressPayloadValidationError =
    ValidationError<InvalidIngressPayloadReason, IngressPayloadValidationFailure>;

impl<T> From<InvalidIngressPayloadReason> for ValidationError<InvalidIngressPayloadReason, T> {
    fn from(err: InvalidIngressPayloadReason) -> ValidationError<InvalidIngressPayloadReason, T> {
        ValidationError::InvalidArtifact(err)
    }
}

impl<P> From<IngressPayloadValidationFailure>
    for ValidationError<P, IngressPayloadValidationFailure>
{
    fn from(
        err: IngressPayloadValidationFailure,
    ) -> ValidationError<P, IngressPayloadValidationFailure> {
        ValidationError::ValidationFailed(err)
    }
}

/// A component used by Consensus to build and validate a payload.
pub trait IngressSelector: Send + Sync {
    /// Returns a new ingress payload containing valid Signed Ingress Messages
    /// to Consensus.
    ///
    /// #Input
    /// [past_ingress] allows querying if an ingress message exists in past
    /// blocks. It is used for deduplication purpose.
    /// [ValidationContext] contains registry_version that allows to validate
    /// messages against the correct registry entries, execution_height which is
    /// used as parameter for the valid set rule check run to select a valid
    /// set of messages.
    ///
    /// The following invariant is placed on this function by consensus:
    /// get_ingress_payload(..., byte_limit).count_bytes() <= byte_limit
    ///
    /// #Returns
    /// [IngressPayload] which is a collection of valid ingress messages
    fn get_ingress_payload(
        &self,
        past_ingress: &dyn IngressSetQuery,
        context: &ValidationContext,
<<<<<<< HEAD
        wire_byte_limit: WireBytes,
=======
        byte_limit: NumBytes,
>>>>>>> 73fc3be2
    ) -> PayloadWithSizeEstimate<IngressPayload>;

    /// Validates an IngressPayload against the past payloads and
    /// ValidationContext. The size of the payload is derived from registry.
    ///
    /// #Input
    /// [IngressPayload] is the payload to be validated.
    /// [past_ingress] allows querying if an ingress message exists in past
    /// blocks. It is used for deduplication purpose.
    /// [ValidationContext] Refers to the validation context which contains
    /// registry_version, execution_height to be used as a parameter for the
    /// valid set rule check run to select a valid set of messages
    ///
    /// #Returns
    /// `ValidationResult::Valid`: if the payload is valid
    /// `ValidationResult::Invalid`: if the payload is invalid
    /// `ValidationResult::Error`: a transient error occurred during the
    /// validation.
    fn validate_ingress_payload(
        &self,
        payload: &IngressPayload,
        past_ingress: &dyn IngressSetQuery,
        context: &ValidationContext,
<<<<<<< HEAD
    ) -> Result<WireBytes, IngressPayloadValidationError>;
=======
    ) -> Result<NumBytes, IngressPayloadValidationError>;
>>>>>>> 73fc3be2

    /// Extracts the sequence of past ingress messages from `past_payloads`. The
    /// past_ingress is actually a list of HashSet of MessageIds taken from the
    /// ingress_payload_cache.
    fn filter_past_payloads(
        &self,
        past_payloads: &[(Height, Time, Payload)],
        context: &ValidationContext,
    ) -> IngressSets;

    /// Request purge of the given ingress messages from the pool when
    /// they have already been included in finalized blocks.
    ///
    /// The actual purge is not required to happen immediately.
    fn request_purge_finalized_messages(&self, message_ids: Vec<IngressMessageId>);
}

/*
A past ingress set contains past messages, and can be used for
deduplication purposes.  The following property of past ingress
set and its lowerbound must hold:

  A past ingress set contains (but may not only contain) ALL
  past messages whose expiry is greater than or equal to its
  lowerbound + MAX_INGRESS_TTL.

Explanation:

We assume each block's payload covers a certain expiry interval:

 P1 |---------|
    P2 |---------|
       P3 |---------|
          P4 |---------|
             P5 |---------|

In this diagram we know that we don't have to look into P1
when deduplicating ingress messages to be included in P5 because
their expiry domains do not overlap.

Suppose we accumulate past ingress into a set S, and use S(n) to
deduplicate messages to be included in P(n+1).

 P1 |---------|               S1 = P1
    P2 |---------|            S2 = S1 + P2 = P1 + P2
       P3 |---------|         S3 = S2 + P3 = P1 + P2 + P3
          P4 |---------|      S4 = S3 + P4 = P1 + P2 + P3 + P4
             P5 |---------|   ...

This works fine if P1 is the block after genesis. However, for a
replica joining the network from a CUP block (say P3), the situation
may look like this:

 P1 |---------|
    P2 |---------|
       P3 |---------|         S3 = P3
          P4 |---------|      S4 = S3 + P4 = P3 + P4
             P5 |---------|   ...

It has no knowledge of P1 and P2 because such blocks do not exist
locally. Apparently, checking only S4 when making P5 is insufficient.
To fix this problem, we need to look into the executed set E, i.e.
the IngressHistoryReader at P3.

Therefore, when making P5, we need to deduplicate against E + S4.
The question is, when can we safely stop looking into E?

 P1 |---------|
    P2 |---------|
       P3 |---------|             S3 = P3
          P4 |---------|          S4 = S3 + P4 = P3 + P4
             P5 |---------|       S5 = S4 + P5 = P3 + P4 + P5
                P6 |---------|    S6 = S5 + P6 = P3 + P4 + P5 + P6
                   P7 |---------|

When we make P7, We know for sure that payloads <= P3 no longer
have to be consulted, because the P3 and P7 do not overlap in
their expiry domain. So if we just look at the domain of S:

       S3 |---------|             S3 = P3
       S4 |------------|          S4 = S3 + P4 = P3 + P4
       S5 |---------------|       S5 = S4 + P5 = P3 + P4 + P5
       S6 |---------+--------|    S6 = S5 + P6 = P3 + P4 + P5 + P6

We can conclude that S6 includes ALL messages whose expiry are
greater than or equal to (lowerbound of S6 + MAX_INGRESS_TTL).
In fact this property holds true for every set we compute.

We can also start purging these sets to keep their size bounded.
If we look at just S6, P6 and P7:

       S6 |---------+--------|    S6 = S5 + P6 = P3 + P4 + P5 + P6
                P6 |---------|
                   P7 |---------|

Anything older than P6's start expiry can be safely purged from
S6, because P7 can only have a start expiry >= P6's.

       S6 |        -+--------|    S6 = S5 + P6 = P3 + P4 + P5 + P6
                P6 |---------|

However it is important to keep the original lowerbound, or set it
as follows in order to maintain our property:

  lowerbound := max(lowerbound, purge point - MAX_INGRESS_TTL)
*/<|MERGE_RESOLUTION|>--- conflicted
+++ resolved
@@ -121,11 +121,7 @@
         &self,
         past_ingress: &dyn IngressSetQuery,
         context: &ValidationContext,
-<<<<<<< HEAD
-        wire_byte_limit: WireBytes,
-=======
         byte_limit: NumBytes,
->>>>>>> 73fc3be2
     ) -> PayloadWithSizeEstimate<IngressPayload>;
 
     /// Validates an IngressPayload against the past payloads and
@@ -149,11 +145,7 @@
         payload: &IngressPayload,
         past_ingress: &dyn IngressSetQuery,
         context: &ValidationContext,
-<<<<<<< HEAD
-    ) -> Result<WireBytes, IngressPayloadValidationError>;
-=======
     ) -> Result<NumBytes, IngressPayloadValidationError>;
->>>>>>> 73fc3be2
 
     /// Extracts the sequence of past ingress messages from `past_payloads`. The
     /// past_ingress is actually a list of HashSet of MessageIds taken from the
