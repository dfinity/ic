--- conflicted
+++ resolved
@@ -37,46 +37,14 @@
     }
 }
 
-<<<<<<< HEAD
 pub struct RosettaTestingEnviornmentBuilder {
-    pub persistent_storage: bool,
-    pub icp_ledger_init_args: Option<LedgerCanisterInitPayload>,
-    pub controller_id: Option<PrincipalId>,
     pub transfer_args_for_block_generating: Option<Vec<ArgWithCaller>>,
     pub minting_account: Option<Account>,
 }
 
 impl RosettaTestingEnviornmentBuilder {
     pub fn new() -> Self {
-        Self {
-            persistent_storage: false,
-            icp_ledger_init_args: None,
-            controller_id: None,
-            transfer_args_for_block_generating: None,
-            minting_account: None,
-        }
-    }
-
-    pub fn with_persistent_storage(mut self) -> Self {
-        self.persistent_storage = true;
-        self
-    }
-
-    pub fn with_icp_ledger_init_args(mut self, args: LedgerCanisterInitPayload) -> Self {
-        self.icp_ledger_init_args = Some(args);
-        self
-    }
-
-    pub fn with_icp_ledger_controller_id(mut self, controller_id: PrincipalId) -> Self {
-        self.controller_id = Some(controller_id);
-        self
-=======
-pub struct RosettaTestingEnviornmentBuilder {}
-
-impl RosettaTestingEnviornmentBuilder {
-    pub fn new() -> Self {
         Self {}
->>>>>>> 816e2684
     }
 
     pub fn with_args_with_caller(mut self, transfer_args: Vec<ArgWithCaller>) -> Self {
