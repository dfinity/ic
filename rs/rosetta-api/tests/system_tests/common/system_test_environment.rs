use crate::common::utils::get_custom_agent;
use crate::common::utils::wait_for_rosetta_to_sync_up_to_block;
use crate::common::{
    constants::{DEFAULT_INITIAL_BALANCE, STARTING_CYCLES_PER_CANISTER},
    utils::test_identity,
};
use candid::{Encode, Principal};
use ic_agent::Identity;
use ic_icp_rosetta_client::RosettaClient;
use ic_icp_rosetta_client::RosettaTransferArgs;
use ic_icp_rosetta_runner::RosettaOptions;
use ic_icp_rosetta_runner::{start_rosetta, RosettaContext, RosettaOptionsBuilder};
use ic_icrc1_test_utils::minter_identity;
use ic_icrc1_test_utils::ArgWithCaller;
use ic_icrc1_test_utils::LedgerEndpointArg;
use ic_icrc1_tokens_u256::U256;
use ic_ledger_test_utils::build_ledger_wasm;
use ic_ledger_test_utils::pocket_ic_helpers::ledger::LEDGER_CANISTER_ID;
use ic_nns_constants::GOVERNANCE_CANISTER_ID;
use ic_nns_constants::LIFELINE_CANISTER_ID;
use ic_nns_constants::ROOT_CANISTER_ID;
use ic_nns_governance_init::GovernanceCanisterInitPayloadBuilder;
use ic_nns_handler_root::init::RootCanisterInitPayloadBuilder;
use ic_nns_test_utils::common::build_governance_wasm;
use ic_nns_test_utils::common::build_root_wasm;
use ic_rosetta_test_utils::path_from_env;
use ic_types::PrincipalId;
use icp_ledger::{AccountIdentifier, LedgerCanisterInitPayload};
use icrc_ledger_agent::Icrc1Agent;
use icrc_ledger_types::icrc1::account::Account;
use num_traits::cast::ToPrimitive;
use pocket_ic::CanisterSettings;
use pocket_ic::{nonblocking::PocketIc, PocketIcBuilder};
use prost::Message;
use rosetta_core::identifiers::NetworkIdentifier;
use std::collections::HashMap;
use tempfile::TempDir;

use super::utils::memo_bytebuf_to_u64;

pub struct RosettaTestingEnvironment {
    pub pocket_ic: PocketIc,
    pub rosetta_context: RosettaContext,
    pub rosetta_client: RosettaClient,
    pub network_identifier: NetworkIdentifier,
    pub minting_account: Account,
}

impl RosettaTestingEnvironment {
    pub fn builder() -> RosettaTestingEnvironmentBuilder {
        RosettaTestingEnvironmentBuilder::new()
    }

    /// This function generates blocks by using ICP Rosetta whenever possible. It falls back to using the ledger agent directly for operations that are not supported by Rosetta.
    pub async fn generate_blocks(&self, args_with_caller: Vec<ArgWithCaller>) {
        let replica_port = self.pocket_ic.url().unwrap().port().unwrap();

        for mut arg_with_caller in args_with_caller.into_iter() {
            let icrc1_transaction: ic_icrc1::Transaction<U256> =
                arg_with_caller.to_transaction(self.minting_account);

            // Rosetta does not support subaccounts
            match arg_with_caller.arg {
                LedgerEndpointArg::TransferArg(mut transfer_args) => {
                    transfer_args.from_subaccount = None;
                    transfer_args.to.subaccount = None;
                    arg_with_caller.arg = LedgerEndpointArg::TransferArg(transfer_args);
                }
                LedgerEndpointArg::ApproveArg(mut approve_arg) => {
                    approve_arg.from_subaccount = None;
                    approve_arg.spender.subaccount = None;
                    arg_with_caller.arg = LedgerEndpointArg::ApproveArg(approve_arg);
                }
            };

            // Rosetta does not support mint, burn or approve operations
            // To keep the balances in sync we need to call the ledger agent directly and then go to the next iteration of args with caller
            if !matches!(
                icrc1_transaction.operation,
                ic_icrc1::Operation::Transfer { .. }
            ) {
                let caller_agent = Icrc1Agent {
                    agent: get_custom_agent(arg_with_caller.caller.clone(), replica_port).await,
                    ledger_canister_id: LEDGER_CANISTER_ID.into(),
                };
                match arg_with_caller.arg {
                    LedgerEndpointArg::ApproveArg(approve_arg) => caller_agent
                        .approve(approve_arg.clone())
                        .await
                        .unwrap()
                        .unwrap()
                        .0
                        .to_u64()
                        .unwrap(),
                    LedgerEndpointArg::TransferArg(transfer_arg) => caller_agent
                        .transfer(transfer_arg.clone())
                        .await
                        .unwrap()
                        .unwrap()
                        .0
                        .to_u64()
                        .unwrap(),
                };
                continue;
            }

            let transfer_args = match arg_with_caller.arg {
                LedgerEndpointArg::TransferArg(transfer_args) => transfer_args,
                _ => panic!("Expected TransferArg"),
            };
            let mut args_builder =
                RosettaTransferArgs::builder(transfer_args.to, transfer_args.amount);
            if let Some(from_subaccount) = transfer_args.from_subaccount {
                args_builder = args_builder.with_from_subaccount(from_subaccount);
            }
            if let Some(memo) = transfer_args.memo {
                args_builder = args_builder.with_memo(memo_bytebuf_to_u64(&memo.0).unwrap());
            }
            if let Some(created_at_time) = transfer_args.created_at_time {
                args_builder = args_builder.with_created_at_time(created_at_time);
            }

            self.rosetta_client
                .transfer(
                    args_builder.build(),
                    self.network_identifier.clone(),
                    arg_with_caller.caller,
                )
                .await
                .unwrap();
        }
    }

    pub async fn restart_rosetta_node(mut self, options: RosettaOptions) -> Self {
        let ledger_tip = self
            .rosetta_client
            .network_status(self.network_identifier.clone())
            .await
            .unwrap()
            .current_block_identifier
            .index;

        self.rosetta_context.kill_rosetta_process();

        let rosetta_bin = path_from_env("ROSETTA_BIN_PATH");
        self.rosetta_context =
            start_rosetta(&rosetta_bin, self.rosetta_context.state_directory, options).await;

        self.rosetta_client =
            RosettaClient::from_str_url(&format!("http://localhost:{}", self.rosetta_context.port))
                .expect("Unable to parse url");
        wait_for_rosetta_to_sync_up_to_block(
            &self.rosetta_client,
            self.network_identifier.clone(),
            ledger_tip,
        )
        .await
        .unwrap();
        self
    }
}

pub struct RosettaTestingEnvironmentBuilder {
    pub transfer_args_for_block_generating: Option<Vec<ArgWithCaller>>,
    pub minting_account: Option<Account>,
    pub initial_balances: Option<HashMap<AccountIdentifier, icp_ledger::Tokens>>,
    pub governance_canister: bool,
    pub persistent_storage: bool,
}

impl RosettaTestingEnvironmentBuilder {
    pub fn new() -> Self {
        Self {
            transfer_args_for_block_generating: None,
            minting_account: None,
            initial_balances: None,
            governance_canister: false,
            persistent_storage: false,
        }
    }

    pub fn with_transfer_args_for_block_generating(
        mut self,
        transfer_args: Vec<ArgWithCaller>,
    ) -> Self {
        self.transfer_args_for_block_generating = Some(transfer_args);
        self
    }

    pub fn with_minting_account(mut self, minter_account: Account) -> Self {
        self.minting_account = Some(minter_account);
        self
    }

<<<<<<< HEAD
    #[allow(dead_code)]
    pub fn with_initial_balances(
        mut self,
        initial_balances: HashMap<AccountIdentifier, icp_ledger::Tokens>,
    ) -> Self {
        self.initial_balances = Some(initial_balances);
        self
    }

    pub fn with_governance_canister(mut self) -> Self {
        self.governance_canister = true;
        self
    }

=======
>>>>>>> 3bbabefb
    pub fn with_persistent_storage(mut self, enable_persistent_storage: bool) -> Self {
        self.persistent_storage = enable_persistent_storage;
        self
    }

    pub async fn build(self) -> RosettaTestingEnvironment {
        let mut pocket_ic = PocketIcBuilder::new().with_nns_subnet().build_async().await;
        let replica_url = pocket_ic.make_live(None).await;
        let replica_port = replica_url.port().unwrap();

        let ledger_canister_id = Principal::from(LEDGER_CANISTER_ID);
        let canister_id = pocket_ic
            .create_canister_with_id(None, None, ledger_canister_id)
            .await
            .expect("Unable to create the canister in which the Ledger would be installed");

        let minting_account = self
            .minting_account
            .unwrap_or_else(|| minter_identity().sender().unwrap().into());
        let init_args = LedgerCanisterInitPayload::builder()
            .minting_account(minting_account.into())
            .initial_values(self.initial_balances.unwrap_or_else(|| {
                HashMap::from([(
                    AccountIdentifier::new(PrincipalId(test_identity().sender().unwrap()), None),
                    icp_ledger::Tokens::from_tokens(DEFAULT_INITIAL_BALANCE).unwrap(),
                )])
            }))
            .build()
            .unwrap();
        pocket_ic
            .install_canister(
                canister_id,
                build_ledger_wasm().bytes().to_vec(),
                Encode!(&init_args).unwrap(),
                None,
            )
            .await;

        assert_eq!(
            ledger_canister_id, canister_id,
            "Canister IDs do not match: expected {}, got {}",
            ledger_canister_id, canister_id
        );

        pocket_ic
            .add_cycles(ledger_canister_id, STARTING_CYCLES_PER_CANISTER)
            .await;

        println!(
            "Installed the Ledger canister ({canister_id}) onto {}",
            pocket_ic.get_subnet(ledger_canister_id).await.unwrap()
        );

        if self.governance_canister {
            let nns_root_canister_wasm = build_root_wasm();
            let nns_root_canister_id = Principal::from(ROOT_CANISTER_ID);
            let nns_root_canister_controller = LIFELINE_CANISTER_ID.get().0;
            let nns_root_canister = pocket_ic
                .create_canister_with_id(
                    Some(nns_root_canister_controller),
                    Some(CanisterSettings {
                        controllers: Some(vec![nns_root_canister_controller]),
                        ..Default::default()
                    }),
                    nns_root_canister_id,
                )
                .await
                .expect("Unable to create the NNS Root canister");

            pocket_ic
                .install_canister(
                    nns_root_canister,
                    nns_root_canister_wasm.bytes().to_vec(),
                    Encode!(&RootCanisterInitPayloadBuilder::new().build()).unwrap(),
                    Some(nns_root_canister_controller),
                )
                .await;

            let governance_canister_wasm = build_governance_wasm();
            let governance_canister_id = Principal::from(GOVERNANCE_CANISTER_ID);
            let governance_canister_controller = ROOT_CANISTER_ID.get().0;
            let governance_canister = pocket_ic
                .create_canister_with_id(
                    Some(governance_canister_controller),
                    Some(CanisterSettings {
                        controllers: Some(vec![governance_canister_controller]),
                        ..Default::default()
                    }),
                    governance_canister_id,
                )
                .await
                .expect("Unable to create the Governance canister");
            pocket_ic
                .install_canister(
                    governance_canister,
                    governance_canister_wasm.bytes().to_vec(),
                    GovernanceCanisterInitPayloadBuilder::new()
                        .build()
                        .encode_to_vec(),
                    Some(governance_canister_controller),
                )
                .await;
            pocket_ic
                .add_cycles(governance_canister_id, STARTING_CYCLES_PER_CANISTER)
                .await;
        }

        let mut block_idxes = vec![];
        if let Some(args) = &self.transfer_args_for_block_generating {
            for ArgWithCaller {
                caller,
                arg,
                principal_to_basic_identity: _,
            } in args.clone().into_iter()
            {
                let caller_agent = Icrc1Agent {
                    agent: get_custom_agent(caller.clone(), replica_port).await,
                    ledger_canister_id: LEDGER_CANISTER_ID.into(),
                };
                block_idxes.push(match arg {
                    LedgerEndpointArg::ApproveArg(approve_arg) => caller_agent
                        .approve(approve_arg.clone())
                        .await
                        .unwrap()
                        .unwrap()
                        .0
                        .to_u64()
                        .unwrap(),
                    LedgerEndpointArg::TransferArg(transfer_arg) => caller_agent
                        .transfer(transfer_arg.clone())
                        .await
                        .unwrap()
                        .unwrap()
                        .0
                        .to_u64()
                        .unwrap(),
                });
            }
        }

        let rosetta_bin = path_from_env("ROSETTA_BIN_PATH");
        let rosetta_state_directory =
            TempDir::new().expect("failed to create a temporary directory");

        let mut rosetta_options_builder = RosettaOptionsBuilder::new(replica_url.to_string());

        if self.persistent_storage {
            rosetta_options_builder = rosetta_options_builder.with_persistent_storage();
        }
        let rosetta_context = start_rosetta(
            &rosetta_bin,
            rosetta_state_directory,
            rosetta_options_builder.build(),
        )
        .await;

        let rosetta_client =
            RosettaClient::from_str_url(&format!("http://localhost:{}", rosetta_context.port))
                .expect("Unable to parse url");

        let network_identifier = rosetta_client
            .network_list()
            .await
            .unwrap()
            .network_identifiers
            .into_iter()
            .next()
            .unwrap();

        // Wait for rosetta to catch up with the ledger
        if let Some(last_block_idx) = block_idxes.last() {
            let rosetta_last_block_idx = wait_for_rosetta_to_sync_up_to_block(
                &rosetta_client,
                network_identifier.clone(),
                *last_block_idx,
            )
            .await;
            assert_eq!(
                Some(*last_block_idx),
                rosetta_last_block_idx,
                "Wait for rosetta sync failed."
            );
        }

        RosettaTestingEnvironment {
            pocket_ic,
            rosetta_context,
            rosetta_client,
            network_identifier,
            minting_account,
        }
    }
}<|MERGE_RESOLUTION|>--- conflicted
+++ resolved
@@ -192,8 +192,6 @@
         self
     }
 
-<<<<<<< HEAD
-    #[allow(dead_code)]
     pub fn with_initial_balances(
         mut self,
         initial_balances: HashMap<AccountIdentifier, icp_ledger::Tokens>,
@@ -207,8 +205,6 @@
         self
     }
 
-=======
->>>>>>> 3bbabefb
     pub fn with_persistent_storage(mut self, enable_persistent_storage: bool) -> Self {
         self.persistent_storage = enable_persistent_storage;
         self
