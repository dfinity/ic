use crate::timestamp::TimeStamp;
use crate::tokens::{CheckedSub, TokensType, Zero};
<<<<<<< HEAD
use candid::Nat;
use ic_stable_structures::storable::Bound;
use ic_stable_structures::Storable;
use serde::{Deserialize, Serialize};
use std::borrow::Cow;
use std::collections::{BTreeMap, BTreeSet};
use std::io::{Cursor, Read};
=======
use serde::{Deserialize, Serialize};
use std::collections::{BTreeMap, BTreeSet};
>>>>>>> 47695540

#[cfg(test)]
mod tests;

#[derive(Clone, Debug, PartialEq, Eq)]
pub struct InsufficientAllowance<Tokens>(pub Tokens);

#[derive(Clone, Debug, PartialEq, Eq)]
pub enum ApproveError<Tokens> {
    AllowanceChanged { current_allowance: Tokens },
    ExpiredApproval { now: TimeStamp },
    SelfApproval,
}

// The implementations of this trait should store the allowance data
// for (account, spender) pairs and the expirations and arrivals
// of the allowances. The functions of the trait are meant to be simple
// `insert` and `remove` type functions that can be implemented with
// regular BTreeMaps or using the stable structures.
pub trait AllowancesData {
    type AccountId;
    type Tokens;

    fn get_allowance(
        &self,
        account_spender: &(Self::AccountId, Self::AccountId),
    ) -> Option<Allowance<Self::Tokens>>;

    fn set_allowance(
        &mut self,
        account_spender: (Self::AccountId, Self::AccountId),
        allowance: Allowance<Self::Tokens>,
    );

    fn remove_allowance(&mut self, account_spender: &(Self::AccountId, Self::AccountId));

    fn insert_expiry(
        &mut self,
        timestamp: TimeStamp,
        account_spender: (Self::AccountId, Self::AccountId),
    );

    fn remove_expiry(
        &mut self,
        timestamp: TimeStamp,
        account_spender: (Self::AccountId, Self::AccountId),
    );

    fn insert_arrival(
        &mut self,
        timestamp: TimeStamp,
        account_spender: (Self::AccountId, Self::AccountId),
    );

    fn remove_arrival(
        &mut self,
        timestamp: TimeStamp,
        account_spender: (Self::AccountId, Self::AccountId),
    );

    #[allow(clippy::type_complexity)]
    fn first_expiry(&self) -> Option<(TimeStamp, (Self::AccountId, Self::AccountId))>;

    #[allow(clippy::type_complexity)]
    fn pop_first_expiry(&mut self) -> Option<(TimeStamp, (Self::AccountId, Self::AccountId))>;

    fn oldest_arrivals(&self, n: usize) -> Vec<(Self::AccountId, Self::AccountId)>;

    fn len_allowances(&self) -> usize;

    fn len_expirations(&self) -> usize;

    fn len_arrivals(&self) -> usize;
<<<<<<< HEAD
}

#[derive(Serialize, Deserialize, Debug)]
pub struct HeapAllowancesData<AccountId, Tokens>
where
    AccountId: Ord,
{
    allowances: BTreeMap<(AccountId, AccountId), Allowance<Tokens>>,
    expiration_queue: BTreeSet<(TimeStamp, (AccountId, AccountId))>,
    #[serde(default = "Default::default")]
    arrival_queue: BTreeSet<(TimeStamp, (AccountId, AccountId))>,
}
impl<AccountId, Tokens> Default for HeapAllowancesData<AccountId, Tokens>
where
    AccountId: Ord,
{
    fn default() -> Self {
        Self {
            allowances: BTreeMap::new(),
            expiration_queue: BTreeSet::new(),
            arrival_queue: BTreeSet::new(),
        }
    }
}

=======
}

#[derive(Serialize, Deserialize, Debug)]
pub struct HeapAllowancesData<AccountId, Tokens>
where
    AccountId: Ord,
{
    allowances: BTreeMap<(AccountId, AccountId), Allowance<Tokens>>,
    expiration_queue: BTreeSet<(TimeStamp, (AccountId, AccountId))>,
    #[serde(default = "Default::default")]
    arrival_queue: BTreeSet<(TimeStamp, (AccountId, AccountId))>,
}
impl<AccountId, Tokens> Default for HeapAllowancesData<AccountId, Tokens>
where
    AccountId: Ord,
{
    fn default() -> Self {
        Self {
            allowances: BTreeMap::new(),
            expiration_queue: BTreeSet::new(),
            arrival_queue: BTreeSet::new(),
        }
    }
}

>>>>>>> 47695540
impl<AccountId, Tokens> AllowancesData for HeapAllowancesData<AccountId, Tokens>
where
    AccountId: Ord + Clone,
    Tokens: TokensType,
{
    type AccountId = AccountId;
    type Tokens = Tokens;

    fn get_allowance(
        &self,
        account_spender: &(Self::AccountId, Self::AccountId),
    ) -> Option<Allowance<Self::Tokens>> {
        self.allowances.get(account_spender).cloned()
    }

    fn set_allowance(
        &mut self,
        account_spender: (Self::AccountId, Self::AccountId),
        allowance: Allowance<Self::Tokens>,
    ) {
        self.allowances.insert(account_spender, allowance);
    }

    fn remove_allowance(&mut self, account_spender: &(Self::AccountId, Self::AccountId)) {
        self.allowances.remove(account_spender);
    }

    fn insert_expiry(
        &mut self,
        timestamp: TimeStamp,
        account_spender: (Self::AccountId, Self::AccountId),
    ) {
        self.expiration_queue.insert((timestamp, account_spender));
    }

    fn remove_expiry(
        &mut self,
        timestamp: TimeStamp,
        account_spender: (Self::AccountId, Self::AccountId),
    ) {
        self.expiration_queue.remove(&(timestamp, account_spender));
    }

    fn insert_arrival(
        &mut self,
        timestamp: TimeStamp,
        account_spender: (Self::AccountId, Self::AccountId),
    ) {
        self.arrival_queue.insert((timestamp, account_spender));
    }

    fn remove_arrival(
        &mut self,
        timestamp: TimeStamp,
        account_spender: (Self::AccountId, Self::AccountId),
    ) {
        self.arrival_queue.remove(&(timestamp, account_spender));
    }

    fn first_expiry(&self) -> Option<(TimeStamp, (Self::AccountId, Self::AccountId))> {
        self.expiration_queue.first().cloned()
    }
<<<<<<< HEAD

    fn pop_first_expiry(&mut self) -> Option<(TimeStamp, (Self::AccountId, Self::AccountId))> {
        self.expiration_queue.pop_first()
    }

    fn oldest_arrivals(&self, n: usize) -> Vec<(Self::AccountId, Self::AccountId)> {
        let mut result = vec![];
        for (_t, key) in &self.arrival_queue {
            if result.len() >= n {
                break;
            }
            result.push(key.clone());
        }
        result
    }

=======

    fn pop_first_expiry(&mut self) -> Option<(TimeStamp, (Self::AccountId, Self::AccountId))> {
        self.expiration_queue.pop_first()
    }

    fn oldest_arrivals(&self, n: usize) -> Vec<(Self::AccountId, Self::AccountId)> {
        let mut result = vec![];
        for (_t, key) in &self.arrival_queue {
            if result.len() >= n {
                break;
            }
            result.push(key.clone());
        }
        result
    }

>>>>>>> 47695540
    fn len_allowances(&self) -> usize {
        self.allowances.len()
    }

    fn len_expirations(&self) -> usize {
        self.expiration_queue.len()
    }

    fn len_arrivals(&self) -> usize {
        self.arrival_queue.len()
    }
}

#[derive(Clone, Debug, PartialEq, Eq, Serialize, Deserialize)]
pub struct Allowance<Tokens> {
    pub amount: Tokens,
    pub expires_at: Option<TimeStamp>,
    pub arrived_at: TimeStamp,
}

impl<Tokens: Zero> Default for Allowance<Tokens> {
    fn default() -> Self {
        Self {
            amount: Tokens::zero(),
            expires_at: Default::default(),
            arrived_at: TimeStamp::from_nanos_since_unix_epoch(0),
        }
    }
}

#[derive(Serialize, Deserialize, Debug)]
#[serde(transparent)]
pub struct AllowanceTable<AD: AllowancesData> {
<<<<<<< HEAD
    pub allowances_data: AD,
=======
    allowances_data: AD,
>>>>>>> 47695540
}

impl<AD> Default for AllowanceTable<AD>
where
    AD: Default + AllowancesData,
    AD::AccountId: Ord + Clone,
    AD::Tokens: TokensType,
{
    fn default() -> Self {
        Self::new()
    }
}

impl<AD> AllowanceTable<AD>
where
    AD: Default + AllowancesData,
    AD::AccountId: Ord + Clone,
    AD::Tokens: TokensType,
{
    pub fn new() -> Self {
        Self {
            allowances_data: Default::default(),
        }
    }

    fn check_postconditions(&self) {
        debug_assert!(
            self.allowances_data.len_expirations() <= self.allowances_data.len_allowances(),
            "expiration queue length ({}) larger than allowances length ({})",
            self.allowances_data.len_expirations(),
            self.allowances_data.len_allowances()
        );
        debug_assert!(
            self.allowances_data.len_arrivals() == self.allowances_data.len_allowances(),
            "arrival_queue length ({}) should be equal to allowances length ({})",
            self.allowances_data.len_arrivals(),
            self.allowances_data.len_allowances()
        );
    }

    fn with_postconditions_check<R>(&mut self, f: impl FnOnce(&mut Self) -> R) -> R {
        let r = f(self);
        self.check_postconditions();
        r
    }

    /// Returns the current spender's allowance for the account.
    pub fn allowance(
        &self,
        account: &AD::AccountId,
        spender: &AD::AccountId,
        now: TimeStamp,
    ) -> Allowance<AD::Tokens> {
        match self
            .allowances_data
            .get_allowance(&(account.clone(), spender.clone()))
        {
            Some(allowance) if allowance.expires_at.unwrap_or_else(remote_future) > now => {
                allowance.clone()
            }
            _ => Allowance::default(),
        }
    }

    /// Changes the spender's allowance for the account to the specified amount and expiration.
    pub fn approve(
        &mut self,
        account: &AD::AccountId,
        spender: &AD::AccountId,
        amount: AD::Tokens,
        expires_at: Option<TimeStamp>,
        now: TimeStamp,
        expected_allowance: Option<AD::Tokens>,
    ) -> Result<AD::Tokens, ApproveError<AD::Tokens>> {
        self.with_postconditions_check(|table| {
            if account == spender {
                return Err(ApproveError::SelfApproval);
            }

            if expires_at.unwrap_or_else(remote_future) <= now {
                return Err(ApproveError::ExpiredApproval { now });
            }

            let key = (account.clone(), spender.clone());

            match table.allowances_data.get_allowance(&key) {
                None => {
                    if let Some(expected_allowance) = expected_allowance {
                        if !expected_allowance.is_zero() {
                            return Err(ApproveError::AllowanceChanged {
                                current_allowance: AD::Tokens::zero(),
                            });
                        }
                    }
                    if amount == AD::Tokens::zero() {
                        return Ok(amount);
                    }
                    if let Some(expires_at) = expires_at {
                        table.allowances_data.insert_expiry(expires_at, key.clone());
                    }
                    table.allowances_data.insert_arrival(now, key.clone());
                    table.allowances_data.set_allowance(
                        key,
                        Allowance {
                            amount: amount.clone(),
                            expires_at,
                            arrived_at: now,
                        },
                    );
                    Ok(amount)
                }
                Some(old_allowance) => {
                    if let Some(expected_allowance) = expected_allowance {
                        let current_allowance = if let Some(expires_at) = old_allowance.expires_at {
                            if expires_at <= now {
                                AD::Tokens::zero()
                            } else {
                                old_allowance.amount.clone()
                            }
                        } else {
                            old_allowance.amount.clone()
                        };
                        if expected_allowance != current_allowance {
                            return Err(ApproveError::AllowanceChanged { current_allowance });
                        }
                    }
                    table
                        .allowances_data
                        .remove_arrival(old_allowance.arrived_at, key.clone());
                    if amount == AD::Tokens::zero() {
                        if let Some(expires_at) = old_allowance.expires_at {
                            table.allowances_data.remove_expiry(expires_at, key.clone());
                        }
                        table.allowances_data.remove_allowance(&key);
                        return Ok(amount);
                    }
                    table.allowances_data.insert_arrival(now, key.clone());
                    table.allowances_data.set_allowance(
                        key.clone(),
                        Allowance {
                            amount: amount.clone(),
                            expires_at,
                            arrived_at: now,
                        },
                    );

                    if expires_at != old_allowance.expires_at {
                        if let Some(old_expiration) = old_allowance.expires_at {
                            table
                                .allowances_data
                                .remove_expiry(old_expiration, key.clone());
                        }
                        if let Some(expires_at) = expires_at {
                            table.allowances_data.insert_expiry(expires_at, key);
                        }
                    }
                    Ok(amount)
                }
            }
        })
    }

    /// Returns the number of approvals.
    pub fn get_num_approvals(&self) -> usize {
        self.allowances_data.len_allowances()
    }

    /// Consumes amount from the spender's allowance for the account.
    /// Returns an error if the allowance would go negative.
    pub fn use_allowance(
        &mut self,
        account: &AD::AccountId,
        spender: &AD::AccountId,
        amount: AD::Tokens,
        now: TimeStamp,
    ) -> Result<AD::Tokens, InsufficientAllowance<AD::Tokens>> {
        self.with_postconditions_check(|table| {
            let key = (account.clone(), spender.clone());

            match table.allowances_data.get_allowance(&key) {
                None => Err(InsufficientAllowance(AD::Tokens::zero())),
                Some(old_allowance) => {
                    if old_allowance.expires_at.unwrap_or_else(remote_future) <= now {
                        Err(InsufficientAllowance(AD::Tokens::zero()))
                    } else {
                        if old_allowance.amount < amount {
                            return Err(InsufficientAllowance(old_allowance.amount));
                        }
                        let mut new_allowance = old_allowance.clone();
                        new_allowance.amount = old_allowance
                            .amount
                            .checked_sub(&amount)
                            .expect("Underflow when using allowance");
                        let rest = new_allowance.amount.clone();
                        if rest.is_zero() {
                            if let Some(expires_at) = old_allowance.expires_at {
                                table.allowances_data.remove_expiry(expires_at, key.clone());
                            }
                            table
                                .allowances_data
                                .remove_arrival(old_allowance.arrived_at, key.clone());
                            table.allowances_data.remove_allowance(&key);
                        } else {
                            table.allowances_data.set_allowance(key, new_allowance);
                        }
                        Ok(rest)
                    }
                }
            }
        })
    }

    /// Returns a vector of pairs (account, spender) of size min(n, approvals_size)
    /// that represent approvals selected for trimming.
    pub fn select_approvals_to_trim(&self, n: usize) -> Vec<(AD::AccountId, AD::AccountId)> {
        self.allowances_data.oldest_arrivals(n)
    }

    /// Prunes allowances that are expired, removes at most `limit` allowances.
    pub fn prune(&mut self, now: TimeStamp, limit: usize) -> usize {
        self.with_postconditions_check(|table| {
            let mut pruned = 0;
            for _ in 0..limit {
                match table.allowances_data.first_expiry() {
                    Some((ts, _key)) => {
                        if ts > now {
                            return pruned;
                        }
                    }
                    None => {
                        return pruned;
                    }
                }
                if let Some((_, (account, spender))) = table.allowances_data.pop_first_expiry() {
                    let key = (account, spender);
                    if let Some(allowance) = table.allowances_data.get_allowance(&key) {
                        if allowance.expires_at.unwrap_or_else(remote_future) <= now {
                            table
                                .allowances_data
                                .remove_arrival(allowance.arrived_at, key.clone());
                            table.allowances_data.remove_allowance(&key);
                            pruned += 1;
                        }
                    }
                }
            }
            pruned
        })
    }

    pub fn len(&self) -> usize {
        self.allowances_data.len_allowances()
    }

    pub fn is_empty(&self) -> bool {
        self.len() == 0
    }
}

fn remote_future() -> TimeStamp {
    TimeStamp::from_nanos_since_unix_epoch(u64::MAX)
}

impl<Tokens: Clone + Into<Nat> + TryFrom<Nat, Error = String>> Storable for Allowance<Tokens> {
    fn to_bytes(&self) -> Cow<[u8]> {
        let mut buffer = vec![];
        let amount: Nat = self.amount.clone().into();
        amount
            .encode(&mut buffer)
            .expect("Unable to serialize amount");
        buffer.extend(self.arrived_at.as_nanos_since_unix_epoch().to_le_bytes());
        if let Some(expires_at) = self.expires_at {
            buffer.extend(expires_at.as_nanos_since_unix_epoch().to_le_bytes());
        }
        Cow::Owned(buffer)
    }

    fn from_bytes(bytes: Cow<[u8]>) -> Self {
        let mut cursor = Cursor::new(bytes.into_owned());
        let amount = Nat::decode(&mut cursor).expect("Unable to deserialize amount");
        let amount = Tokens::try_from(amount).expect("Unable to deserialize amount");
        let mut arrived_at_bytes = [0u8; 8];
        cursor
            .read_exact(&mut arrived_at_bytes)
            .expect("Unable to read arrived_at bytes");
        let arrived_at =
            TimeStamp::from_nanos_since_unix_epoch(u64::from_le_bytes(arrived_at_bytes));
        let mut expires_at_bytes = [0u8; 8];
        let expires_at = match cursor.read_exact(&mut expires_at_bytes) {
            Ok(()) => Some(TimeStamp::from_nanos_since_unix_epoch(u64::from_le_bytes(
                expires_at_bytes,
            ))),
            _ => None,
        };
        Self {
            amount,
            arrived_at,
            expires_at,
        }
    }

    const BOUND: Bound = Bound::Unbounded;
}<|MERGE_RESOLUTION|>--- conflicted
+++ resolved
@@ -1,17 +1,7 @@
 use crate::timestamp::TimeStamp;
 use crate::tokens::{CheckedSub, TokensType, Zero};
-<<<<<<< HEAD
-use candid::Nat;
-use ic_stable_structures::storable::Bound;
-use ic_stable_structures::Storable;
-use serde::{Deserialize, Serialize};
-use std::borrow::Cow;
-use std::collections::{BTreeMap, BTreeSet};
-use std::io::{Cursor, Read};
-=======
 use serde::{Deserialize, Serialize};
 use std::collections::{BTreeMap, BTreeSet};
->>>>>>> 47695540
 
 #[cfg(test)]
 mod tests;
@@ -85,7 +75,6 @@
     fn len_expirations(&self) -> usize;
 
     fn len_arrivals(&self) -> usize;
-<<<<<<< HEAD
 }
 
 #[derive(Serialize, Deserialize, Debug)]
@@ -111,33 +100,6 @@
     }
 }
 
-=======
-}
-
-#[derive(Serialize, Deserialize, Debug)]
-pub struct HeapAllowancesData<AccountId, Tokens>
-where
-    AccountId: Ord,
-{
-    allowances: BTreeMap<(AccountId, AccountId), Allowance<Tokens>>,
-    expiration_queue: BTreeSet<(TimeStamp, (AccountId, AccountId))>,
-    #[serde(default = "Default::default")]
-    arrival_queue: BTreeSet<(TimeStamp, (AccountId, AccountId))>,
-}
-impl<AccountId, Tokens> Default for HeapAllowancesData<AccountId, Tokens>
-where
-    AccountId: Ord,
-{
-    fn default() -> Self {
-        Self {
-            allowances: BTreeMap::new(),
-            expiration_queue: BTreeSet::new(),
-            arrival_queue: BTreeSet::new(),
-        }
-    }
-}
-
->>>>>>> 47695540
 impl<AccountId, Tokens> AllowancesData for HeapAllowancesData<AccountId, Tokens>
 where
     AccountId: Ord + Clone,
@@ -200,7 +162,6 @@
     fn first_expiry(&self) -> Option<(TimeStamp, (Self::AccountId, Self::AccountId))> {
         self.expiration_queue.first().cloned()
     }
-<<<<<<< HEAD
 
     fn pop_first_expiry(&mut self) -> Option<(TimeStamp, (Self::AccountId, Self::AccountId))> {
         self.expiration_queue.pop_first()
@@ -217,24 +178,6 @@
         result
     }
 
-=======
-
-    fn pop_first_expiry(&mut self) -> Option<(TimeStamp, (Self::AccountId, Self::AccountId))> {
-        self.expiration_queue.pop_first()
-    }
-
-    fn oldest_arrivals(&self, n: usize) -> Vec<(Self::AccountId, Self::AccountId)> {
-        let mut result = vec![];
-        for (_t, key) in &self.arrival_queue {
-            if result.len() >= n {
-                break;
-            }
-            result.push(key.clone());
-        }
-        result
-    }
-
->>>>>>> 47695540
     fn len_allowances(&self) -> usize {
         self.allowances.len()
     }
@@ -268,11 +211,7 @@
 #[derive(Serialize, Deserialize, Debug)]
 #[serde(transparent)]
 pub struct AllowanceTable<AD: AllowancesData> {
-<<<<<<< HEAD
     pub allowances_data: AD,
-=======
-    allowances_data: AD,
->>>>>>> 47695540
 }
 
 impl<AD> Default for AllowanceTable<AD>
