--- conflicted
+++ resolved
@@ -1,9 +1,6 @@
-<<<<<<< HEAD
 use candid::{CandidType, Decode, Encode, Nat, Principal};
-=======
-use candid::{Encode, Principal};
->>>>>>> 310d475f
 use ic_agent::identity::BasicIdentity;
+use ic_agent::Identity;
 use ic_agent::Identity;
 use ic_icrc_rosetta::common::types::Error;
 use ic_icrc_rosetta_client::RosettaClient;
@@ -18,7 +15,6 @@
     Tokens, Transaction,
 };
 use icp_rosetta_integration_tests::{start_rosetta, RosettaContext};
-<<<<<<< HEAD
 use icrc_ledger_types::icrc1::account::Account;
 use icrc_ledger_types::icrc1::transfer::{BlockIndex, TransferArg, TransferError};
 use pocket_ic::common::rest::RawMessageId;
@@ -26,16 +22,16 @@
 use pocket_ic::WasmResult;
 use pocket_ic::{nonblocking::PocketIc, PocketIcBuilder};
 use serde::Deserialize;
-=======
-use pocket_ic::{nonblocking::PocketIc, PocketIcBuilder};
->>>>>>> 310d475f
 use std::path::PathBuf;
 use std::thread::sleep;
 use std::time::Duration;
 use tempfile::TempDir;
 use url::Url;
+use url::Url;
 
 pub const LEDGER_CANISTER_INDEX_IN_NNS_SUBNET: u64 = 2;
+const MAX_ATTEMPTS: u16 = 1000;
+const DURATION_BETWEEN_ATTEMPTS: Duration = Duration::from_millis(100);
 const MAX_ATTEMPTS: u16 = 1000;
 const DURATION_BETWEEN_ATTEMPTS: Duration = Duration::from_millis(100);
 
@@ -200,10 +196,17 @@
         rosetta_state_directory: PathBuf,
         enable_rosetta_blocks: bool,
     ) -> (RosettaClient, RosettaContext) {
+    async fn setup_rosetta(
+        replica_url: Url,
+        ledger_canister_id: Principal,
+        rosetta_state_directory: PathBuf,
+        enable_rosetta_blocks: bool,
+    ) -> (RosettaClient, RosettaContext) {
         let (rosetta_client, rosetta_context) = start_rosetta(
             &get_rosetta_path(),
             replica_url.clone(),
             ledger_canister_id,
+            Some(rosetta_state_directory),
             Some(rosetta_state_directory),
             enable_rosetta_blocks,
         )
@@ -228,15 +231,22 @@
         // String("Blockchain is empty")}) }` while then fails the test.
         // The following code waits until network status doesn't return that error anymore or a maximum number of retries have been attempted.
         let mut retries = MAX_ATTEMPTS;
+        let mut retries = MAX_ATTEMPTS;
         while retries > 0 {
             match rosetta_client.network_status(network.clone()).await {
                 Ok(_) => {
                     println!("call to /network/status was successfull");
                     break;
                 }
+                Ok(_) => {
+                    println!("call to /network/status was successfull");
+                    break;
+                }
                 Err(Error(err)) if matches_blockchain_is_empty_error(&err) => {
                     println!("Found \"Blockchain is empty\" error, retrying in {DURATION_BETWEEN_ATTEMPTS:?} (retries: {retries})");
+                    println!("Found \"Blockchain is empty\" error, retrying in {DURATION_BETWEEN_ATTEMPTS:?} (retries: {retries})");
                     retries -= 1;
+                    sleep(DURATION_BETWEEN_ATTEMPTS);
                     sleep(DURATION_BETWEEN_ATTEMPTS);
                 }
                 Err(Error(err)) => {
@@ -284,7 +294,6 @@
         )
         .await;
 
-<<<<<<< HEAD
         let env = TestEnv::new(
             rosetta_state_directory,
             pocket_ic,
@@ -362,42 +371,6 @@
         .await
         .expect("Unable to query_blocks");
         blocks
-=======
-        let env = TestEnv::new(pocket_ic, rosetta_context, rosetta_client);
-
-        // block 0 always exists in this setup
-        env.rosetta.wait_or_panic_until_synced_up_to(0).await;
-
-        env
-    }
-
-    async fn restart_rosetta_node(&mut self, enable_rosetta_blocks: bool) {
-        let rosetta_state_directory;
-        if let Some(rosetta_context) = std::mem::take(&mut self.rosetta_context) {
-            rosetta_state_directory = rosetta_context.state_directory.clone();
-            rosetta_context.kill();
-        } else {
-            panic!("The Rosetta State directory should be set")
-        }
-        println!("Restarting rosetta with enable_rosetta_blocks={enable_rosetta_blocks}. State directory: {rosetta_state_directory:?}");
-        let replica_url = self
-            .pocket_ic
-            .url()
-            .expect("The PocketIC gateway should be set!");
-        let ledger_canister_id = Principal::from(LEDGER_CANISTER_ID);
-        let (rosetta_client, rosetta_context) = Self::setup_rosetta(
-            replica_url,
-            ledger_canister_id,
-            rosetta_state_directory,
-            enable_rosetta_blocks,
-        )
-        .await;
-        self.rosetta = RosettaTestingClient { rosetta_client };
-        self.rosetta_context = Some(rosetta_context);
-
-        // block 0 always exists in this setup
-        self.rosetta.wait_or_panic_until_synced_up_to(0).await;
->>>>>>> 310d475f
     }
 }
 
@@ -413,11 +386,7 @@
 }
 
 #[tokio::test]
-<<<<<<< HEAD
 async fn test_rosetta_blocks_mode_enabled() {
-=======
-async fn test_rosetta_blocks() {
->>>>>>> 310d475f
     let mut env = TestEnv::setup_or_panic(false).await;
     // Check that by default the rosetta blocks mode is not enabled
     assert_eq!(
@@ -432,7 +401,16 @@
         env.rosetta.status_or_panic().await.rosetta_blocks_mode,
         RosettaBlocksMode::Disabled
     );
-
+    // Check that restarting Rosetta doesn't enable the
+    // rosetta blocks mode
+    env.restart_rosetta_node(false).await;
+    assert_eq!(
+        env.rosetta.status_or_panic().await.rosetta_blocks_mode,
+        RosettaBlocksMode::Disabled
+    );
+
+    // Check that passing --enable-rosetta-blocks enables the
+    // rosetta blocks mode for the next block
     // Check that passing --enable-rosetta-blocks enables the
     // rosetta blocks mode for the next block
 
@@ -452,6 +430,22 @@
             first_rosetta_block_index
         }
     );
+    // The first rosetta block index is the same as the index
+    // of the next block to sync (i.e. current block index + 1)
+    let first_rosetta_block_index = env
+        .rosetta
+        .network_status_or_panic()
+        .await
+        .current_block_identifier
+        .index
+        + 1;
+    env.restart_rosetta_node(true).await;
+    assert_eq!(
+        env.rosetta.status_or_panic().await.rosetta_blocks_mode,
+        RosettaBlocksMode::Enabled {
+            first_rosetta_block_index
+        }
+    );
 
     // Check that once rosetta blocks mode is enabled then
     // it will be enabled every time Rosetta restarts even
@@ -463,7 +457,6 @@
             first_rosetta_block_index
         }
     );
-<<<<<<< HEAD
 }
 
 // a simple trait to simplify unwrapping and decoding a WasmResult
@@ -582,6 +575,4 @@
         )
         .unwrap(),
     );
-=======
->>>>>>> 310d475f
 }