use candid::{CandidType, Decode, Encode, Nat, Principal};
use ic_agent::identity::BasicIdentity;
use ic_agent::Identity;
use ic_icrc_rosetta::common::types::Error;
use ic_icrc_rosetta_client::RosettaClient;
use ic_ledger_test_utils::pocket_ic_helpers::ledger::LEDGER_CANISTER_ID;
use ic_rosetta_api::convert;
use ic_rosetta_api::models::{
    BlockIdentifier, CallResponse, NetworkIdentifier, NetworkListResponse, NetworkStatusResponse,
    PartialBlockIdentifier, QueryBlockRangeRequest, QueryBlockRangeResponse, TransactionIdentifier,
};
use ic_rosetta_api::request_types::{RosettaBlocksMode, RosettaStatus};
use ic_sender_canister_lib::{SendArg, SendResult};
use icp_ledger::{
    AccountIdentifier, Memo, Operation, TimeStamp, Tokens, Transaction, DEFAULT_TRANSFER_FEE,
};
use icp_rosetta_integration_tests::{start_rosetta, RosettaContext};
use icrc_ledger_types::icrc1::account::Account;
use icrc_ledger_types::icrc1::transfer::{BlockIndex, TransferArg, TransferError};
use num_traits::cast::ToPrimitive;
use pocket_ic::WasmResult;
use pocket_ic::{nonblocking::PocketIc, PocketIcBuilder};
use rosetta_core::objects::ObjectMap;
use serde::Deserialize;
use std::path::PathBuf;
use std::thread::sleep;
use std::time::Duration;
use tempfile::TempDir;
use url::Url;

pub const LEDGER_CANISTER_INDEX_IN_NNS_SUBNET: u64 = 2;
const MAX_ATTEMPTS: u16 = 10;
const DURATION_BETWEEN_ATTEMPTS: Duration = Duration::from_millis(1000);

fn get_rosetta_path() -> std::path::PathBuf {
    std::fs::canonicalize(std::env::var_os("ROSETTA_PATH").expect("missing ic-rosetta-api binary"))
        .unwrap()
}

fn icp_ledger_wasm_bytes() -> Vec<u8> {
    let icp_ledger_project_path =
        std::path::Path::new(&std::env::var("CARGO_MANIFEST_DIR").unwrap())
            .parent()
            .unwrap()
            .parent()
            .unwrap()
            .join("icp_ledger")
            .join("ledger");
    ic_test_utilities_load_wasm::load_wasm(
        icp_ledger_project_path,
        "ledger-canister",
        &["notify-method"],
    )
}

fn icp_ledger_init(sender_id: Principal) -> Vec<u8> {
    let sender = test_identity()
        .sender()
        .expect("test identity sender not found!");
    let minter = AccountIdentifier::new(sender.into(), None);
    Encode!(&icp_ledger::LedgerCanisterInitPayload::builder()
        .minting_account(minter)
        .initial_values(
            [(
                AccountIdentifier::new(sender_id.into(), None),
                icp_ledger::Tokens::from_tokens(1_000_000_000).unwrap(),
            )]
            .into()
        )
        .build()
        .unwrap())
    .unwrap()
}

fn sender_wasm_bytes() -> Vec<u8> {
    let sender_project_path = std::path::Path::new(&std::env::var("CARGO_MANIFEST_DIR").unwrap())
        .parent()
        .unwrap()
        .parent()
        .unwrap()
        .join("test_utils")
        .join("sender_canister");
    // rs/rosetta-api/test_utils/sender_canister/Cargo.toml
    ic_test_utilities_load_wasm::load_wasm(sender_project_path, "ic-sender-canister", &[])
}

fn test_identity() -> BasicIdentity {
    BasicIdentity::from_pem(
        &b"-----BEGIN PRIVATE KEY-----
MFMCAQEwBQYDK2VwBCIEIJKDIfd1Ybt48Z23cVEbjL2DGj1P5iDYmthcrptvBO3z
oSMDIQCJuBJPWt2WWxv0zQmXcXMjY+fP0CJSsB80ztXpOFd2ZQ==
-----END PRIVATE KEY-----"[..],
    )
    .expect("failed to parse identity from PEM")
}

// Wrapper of [RosettaClient] with utility functions that
// can panic in case it cannot communicates with the
// Rosetta node.
struct RosettaTestingClient {
    rosetta_client: RosettaClient,
}

impl RosettaTestingClient {
    async fn block(
        &self,
        id: PartialBlockIdentifier,
    ) -> Result<rosetta_core::response_types::BlockResponse, Error> {
        let network = self.network_or_panic().await;
        self.rosetta_client.block(network, id.clone()).await
    }

    async fn block_transaction(
        &self,
        block_id: BlockIdentifier,
        tx_id: TransactionIdentifier,
    ) -> Result<rosetta_core::response_types::BlockTransactionResponse, Error> {
        let network = self.network_or_panic().await;
        self.rosetta_client
            .block_transaction(network, block_id.clone(), tx_id.clone())
            .await
    }

    async fn block_transaction(
        &self,
        block_id: BlockIdentifier,
        tx_id: TransactionIdentifier,
    ) -> Result<rosetta_core::response_types::BlockTransactionResponse, Error> {
        let network = self.network_or_panic().await;
        self.rosetta_client
            .block_transaction(network, block_id.clone(), tx_id.clone())
            .await
    }

    async fn network_list_or_panic(&self) -> NetworkListResponse {
        self.rosetta_client
            .network_list()
            .await
            .expect("Unable to call /network/list")
    }

    // Rosetta always returns a single network in /network/list.
    // This utility calls /network/list and extracts the single network
    async fn network_or_panic(&self) -> NetworkIdentifier {
        let mut networks = self.network_list_or_panic().await.network_identifiers;
        assert_eq!(networks.len(), 1); // sanity check
        networks.remove(0)
    }

    async fn network_status(&self) -> Result<NetworkStatusResponse, Error> {
        let network = self.network_or_panic().await;
        self.rosetta_client.network_status(network).await
    }

    async fn status_or_panic(&self) -> RosettaStatus {
        let url = self.rosetta_client.url("/status");
        self.rosetta_client
            .http_client
            .get(url)
            .send()
            .await
            .expect("Unable to call /status")
            .json()
            .await
            .expect("Unable to parse response body for /status")
    }

    async fn wait_until_synced_up_to(&self, block_index: u64) -> anyhow::Result<()> {
        let mut attempts = 0;
        loop {
            let status = self.network_status().await;
            if status.is_ok() && status.unwrap().current_block_identifier.index >= block_index {
                break;
            }
            if attempts >= MAX_ATTEMPTS {
                anyhow::bail!(
                    "Rosetta was unable to sync up to block index: {}",
                    block_index
                );
            }
            attempts += 1;
            sleep(DURATION_BETWEEN_ATTEMPTS);
        }
        Ok(())
    }

    pub async fn call_or_panic(&self, method: String, arg: ObjectMap) -> CallResponse {
        let network_identifier = self.network_or_panic().await;
        self.rosetta_client
            .call(network_identifier, method, arg)
            .await
            .expect("Unable to call method")
    }
}

// Environment with a PocketIc instance, an ICP Ledger instance and a
// ICP Rosetta node instance.
// Note that because of how Rosetta works, the Ledger is setup with one
// initial block so that Rosetta doesn't panic.
struct TestEnv {
    _tmp_dir: TempDir,
    pocket_ic: PocketIc,
    rosetta_context: Option<RosettaContext>,
    pub rosetta: RosettaTestingClient,
    ledger_id: Principal,
    sender_id: Principal,
}

impl TestEnv {
    fn new(
        tmp_dir: TempDir,
        pocket_ic: PocketIc,
        rosetta_context: RosettaContext,
        rosetta_client: RosettaClient,
        ledger_id: Principal,
        sender_id: Principal,
    ) -> Self {
        Self {
            _tmp_dir: tmp_dir,
            pocket_ic,
            rosetta_context: Some(rosetta_context),
            rosetta: RosettaTestingClient { rosetta_client },
            ledger_id,
            sender_id,
        }
    }

    async fn setup_rosetta(
        replica_url: Url,
        ledger_canister_id: Principal,
        rosetta_state_directory: PathBuf,
        enable_rosetta_blocks: bool,
        persistent_storage: bool,
    ) -> (RosettaClient, RosettaContext) {
        let (rosetta_client, rosetta_context) = start_rosetta(
            &get_rosetta_path(),
            replica_url.clone(),
            ledger_canister_id,
            Some(rosetta_state_directory),
            enable_rosetta_blocks,
            persistent_storage,
        )
        .await;

        let mut networks = rosetta_client
            .network_list()
            .await
            .expect("Unable to call /network/list")
            .network_identifiers;
        assert_eq!(
            networks.len(),
            1,
            "The ICP Rosetta node should always return a list of networks with 1 element!"
        );
        let network = networks.remove(0);

        // Rosetta may not be synced with the Ledger for a while after it started.
        // If the test calls /network/status while it is syncing, Rosetta will reply
        // with an error `Error { code: 700, message: "Internal server error",
        // description: None, retriable: false, details: Some({"error_message":
        // String("Blockchain is empty")}) }` while then fails the test.
        // The following code waits until network status doesn't return that error anymore or a maximum number of retries have been attempted.
        let mut retries = MAX_ATTEMPTS;
        while retries > 0 {
            match rosetta_client.network_status(network.clone()).await {
                Ok(_) => {
                    println!("call to /network/status was successfull");
                    break;
                }
                Err(Error(err)) if matches_blockchain_is_empty_error(&err) => {
                    retries -= 1;
                    sleep(DURATION_BETWEEN_ATTEMPTS);
                }
                Err(Error(err)) => {
                    panic!("Unable to call /network/status: {err:?}")
                }
            }
        }

        (rosetta_client, rosetta_context)
    }

    async fn setup(enable_rosetta_blocks: bool, persistent_storage: bool) -> anyhow::Result<Self> {
        let mut attempts = 2;
        loop {
            let mut pocket_ic = PocketIcBuilder::new().with_nns_subnet().build_async().await;

            let sender_canister_id = pocket_ic.create_canister().await;
            pocket_ic
                .install_canister(
                    sender_canister_id,
                    sender_wasm_bytes(),
                    Encode!().unwrap(),
                    None,
                )
                .await;
            pocket_ic
                .add_cycles(sender_canister_id, STARTING_CYCLES_PER_CANISTER)
                .await;

            let ledger_canister_id = Principal::from(LEDGER_CANISTER_ID);
            let canister_id = pocket_ic
                .create_canister_with_id(None, None, ledger_canister_id)
                .await
                .expect("Unable to create the canister in which the Ledger would be installed");
            pocket_ic
                .install_canister(
                    canister_id,
                    icp_ledger_wasm_bytes(),
                    icp_ledger_init(sender_canister_id),
                    None,
                )
                .await;
            const STARTING_CYCLES_PER_CANISTER: u128 = 2_000_000_000_000_000;
            pocket_ic
                .add_cycles(canister_id, STARTING_CYCLES_PER_CANISTER)
                .await;
            println!(
                "Installed the Ledger canister ({canister_id}) onto {}",
                pocket_ic.get_subnet(canister_id).await.unwrap()
            );

            let replica_url = pocket_ic.make_live(None).await;

            let rosetta_state_directory =
                TempDir::new().expect("failed to create a temporary directory");

            let (rosetta_client, rosetta_context) = Self::setup_rosetta(
                replica_url,
                ledger_canister_id,
                rosetta_state_directory.path().to_owned(),
                enable_rosetta_blocks,
                persistent_storage,
            )
            .await;

            let env = TestEnv::new(
                rosetta_state_directory,
                pocket_ic,
                rosetta_context,
                rosetta_client,
                ledger_canister_id,
                sender_canister_id,
            );

            // block 0 always exists in this setup
            match env.rosetta.wait_until_synced_up_to(0).await {
                Ok(_) => break Ok(env),
                Err(e) => {
                    println!("Error during setup waiting for Rosetta to sync up to block 0: {e}");
                    if attempts == 0 {
                        anyhow::bail!("Unable to setup TestEnv");
                    }
                    attempts -= 1;
                }
            }
        }
    }

    async fn restart_rosetta_node(
        &mut self,
        enable_rosetta_blocks: bool,
        persistent_storage: bool,
    ) -> anyhow::Result<()> {
        let rosetta_state_directory;
        if let Some(rosetta_context) = std::mem::take(&mut self.rosetta_context) {
            rosetta_state_directory = rosetta_context.state_directory.clone();
            rosetta_context.kill();
        } else {
            panic!("The Rosetta State directory should be set")
        }
        assert!(rosetta_state_directory.exists());
        println!("Restarting rosetta with enable_rosetta_blocks={enable_rosetta_blocks}. State directory: {rosetta_state_directory:?}");
        let replica_url = self
            .pocket_ic
            .url()
            .expect("The PocketIC gateway should be set!");
        let ledger_canister_id = Principal::from(LEDGER_CANISTER_ID);
        let (rosetta_client, rosetta_context) = Self::setup_rosetta(
            replica_url,
            ledger_canister_id,
            rosetta_state_directory,
            enable_rosetta_blocks,
            persistent_storage,
        )
        .await;
        self.rosetta = RosettaTestingClient { rosetta_client };
        self.rosetta_context = Some(rosetta_context);
        Ok(())
    }

    pub async fn icrc1_transfers(&self, args: Vec<TransferArg>) -> Vec<BlockIndex> {
        let arg = args
            .into_iter()
            .map(|arg| SendArg {
                to: self.ledger_id,
                method: "icrc1_transfer".into(),
                arg: Encode!(&arg).unwrap(),
                payment: 0,
            })
            .collect::<Vec<_>>();
        let arg = Encode!(&arg).unwrap();
        self.pocket_ic
            .update_call(self.sender_id, Principal::anonymous(), "send", arg)
            .await
            .expect("Unable to submit send call")
            .unwrap_as::<Vec<SendResult>>()
            .into_iter()
            .map(|v| v.map(|b| Decode!(&b, Result<BlockIndex, TransferError>).unwrap()))
            .collect::<Result<Vec<_>, _>>()
            .expect("Error calling icrc1_transfer from the Sender canister")
            .into_iter()
            .collect::<Result<Vec<_>, _>>()
            .expect("Error performing icrc1_transfer")
    }
}

fn matches_blockchain_is_empty_error(error: &rosetta_core::miscellaneous::Error) -> bool {
    (error.code == 700 || error.code == 712 || error.code == 721)
        && error.details.is_some()
        && error
            .details
            .as_ref()
            .unwrap()
            .get("error_message")
            .map_or(false, |e| {
                e == "Blockchain is empty" || e == "Block not found: 0" || e == "RosettaBlocks was activated and there are no RosettaBlocks in the database yet. The synch is ongoing, please wait until the first RosettaBlock is written to the database."
            })
}

#[tokio::test]
async fn test_rosetta_blocks_mode_enabled() {
    let mut env = TestEnv::setup(false, true).await.unwrap();

    // Check that by default the rosetta blocks mode is not enabled
    assert_eq!(
        env.rosetta.status_or_panic().await.rosetta_blocks_mode,
        RosettaBlocksMode::Disabled
    );

    // Check that restarting Rosetta doesn't enable the
    // rosetta blocks mode
    env.restart_rosetta_node(false, true).await.unwrap();
    assert_eq!(
        env.rosetta.status_or_panic().await.rosetta_blocks_mode,
        RosettaBlocksMode::Disabled
    );
    // Check that restarting Rosetta doesn't enable the
    // rosetta blocks mode
    env.restart_rosetta_node(false, true).await.unwrap();
    assert_eq!(
        env.rosetta.status_or_panic().await.rosetta_blocks_mode,
        RosettaBlocksMode::Disabled
    );

    // Check that passing --enable-rosetta-blocks enables the
    // rosetta blocks mode for the next block

    // The first rosetta block index is the same as the index
    // of the next block to sync (i.e. current block index + 1)
    let first_rosetta_block_index = env
        .rosetta
        .network_status()
        .await
        .unwrap()
        .current_block_identifier
        .index
        + 1;

    env.restart_rosetta_node(true, true).await.unwrap();
    assert_eq!(
        env.rosetta.status_or_panic().await.rosetta_blocks_mode,
        RosettaBlocksMode::Enabled {
            first_rosetta_block_index
        }
    );

    // Currently there exists no rosetta block.
    // We need to create one or otherwise rosetta will simply return an error stating that the blockchain is empty
    assert!(env.rosetta.network_status().await.is_err());
    env.icrc1_transfers(vec![TransferArg {
        from_subaccount: None,
        to: Account::from(Principal::anonymous()),
        fee: None,
        created_at_time: None,
        memo: None,
        amount: Nat::from(1u64),
    }])
    .await;
    // Let rosetta catch up to the latest block
    env.rosetta.wait_until_synced_up_to(1).await.unwrap();
    // The first rosetta block index is the same as the index of the most recently fetched block
    let first_rosetta_block_index = env
        .rosetta
        .network_status()
        .await
        .unwrap()
        .current_block_identifier
        .index;
    env.restart_rosetta_node(true, true).await.unwrap();
    assert_eq!(
        env.rosetta.status_or_panic().await.rosetta_blocks_mode,
        RosettaBlocksMode::Enabled {
            first_rosetta_block_index
        }
    );

    // Check that once rosetta blocks mode is enabled then
    // it will be enabled every time Rosetta restarts even
    // without passing --enable-rosetta-blocks
    env.restart_rosetta_node(false, true).await.unwrap();
    assert_eq!(
        env.rosetta.status_or_panic().await.rosetta_blocks_mode,
        RosettaBlocksMode::Enabled {
            first_rosetta_block_index
        }
    );
}

// a simple trait to simplify unwrapping and decoding a WasmResult
trait UnwrapCandid {
    fn unwrap(&self) -> &[u8];
    fn unwrap_as<T: CandidType + for<'a> Deserialize<'a>>(&self) -> T {
        Decode!(self.unwrap(), T).expect("Unable to decode")
    }
}

impl UnwrapCandid for WasmResult {
    fn unwrap(&self) -> &[u8] {
        match self {
            WasmResult::Reply(bytes) => bytes,
            WasmResult::Reject(err) => panic!("Cannot unwrap Reject: {err}"),
        }
    }
}

#[tokio::test]
async fn test_rosetta_blocks_enabled_after_first_block() {
    let mut env = TestEnv::setup(false, true).await.unwrap();
    env.restart_rosetta_node(true, true).await.unwrap();
    env.pocket_ic.stop_progress().await;
    env.icrc1_transfers(vec![
        // create block 1 and Rosetta Block 1
        TransferArg {
            from_subaccount: None,
            to: Account::from(Principal::anonymous()),
            fee: None,
            created_at_time: None,
            memo: None,
            amount: Nat::from(1u64),
        },
        // create block 2 which will go inside Rosetta Block 2
        TransferArg {
            from_subaccount: None,
            to: Account::from(Principal::anonymous()),
            fee: None,
            created_at_time: None,
            memo: None,
            amount: Nat::from(2u64),
        },
    ])
    .await;

    let rosetta_block1_expected_time_ts = TimeStamp::from(env.pocket_ic.get_time().await);
    let rosetta_block1_expected_time_millis =
        rosetta_block1_expected_time_ts.as_nanos_since_unix_epoch() / 1_000_000;

    env.pocket_ic.auto_progress().await;

    let old_block0 = env
        .rosetta
        .block(PartialBlockIdentifier {
            index: Some(0),
            hash: None,
        })
        .await
        .unwrap()
        .block
        .unwrap();
    env.rosetta.wait_until_synced_up_to(1).await.unwrap();
    println!("synced up to 2");
    // Enabling Rosetta Blocks Mode should not change blocks before
    // the first rosetta index, in this case block 0
    let block0 = env
        .rosetta
        .block(PartialBlockIdentifier {
            index: Some(0),
            hash: None,
        })
        .await
        .unwrap()
        .block
        .unwrap();
    assert_eq!(old_block0, block0);

    // Block 1 must be a Rosetta block with 2 transactions
    let block1_hash = env
        .rosetta
        .block(PartialBlockIdentifier {
            index: Some(1),
            hash: None,
        })
        .await
        .unwrap()
        .block
        .unwrap()
        .block_identifier
        .hash;
    for (index, hash) in [(Some(1), None), (Some(1), Some(block1_hash.clone()))] {
        let block1 = env
            .rosetta
            .block(PartialBlockIdentifier { index, hash })
            .await
            .unwrap()
            .block
            .unwrap();
        assert_eq!(block1.block_identifier.index, 1);
        assert_eq!(block1.block_identifier.hash, block1_hash);
        assert_eq!(block1.parent_block_identifier, block0.block_identifier);
        assert_eq!(block1.timestamp, rosetta_block1_expected_time_millis);
        assert_eq!(block1.metadata, None);
        assert_eq!(block1.transactions.len(), 2);

        // Check the first transaction of the first Rossetta Block
        assert_eq!(
            block1.transactions.first().unwrap(),
            &convert::to_rosetta_core_transaction(
                /* block_index: */ 1,
                Transaction {
                    operation: Operation::Transfer {
                        from: AccountIdentifier::new(env.sender_id.into(), None),
                        to: AccountIdentifier::new(Principal::anonymous().into(), None),
                        amount: Tokens::from_e8s(1u64),
                        fee: DEFAULT_TRANSFER_FEE,
                        spender: None,
                    },
                    memo: Memo(0),
                    created_at_time: None,
                    icrc1_memo: None,
                },
                rosetta_block1_expected_time_ts,
                "ICP"
            )
            .unwrap(),
        );

        // Check the second transaction of the firsst Rosetta Block
        assert_eq!(
            block1.transactions.get(1).unwrap(),
            &convert::to_rosetta_core_transaction(
                /* block_index: */ 2,
                Transaction {
                    operation: Operation::Transfer {
                        from: AccountIdentifier::new(env.sender_id.into(), None),
                        to: AccountIdentifier::new(Principal::anonymous().into(), None),
                        amount: Tokens::from_e8s(2u64),
                        fee: DEFAULT_TRANSFER_FEE,
                        spender: None,
                    },
                    memo: Memo(0),
                    created_at_time: None,
                    icrc1_memo: None,
                },
                rosetta_block1_expected_time_ts,
                "ICP"
            )
            .unwrap(),
        );
    }
}

#[tokio::test]
async fn test_rosetta_blocks_dont_contain_transactions_duplicates() {
    let env = TestEnv::setup(true, true).await.unwrap();

    // Rosetta block 0 contains transaction 0
    env.pocket_ic.stop_progress().await;

    // Create block 1 and Rosetta Block 1
    env.icrc1_transfers(vec![
        // create block 1 and Rosetta Block 1
        TransferArg {
            from_subaccount: None,
            to: Account::from(Principal::anonymous()),
            fee: None,
            created_at_time: None,
            memo: None,
            amount: Nat::from(1u64),
        },
        // Create block 2 with the same transaction as block 1.
        // This must create a new Rosetta Block at index 2
        TransferArg {
            from_subaccount: None,
            to: Account::from(Principal::anonymous()),
            fee: None,
            created_at_time: None,
            memo: None,
            amount: Nat::from(1u64),
        },
        // Create block 3 with a different transaction than the one in block 2.
        // block 3 will therefore go inside Rosetta Block 2
        TransferArg {
            from_subaccount: None,
            to: Account::from(Principal::anonymous()),
            fee: None,
            created_at_time: None,
            memo: None,
            amount: Nat::from(2u64),
        },
        // Create block 4 with the same transaction as block 2.
        // This must create a new Rosetta Block at index 3
        TransferArg {
            from_subaccount: None,
            to: Account::from(Principal::anonymous()),
            fee: None,
            created_at_time: None,
            memo: None,
            amount: Nat::from(1u64),
        },
    ])
    .await;

    let rosetta_block1_expected_time_ts = TimeStamp::from(env.pocket_ic.get_time().await);
    let rosetta_block1_expected_time_millis =
        rosetta_block1_expected_time_ts.as_nanos_since_unix_epoch() / 1_000_000;

    env.pocket_ic.auto_progress().await;

    env.rosetta.wait_until_synced_up_to(3).await.unwrap();

    // check block 1
    let block0 = env
        .rosetta
        .block(PartialBlockIdentifier {
            index: Some(0),
            hash: None,
        })
        .await
        .unwrap()
        .block
        .unwrap();
    let block1 = env
        .rosetta
        .block(PartialBlockIdentifier {
            index: Some(1),
            hash: None,
        })
        .await
        .unwrap()
        .block
        .unwrap();
    assert_eq!(block1.block_identifier.index, 1);
    assert_eq!(block1.parent_block_identifier, block0.block_identifier);
    assert_eq!(block1.timestamp, rosetta_block1_expected_time_millis);
    assert_eq!(block1.metadata, None);
    assert_eq!(
        block1.transactions,
        vec![convert::to_rosetta_core_transaction(
            /* block_index: */ 1,
            Transaction {
                operation: Operation::Transfer {
                    from: AccountIdentifier::new(env.sender_id.into(), None),
                    to: AccountIdentifier::new(Principal::anonymous().into(), None),
                    amount: Tokens::from_e8s(1u64),
                    fee: DEFAULT_TRANSFER_FEE,
                    spender: None,
                },
                memo: Memo(0),
                created_at_time: None,
                icrc1_memo: None,
            },
            rosetta_block1_expected_time_ts,
            "ICP"
        )
        .unwrap()]
    );

    // check block 2
    let block2 = env
        .rosetta
        .block(PartialBlockIdentifier {
            index: Some(2),
            hash: None,
        })
        .await
        .unwrap()
        .block
        .unwrap();
    assert_eq!(block2.block_identifier.index, 2);
    assert_eq!(block2.parent_block_identifier, block1.block_identifier);
    assert_eq!(block2.timestamp, rosetta_block1_expected_time_millis);
    assert_eq!(block2.metadata, None);
    assert_eq!(
        block2.transactions,
        vec![
            convert::to_rosetta_core_transaction(
                /* block_index: */ 2,
                Transaction {
                    operation: Operation::Transfer {
                        from: AccountIdentifier::new(env.sender_id.into(), None),
                        to: AccountIdentifier::new(Principal::anonymous().into(), None),
                        amount: Tokens::from_e8s(1u64),
                        fee: DEFAULT_TRANSFER_FEE,
                        spender: None,
                    },
                    memo: Memo(0),
                    created_at_time: None,
                    icrc1_memo: None,
                },
                rosetta_block1_expected_time_ts,
                "ICP"
            )
            .unwrap(),
            convert::to_rosetta_core_transaction(
                /* block_index: */ 3,
                Transaction {
                    operation: Operation::Transfer {
                        from: AccountIdentifier::new(env.sender_id.into(), None),
                        to: AccountIdentifier::new(Principal::anonymous().into(), None),
                        amount: Tokens::from_e8s(2u64),
                        fee: DEFAULT_TRANSFER_FEE,
                        spender: None,
                    },
                    memo: Memo(0),
                    created_at_time: None,
                    icrc1_memo: None,
                },
                rosetta_block1_expected_time_ts,
                "ICP"
            )
            .unwrap()
        ]
    );

    // check block 3
    let block3 = env
        .rosetta
        .block(PartialBlockIdentifier {
            index: Some(3),
            hash: None,
        })
        .await
        .unwrap()
        .block
        .unwrap();
    assert_eq!(block3.block_identifier.index, 3);
    assert_eq!(block3.parent_block_identifier, block2.block_identifier);
    assert_eq!(block3.timestamp, rosetta_block1_expected_time_millis);
    assert_eq!(block3.metadata, None);
    assert_eq!(
        block3.transactions,
        vec![convert::to_rosetta_core_transaction(
            /* block_index: */ 4,
            Transaction {
                operation: Operation::Transfer {
                    from: AccountIdentifier::new(env.sender_id.into(), None),
                    to: AccountIdentifier::new(Principal::anonymous().into(), None),
                    amount: Tokens::from_e8s(1u64),
                    fee: DEFAULT_TRANSFER_FEE,
                    spender: None,
                },
                memo: Memo(0),
                created_at_time: None,
                icrc1_memo: None,
            },
            rosetta_block1_expected_time_ts,
            "ICP"
        )
        .unwrap()]
    );
}

#[tokio::test]
async fn test_query_block_range() {
    let env = TestEnv::setup(false, true).await.unwrap();
    env.pocket_ic.auto_progress().await;

    let minter = test_identity()
        .sender()
        .expect("test identity sender not found!");
    let mut block_indices: Vec<Nat> = vec![];
    for i in 0..100u64 {
        let mint_arg = TransferArg {
            from_subaccount: None,
            to: Account::from(Principal::anonymous()),
            fee: None,
            created_at_time: None,
            memo: None,
            amount: Nat::from(i),
        };
        let arg = Encode!(&mint_arg).unwrap();
        block_indices.push(
            env.pocket_ic
                .update_call(env.ledger_id, minter, "icrc1_transfer", arg)
                .await
                .expect("Unable to submit call")
                .unwrap_as::<Result<BlockIndex, TransferError>>()
                .expect("Error performing icrc1_transfer"),
        );
    }

    env.rosetta
        .wait_until_synced_up_to(block_indices.last().unwrap().0.to_u64().unwrap())
        .await
        .unwrap();

    let response: QueryBlockRangeResponse = env
        .rosetta
        .call_or_panic(
            "query_block_range".to_owned(),
            ObjectMap::try_from(QueryBlockRangeRequest {
                highest_block_index: 100,
                number_of_blocks: 10,
            })
            .unwrap(),
        )
        .await
        .result
        .try_into()
        .unwrap();

    assert_eq!(response.blocks.len(), 10);
}

#[tokio::test]
async fn test_block_transaction() {
<<<<<<< HEAD
    let env = TestEnv::setup(true, true).await.unwrap();
=======
    let env = TestEnv::setup_or_panic(true).await;
>>>>>>> f116e571
    env.pocket_ic.stop_progress().await;
    assert!(env
        .rosetta
        .block_transaction(
            BlockIdentifier {
                index: 100,
                hash: "INVALID_HASH".to_owned()
            },
            TransactionIdentifier {
                hash: "INVALID_TX_HASH".to_owned()
            }
        )
        .await
        .unwrap_err()
        .0
        .message
        .contains("Block not found"));

<<<<<<< HEAD
    // We are creating a second rosetta block that contains 4 transactions with each having a unique tx hash
=======
    // We are creating a second rosetta block that contains 4 transactions with each having an unique tx hash
>>>>>>> f116e571
    env.icrc1_transfers(vec![
        TransferArg {
            from_subaccount: None,
            to: Account::from(Principal::anonymous()),
            fee: None,
            created_at_time: None,
            memo: Some(1.into()),
            amount: Nat::from(1u64),
        },
        TransferArg {
            from_subaccount: None,
            to: Account::from(Principal::anonymous()),
            fee: None,
            created_at_time: None,
            memo: Some(2.into()),
            amount: Nat::from(1u64),
        },
        TransferArg {
            from_subaccount: None,
            to: Account::from(Principal::anonymous()),
            fee: None,
            created_at_time: None,
            memo: Some(3.into()),
            amount: Nat::from(2u64),
        },
        TransferArg {
            from_subaccount: None,
            to: Account::from(Principal::anonymous()),
            memo: Some(4.into()),
            created_at_time: None,
            fee: None,
            amount: Nat::from(1u64),
        },
    ])
    .await;
    env.pocket_ic.auto_progress().await;
<<<<<<< HEAD
    // All the previous transactions are stored in a single rosetta block so we wait until rosetta block 1 is finished
    env.rosetta.wait_until_synced_up_to(1).await.unwrap();
=======
    env.rosetta.wait_or_panic_until_synced_up_to(4).await;
>>>>>>> f116e571

    // We try to fetch the RosettaBlock we just created earlier
    let rosetta_core::objects::Block {
        block_identifier,
        transactions,
        ..
    } = env
        .rosetta
<<<<<<< HEAD
        .block(PartialBlockIdentifier {
            index: Some(1),
            hash: None,
        })
        .await
        .unwrap()
        .block
        .unwrap();
=======
        .block_or_panic(PartialBlockIdentifier {
            index: Some(1),
            hash: None,
        })
        .await;
>>>>>>> f116e571

    let transaction = env
        .rosetta
        .block_transaction(
            block_identifier.clone(),
            transactions[0].transaction_identifier.clone(),
        )
        .await
        .unwrap()
        .transaction;
    assert!(transaction == transactions[0]);

    let transaction = env
        .rosetta
        .block_transaction(
            block_identifier.clone(),
            transactions[1].transaction_identifier.clone(),
        )
        .await
        .unwrap()
        .transaction;
    assert!(transaction == transactions[1]);

    assert!(env
        .rosetta
        .block_transaction(
            block_identifier,
            TransactionIdentifier {
                hash: "INVALID_TX_HASH".to_owned()
            }
        )
        .await
        .unwrap_err()
        .0
        .message
        .contains("Invalid transaction id"));
<<<<<<< HEAD
}

#[tokio::test]
async fn test_network_status_multiple_genesis_transactions() {
    // We start off by testing the case with no rosetta blocks enabled
    let mut env = TestEnv::setup(false, true).await.unwrap();
    let network_status = env.rosetta.network_status().await.unwrap();
    let genesis_block = env
        .rosetta
        .block(PartialBlockIdentifier {
            index: Some(0),
            hash: None,
        })
        .await
        .unwrap()
        .block
        .unwrap();

    // We expect the genesis block to be present and be in the network status
    assert_eq!(
        network_status.current_block_identifier,
        genesis_block.block_identifier
    );
    assert_eq!(
        network_status.current_block_timestamp,
        genesis_block.timestamp
    );
    assert_eq!(
        network_status.genesis_block_identifier,
        genesis_block.block_identifier
    );
    // If only the genesis block exists than the oldest block identifier is expected to be None
    assert_eq!(network_status.oldest_block_identifier, None);

    // Now we restart rosetta with rosetta blocks enabled
    // We need to restart it into memory or otherwise we will trigger the rosetta block mode detection from earlier restarts
    env.restart_rosetta_node(true, false).await.unwrap();
    let network_status = env.rosetta.network_status().await.unwrap();
    // There are no rosettablocks created yet so we return an empty blockchain error
    let current_block = env
        .rosetta
        .block(PartialBlockIdentifier {
            index: Some(0),
            hash: None,
        })
        .await
        .unwrap()
        .block
        .unwrap();
    let genesis_block = env
        .rosetta
        .block(PartialBlockIdentifier {
            index: Some(0),
            hash: None,
        })
        .await
        .unwrap()
        .block
        .unwrap();
    assert_eq!(
        network_status.current_block_identifier,
        current_block.block_identifier
    );
    assert_eq!(
        network_status.current_block_timestamp,
        current_block.timestamp
    );
    assert_eq!(
        network_status.genesis_block_identifier,
        genesis_block.block_identifier
    );
    // If only the genesis block exists than the oldest block identifier is expected to be None
    assert_eq!(network_status.oldest_block_identifier, None);

    // Now we test the case where we have produced some blocks
    env.restart_rosetta_node(false, false).await.unwrap();
    // After this call we should have 4 icp blocks, genesis and three transfers. The maximum block idx should be 3
    env.pocket_ic.stop_progress().await;
    env.icrc1_transfers(vec![
        TransferArg {
            from_subaccount: None,
            to: Account::from(Principal::anonymous()),
            fee: None,
            created_at_time: None,
            memo: None,
            amount: Nat::from(1u64),
        },
        TransferArg {
            from_subaccount: None,
            to: Account::from(Principal::anonymous()),
            fee: None,
            created_at_time: None,
            memo: None,
            amount: Nat::from(2u64),
        },
        TransferArg {
            from_subaccount: None,
            to: Account::from(Principal::anonymous()),
            fee: None,
            created_at_time: None,
            memo: None,
            amount: Nat::from(2u64),
        },
    ])
    .await;
    env.pocket_ic.auto_progress().await;
    env.rosetta.wait_until_synced_up_to(3).await.unwrap();

    let network_status = env.rosetta.network_status().await.unwrap();
    let genesis_block = env
        .rosetta
        .block(PartialBlockIdentifier {
            index: Some(0),
            hash: None,
        })
        .await
        .unwrap()
        .block
        .unwrap();
    let current_block = env
        .rosetta
        .block(PartialBlockIdentifier {
            index: Some(3),
            hash: None,
        })
        .await
        .unwrap()
        .block
        .unwrap();
    assert_eq!(
        network_status.current_block_identifier,
        current_block.block_identifier
    );
    assert_eq!(
        network_status.current_block_timestamp,
        current_block.timestamp
    );
    assert_eq!(
        network_status.genesis_block_identifier,
        genesis_block.block_identifier.clone()
    );
    // Genesis block is verified so there is no need for the oldest block identifier
    assert_eq!(network_status.oldest_block_identifier, None);

    // If we restart rosetta now we have 3 icp blocks to sync out of which the first two will go into the rosetta block
    env.restart_rosetta_node(true, false).await.unwrap();
    // Now we have 3 rosetta blocks, the genesis block and the first transfer go into rosetta block 0, the second and third transfer each go into a separate rosetta block. The maximum block idx is thus 2
    env.rosetta.wait_until_synced_up_to(2).await.unwrap();
    let network_status = env.rosetta.network_status().await.unwrap();
    let current_block = env
        .rosetta
        .block(PartialBlockIdentifier {
            index: Some(2),
            hash: None,
        })
        .await
        .unwrap()
        .block
        .unwrap();
    let genesis_block = env
        .rosetta
        .block(PartialBlockIdentifier {
            index: Some(0),
            hash: None,
        })
        .await
        .unwrap()
        .block
        .unwrap();
    assert_eq!(
        network_status.current_block_identifier,
        current_block.block_identifier
    );
    assert_eq!(
        network_status.current_block_timestamp,
        current_block.timestamp
    );
    assert_eq!(
        network_status.genesis_block_identifier,
        genesis_block.block_identifier
    );
    assert_eq!(network_status.oldest_block_identifier, None);
    // We should not be able to call block with block index 3 at this point
    assert!(env
        .rosetta
        .block(PartialBlockIdentifier {
            index: Some(3),
            hash: None,
        })
        .await
        .unwrap_err()
        .0
        .message
        .contains("Block not found"));
}

#[tokio::test]
async fn test_network_status_single_genesis_transaction() {
    let mut env = TestEnv::setup(false, true).await.unwrap();
    let t1 = env.pocket_ic.get_time().await;
    // We need to advance the time to make sure only a single transaction gets into the genesis block
    env.pocket_ic.auto_progress().await;
    tokio::time::sleep(Duration::from_secs(1)).await;
    env.pocket_ic.stop_progress().await;
    let t2 = env.pocket_ic.get_time().await;
    assert!(t1 < t2);
    // We want two transactions with unique tx hashes
    env.icrc1_transfers(vec![
        TransferArg {
            from_subaccount: None,
            to: Account::from(Principal::anonymous()),
            fee: None,
            created_at_time: None,
            memo: Some(1.into()),
            amount: Nat::from(1u64),
        },
        TransferArg {
            from_subaccount: None,
            to: Account::from(Principal::anonymous()),
            fee: None,
            created_at_time: None,
            memo: Some(2.into()),
            amount: Nat::from(2u64),
        },
    ])
    .await;
    env.pocket_ic.auto_progress().await;
    // We should have 3 ICP blocks by now
    env.rosetta.wait_until_synced_up_to(2).await.unwrap();
    let genesis_block = env
        .rosetta
        .block(PartialBlockIdentifier {
            index: Some(0),
            hash: None,
        })
        .await
        .unwrap()
        .block
        .unwrap();
    let current_block = env
        .rosetta
        .block(PartialBlockIdentifier {
            index: Some(2),
            hash: None,
        })
        .await
        .unwrap()
        .block
        .unwrap();
    let network_status = env.rosetta.network_status().await.unwrap();
    assert_eq!(
        network_status.current_block_identifier,
        current_block.block_identifier
    );
    assert_eq!(
        network_status.current_block_timestamp,
        current_block.timestamp
    );
    assert_eq!(
        network_status.genesis_block_identifier,
        genesis_block.block_identifier
    );

    // Now we restart rosetta with rosetta blocks
    env.restart_rosetta_node(true, false).await.unwrap();
    // We should now have 2 Rosetta blocks, genesis block with a single transaction and a second rosetta block with two transfers
    env.rosetta.wait_until_synced_up_to(1).await.unwrap();

    // The genesis block stays the same but the current block changes
    let current_block = env
        .rosetta
        .block(PartialBlockIdentifier {
            index: Some(1),
            hash: None,
        })
        .await
        .unwrap()
        .block
        .unwrap();

    // Even though both the ICP genesis block and the Rosetta Block genesis block have only one transaction in them they have different hashes. One hashes a single transaction the other an array that contains a single transaction
    let genesis_block = env
        .rosetta
        .block(PartialBlockIdentifier {
            index: Some(0),
            hash: None,
        })
        .await
        .unwrap()
        .block
        .unwrap();
    let network_status = env.rosetta.network_status().await.unwrap();
    assert_eq!(
        network_status.current_block_identifier,
        current_block.block_identifier
    );
    assert_eq!(
        network_status.current_block_timestamp,
        current_block.timestamp
    );

    assert_eq!(
        network_status.genesis_block_identifier,
        genesis_block.block_identifier
    );
=======
>>>>>>> f116e571
}<|MERGE_RESOLUTION|>--- conflicted
+++ resolved
@@ -924,11 +924,7 @@
 
 #[tokio::test]
 async fn test_block_transaction() {
-<<<<<<< HEAD
     let env = TestEnv::setup(true, true).await.unwrap();
-=======
-    let env = TestEnv::setup_or_panic(true).await;
->>>>>>> f116e571
     env.pocket_ic.stop_progress().await;
     assert!(env
         .rosetta
@@ -947,11 +943,7 @@
         .message
         .contains("Block not found"));
 
-<<<<<<< HEAD
     // We are creating a second rosetta block that contains 4 transactions with each having a unique tx hash
-=======
-    // We are creating a second rosetta block that contains 4 transactions with each having an unique tx hash
->>>>>>> f116e571
     env.icrc1_transfers(vec![
         TransferArg {
             from_subaccount: None,
@@ -988,12 +980,8 @@
     ])
     .await;
     env.pocket_ic.auto_progress().await;
-<<<<<<< HEAD
     // All the previous transactions are stored in a single rosetta block so we wait until rosetta block 1 is finished
     env.rosetta.wait_until_synced_up_to(1).await.unwrap();
-=======
-    env.rosetta.wait_or_panic_until_synced_up_to(4).await;
->>>>>>> f116e571
 
     // We try to fetch the RosettaBlock we just created earlier
     let rosetta_core::objects::Block {
@@ -1002,7 +990,6 @@
         ..
     } = env
         .rosetta
-<<<<<<< HEAD
         .block(PartialBlockIdentifier {
             index: Some(1),
             hash: None,
@@ -1011,13 +998,6 @@
         .unwrap()
         .block
         .unwrap();
-=======
-        .block_or_panic(PartialBlockIdentifier {
-            index: Some(1),
-            hash: None,
-        })
-        .await;
->>>>>>> f116e571
 
     let transaction = env
         .rosetta
@@ -1054,7 +1034,6 @@
         .0
         .message
         .contains("Invalid transaction id"));
-<<<<<<< HEAD
 }
 
 #[tokio::test]
@@ -1360,6 +1339,4 @@
         network_status.genesis_block_identifier,
         genesis_block.block_identifier
     );
-=======
->>>>>>> f116e571
 }