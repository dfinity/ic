--- conflicted
+++ resolved
@@ -5,10 +5,7 @@
 use ic_icp_rosetta_client::RosettaCreateNeuronArgs;
 use ic_icp_rosetta_client::RosettaSetNeuronDissolveDelayArgs;
 use ic_nns_governance::pb::v1::neuron::DissolveState;
-<<<<<<< HEAD
 use ic_rosetta_api::request::transaction_operation_results::TransactionOperationResults;
-=======
->>>>>>> b1ffe829
 use ic_types::PrincipalId;
 use icp_ledger::AccountIdentifier;
 use lazy_static::lazy_static;
@@ -161,21 +158,15 @@
             ),
         };
         // The Dissolve Delay Timestamp should be updated
-<<<<<<< HEAD
-        // Since the state machine is live we do not know exactlz how much time will be left at the time of calling the governance canister.
-=======
         // Since the state machine is live we do not know exactly how much time will be left at the time of calling the governance canister.
->>>>>>> b1ffe829
         // It should be between dissolve_delay_timestamp and dissolve_delay_timestamp - X seconds depending on how long it takes to call the governance canister
         assert!(dissolve_delay_timestamp <= additional_dissolve_delay);
         assert!(dissolve_delay_timestamp > 0);
     });
-<<<<<<< HEAD
 }
 
 #[test]
 fn test_start_and_stop_neuron_dissolve() {
-    let rt = Runtime::new().unwrap();
     rt.block_on(async {
         let env = RosettaTestingEnvironment::builder()
             .with_initial_balances(
@@ -317,6 +308,4 @@
             DissolveState::DissolveDelaySeconds(_)
         ));
     });
-=======
->>>>>>> b1ffe829
 }