use anyhow::bail;
use anyhow::Context;
use candid::Nat;
use candid::Principal;
use ic_base_types::PrincipalId;
use ic_rosetta_api::models::seconds::Seconds;
use ic_rosetta_api::models::AccountType;
use ic_rosetta_api::models::BlockIdentifier;
use ic_rosetta_api::models::ConstructionDeriveRequestMetadata;
use ic_rosetta_api::models::ConstructionMetadataRequestOptions;
use ic_rosetta_api::models::ConstructionPayloadsRequestMetadata;
use ic_rosetta_api::models::OperationIdentifier;
use ic_rosetta_api::request_types::ChangeAutoStakeMaturityMetadata;
use ic_rosetta_api::request_types::DisburseMetadata;
use ic_rosetta_api::request_types::NeuronIdentifierMetadata;
use ic_rosetta_api::request_types::RequestType;
use ic_rosetta_api::request_types::SetDissolveTimestampMetadata;
use icp_ledger::AccountIdentifier;
use icrc_ledger_types::icrc1::account::Account;
use icrc_ledger_types::icrc1::account::Subaccount;
use icrc_ledger_types::icrc1::account::DEFAULT_SUBACCOUNT;
use num_bigint::BigInt;
use reqwest::{Client, Url};
use rosetta_core::identifiers::NetworkIdentifier;
use rosetta_core::identifiers::PartialBlockIdentifier;
use rosetta_core::identifiers::TransactionIdentifier;
use rosetta_core::models::CurveType;
use rosetta_core::models::RosettaSupportedKeyPair;
use rosetta_core::objects::Amount;
use rosetta_core::objects::Operation;
use rosetta_core::objects::PublicKey;
use rosetta_core::objects::Signature;
use rosetta_core::request_types::*;
use rosetta_core::response_types::*;
use serde::{Deserialize, Serialize};
use std::fmt::Debug;
use url::ParseError;

pub struct RosettaClient {
    pub url: Url,
    pub http_client: Client,
}

impl RosettaClient {
    pub fn from_url(url: Url) -> Self {
        Self {
            url,
            http_client: Client::new(),
        }
    }

    pub fn from_str_url(url: &str) -> Result<Self, ParseError> {
        let url = Url::parse(url)?;
        Ok(Self::from_url(url))
    }

    pub fn url(&self, path: &str) -> Url {
        self.url
            .join(path)
            .unwrap_or_else(|e| panic!("Failed to join {} with path {}: {}", self.url, path, e))
    }

    async fn call_endpoint<T: Serialize + ?Sized + Debug, R: for<'a> Deserialize<'a>>(
        &self,
        path: &str,
        arg: &T,
    ) -> anyhow::Result<R> {
        let response = self
            .http_client
            .post(self.url(path))
            .json(arg)
            .send()
            .await
            .map_err(|e| anyhow::anyhow!("Failed to send request: {}", e))?;

        let status = response.status();
        if status.is_client_error() || status.is_server_error() {
            let error = response
                .json::<rosetta_core::miscellaneous::Error>()
                .await
                .unwrap();
            bail!("Failed to call endpoint: {:?}, Request: {:?}", error, arg);
        } else {
            Ok(response
                .json()
                .await
                .map_err(|e| anyhow::anyhow!("Failed to parse error: {}", e))?)
        }
    }

    pub async fn build_transfer_operations(
        &self,
        signer_principal: Principal,
        from_subaccount: Option<Subaccount>,
        to_account: AccountIdentifier,
        amount: Nat,
        network_identifier: NetworkIdentifier,
    ) -> anyhow::Result<Vec<Operation>> {
        let suggested_fee = self
            .construction_metadata(
                ConstructionMetadataRequest::builder(network_identifier.clone())
                    .with_options(
                        ConstructionMetadataRequestOptions {
                            request_types: vec![RequestType::Send],
                        }
                        .try_into()
                        .map_err(|e| anyhow::anyhow!("Failed to convert options: {:?}", e))?,
                    )
                    .build(),
            )
            .await?
            .suggested_fee
            .unwrap()[0]
            .to_owned();
        let currency = suggested_fee.currency.clone();

        let transfer_from_operation = Operation {
            operation_identifier: OperationIdentifier {
                index: 0,
                network_index: None,
            },
            related_operations: None,
            type_: "TRANSACTION".to_string(),
            status: None,
            account: Some(
                AccountIdentifier::new(
                    PrincipalId(signer_principal),
                    from_subaccount.map(icp_ledger::Subaccount),
                )
                .into(),
            ),
            amount: Some(Amount::new(
                BigInt::from_biguint(num_bigint::Sign::Minus, amount.0.clone()),
                currency.clone(),
            )),
            coin_change: None,
            metadata: None,
        };

        let transfer_to_operation = Operation {
            operation_identifier: OperationIdentifier {
                index: 1,
                network_index: None,
            },
            related_operations: None,
            type_: "TRANSACTION".to_string(),
            status: None,
            account: Some(to_account.into()),
            amount: Some(Amount::new(BigInt::from(amount), currency.clone())),
            coin_change: None,
            metadata: None,
        };

        let fee_operation = Operation {
            operation_identifier: OperationIdentifier {
                index: 2,
                network_index: None,
            },
            related_operations: None,
            type_: "FEE".to_string(),
            status: None,
            account: Some(
                AccountIdentifier::new(
                    PrincipalId(signer_principal),
                    from_subaccount.map(icp_ledger::Subaccount),
                )
                .into(),
            ),
            amount: Some(Amount::new(
                BigInt::from_biguint(
                    num_bigint::Sign::Minus,
                    Nat::try_from(suggested_fee)
                        .map_err(|e| anyhow::anyhow!("Failed to convert fee: {:?}", e))?
                        .0
                        .clone(),
                ),
                currency.clone(),
            )),
            coin_change: None,
            metadata: None,
        };

        Ok(vec![
            transfer_from_operation,
            transfer_to_operation,
            fee_operation,
        ])
    }

    pub async fn build_stake_neuron_operations(
        signer_principal: Principal,
        // The index of the neuron relative to the signer of the transaction
        neuron_index: u64,
    ) -> anyhow::Result<Vec<Operation>> {
        Ok(vec![Operation {
            operation_identifier: OperationIdentifier {
                index: 0,
                network_index: None,
            },
            related_operations: None,
            type_: "STAKE".to_string(),
            status: None,
            account: Some(rosetta_core::identifiers::AccountIdentifier::from(
                AccountIdentifier::new(PrincipalId(signer_principal), None),
            )),
            amount: None,
            coin_change: None,
            metadata: Some(
                NeuronIdentifierMetadata { neuron_index }
                    .try_into()
                    .map_err(|e| anyhow::anyhow!("Failed to convert metadata: {:?}", e))?,
            ),
        }])
    }

    pub async fn call(&self, req: CallRequest) -> anyhow::Result<CallResponse> {
        self.call_endpoint("/call", &req).await
    }

    pub async fn build_set_dissolve_timestamp_operations(
        signer_principal: Principal,
        neuron_index: u64,
        // The number of seconds since Unix epoch.
        // The dissolve delay will be set to this value
        // The timestamp has to be in the future and greater or equal to the currently set timestamp
        timestamp: u64,
    ) -> anyhow::Result<Vec<Operation>> {
        Ok(vec![Operation {
            operation_identifier: OperationIdentifier {
                index: 0,
                network_index: None,
            },
            related_operations: None,
            type_: "SET_DISSOLVE_TIMESTAMP".to_string(),
            status: None,
            account: Some(rosetta_core::identifiers::AccountIdentifier::from(
                AccountIdentifier::new(PrincipalId(signer_principal), None),
            )),
            amount: None,
            coin_change: None,
            metadata: Some(
                SetDissolveTimestampMetadata {
                    neuron_index,
                    timestamp: Seconds(timestamp),
                }
                .try_into()
                .map_err(|e| anyhow::anyhow!("Failed to convert metadata: {:?}", e))?,
            ),
        }])
    }

    pub async fn build_start_dissolving_operations(
        signer_principal: Principal,
        neuron_index: u64,
    ) -> anyhow::Result<Vec<Operation>> {
        Ok(vec![Operation {
            operation_identifier: OperationIdentifier {
                index: 0,
                network_index: None,
            },
            related_operations: None,
            type_: "START_DISSOLVING".to_string(),
            status: None,
            account: Some(rosetta_core::identifiers::AccountIdentifier::from(
                AccountIdentifier::new(PrincipalId(signer_principal), None),
            )),
            amount: None,
            coin_change: None,
            metadata: Some(
                NeuronIdentifierMetadata { neuron_index }
                    .try_into()
                    .map_err(|e| anyhow::anyhow!("Failed to convert metadata: {:?}", e))?,
            ),
        }])
    }

    pub async fn build_stop_dissolving_operations(
        signer_principal: Principal,
        neuron_index: u64,
    ) -> anyhow::Result<Vec<Operation>> {
        Ok(vec![Operation {
            operation_identifier: OperationIdentifier {
                index: 0,
                network_index: None,
            },
            related_operations: None,
            type_: "STOP_DISSOLVING".to_string(),
            status: None,
            account: Some(rosetta_core::identifiers::AccountIdentifier::from(
                AccountIdentifier::new(PrincipalId(signer_principal), None),
            )),
            amount: None,
            coin_change: None,
            metadata: Some(
                NeuronIdentifierMetadata { neuron_index }
                    .try_into()
                    .map_err(|e| anyhow::anyhow!("Failed to convert metadata: {:?}", e))?,
            ),
        }])
    }

    pub async fn build_change_auto_stake_maturity_operations(
        signer_principal: Principal,
        neuron_index: u64,
        requested_setting_for_auto_stake_maturity: bool,
    ) -> anyhow::Result<Vec<Operation>> {
        Ok(vec![Operation {
            operation_identifier: OperationIdentifier {
                index: 0,
                network_index: None,
            },
            related_operations: None,
            type_: "CHANGE_AUTO_STAKE_MATURITY".to_string(),
            status: None,
            account: Some(rosetta_core::identifiers::AccountIdentifier::from(
                AccountIdentifier::new(PrincipalId(signer_principal), None),
            )),
            amount: None,
            coin_change: None,
            metadata: Some(
                ChangeAutoStakeMaturityMetadata {
                    neuron_index,
                    requested_setting_for_auto_stake_maturity,
                }
                .try_into()
                .map_err(|e| anyhow::anyhow!("Failed to convert metadata: {:?}", e))?,
            ),
        }])
    }

    pub async fn build_disburse_neuron_operations(
        signer_principal: Principal,
        neuron_index: u64,
        recipient: Option<AccountIdentifier>,
    ) -> anyhow::Result<Vec<Operation>> {
        Ok(vec![Operation {
            operation_identifier: OperationIdentifier {
                index: 0,
                network_index: None,
            },
            related_operations: None,
            type_: "DISBURSE".to_string(),
            status: None,
            account: Some(rosetta_core::identifiers::AccountIdentifier::from(
                AccountIdentifier::new(PrincipalId(signer_principal), None),
            )),
            amount: None,
            coin_change: None,
            metadata: Some(
                DisburseMetadata {
                    neuron_index,
                    recipient,
                }
                .try_into()
                .map_err(|e| anyhow::anyhow!("Failed to convert metadata: {:?}", e))?,
            ),
        }])
    }

    pub async fn network_list(&self) -> anyhow::Result<NetworkListResponse> {
        self.call_endpoint("/network/list", &MetadataRequest { metadata: None })
            .await
    }

    pub async fn network_options(
        &self,
        network_identifier: NetworkIdentifier,
    ) -> anyhow::Result<NetworkOptionsResponse> {
        self.call_endpoint(
            "/network/options",
            &NetworkRequest {
                network_identifier,
                metadata: None,
            },
        )
        .await
    }

    pub async fn network_status(
        &self,
        network_identifier: NetworkIdentifier,
    ) -> anyhow::Result<NetworkStatusResponse> {
        self.call_endpoint(
            "/network/status",
            &NetworkRequest {
                network_identifier,
                metadata: None,
            },
        )
        .await
    }

    pub async fn mempool(
        &self,
        network_identifier: NetworkIdentifier,
    ) -> anyhow::Result<MempoolResponse> {
        self.call_endpoint(
            "/mempool",
            &NetworkRequest {
                network_identifier,
                metadata: None,
            },
        )
        .await
    }

    pub async fn mempool_transaction(
        &self,
        network_identifier: NetworkIdentifier,
        transaction_identifier: TransactionIdentifier,
    ) -> anyhow::Result<MempoolTransactionResponse> {
        self.call_endpoint(
            "/mempool/transaction",
            &MempoolTransactionRequest {
                network_identifier,
                transaction_identifier,
            },
        )
        .await
    }

    pub async fn account_balance(
        &self,
        request: AccountBalanceRequest,
    ) -> anyhow::Result<AccountBalanceResponse> {
        self.call_endpoint("/account/balance", &request).await
    }

    pub async fn search_transactions(
        &self,
        request: &SearchTransactionsRequest,
    ) -> anyhow::Result<SearchTransactionsResponse> {
        self.call_endpoint("/search/transactions", request).await
    }

    pub async fn block(
        &self,
        network_identifier: NetworkIdentifier,
        block_identifier: PartialBlockIdentifier,
    ) -> anyhow::Result<BlockResponse> {
        self.call_endpoint(
            "/block",
            &BlockRequest {
                network_identifier,
                block_identifier,
            },
        )
        .await
    }

    pub async fn block_transaction(
        &self,
        network_identifier: NetworkIdentifier,
        transaction_identifier: TransactionIdentifier,
        block_identifier: BlockIdentifier,
    ) -> anyhow::Result<BlockTransactionResponse> {
        self.call_endpoint(
            "/block/transaction",
            &BlockTransactionRequest {
                network_identifier,
                transaction_identifier,
                block_identifier,
            },
        )
        .await
    }

    pub fn sign_transaction<T>(
        signer_keypair: &T,
        payloads: ConstructionPayloadsResponse,
    ) -> anyhow::Result<Vec<Signature>>
    where
        T: RosettaSupportedKeyPair,
    {
        let mut signatures: Vec<Signature> = vec![];
        for payload in payloads.payloads.into_iter() {
            let signable_bytes = hex::decode(&payload.hex_bytes).with_context(|| {
                format!("Bytes not in hex representation: {:?}", payload.hex_bytes)
            })?;

            let signed_bytes = signer_keypair.sign(&signable_bytes);
            let hex_bytes = hex::encode(signed_bytes.clone());

            let signature = Signature {
                signing_payload: payload,
                public_key: signer_keypair.into(),
                signature_type: signer_keypair.get_curve_type().into(),
                hex_bytes,
            };

            // Verify that the signature is correct
            match signer_keypair.get_curve_type() {
                CurveType::Edwards25519 => {
                    let verification_key = ic_crypto_ed25519::PublicKey::deserialize_raw(
                        signer_keypair.get_pb_key().as_slice(),
                    )
                    .with_context(|| {
                        format!(
                            "Failed to convert public key to verification key: {:?}",
                            signer_keypair.get_pb_key()
                        )
                    })?;
                    if verification_key
                        .verify_signature(&signable_bytes, signed_bytes.as_slice())
                        .is_err()
                    {
                        bail!("Signature verification failed")
                    };
                }
                CurveType::Secp256K1 => {
                    let verification_key = ic_crypto_secp256k1::PublicKey::deserialize_sec1(
                        &signer_keypair.get_pb_key(),
                    )
                    .with_context(|| {
                        format!(
                            "Failed to convert public key to verification key: {:?}",
                            signer_keypair.get_pb_key()
                        )
                    })?;
                    if !verification_key
                        .verify_signature(signable_bytes.as_slice(), signed_bytes.as_slice())
                    {
                        bail!("Signature verification failed")
                    };
                }
                _ => bail!(
                    "Unsupported curve type: {:?}",
                    signer_keypair.get_curve_type()
                ),
            }

            signatures.push(signature);
        }

        Ok(signatures)
    }

    pub async fn make_submit_and_wait_for_transaction<T: RosettaSupportedKeyPair>(
        &self,
        signer_keypair: &T,
        network_identifier: NetworkIdentifier,
        operations: Vec<Operation>,
        memo: Option<u64>,
        created_at_time: Option<u64>,
    ) -> anyhow::Result<ConstructionSubmitResponse> {
        let payloads_response = self
            .construction_payloads(
                network_identifier.clone(),
                operations,
                Some(vec![signer_keypair.into()]),
                Some(ConstructionPayloadsRequestMetadata {
                    memo,
                    created_at_time,
                    ingress_end: None,
                    ingress_start: None,
                }),
            )
            .await?;
        let signatures = Self::sign_transaction(signer_keypair, payloads_response.clone())?;
        let combine_response = self
            .construction_combine(
                network_identifier.clone(),
                payloads_response.unsigned_transaction,
                signatures,
            )
            .await?;
        let submit_response = self
            .construction_submit(
                network_identifier.clone(),
                combine_response.signed_transaction,
            )
            .await?;

        Ok(submit_response)
    }

    pub async fn construction_derive(
        &self,
        construction_derive_request: ConstructionDeriveRequest,
    ) -> anyhow::Result<ConstructionDeriveResponse> {
        self.call_endpoint("/construction/derive", &construction_derive_request)
            .await
    }

    pub async fn construction_preprocess(
        &self,
        operations: Vec<Operation>,
        network_identifier: NetworkIdentifier,
    ) -> anyhow::Result<ConstructionPreprocessResponse> {
        self.call_endpoint(
            "/construction/preprocess",
            &ConstructionPreprocessRequest {
                metadata: None,
                operations,
                network_identifier,
            },
        )
        .await
    }

    pub async fn construction_metadata(
        &self,
        request: ConstructionMetadataRequest,
    ) -> anyhow::Result<ConstructionMetadataResponse> {
        self.call_endpoint("/construction/metadata", &request).await
    }

    pub async fn construction_submit(
        &self,
        network_identifier: NetworkIdentifier,
        signed_transaction: String,
    ) -> anyhow::Result<ConstructionSubmitResponse> {
        self.call_endpoint(
            "/construction/submit",
            &ConstructionSubmitRequest {
                network_identifier,
                signed_transaction,
            },
        )
        .await
    }

    pub async fn construction_hash(
        &self,
        network_identifier: NetworkIdentifier,
        signed_transaction: String,
    ) -> anyhow::Result<ConstructionHashResponse> {
        self.call_endpoint(
            "/construction/hash",
            &ConstructionHashRequest {
                network_identifier,
                signed_transaction,
            },
        )
        .await
    }

    pub async fn construction_combine(
        &self,
        network_identifier: NetworkIdentifier,
        unsigned_transaction: String,
        signatures: Vec<Signature>,
    ) -> anyhow::Result<ConstructionCombineResponse> {
        self.call_endpoint(
            "/construction/combine",
            &ConstructionCombineRequest {
                network_identifier,
                unsigned_transaction,
                signatures,
            },
        )
        .await
    }

    pub async fn construction_payloads(
        &self,
        network_identifier: NetworkIdentifier,
        operations: Vec<Operation>,
        public_keys: Option<Vec<PublicKey>>,
        metadata: Option<ConstructionPayloadsRequestMetadata>,
    ) -> anyhow::Result<ConstructionPayloadsResponse> {
        self.call_endpoint(
            "/construction/payloads",
            &ConstructionPayloadsRequest {
                network_identifier,
                operations,
                metadata: metadata
                    .map(|m| {
                        m.try_into()
                            .map_err(|e| anyhow::anyhow!("Failed to convert metadata: {:?}", e))
                    })
                    .transpose()?,
                public_keys,
            },
        )
        .await
    }

    pub async fn construction_parse(
        &self,
        network_identifier: NetworkIdentifier,
        transaction: String,
        is_signed: bool,
    ) -> anyhow::Result<ConstructionParseResponse> {
        self.call_endpoint(
            "/construction/parse",
            &ConstructionParseRequest {
                network_identifier,
                transaction,
                signed: is_signed,
            },
        )
        .await
    }

    pub async fn transfer<T>(
        &self,
        transfer_args: RosettaTransferArgs,
        network_identifier: NetworkIdentifier,
        signer_keypair: &T,
    ) -> anyhow::Result<ConstructionSubmitResponse>
    where
        T: RosettaSupportedKeyPair,
    {
        let transfer_operations = self
            .build_transfer_operations(
                signer_keypair.generate_principal_id()?.0,
                transfer_args.from_subaccount,
                transfer_args.to.into(),
                transfer_args.amount,
                network_identifier.clone(),
            )
            .await?;

        // This submit wrapper will also wait for the transaction to be finalized
        self.make_submit_and_wait_for_transaction(
            signer_keypair,
            network_identifier,
            transfer_operations,
            // We don't care about the specific memo, only that there exists a memo
            transfer_args.memo,
            transfer_args.created_at_time,
        )
        .await
    }

    pub async fn create_neuron<T>(
        &self,
        network_identifier: NetworkIdentifier,
        signer_keypair: &T,
        create_neuron_args: RosettaCreateNeuronArgs,
    ) -> anyhow::Result<ConstructionSubmitResponse>
    where
        T: RosettaSupportedKeyPair,
    {
        // Derive the AccountIdentifier that corresponds to the neuron that should be created
        let neuron_account_id = self
            .construction_derive(ConstructionDeriveRequest {
                network_identifier: network_identifier.clone(),
                public_key: PublicKey::from(signer_keypair),
                metadata: Some(
                    ConstructionDeriveRequestMetadata {
                        account_type: AccountType::Neuron {
                            neuron_index: create_neuron_args.neuron_index.unwrap_or(0),
                        },
                    }
                    .try_into()
                    .map_err(|e| anyhow::anyhow!("Failed to convert metadata: {:?}", e))?,
                ),
            })
            .await?
            .account_identifier
            .ok_or_else(|| anyhow::anyhow!("Failed to derive account identifier"))?;

        // Transfer the staked amount to the neuron account
        let transfer_operations = self
            .build_transfer_operations(
                signer_keypair.generate_principal_id()?.0,
                create_neuron_args.from_subaccount,
                neuron_account_id.try_into().map_err(|e| {
                    anyhow::anyhow!("Failed to convert account identifier: {:?}", e)
                })?,
                create_neuron_args.staked_amount,
                network_identifier.clone(),
            )
            .await?;

        // This submit wrapper will also wait for the transaction to be finalized
        self.make_submit_and_wait_for_transaction(
            signer_keypair,
            network_identifier.clone(),
            transfer_operations,
            // We don't care about the specific memo, only that there exists a memo
            None,
            None,
        )
        .await?;

        let stake_operations = RosettaClient::build_stake_neuron_operations(
            signer_keypair.generate_principal_id()?.0,
            create_neuron_args.neuron_index.unwrap_or(0),
        )
        .await?;

        self.make_submit_and_wait_for_transaction(
            signer_keypair,
            network_identifier,
            stake_operations,
            None,
            None,
        )
        .await
    }

    /// You can increase the amount of ICP that is staked in a neuron.
    pub async fn increase_neuron_stake<T>(
        &self,
        network_identifier: NetworkIdentifier,
        signer_keypair: &T,
        args: RosettaIncreaseNeuronStakeArgs,
    ) -> anyhow::Result<ConstructionSubmitResponse>
    where
        T: RosettaSupportedKeyPair,
    {
        // Create Neuron and Increase Stake are functionally identical
        self.create_neuron(
            network_identifier,
            signer_keypair,
            RosettaCreateNeuronArgs::builder(args.additional_stake)
                .with_neuron_index(args.neuron_index.unwrap_or(0))
                .with_from_subaccount(args.from_subaccount.unwrap_or(*DEFAULT_SUBACCOUNT))
                .build(),
        )
        .await
    }

    /// The amount of rewards you can expect to receive are amongst other factors dependent on the amount of time a neuron is locked up for.
    /// If the dissolve timestamp is set to a value that is before 6 months in the future you will not be getting any rewards for the locked period.
    /// This is because the last 6 months of a dissolving neuron, the neuron will not get any rewards.
    /// If you set the dissolve timestamp to 1 year in the future and start dissolving the neuron right away, you will receive rewards for the next 6 months.
    /// The dissolve timestamp always increases monotonically.
    /// If the neuron is in the DISSOLVING state, this operation can move the dissolve timestamp further into the future.
    /// If the neuron is in the NOT_DISSOLVING state, invoking SET_DISSOLVE_TIMESTAMP with time T will attempt to increase the neuron’s dissolve delay (the minimal time it will take to dissolve the neuron) to T - current_time.
    /// If the neuron is in the DISSOLVED state, invoking SET_DISSOLVE_TIMESTAMP will move it to the NOT_DISSOLVING state and will set the dissolve delay accordingly.
    pub async fn set_neuron_dissolve_delay<T>(
        &self,
        network_identifier: NetworkIdentifier,
        signer_keypair: &T,
        set_neuron_dissolve_delay_args: RosettaSetNeuronDissolveDelayArgs,
    ) -> anyhow::Result<ConstructionSubmitResponse>
    where
        T: RosettaSupportedKeyPair,
    {
        let set_dissolve_delay_operations = RosettaClient::build_set_dissolve_timestamp_operations(
            signer_keypair.generate_principal_id()?.0,
            set_neuron_dissolve_delay_args.neuron_index.unwrap_or(0),
            set_neuron_dissolve_delay_args.dissolve_delay_seconds,
        )
        .await?;

        self.make_submit_and_wait_for_transaction(
            signer_keypair,
            network_identifier,
            set_dissolve_delay_operations,
            None,
            None,
        )
        .await
    }

    /// If a neuron is in the state NOT_DISSOLVING you start the dissolving process with this function.
    /// The neuron will then move to the DISSOLVING state.
    pub async fn start_dissolving_neuron<T>(
        &self,
        network_identifier: NetworkIdentifier,
        signer_keypair: &T,
        neuron_index: u64,
    ) -> anyhow::Result<ConstructionSubmitResponse>
    where
        T: RosettaSupportedKeyPair,
    {
        let start_dissolving_operations = RosettaClient::build_start_dissolving_operations(
            signer_keypair.generate_principal_id()?.0,
            neuron_index,
        )
        .await?;

        self.make_submit_and_wait_for_transaction(
            signer_keypair,
            network_identifier,
            start_dissolving_operations,
            None,
            None,
        )
        .await
    }

    /// If a neuron is in the state DISSOLVING you can stop the dissolving process with this function.
    /// The neuron will then move to the NOT_DISSOLVING state.
    pub async fn stop_dissolving_neuron<T>(
        &self,
        network_identifier: NetworkIdentifier,
        signer_keypair: &T,
        neuron_index: u64,
    ) -> anyhow::Result<ConstructionSubmitResponse>
    where
        T: RosettaSupportedKeyPair,
    {
        let stop_dissolving_operations = RosettaClient::build_stop_dissolving_operations(
            signer_keypair.generate_principal_id()?.0,
            neuron_index,
        )
        .await?;

        self.make_submit_and_wait_for_transaction(
            signer_keypair,
            network_identifier,
            stop_dissolving_operations,
            None,
            None,
        )
        .await
    }

    /// A neuron can be set to automatically restake its maturity.
    pub async fn change_auto_stake_maturity<T>(
        &self,
        network_identifier: NetworkIdentifier,
        signer_keypair: &T,
        change_auto_stake_maturity_args: RosettaChangeAutoStakeMaturityArgs,
    ) -> anyhow::Result<ConstructionSubmitResponse>
    where
        T: RosettaSupportedKeyPair,
    {
        let change_auto_stake_maturity_operations =
            RosettaClient::build_change_auto_stake_maturity_operations(
                signer_keypair.generate_principal_id()?.0,
                change_auto_stake_maturity_args.neuron_index.unwrap_or(0),
                change_auto_stake_maturity_args.requested_setting_for_auto_stake_maturity,
            )
            .await?;

        self.make_submit_and_wait_for_transaction(
            signer_keypair,
            network_identifier,
            change_auto_stake_maturity_operations,
            None,
            None,
        )
        .await
    }

    /// If a neuron is in the state DISSOLVED you can disburse the neuron with this function.
    pub async fn disburse_neuron<T>(
        &self,
        network_identifier: NetworkIdentifier,
        signer_keypair: &T,
        disburse_neuron_args: RosettaDisburseNeuronArgs,
    ) -> anyhow::Result<ConstructionSubmitResponse>
    where
        T: RosettaSupportedKeyPair,
    {
        let disburse_neuron_operations = RosettaClient::build_disburse_neuron_operations(
            signer_keypair.generate_principal_id()?.0,
            disburse_neuron_args.neuron_index,
            disburse_neuron_args.recipient,
        )
        .await?;

        self.make_submit_and_wait_for_transaction(
            signer_keypair,
            network_identifier,
            disburse_neuron_operations,
            None,
            None,
        )
        .await
    }
}

pub struct RosettaTransferArgs {
    pub from_subaccount: Option<[u8; 32]>,
    pub to: Account,
    pub amount: Nat,
    pub memo: Option<u64>,
    pub fee: Option<Nat>,
    pub created_at_time: Option<u64>,
}

impl RosettaTransferArgs {
    pub fn new(to: Account, amount: Nat) -> Self {
        Self {
            from_subaccount: None,
            to,
            amount,
            memo: None,
            fee: None,
            created_at_time: None,
        }
    }

    pub fn builder(to: Account, amount: Nat) -> RosettaTransferArgsBuilder {
        RosettaTransferArgsBuilder::new(to, amount)
    }
}

pub struct RosettaTransferArgsBuilder {
    from_subaccount: Option<[u8; 32]>,
    to: Account,
    amount: Nat,
    memo: Option<u64>,
    fee: Option<Nat>,
    created_at_time: Option<u64>,
}

impl RosettaTransferArgsBuilder {
    pub fn new(to: Account, amount: Nat) -> Self {
        Self {
            from_subaccount: None,
            to,
            amount,
            memo: None,
            fee: None,
            created_at_time: None,
        }
    }

    pub fn with_from_subaccount(mut self, from_subaccount: Subaccount) -> Self {
        self.from_subaccount = Some(from_subaccount);
        self
    }

    pub fn with_memo(mut self, memo: u64) -> Self {
        self.memo = Some(memo);
        self
    }

    pub fn with_created_at_time(mut self, created_at_time: u64) -> Self {
        self.created_at_time = Some(created_at_time);
        self
    }

    pub fn with_fee(mut self, fee: Nat) -> Self {
        self.fee = Some(fee);
        self
    }

    pub fn build(self) -> RosettaTransferArgs {
        RosettaTransferArgs {
            from_subaccount: self.from_subaccount,
            to: self.to,
            amount: self.amount,
            memo: self.memo,
            fee: self.fee,
            created_at_time: self.created_at_time,
        }
    }
}

pub struct RosettaCreateNeuronArgs {
    // The index of the neuron relative to the signer_keypair
    // If set the user specifies which index the neuron should have
    // This is especially usuful if the user wants to create multiple neurons on the same signer keypair
    // If the user for example already has a neuron at index 0, they may want to specify the the new nueral should be at index 1
    // The default value will be set to 0
    pub neuron_index: Option<u64>,
    // The amount the user wants to stake
    // The user needs to make sure they have enough ICP to stake
    pub staked_amount: Nat,
    // If the ICP that is supposed to be used to fund the neuron should be transferred from a subaccount
    pub from_subaccount: Option<Subaccount>,
}

impl RosettaCreateNeuronArgs {
    pub fn builder(staked_amount: Nat) -> RosettaCreateNeuronArgsBuilder {
        RosettaCreateNeuronArgsBuilder::new(staked_amount)
    }
}

pub struct RosettaCreateNeuronArgsBuilder {
    staked_amount: Nat,
    from_subaccount: Option<[u8; 32]>,
    neuron_index: Option<u64>,
}

impl RosettaCreateNeuronArgsBuilder {
    pub fn new(staked_amount: Nat) -> Self {
        Self {
            staked_amount,
            from_subaccount: None,
            neuron_index: None,
        }
    }

    pub fn with_from_subaccount(mut self, from_subaccount: Subaccount) -> Self {
        self.from_subaccount = Some(from_subaccount);
        self
    }

    pub fn with_neuron_index(mut self, neuron_index: u64) -> Self {
        self.neuron_index = Some(neuron_index);
        self
    }

    pub fn build(self) -> RosettaCreateNeuronArgs {
        RosettaCreateNeuronArgs {
            staked_amount: self.staked_amount,
            from_subaccount: self.from_subaccount,
            neuron_index: self.neuron_index,
        }
    }
}

pub struct RosettaSetNeuronDissolveDelayArgs {
    pub neuron_index: Option<u64>,
    pub dissolve_delay_seconds: u64,
}

impl RosettaSetNeuronDissolveDelayArgs {
    pub fn builder(dissolve_delay_seconds: u64) -> RosettaSetNeuronDissolveDelayArgsBuilder {
        RosettaSetNeuronDissolveDelayArgsBuilder::new(dissolve_delay_seconds)
    }
}

pub struct RosettaSetNeuronDissolveDelayArgsBuilder {
    dissolve_delay_seconds: u64,
    neuron_index: Option<u64>,
}

impl RosettaSetNeuronDissolveDelayArgsBuilder {
    pub fn new(dissolve_delay_seconds: u64) -> Self {
        Self {
            dissolve_delay_seconds,
            neuron_index: None,
        }
    }

    pub fn with_neuron_index(mut self, neuron_index: u64) -> Self {
        self.neuron_index = Some(neuron_index);
        self
    }

    pub fn build(self) -> RosettaSetNeuronDissolveDelayArgs {
        RosettaSetNeuronDissolveDelayArgs {
            dissolve_delay_seconds: self.dissolve_delay_seconds,
            neuron_index: self.neuron_index,
        }
    }
}

pub struct RosettaIncreaseNeuronStakeArgs {
    pub neuron_index: Option<u64>,
    pub additional_stake: Nat,
    pub from_subaccount: Option<Subaccount>,
}

impl RosettaIncreaseNeuronStakeArgs {
    pub fn builder(additional_stake: Nat) -> RosettaIncreaseNeuronStakeArgsBuilder {
        RosettaIncreaseNeuronStakeArgsBuilder::new(additional_stake)
    }
}

pub struct RosettaChangeAutoStakeMaturityArgs {
    pub neuron_index: Option<u64>,
    pub requested_setting_for_auto_stake_maturity: bool,
}

impl RosettaChangeAutoStakeMaturityArgs {
    pub fn builder(
        requested_setting_for_auto_stake_maturity: bool,
    ) -> RosettaChangeAutoStakeMaturityArgsBuilder {
        RosettaChangeAutoStakeMaturityArgsBuilder::new(requested_setting_for_auto_stake_maturity)
    }
}

pub struct RosettaChangeAutoStakeMaturityArgsBuilder {
    requested_setting_for_auto_stake_maturity: bool,
    neuron_index: Option<u64>,
}

impl RosettaChangeAutoStakeMaturityArgsBuilder {
    pub fn new(requested_setting_for_auto_stake_maturity: bool) -> Self {
        Self {
            requested_setting_for_auto_stake_maturity,
            neuron_index: None,
        }
    }

    pub fn with_neuron_index(mut self, neuron_index: u64) -> Self {
        self.neuron_index = Some(neuron_index);
        self
    }

    pub fn build(self) -> RosettaChangeAutoStakeMaturityArgs {
        RosettaChangeAutoStakeMaturityArgs {
            requested_setting_for_auto_stake_maturity: self
                .requested_setting_for_auto_stake_maturity,
            neuron_index: self.neuron_index,
        }
    }
}
<<<<<<< HEAD
pub struct RosettaDisburseNeuronArgs {
    pub neuron_index: u64,
    pub recipient: Option<AccountIdentifier>,
}

impl RosettaDisburseNeuronArgs {
    pub fn builder(neuron_index: u64) -> RosettaDisburseNeuronArgsBuilder {
        RosettaDisburseNeuronArgsBuilder::new(neuron_index)
    }
}

pub struct RosettaDisburseNeuronArgsBuilder {
    neuron_index: u64,
    recipient: Option<AccountIdentifier>,
}

impl RosettaDisburseNeuronArgsBuilder {
    pub fn new(neuron_index: u64) -> Self {
        Self {
            neuron_index,
            recipient: None,
        }
    }

    pub fn with_recipient(mut self, recipient: AccountIdentifier) -> Self {
        self.recipient = Some(recipient);
        self
    }

    pub fn build(self) -> RosettaDisburseNeuronArgs {
        RosettaDisburseNeuronArgs {
            neuron_index: self.neuron_index,
            recipient: self.recipient,
=======

pub struct RosettaIncreaseNeuronStakeArgsBuilder {
    additional_stake: Nat,
    neuron_index: Option<u64>,
    // The subaccount from which the ICP should be transferred
    from_subaccount: Option<[u8; 32]>,
}

impl RosettaIncreaseNeuronStakeArgsBuilder {
    pub fn new(additional_stake: Nat) -> Self {
        Self {
            additional_stake,
            neuron_index: None,
            from_subaccount: None,
        }
    }

    pub fn with_neuron_index(mut self, neuron_index: u64) -> Self {
        self.neuron_index = Some(neuron_index);
        self
    }

    pub fn with_from_subaccount(mut self, from_subaccount: Subaccount) -> Self {
        self.from_subaccount = Some(from_subaccount);
        self
    }

    pub fn build(self) -> RosettaIncreaseNeuronStakeArgs {
        RosettaIncreaseNeuronStakeArgs {
            additional_stake: self.additional_stake,
            neuron_index: self.neuron_index,
            from_subaccount: self.from_subaccount,
>>>>>>> f44d18f8
        }
    }
}<|MERGE_RESOLUTION|>--- conflicted
+++ resolved
@@ -1179,7 +1179,6 @@
         }
     }
 }
-<<<<<<< HEAD
 pub struct RosettaDisburseNeuronArgs {
     pub neuron_index: u64,
     pub recipient: Option<AccountIdentifier>,
@@ -1213,40 +1212,6 @@
         RosettaDisburseNeuronArgs {
             neuron_index: self.neuron_index,
             recipient: self.recipient,
-=======
-
-pub struct RosettaIncreaseNeuronStakeArgsBuilder {
-    additional_stake: Nat,
-    neuron_index: Option<u64>,
-    // The subaccount from which the ICP should be transferred
-    from_subaccount: Option<[u8; 32]>,
-}
-
-impl RosettaIncreaseNeuronStakeArgsBuilder {
-    pub fn new(additional_stake: Nat) -> Self {
-        Self {
-            additional_stake,
-            neuron_index: None,
-            from_subaccount: None,
-        }
-    }
-
-    pub fn with_neuron_index(mut self, neuron_index: u64) -> Self {
-        self.neuron_index = Some(neuron_index);
-        self
-    }
-
-    pub fn with_from_subaccount(mut self, from_subaccount: Subaccount) -> Self {
-        self.from_subaccount = Some(from_subaccount);
-        self
-    }
-
-    pub fn build(self) -> RosettaIncreaseNeuronStakeArgs {
-        RosettaIncreaseNeuronStakeArgs {
-            additional_stake: self.additional_stake,
-            neuron_index: self.neuron_index,
-            from_subaccount: self.from_subaccount,
->>>>>>> f44d18f8
         }
     }
 }