use anyhow::bail;
use anyhow::Context;
use candid::Nat;
use candid::Principal;
use ic_base_types::PrincipalId;
use ic_rosetta_api::models::seconds::Seconds;
use ic_rosetta_api::models::AccountType;
use ic_rosetta_api::models::BlockIdentifier;
use ic_rosetta_api::models::ConstructionDeriveRequestMetadata;
use ic_rosetta_api::models::ConstructionMetadataRequestOptions;
use ic_rosetta_api::models::ConstructionPayloadsRequestMetadata;
use ic_rosetta_api::models::OperationIdentifier;
use ic_rosetta_api::request_types::NeuronIdentifierMetadata;
use ic_rosetta_api::request_types::RequestType;
use ic_rosetta_api::request_types::SetDissolveTimestampMetadata;
use icp_ledger::AccountIdentifier;
use icrc_ledger_types::icrc1::account::Account;
use icrc_ledger_types::icrc1::account::Subaccount;
use num_bigint::BigInt;
use reqwest::{Client, Url};
use rosetta_core::identifiers::NetworkIdentifier;
use rosetta_core::identifiers::PartialBlockIdentifier;
use rosetta_core::identifiers::TransactionIdentifier;
use rosetta_core::models::CurveType;
use rosetta_core::models::RosettaSupportedKeyPair;
use rosetta_core::objects::Amount;
use rosetta_core::objects::Operation;
use rosetta_core::objects::PublicKey;
use rosetta_core::objects::Signature;
use rosetta_core::request_types::*;
use rosetta_core::response_types::*;
use serde::{Deserialize, Serialize};
use std::fmt::Debug;
use url::ParseError;

pub struct RosettaClient {
    pub url: Url,
    pub http_client: Client,
}

impl RosettaClient {
    pub fn from_url(url: Url) -> Self {
        Self {
            url,
            http_client: Client::new(),
        }
    }

    pub fn from_str_url(url: &str) -> Result<Self, ParseError> {
        let url = Url::parse(url)?;
        Ok(Self::from_url(url))
    }

    pub fn url(&self, path: &str) -> Url {
        self.url
            .join(path)
            .unwrap_or_else(|e| panic!("Failed to join {} with path {}: {}", self.url, path, e))
    }

    async fn call_endpoint<T: Serialize + ?Sized + Debug, R: for<'a> Deserialize<'a>>(
        &self,
        path: &str,
        arg: &T,
    ) -> anyhow::Result<R> {
        let response = self
            .http_client
            .post(self.url(path))
            .json(arg)
            .send()
            .await
            .map_err(|e| anyhow::anyhow!("Failed to send request: {}", e))?;

        let status = response.status();
        if status.is_client_error() || status.is_server_error() {
            let error = response
                .json::<rosetta_core::miscellaneous::Error>()
                .await
                .unwrap();
            bail!("Failed to call endpoint: {:?}, Request: {:?}", error, arg);
        } else {
            Ok(response
                .json()
                .await
                .map_err(|e| anyhow::anyhow!("Failed to parse error: {}", e))?)
        }
    }

    pub async fn build_transfer_operations(
        &self,
        signer_principal: Principal,
        from_subaccount: Option<Subaccount>,
        to_account: AccountIdentifier,
        amount: Nat,
        network_identifier: NetworkIdentifier,
    ) -> anyhow::Result<Vec<Operation>> {
        let suggested_fee = self
            .construction_metadata(
                ConstructionMetadataRequest::builder(network_identifier.clone())
                    .with_options(
                        ConstructionMetadataRequestOptions {
                            request_types: vec![RequestType::Send],
                        }
                        .try_into()
                        .map_err(|e| anyhow::anyhow!("Failed to convert options: {:?}", e))?,
                    )
                    .build(),
            )
            .await?
            .suggested_fee
            .unwrap()[0]
            .to_owned();
        let currency = suggested_fee.currency.clone();

        let transfer_from_operation = Operation {
            operation_identifier: OperationIdentifier {
                index: 0,
                network_index: None,
            },
            related_operations: None,
            type_: "TRANSACTION".to_string(),
            status: None,
            account: Some(
                AccountIdentifier::new(
                    PrincipalId(signer_principal),
                    from_subaccount.map(icp_ledger::Subaccount),
                )
                .into(),
            ),
            amount: Some(Amount::new(
                BigInt::from_biguint(num_bigint::Sign::Minus, amount.0.clone()),
                currency.clone(),
            )),
            coin_change: None,
            metadata: None,
        };

        let transfer_to_operation = Operation {
            operation_identifier: OperationIdentifier {
                index: 1,
                network_index: None,
            },
            related_operations: None,
            type_: "TRANSACTION".to_string(),
            status: None,
            account: Some(to_account.into()),
            amount: Some(Amount::new(BigInt::from(amount), currency.clone())),
            coin_change: None,
            metadata: None,
        };

        let fee_operation = Operation {
            operation_identifier: OperationIdentifier {
                index: 2,
                network_index: None,
            },
            related_operations: None,
            type_: "FEE".to_string(),
            status: None,
            account: Some(
                AccountIdentifier::new(
                    PrincipalId(signer_principal),
                    from_subaccount.map(icp_ledger::Subaccount),
                )
                .into(),
            ),
            amount: Some(Amount::new(
                BigInt::from_biguint(
                    num_bigint::Sign::Minus,
                    Nat::try_from(suggested_fee)
                        .map_err(|e| anyhow::anyhow!("Failed to convert fee: {:?}", e))?
                        .0
                        .clone(),
                ),
                currency.clone(),
            )),
            coin_change: None,
            metadata: None,
        };

        Ok(vec![
            transfer_from_operation,
            transfer_to_operation,
            fee_operation,
        ])
    }

    pub async fn build_stake_neuron_operations(
        signer_principal: Principal,
        // The index of the neuron relative to the signer of the transaction
        neuron_index: u64,
    ) -> anyhow::Result<Vec<Operation>> {
        Ok(vec![Operation {
            operation_identifier: OperationIdentifier {
                index: 0,
                network_index: None,
            },
            related_operations: None,
            type_: "STAKE".to_string(),
            status: None,
            account: Some(rosetta_core::identifiers::AccountIdentifier::from(
                AccountIdentifier::new(PrincipalId(signer_principal), None),
            )),
<<<<<<< HEAD
            amount: None,
            coin_change: None,
            metadata: Some(
                NeuronIdentifierMetadata { neuron_index }
                    .try_into()
                    .map_err(|e| anyhow::anyhow!("Failed to convert metadata: {:?}", e))?,
            ),
        }])
    }

    pub async fn build_set_dissolve_timestamp_operations(
        signer_principal: Principal,
        neuron_index: u64,
        // The number of seconds since Unix epoch.
        // The dissolve delay will be set to this value
        // The timestamp has to be in the future and greater or equal to the currently set timestamp
        timestamp: u64,
    ) -> anyhow::Result<Vec<Operation>> {
        Ok(vec![Operation {
            operation_identifier: OperationIdentifier {
                index: 0,
                network_index: None,
            },
            related_operations: None,
            type_: "SET_DISSOLVE_TIMESTAMP".to_string(),
            status: None,
            account: Some(rosetta_core::identifiers::AccountIdentifier::from(
                AccountIdentifier::new(PrincipalId(signer_principal), None),
            )),
            amount: None,
            coin_change: None,
            metadata: Some(
                SetDissolveTimestampMetadata {
                    neuron_index,
                    timestamp: Seconds(timestamp),
                }
                .try_into()
                .map_err(|e| anyhow::anyhow!("Failed to convert metadata: {:?}", e))?,
            ),
        }])
    }

    pub async fn build_start_dissolving_operations(
        signer_principal: Principal,
        neuron_index: u64,
    ) -> anyhow::Result<Vec<Operation>> {
        Ok(vec![Operation {
            operation_identifier: OperationIdentifier {
                index: 0,
                network_index: None,
            },
            related_operations: None,
            type_: "START_DISSOLVING".to_string(),
            status: None,
            account: Some(rosetta_core::identifiers::AccountIdentifier::from(
                AccountIdentifier::new(PrincipalId(signer_principal), None),
            )),
            amount: None,
            coin_change: None,
            metadata: Some(
                NeuronIdentifierMetadata { neuron_index }
                    .try_into()
                    .map_err(|e| anyhow::anyhow!("Failed to convert metadata: {:?}", e))?,
            ),
        }])
    }

    pub async fn build_stop_dissolving_operations(
        signer_principal: Principal,
        neuron_index: u64,
    ) -> anyhow::Result<Vec<Operation>> {
        Ok(vec![Operation {
            operation_identifier: OperationIdentifier {
                index: 0,
                network_index: None,
            },
            related_operations: None,
            type_: "STOP_DISSOLVING".to_string(),
            status: None,
            account: Some(rosetta_core::identifiers::AccountIdentifier::from(
                AccountIdentifier::new(PrincipalId(signer_principal), None),
            )),
=======
>>>>>>> b1ffe829
            amount: None,
            coin_change: None,
            metadata: Some(
                NeuronIdentifierMetadata { neuron_index }
                    .try_into()
                    .map_err(|e| anyhow::anyhow!("Failed to convert metadata: {:?}", e))?,
            ),
        }])
    }

    pub async fn build_set_dissolve_timestamp_operations(
        signer_principal: Principal,
        neuron_index: u64,
        // The number of seconds since Unix epoch.
        // The dissolve delay will be set to this value
        // The timestamp has to be in the future and greater or equal to the currently set timestamp
        timestamp: u64,
    ) -> anyhow::Result<Vec<Operation>> {
        Ok(vec![Operation {
            operation_identifier: OperationIdentifier {
                index: 0,
                network_index: None,
            },
            related_operations: None,
            type_: "SET_DISSOLVE_TIMESTAMP".to_string(),
            status: None,
            account: Some(rosetta_core::identifiers::AccountIdentifier::from(
                AccountIdentifier::new(PrincipalId(signer_principal), None),
            )),
            amount: None,
            coin_change: None,
            metadata: Some(
                SetDissolveTimestampMetadata {
                    neuron_index,
                    timestamp: Seconds(timestamp),
                }
                .try_into()
                .map_err(|e| anyhow::anyhow!("Failed to convert metadata: {:?}", e))?,
            ),
        }])
    }

    pub async fn network_list(&self) -> anyhow::Result<NetworkListResponse> {
        self.call_endpoint("/network/list", &MetadataRequest { metadata: None })
            .await
    }

    pub async fn network_options(
        &self,
        network_identifier: NetworkIdentifier,
    ) -> anyhow::Result<NetworkOptionsResponse> {
        self.call_endpoint(
            "/network/options",
            &NetworkRequest {
                network_identifier,
                metadata: None,
            },
        )
        .await
    }

    pub async fn network_status(
        &self,
        network_identifier: NetworkIdentifier,
    ) -> anyhow::Result<NetworkStatusResponse> {
        self.call_endpoint(
            "/network/status",
            &NetworkRequest {
                network_identifier,
                metadata: None,
            },
        )
        .await
    }

    pub async fn mempool(
        &self,
        network_identifier: NetworkIdentifier,
    ) -> anyhow::Result<MempoolResponse> {
        self.call_endpoint(
            "/mempool",
            &NetworkRequest {
                network_identifier,
                metadata: None,
            },
        )
        .await
    }

    pub async fn mempool_transaction(
        &self,
        network_identifier: NetworkIdentifier,
        transaction_identifier: TransactionIdentifier,
    ) -> anyhow::Result<MempoolTransactionResponse> {
        self.call_endpoint(
            "/mempool/transaction",
            &MempoolTransactionRequest {
                network_identifier,
                transaction_identifier,
            },
        )
        .await
    }

    pub async fn account_balance(
        &self,
        request: AccountBalanceRequest,
    ) -> anyhow::Result<AccountBalanceResponse> {
        self.call_endpoint("/account/balance", &request).await
    }

    pub async fn search_transactions(
        &self,
        request: &SearchTransactionsRequest,
    ) -> anyhow::Result<SearchTransactionsResponse> {
        self.call_endpoint("/search/transactions", request).await
    }

    pub async fn block(
        &self,
        network_identifier: NetworkIdentifier,
        block_identifier: PartialBlockIdentifier,
    ) -> anyhow::Result<BlockResponse> {
        self.call_endpoint(
            "/block",
            &BlockRequest {
                network_identifier,
                block_identifier,
            },
        )
        .await
    }

    pub async fn block_transaction(
        &self,
        network_identifier: NetworkIdentifier,
        transaction_identifier: TransactionIdentifier,
        block_identifier: BlockIdentifier,
    ) -> anyhow::Result<BlockTransactionResponse> {
        self.call_endpoint(
            "/block/transaction",
            &BlockTransactionRequest {
                network_identifier,
                transaction_identifier,
                block_identifier,
            },
        )
        .await
    }

    pub fn sign_transaction<T>(
        signer_keypair: &T,
        payloads: ConstructionPayloadsResponse,
    ) -> anyhow::Result<Vec<Signature>>
    where
        T: RosettaSupportedKeyPair,
    {
        let mut signatures: Vec<Signature> = vec![];
        for payload in payloads.payloads.into_iter() {
            let signable_bytes = hex::decode(&payload.hex_bytes).with_context(|| {
                format!("Bytes not in hex representation: {:?}", payload.hex_bytes)
            })?;

            let signed_bytes = signer_keypair.sign(&signable_bytes);
            let hex_bytes = hex::encode(signed_bytes.clone());

            let signature = Signature {
                signing_payload: payload,
                public_key: signer_keypair.into(),
                signature_type: signer_keypair.get_curve_type().into(),
                hex_bytes,
            };

            // Verify that the signature is correct
            match signer_keypair.get_curve_type() {
                CurveType::Edwards25519 => {
                    let verification_key = ic_crypto_ed25519::PublicKey::deserialize_raw(
                        signer_keypair.get_pb_key().as_slice(),
                    )
                    .with_context(|| {
                        format!(
                            "Failed to convert public key to verification key: {:?}",
                            signer_keypair.get_pb_key()
                        )
                    })?;
                    if verification_key
                        .verify_signature(&signable_bytes, signed_bytes.as_slice())
                        .is_err()
                    {
                        bail!("Signature verification failed")
                    };
                }
                CurveType::Secp256K1 => {
                    let verification_key = ic_crypto_secp256k1::PublicKey::deserialize_sec1(
                        &signer_keypair.get_pb_key(),
                    )
                    .with_context(|| {
                        format!(
                            "Failed to convert public key to verification key: {:?}",
                            signer_keypair.get_pb_key()
                        )
                    })?;
                    if !verification_key
                        .verify_signature(signable_bytes.as_slice(), signed_bytes.as_slice())
                    {
                        bail!("Signature verification failed")
                    };
                }
                _ => bail!(
                    "Unsupported curve type: {:?}",
                    signer_keypair.get_curve_type()
                ),
            }

            signatures.push(signature);
        }

        Ok(signatures)
    }

    pub async fn make_submit_and_wait_for_transaction<T: RosettaSupportedKeyPair>(
        &self,
        signer_keypair: &T,
        network_identifier: NetworkIdentifier,
        operations: Vec<Operation>,
        memo: Option<u64>,
        created_at_time: Option<u64>,
    ) -> anyhow::Result<ConstructionSubmitResponse> {
        let payloads_response = self
            .construction_payloads(
                network_identifier.clone(),
                operations,
                Some(vec![signer_keypair.into()]),
                Some(ConstructionPayloadsRequestMetadata {
                    memo,
                    created_at_time,
                    ingress_end: None,
                    ingress_start: None,
                }),
            )
            .await?;
        let signatures = Self::sign_transaction(signer_keypair, payloads_response.clone())?;
        let combine_response = self
            .construction_combine(
                network_identifier.clone(),
                payloads_response.unsigned_transaction,
                signatures,
            )
            .await?;
        let submit_response = self
            .construction_submit(
                network_identifier.clone(),
                combine_response.signed_transaction,
            )
            .await?;

        Ok(submit_response)
    }

    pub async fn construction_derive(
        &self,
        construction_derive_request: ConstructionDeriveRequest,
    ) -> anyhow::Result<ConstructionDeriveResponse> {
        self.call_endpoint("/construction/derive", &construction_derive_request)
            .await
    }

    pub async fn construction_preprocess(
        &self,
        operations: Vec<Operation>,
        network_identifier: NetworkIdentifier,
    ) -> anyhow::Result<ConstructionPreprocessResponse> {
        self.call_endpoint(
            "/construction/preprocess",
            &ConstructionPreprocessRequest {
                metadata: None,
                operations,
                network_identifier,
            },
        )
        .await
    }

    pub async fn construction_metadata(
        &self,
        request: ConstructionMetadataRequest,
    ) -> anyhow::Result<ConstructionMetadataResponse> {
        self.call_endpoint("/construction/metadata", &request).await
    }

    pub async fn construction_submit(
        &self,
        network_identifier: NetworkIdentifier,
        signed_transaction: String,
    ) -> anyhow::Result<ConstructionSubmitResponse> {
        self.call_endpoint(
            "/construction/submit",
            &ConstructionSubmitRequest {
                network_identifier,
                signed_transaction,
            },
        )
        .await
    }

    pub async fn construction_hash(
        &self,
        network_identifier: NetworkIdentifier,
        signed_transaction: String,
    ) -> anyhow::Result<ConstructionHashResponse> {
        self.call_endpoint(
            "/construction/hash",
            &ConstructionHashRequest {
                network_identifier,
                signed_transaction,
            },
        )
        .await
    }

    pub async fn construction_combine(
        &self,
        network_identifier: NetworkIdentifier,
        unsigned_transaction: String,
        signatures: Vec<Signature>,
    ) -> anyhow::Result<ConstructionCombineResponse> {
        self.call_endpoint(
            "/construction/combine",
            &ConstructionCombineRequest {
                network_identifier,
                unsigned_transaction,
                signatures,
            },
        )
        .await
    }

    pub async fn construction_payloads(
        &self,
        network_identifier: NetworkIdentifier,
        operations: Vec<Operation>,
        public_keys: Option<Vec<PublicKey>>,
        metadata: Option<ConstructionPayloadsRequestMetadata>,
    ) -> anyhow::Result<ConstructionPayloadsResponse> {
        self.call_endpoint(
            "/construction/payloads",
            &ConstructionPayloadsRequest {
                network_identifier,
                operations,
                metadata: metadata
                    .map(|m| {
                        m.try_into()
                            .map_err(|e| anyhow::anyhow!("Failed to convert metadata: {:?}", e))
                    })
                    .transpose()?,
                public_keys,
            },
        )
        .await
    }

    pub async fn construction_parse(
        &self,
        network_identifier: NetworkIdentifier,
        transaction: String,
        is_signed: bool,
    ) -> anyhow::Result<ConstructionParseResponse> {
        self.call_endpoint(
            "/construction/parse",
            &ConstructionParseRequest {
                network_identifier,
                transaction,
                signed: is_signed,
            },
        )
        .await
    }

    pub async fn transfer<T>(
        &self,
        transfer_args: RosettaTransferArgs,
        network_identifier: NetworkIdentifier,
        signer_keypair: &T,
    ) -> anyhow::Result<ConstructionSubmitResponse>
    where
        T: RosettaSupportedKeyPair,
    {
        let transfer_operations = self
            .build_transfer_operations(
                signer_keypair.generate_principal_id()?.0,
                transfer_args.from_subaccount,
                transfer_args.to.into(),
                transfer_args.amount,
                network_identifier.clone(),
            )
            .await?;

        // This submit wrapper will also wait for the transaction to be finalized
        self.make_submit_and_wait_for_transaction(
            signer_keypair,
            network_identifier,
            transfer_operations,
            // We don't care about the specific memo, only that there exists a memo
            transfer_args.memo,
            transfer_args.created_at_time,
        )
        .await
    }

    pub async fn create_neuron<T>(
        &self,
        network_identifier: NetworkIdentifier,
        signer_keypair: &T,
        create_neuron_args: RosettaCreateNeuronArgs,
    ) -> anyhow::Result<ConstructionSubmitResponse>
    where
        T: RosettaSupportedKeyPair,
    {
        // Derive the AccountIdentifier that corresponds to the neuron that should be created
        let neuron_account_id = self
            .construction_derive(ConstructionDeriveRequest {
                network_identifier: network_identifier.clone(),
                public_key: PublicKey::from(signer_keypair),
                metadata: Some(
                    ConstructionDeriveRequestMetadata {
                        account_type: AccountType::Neuron {
                            neuron_index: create_neuron_args.neuron_index.unwrap_or(0),
                        },
                    }
                    .try_into()
                    .map_err(|e| anyhow::anyhow!("Failed to convert metadata: {:?}", e))?,
                ),
            })
            .await?
            .account_identifier
            .ok_or_else(|| anyhow::anyhow!("Failed to derive account identifier"))?;

        // Transfer the staked amount to the neuron account
        let transfer_operations = self
            .build_transfer_operations(
                signer_keypair.generate_principal_id()?.0,
                create_neuron_args.from_subaccount,
                neuron_account_id.try_into().map_err(|e| {
                    anyhow::anyhow!("Failed to convert account identifier: {:?}", e)
                })?,
                create_neuron_args.staked_amount,
                network_identifier.clone(),
            )
            .await?;

        // This submit wrapper will also wait for the transaction to be finalized
        self.make_submit_and_wait_for_transaction(
            signer_keypair,
            network_identifier.clone(),
            transfer_operations,
            // We don't care about the specific memo, only that there exists a memo
            None,
            None,
        )
        .await?;

        let stake_operations = RosettaClient::build_stake_neuron_operations(
            signer_keypair.generate_principal_id()?.0,
            create_neuron_args.neuron_index.unwrap_or(0),
        )
        .await?;

        self.make_submit_and_wait_for_transaction(
            signer_keypair,
            network_identifier,
            stake_operations,
            None,
            None,
        )
        .await
    }

    /// The amount of rewards you can expect to receive are amongst other factors dependent on the amount of time a neuron is locked up for.
    /// If the dissolve timestamp is set to a value that is before 6 months in the future you will not be getting any rewards for the locked period.
    /// This is because the last 6 months of a dissolving neuron, the neuron will not get any rewards.
    /// If you set the dissolve timestamp to 1 year in the future and start dissolving the neuron right away, you will receive rewards for the next 6 months.
    /// The dissolve timestamp always increases monotonically.
    /// If the neuron is in the DISSOLVING state, this operation can move the dissolve timestamp further into the future.
    /// If the neuron is in the NOT_DISSOLVING state, invoking SET_DISSOLVE_TIMESTAMP with time T will attempt to increase the neuron’s dissolve delay (the minimal time it will take to dissolve the neuron) to T - current_time.
    /// If the neuron is in the DISSOLVED state, invoking SET_DISSOLVE_TIMESTAMP will move it to the NOT_DISSOLVING state and will set the dissolve delay accordingly.
    pub async fn set_neuron_dissolve_delay<T>(
        &self,
        network_identifier: NetworkIdentifier,
        signer_keypair: &T,
        set_neuron_dissolve_delay_args: RosettaSetNeuronDissolveDelayArgs,
    ) -> anyhow::Result<ConstructionSubmitResponse>
    where
        T: RosettaSupportedKeyPair,
    {
        let set_dissolve_delay_operations = RosettaClient::build_set_dissolve_timestamp_operations(
            signer_keypair.generate_principal_id()?.0,
            set_neuron_dissolve_delay_args.neuron_index.unwrap_or(0),
            set_neuron_dissolve_delay_args.dissolve_delay_seconds,
        )
        .await?;

        self.make_submit_and_wait_for_transaction(
            signer_keypair,
            network_identifier,
            set_dissolve_delay_operations,
            None,
            None,
        )
        .await
    }
<<<<<<< HEAD

    /// If a neuron is in the state NOT_DISSOLVING you start the dissolving process witht his function.
    /// The neuron will then move to the DISSOLVING state.
    pub async fn start_dissolving_neuron<T>(
        &self,
        network_identifier: NetworkIdentifier,
        signer_keypair: &T,
        neuron_index: u64,
    ) -> anyhow::Result<ConstructionSubmitResponse>
    where
        T: RosettaSupportedKeyPair,
    {
        let start_dissolving_operations = RosettaClient::build_start_dissolving_operations(
            signer_keypair.generate_principal_id()?.0,
            neuron_index,
        )
        .await?;

        self.make_submit_and_wait_for_transaction(
            signer_keypair,
            network_identifier,
            start_dissolving_operations,
            None,
            None,
        )
        .await
    }

    /// If a neuron is in the state DISSOLVING you can stop the dissolving process with this function.
    /// The neuron will then move to the NOT_DISSOLVING state.
    pub async fn stop_dissolving_neuron<T>(
        &self,
        network_identifier: NetworkIdentifier,
        signer_keypair: &T,
        neuron_index: u64,
    ) -> anyhow::Result<ConstructionSubmitResponse>
    where
        T: RosettaSupportedKeyPair,
    {
        let stop_dissolving_operations = RosettaClient::build_stop_dissolving_operations(
            signer_keypair.generate_principal_id()?.0,
            neuron_index,
        )
        .await?;

        self.make_submit_and_wait_for_transaction(
            signer_keypair,
            network_identifier,
            stop_dissolving_operations,
            None,
            None,
        )
        .await
    }
=======
>>>>>>> b1ffe829
}

pub struct RosettaTransferArgs {
    pub from_subaccount: Option<[u8; 32]>,
    pub to: Account,
    pub amount: Nat,
    pub memo: Option<u64>,
    pub fee: Option<Nat>,
    pub created_at_time: Option<u64>,
}

impl RosettaTransferArgs {
    pub fn new(to: Account, amount: Nat) -> Self {
        Self {
            from_subaccount: None,
            to,
            amount,
            memo: None,
            fee: None,
            created_at_time: None,
        }
    }

    pub fn builder(to: Account, amount: Nat) -> RosettaTransferArgsBuilder {
        RosettaTransferArgsBuilder::new(to, amount)
    }
}

pub struct RosettaTransferArgsBuilder {
    from_subaccount: Option<[u8; 32]>,
    to: Account,
    amount: Nat,
    memo: Option<u64>,
    fee: Option<Nat>,
    created_at_time: Option<u64>,
}

impl RosettaTransferArgsBuilder {
    pub fn new(to: Account, amount: Nat) -> Self {
        Self {
            from_subaccount: None,
            to,
            amount,
            memo: None,
            fee: None,
            created_at_time: None,
        }
    }

    pub fn with_from_subaccount(mut self, from_subaccount: Subaccount) -> Self {
        self.from_subaccount = Some(from_subaccount);
        self
    }

    pub fn with_memo(mut self, memo: u64) -> Self {
        self.memo = Some(memo);
        self
    }

    pub fn with_created_at_time(mut self, created_at_time: u64) -> Self {
        self.created_at_time = Some(created_at_time);
        self
    }

    pub fn with_fee(mut self, fee: Nat) -> Self {
        self.fee = Some(fee);
        self
    }

    pub fn build(self) -> RosettaTransferArgs {
        RosettaTransferArgs {
            from_subaccount: self.from_subaccount,
            to: self.to,
            amount: self.amount,
            memo: self.memo,
            fee: self.fee,
            created_at_time: self.created_at_time,
        }
    }
}

pub struct RosettaCreateNeuronArgs {
    // The index of the neuron relative to the signer_keypair
    // If set the user specifies which index the neuron should have
    // This is especially usuful if the user wants to create multiple neurons on the same signer keypair
    // If the user for example already has a neuron at index 0, they may want to specify the the new nueral should be at index 1
    // The default value will be set to 0
    pub neuron_index: Option<u64>,
    // The amount the user wants to stake
    // The user needs to make sure they have enough ICP to stake
    pub staked_amount: Nat,
    // If the ICP that is supposed to be used to fund the neuron should be transferred from a subaccount
    pub from_subaccount: Option<Subaccount>,
}

impl RosettaCreateNeuronArgs {
    pub fn builder(staked_amount: Nat) -> RosettaCreateNeuronArgsBuilder {
        RosettaCreateNeuronArgsBuilder::new(staked_amount)
    }
}

pub struct RosettaCreateNeuronArgsBuilder {
    staked_amount: Nat,
    from_subaccount: Option<[u8; 32]>,
    neuron_index: Option<u64>,
}

impl RosettaCreateNeuronArgsBuilder {
    pub fn new(staked_amount: Nat) -> Self {
        Self {
            staked_amount,
            from_subaccount: None,
            neuron_index: None,
        }
    }

    pub fn with_from_subaccount(mut self, from_subaccount: Subaccount) -> Self {
        self.from_subaccount = Some(from_subaccount);
        self
    }

    pub fn with_neuron_index(mut self, neuron_index: u64) -> Self {
        self.neuron_index = Some(neuron_index);
        self
    }

    pub fn build(self) -> RosettaCreateNeuronArgs {
        RosettaCreateNeuronArgs {
            staked_amount: self.staked_amount,
            from_subaccount: self.from_subaccount,
            neuron_index: self.neuron_index,
        }
    }
}

pub struct RosettaSetNeuronDissolveDelayArgs {
    pub neuron_index: Option<u64>,
    pub dissolve_delay_seconds: u64,
}

impl RosettaSetNeuronDissolveDelayArgs {
    pub fn builder(dissolve_delay_seconds: u64) -> RosettaSetNeuronDissolveDelayArgsBuilder {
        RosettaSetNeuronDissolveDelayArgsBuilder::new(dissolve_delay_seconds)
    }
}

pub struct RosettaSetNeuronDissolveDelayArgsBuilder {
    dissolve_delay_seconds: u64,
    neuron_index: Option<u64>,
}

impl RosettaSetNeuronDissolveDelayArgsBuilder {
    pub fn new(dissolve_delay_seconds: u64) -> Self {
        Self {
            dissolve_delay_seconds,
            neuron_index: None,
        }
    }

    pub fn with_neuron_index(mut self, neuron_index: u64) -> Self {
        self.neuron_index = Some(neuron_index);
        self
    }

    pub fn build(self) -> RosettaSetNeuronDissolveDelayArgs {
        RosettaSetNeuronDissolveDelayArgs {
            dissolve_delay_seconds: self.dissolve_delay_seconds,
            neuron_index: self.neuron_index,
        }
    }
}<|MERGE_RESOLUTION|>--- conflicted
+++ resolved
@@ -200,7 +200,6 @@
             account: Some(rosetta_core::identifiers::AccountIdentifier::from(
                 AccountIdentifier::new(PrincipalId(signer_principal), None),
             )),
-<<<<<<< HEAD
             amount: None,
             coin_change: None,
             metadata: Some(
@@ -283,8 +282,6 @@
             account: Some(rosetta_core::identifiers::AccountIdentifier::from(
                 AccountIdentifier::new(PrincipalId(signer_principal), None),
             )),
-=======
->>>>>>> b1ffe829
             amount: None,
             coin_change: None,
             metadata: Some(
@@ -795,7 +792,6 @@
         )
         .await
     }
-<<<<<<< HEAD
 
     /// If a neuron is in the state NOT_DISSOLVING you start the dissolving process witht his function.
     /// The neuron will then move to the DISSOLVING state.
@@ -850,8 +846,6 @@
         )
         .await
     }
-=======
->>>>>>> b1ffe829
 }
 
 pub struct RosettaTransferArgs {
