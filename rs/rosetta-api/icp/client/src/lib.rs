--- conflicted
+++ resolved
@@ -1071,7 +1071,6 @@
     }
 }
 
-<<<<<<< HEAD
 pub struct RosettaIncreaseNeuronStakeArgs {
     pub neuron_index: Option<u64>,
     pub additional_stake: Nat,
@@ -1081,6 +1080,46 @@
 impl RosettaIncreaseNeuronStakeArgs {
     pub fn builder(additional_stake: Nat) -> RosettaIncreaseNeuronStakeArgsBuilder {
         RosettaIncreaseNeuronStakeArgsBuilder::new(additional_stake)
+    }
+}
+
+pub struct RosettaChangeAutoStakeMaturityArgs {
+    pub neuron_index: Option<u64>,
+    pub requested_setting_for_auto_stake_maturity: bool,
+}
+
+impl RosettaChangeAutoStakeMaturityArgs {
+    pub fn builder(
+        requested_setting_for_auto_stake_maturity: bool,
+    ) -> RosettaChangeAutoStakeMaturityArgsBuilder {
+        RosettaChangeAutoStakeMaturityArgsBuilder::new(requested_setting_for_auto_stake_maturity)
+    }
+}
+
+pub struct RosettaChangeAutoStakeMaturityArgsBuilder {
+    requested_setting_for_auto_stake_maturity: bool,
+    neuron_index: Option<u64>,
+}
+
+impl RosettaChangeAutoStakeMaturityArgsBuilder {
+    pub fn new(requested_setting_for_auto_stake_maturity: bool) -> Self {
+        Self {
+            requested_setting_for_auto_stake_maturity,
+            neuron_index: None,
+        }
+    }
+
+    pub fn with_neuron_index(mut self, neuron_index: u64) -> Self {
+        self.neuron_index = Some(neuron_index);
+        self
+    }
+
+    pub fn build(self) -> RosettaChangeAutoStakeMaturityArgs {
+        RosettaChangeAutoStakeMaturityArgs {
+            requested_setting_for_auto_stake_maturity: self
+                .requested_setting_for_auto_stake_maturity,
+            neuron_index: self.neuron_index,
+        }
     }
 }
 
@@ -1097,31 +1136,6 @@
             additional_stake,
             neuron_index: None,
             from_subaccount: None,
-=======
-pub struct RosettaChangeAutoStakeMaturityArgs {
-    pub neuron_index: Option<u64>,
-    pub requested_setting_for_auto_stake_maturity: bool,
-}
-
-impl RosettaChangeAutoStakeMaturityArgs {
-    pub fn builder(
-        requested_setting_for_auto_stake_maturity: bool,
-    ) -> RosettaChangeAutoStakeMaturityArgsBuilder {
-        RosettaChangeAutoStakeMaturityArgsBuilder::new(requested_setting_for_auto_stake_maturity)
-    }
-}
-
-pub struct RosettaChangeAutoStakeMaturityArgsBuilder {
-    requested_setting_for_auto_stake_maturity: bool,
-    neuron_index: Option<u64>,
-}
-
-impl RosettaChangeAutoStakeMaturityArgsBuilder {
-    pub fn new(requested_setting_for_auto_stake_maturity: bool) -> Self {
-        Self {
-            requested_setting_for_auto_stake_maturity,
-            neuron_index: None,
->>>>>>> 3006ab86
         }
     }
 
@@ -1130,7 +1144,6 @@
         self
     }
 
-<<<<<<< HEAD
     pub fn with_from_subaccount(mut self, from_subaccount: Subaccount) -> Self {
         self.from_subaccount = Some(from_subaccount);
         self
@@ -1141,13 +1154,6 @@
             additional_stake: self.additional_stake,
             neuron_index: self.neuron_index,
             from_subaccount: self.from_subaccount,
-=======
-    pub fn build(self) -> RosettaChangeAutoStakeMaturityArgs {
-        RosettaChangeAutoStakeMaturityArgs {
-            requested_setting_for_auto_stake_maturity: self
-                .requested_setting_for_auto_stake_maturity,
-            neuron_index: self.neuron_index,
->>>>>>> 3006ab86
         }
     }
 }