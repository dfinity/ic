--- conflicted
+++ resolved
@@ -210,10 +210,10 @@
         }])
     }
 
-<<<<<<< HEAD
     pub async fn call(&self, req: CallRequest) -> anyhow::Result<CallResponse> {
         self.call_endpoint("/call", &req).await
-=======
+    }
+
     pub async fn build_set_dissolve_timestamp_operations(
         signer_principal: Principal,
         neuron_index: u64,
@@ -244,7 +244,6 @@
                 .map_err(|e| anyhow::anyhow!("Failed to convert metadata: {:?}", e))?,
             ),
         }])
->>>>>>> b1ffe829
     }
 
     pub async fn network_list(&self) -> anyhow::Result<NetworkListResponse> {
