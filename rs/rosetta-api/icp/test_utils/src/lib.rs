--- conflicted
+++ resolved
@@ -21,14 +21,8 @@
     StakeMaturity, StartDissolve, StopDissolve,
 };
 use ic_rosetta_api::transaction_id::TransactionIdentifier;
-<<<<<<< HEAD
-use ic_rosetta_api::{convert, errors, errors::ApiError, DEFAULT_TOKEN_SYMBOL};
-use ic_types::{messages::Blob, time, PrincipalId};
-=======
 use ic_rosetta_api::{DEFAULT_TOKEN_SYMBOL, convert, errors, errors::ApiError};
-use ic_state_machine_tests::{StateMachine, WasmResult};
-use ic_types::{CanisterId, PrincipalId, messages::Blob, time};
->>>>>>> e7422d70
+use ic_types::{PrincipalId, messages::Blob, time};
 use icp_ledger::{AccountIdentifier, BlockIndex, Operation, Tokens};
 use rand::{seq::SliceRandom, thread_rng};
 use rosetta_api_serv::RosettaApiHandle;
@@ -704,44 +698,6 @@
     xx.cmp(&yy)
 }
 
-<<<<<<< HEAD
-=======
-/// Tests that `http_request` endpoint of a given canister rejects overly large HTTP requests
-/// (exceeding the candid decoding quota of 10,000, corresponding to roughly 10 KB of decoded data).
-pub fn test_http_request_decoding_quota(env: &StateMachine, canister_id: CanisterId) {
-    // The anonymous end-user sends a small HTTP request. This should succeed.
-    let http_request = HttpRequest {
-        method: "GET".to_string(),
-        url: "/metrics".to_string(),
-        headers: vec![],
-        body: ByteBuf::from(vec![42; 1_000]),
-    };
-    let http_request_bytes = Encode!(&http_request).unwrap();
-    let response = match env
-        .execute_ingress(canister_id, "http_request", http_request_bytes)
-        .unwrap()
-    {
-        WasmResult::Reply(bytes) => Decode!(&bytes, HttpResponse).unwrap(),
-        WasmResult::Reject(reason) => panic!("Unexpected reject: {reason}"),
-    };
-    assert_eq!(response.status_code, 200);
-
-    // The anonymous end-user sends a large HTTP request. This should be rejected.
-    let mut large_http_request = http_request;
-    large_http_request.body = ByteBuf::from(vec![42; 1_000_000]);
-    let large_http_request_bytes = Encode!(&large_http_request).unwrap();
-    let err = env
-        .execute_ingress(canister_id, "http_request", large_http_request_bytes)
-        .unwrap_err();
-    assert!(
-        err.description().contains("Deserialization Failed")
-            || err
-                .description()
-                .contains("Decoding cost exceeds the limit")
-    );
-}
-
->>>>>>> e7422d70
 #[test]
 fn test_keypair_encoding() {
     //Create keypairs of each type
