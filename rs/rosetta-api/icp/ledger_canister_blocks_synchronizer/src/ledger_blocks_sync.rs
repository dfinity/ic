#![allow(clippy::disallowed_types)]
use std::ops::Range;
use std::sync::atomic::{AtomicBool, Ordering::Relaxed};
use std::sync::Arc;

use core::ops::Deref;
use std::time::Instant;

use ic_ledger_core::block::{BlockIndex, BlockType, EncodedBlock};
use ic_ledger_hash_of::HashOf;
use icp_ledger::{Block, TipOfChainRes};
use tokio::sync::RwLock;
use tokio::time::Duration;
use tracing::{debug, error, info, trace};

use crate::blocks::BlockStoreError;
use crate::blocks::{Blocks, HashedBlock};
use crate::blocks_access::BlocksAccess;
use crate::certification::{verify_block_hash, VerificationInfo};
use crate::errors::Error;
use rosetta_core::metrics::RosettaMetrics;

// If pruning is enabled, instead of pruning after each new block
// we'll wait for PRUNE_DELAY blocks to accumulate and prune them in one go
const PRUNE_DELAY: u64 = 100000;

const PRINT_SYNC_PROGRESS_THRESHOLD: u64 = 1000;

const DATABASE_WRITE_BLOCKS_BATCH_SIZE: u64 = 500000;
// Max number of retry in case of query failure while retrieving blocks.
const MAX_RETRY: u8 = 5;

const MAX_RETRIES_QUERY_TIP_BLOCK: u8 = 5;
const RETRY_DELAY_QUERY_TIP_BLOCK: Duration = Duration::from_millis(500);

struct BlockWithIndex {
    block: Block,
    index: BlockIndex,
}

/// Downloads the blocks of the Ledger to either an in-memory store or to
/// a local sqlite store
pub struct LedgerBlocksSynchronizer<B>
where
    B: BlocksAccess,
{
    pub blockchain: RwLock<Blocks>,
    blocks_access: Option<Arc<B>>,
    store_max_blocks: Option<u64>,
    verification_info: Option<VerificationInfo>,
}

impl<B: BlocksAccess> LedgerBlocksSynchronizer<B> {
    pub async fn new(
        blocks_access: Option<Arc<B>>,
        store_location: Option<&std::path::Path>,
        store_max_blocks: Option<u64>,
        verification_info: Option<VerificationInfo>,
        enable_rosetta_blocks: bool,
    ) -> Result<LedgerBlocksSynchronizer<B>, Error> {
        let mut blocks = match store_location {
            Some(loc) => Blocks::new_persistent(loc, enable_rosetta_blocks)?,
            None => Blocks::new_in_memory(enable_rosetta_blocks)?,
        };

        if let Some(blocks_access) = &blocks_access {
            Self::verify_store(&blocks, blocks_access).await?;
            if let Some(verification_info) = &verification_info {
                // verify if we have the right certificate/we are connecting to the right
                // canister
                Self::verify_tip_of_chain(blocks_access, verification_info).await?;
            }
        }

        info!("Loading blocks from store");
        let first_block = blocks.get_first_hashed_block();
        let last_block = blocks.get_latest_hashed_block();
        if let (Ok(first), Ok(last)) = (&first_block, &last_block) {
            info!(
                "Ledger client is up. Loaded {} blocks from store. First block at {}, last at {}",
                (last.index - first.index).to_string(),
                first.index.to_string(),
                last.index.to_string()
            );
        } else {
            info!(
                "Ledger client is up. Loaded {} blocks from store. First block at {}, last at {}",
                0, "None", "None"
            );
        }

        if let Ok(x) = last_block {
            RosettaMetrics::set_synced_height(x.index);
        }
        if let Ok(x) = blocks.get_latest_verified_hashed_block() {
            RosettaMetrics::set_verified_height(x.index);
        }

        blocks.try_prune(&store_max_blocks, PRUNE_DELAY)?;

        Ok(Self {
            blockchain: RwLock::new(blocks),
            blocks_access,
            store_max_blocks,
            verification_info,
        })
    }

    async fn verify_store(blocks: &Blocks, canister_access: &B) -> Result<(), Error> {
        debug!("Verifying store...");
        let first_block = blocks.get_first_hashed_block().ok();
        match blocks.get_hashed_block(&0) {
            Ok(store_genesis) => {
                let genesis = canister_access
                    .query_raw_block(0)
                    .await
                    .map_err(Error::InternalError)?
                    .expect("Blockchain in the ledger canister is empty");

                if store_genesis.hash != Block::block_hash(&genesis) {
                    let msg = format!(
                        "Genesis block from the store is different than \
                        in the ledger canister. Store hash: {}, canister hash: {}",
                        store_genesis.hash,
                        Block::block_hash(&genesis)
                    );
                    error!("{}", msg);
                    return Err(Error::InternalError(msg));
                }
            }
            Err(BlockStoreError::NotFound(0)) => {
                if first_block.is_some() {
                    let msg = "Snapshot found, but genesis block not present in the store";
                    error!("{}", msg);
                    return Err(Error::InternalError(msg.to_string()));
                }
            }
            Err(e) => {
                let msg = format!("Error loading genesis block: {:?}", e);
                error!("{}", msg);
                return Err(Error::InternalError(msg));
            }
        }

        // https://github.com/rust-lang/rust-clippy/issues/4530
        #[allow(clippy::unnecessary_unwrap)]
        if first_block.is_some() && first_block.as_ref().unwrap().index > 0 {
            let first_block = first_block.unwrap();
            let queried_block = canister_access
                .query_raw_block(first_block.index)
                .await
                .map_err(Error::InternalError)?;
            if queried_block.is_none() {
                let msg = format!(
                    "Oldest block snapshot does not match the block on \
                    the blockchain. Block with this index not found: {}",
                    first_block.index
                );
                error!("{}", msg);
                return Err(Error::InternalError(msg));
            }
            let queried_block = queried_block.unwrap();
            if first_block.hash != Block::block_hash(&queried_block) {
                let msg = format!(
                    "Oldest block snapshot does not match the block on \
                    the blockchain. Index: {}, snapshot hash: {}, canister hash: {}",
                    first_block.index,
                    first_block.hash,
                    Block::block_hash(&queried_block)
                );
                error!("{}", msg);
                return Err(Error::InternalError(msg));
            }
        }

        debug!("Verifying store done");
        Ok(())
    }

    async fn verify_tip_of_chain(
        canister_access: &B,
        verification_info: &VerificationInfo,
    ) -> Result<(), Error> {
        let TipOfChainRes {
            tip_index,
            certification,
        } = canister_access
            .query_tip()
            .await
            .map_err(Error::InternalError)?;
        let tip_block = canister_access
            .query_raw_block(tip_index)
            .await
            .map_err(Error::InternalError)?
            .expect("Blockchain in the ledger canister is empty");
        verify_block_hash(
            &certification,
            Block::block_hash(&tip_block),
            verification_info,
        )
        .map_err(Error::InternalError)?;
        Ok(())
    }

    pub async fn read_blocks(&self) -> Box<dyn Deref<Target = Blocks> + '_> {
        Box::new(self.blockchain.read().await)
    }

    /// Return the tip of the chain with its index or error if the tip cannot be verified
    ///
    /// Note that self.verification_info must be set in order to verify the tip. If it's
    /// not set then this method will return the tip without verifying it.
    async fn query_verified_tip(&self) -> Result<BlockWithIndex, String> {
        let canister = self.blocks_access.as_ref().unwrap();
        let TipOfChainRes {
            tip_index,
            certification,
        } = canister.query_tip().await?;
        // Gets tip block with retries
        let mut retry = 0;
        let encoded_block = loop {
            let tip_block = canister.query_raw_block(tip_index).await?;
            if tip_block.is_some() {
                break Ok(tip_block.unwrap());
            }
            if retry == MAX_RETRIES_QUERY_TIP_BLOCK {
                break Err(format!(
                    "Failed to retrieve tip block after {} retries",
                    MAX_RETRIES_QUERY_TIP_BLOCK
                ));
            }
            retry += 1;
            tokio::time::sleep(RETRY_DELAY_QUERY_TIP_BLOCK).await;
        }?;

        let block = Block::decode(encoded_block.clone())?;
        if let Some(info) = &self.verification_info {
            let hash = HashedBlock::hash_block(
                encoded_block,
                block.parent_hash,
                tip_index,
                block.timestamp,
            )
            .hash;
            verify_block_hash(&certification, hash, info)?;
        }
        Ok(BlockWithIndex {
            block,
            index: tip_index,
        })
    }

    pub async fn sync_blocks(
        &self,
        stopped: Arc<AtomicBool>,
        up_to_block_included: Option<BlockIndex>,
    ) -> Result<(), Error> {
        let tip = self
            .query_verified_tip()
            .await
            .map_err(Error::InternalError)?;
        if tip.index == u64::MAX {
            error!("Bogus value of tip index: {}", tip.index);
            return Err(Error::InternalError(
                "Received tip_index == u64::MAX".to_string(),
            ));
        }
        RosettaMetrics::set_target_height(tip.index);

        let mut blockchain = self.blockchain.write().await;

        let latest_hb_opt = blockchain.get_latest_hashed_block();
        let (last_block_hash, next_block_index) = match latest_hb_opt {
            Ok(hb) => (Some(hb.hash), hb.index + 1),
            Err(_) => (None, 0),
        };

        if next_block_index == tip.index + 1 {
            return Ok(());
        }
        if next_block_index > tip.index + 1 {
            trace!(
                "Tip received from the Ledger is lower than what we already have (queried lagging replica?),
                Ledger tip index: {}, local copy tip index+1: {}",
                tip.index,
                next_block_index
            );
            return Ok(());
        }

        let up_to_block_included = tip.index.min(up_to_block_included.unwrap_or(u64::MAX - 1));

        if next_block_index > up_to_block_included {
            return Ok(()); // nothing to do nor report, local copy has enough blocks
        }

        trace!(
            "Sync {} blocks from index: {}, ledger tip index: {}",
            up_to_block_included + 1 - next_block_index,
            next_block_index,
            tip.index
        );

        let tip_index = tip.index;

        self.sync_range_of_blocks(
            Range {
                start: next_block_index,
                end: up_to_block_included + 1,
            },
            last_block_hash,
            stopped,
            tip,
            &mut blockchain,
        )
        .await?;

        blockchain.make_rosetta_blocks_if_enabled(tip_index)?;

        info!(
            "You are all caught up to block {}",
            blockchain.get_latest_hashed_block()?.index
        );

        blockchain
            .try_prune(&self.store_max_blocks, PRUNE_DELAY)
            .map_err(|_| Error::InternalError("Failed to prune store".to_string()))
    }

    async fn sync_range_of_blocks(
        &self,
        range: Range<BlockIndex>,
        first_block_parent_hash: Option<HashOf<EncodedBlock>>,
        stopped: Arc<AtomicBool>,
        tip: BlockWithIndex,
        blockchain: &mut Blocks,
    ) -> Result<(), Error> {
        let t_total = Instant::now();
        if range.is_empty() {
            return Ok(());
        }
        let print_progress = if range.end - range.start >= PRINT_SYNC_PROGRESS_THRESHOLD {
            info!(
                "Syncing {} blocks. New tip will be {}",
                range.end - range.start,
                range.end - 1,
            );
            true
        } else {
            false
        };

        let canister = self.blocks_access.as_ref().unwrap();
        let mut i = range.start;
        let mut last_block_hash = first_block_parent_hash;
        let mut block_batch: Vec<HashedBlock> = Vec::new();
        while i < range.end {
            if stopped.load(Relaxed) {
                return Err(Error::InternalError("Interrupted".to_string()));
            }

            debug!("Asking for blocks [{},{})", i, range.end);
            let mut retry = 0;
            let batch = loop {
                let batch = canister
                    .clone()
                    .multi_query_blocks(Range {
                        start: i,
                        end: range.end,
                    })
                    .await
                    .map_err(Error::InternalError);
                if batch.is_ok() || retry == MAX_RETRY {
                    RosettaMetrics::add_blocks_fetched(batch.as_ref().unwrap().len() as u64);
                    break batch;
                }
<<<<<<< HEAD
                RosettaMetrics::inc_fetch_retries();
                let retry = retry + 1;
                warn!(
                    "Failed query while retrieving blocks, retry {}/{} (error: {:?})",
                    retry,
                    MAX_RETRY,
                    batch.unwrap_err()
=======
                retry += 1;
            }
            .map_err(|e| {
                error!(
                    "Failed to fetch blocks [{},{}] after {} attempts: {:?}",
                    i, range.end, MAX_RETRY, e
>>>>>>> 41868ddc
                );
                e
            })?;

            debug!("Got batch of len: {}", batch.len());
            if batch.is_empty() {
                return Err(Error::InternalError(format!(
                    "Couldn't fetch blocks [{},{}) (batch result empty)",
                    i, range.end
                )));
            }
            for raw_block in batch {
                let block = Block::decode(raw_block.clone())
                    .map_err(|err| Error::InternalError(format!("Cannot decode block: {}", err)))?;
                if block.parent_hash != last_block_hash {
                    let err_msg = format!(
                        "Block at {}: parent hash mismatch. Expected: {:?}, got: {:?}",
                        i, last_block_hash, block.parent_hash
                    );
                    error!("{}", err_msg);
                    return Err(Error::InternalError(err_msg));
                }
                if i == tip.index && block != tip.block {
                    return Err(Error::invalid_tip_of_chain(tip.index, tip.block, block));
                }
                let hb = HashedBlock::hash_block(raw_block, last_block_hash, i, block.timestamp);
                last_block_hash = Some(hb.hash);
                block_batch.push(hb);
                i += 1;
            }
            RosettaMetrics::set_synced_height(i - 1);
            if (i - range.start) % DATABASE_WRITE_BLOCKS_BATCH_SIZE == 0 {
                blockchain.push_batch(block_batch)?;
                if print_progress {
                    info!("Synced up to {}", i - 1);
                }
                block_batch = Vec::new();
            }
        }
        blockchain.push_batch(block_batch)?;
        info!("Synced took {} seconds", t_total.elapsed().as_secs_f64());
        blockchain.set_hashed_block_to_verified(&(range.end - 1))?;
        RosettaMetrics::set_verified_height(range.end - 1);
        Ok(())
    }
}

#[cfg(test)]
mod test {

    use std::ops::Range;
    use std::sync::atomic::AtomicBool;
    use std::sync::Arc;

    use async_trait::async_trait;
    use ic_ledger_core::block::{BlockType, EncodedBlock};
    use ic_ledger_core::timestamp::TimeStamp;
    use ic_ledger_core::Tokens;
    use ic_ledger_hash_of::HashOf;
    use ic_types::PrincipalId;
    use icp_ledger::{
        AccountIdentifier, Block, BlockIndex, Memo, TipOfChainRes, DEFAULT_TRANSFER_FEE,
    };

    use crate::blocks_access::BlocksAccess;
    use crate::ledger_blocks_sync::LedgerBlocksSynchronizer;

    struct RangeOfBlocks {
        pub blocks: Vec<EncodedBlock>,
    }

    impl RangeOfBlocks {
        pub fn new(blocks: Vec<EncodedBlock>) -> Self {
            Self { blocks }
        }
    }

    #[async_trait]
    impl BlocksAccess for RangeOfBlocks {
        async fn query_raw_block(
            &self,
            height: BlockIndex,
        ) -> Result<Option<EncodedBlock>, String> {
            Ok(self.blocks.get(height as usize).cloned())
        }

        async fn query_tip(&self) -> Result<TipOfChainRes, String> {
            if self.blocks.is_empty() {
                Err("Not tip".to_string())
            } else {
                Ok(TipOfChainRes {
                    certification: None,
                    tip_index: (self.blocks.len() - 1) as u64,
                })
            }
        }

        async fn multi_query_blocks(
            self: Arc<Self>,
            range: Range<BlockIndex>,
        ) -> Result<Vec<EncodedBlock>, String> {
            Ok(self.blocks[range.start as usize..range.end as usize].to_vec())
        }
    }

    async fn new_ledger_blocks_synchronizer(
        blocks: Vec<EncodedBlock>,
    ) -> LedgerBlocksSynchronizer<RangeOfBlocks> {
        LedgerBlocksSynchronizer::new(
            Some(Arc::new(RangeOfBlocks::new(blocks))),
            /* store_location = */ None,
            /* store_max_blocks = */ None,
            /* verification_info = */ None,
            false,
        )
        .await
        .unwrap()
    }

    fn dummy_block(parent_hash: Option<HashOf<EncodedBlock>>) -> EncodedBlock {
        let operation = match parent_hash {
            Some(_) => {
                let from = AccountIdentifier::new(PrincipalId::new_anonymous(), None);
                let to = AccountIdentifier::new(PrincipalId::new_node_test_id(1), None);
                let amount = Tokens::from_e8s(100_000);
                let fee = Tokens::from_e8s(10_000);
                icp_ledger::Operation::Transfer {
                    from,
                    to,
                    spender: None,
                    amount,
                    fee,
                }
            }
            None => {
                let to = AccountIdentifier::new(PrincipalId::new_anonymous(), None);
                let amount = Tokens::from_e8s(100_000_000_000_000);
                icp_ledger::Operation::Mint { amount, to }
            }
        };
        let timestamp = TimeStamp::from_nanos_since_unix_epoch(
            1656347498000000000, /* 27 June 2022 18:31:38 GMT+02:00 DST */
        );
        Block::new(
            parent_hash,
            operation,
            Memo(0),
            timestamp,
            timestamp,
            DEFAULT_TRANSFER_FEE,
        )
        .unwrap()
        .encode()
    }

    fn dummy_blocks(n: usize) -> Vec<EncodedBlock> {
        let mut res = vec![];
        let mut parent_hash = None;
        for _i in 0..n {
            let block = dummy_block(parent_hash);
            parent_hash = Some(Block::block_hash(&block));
            res.push(block);
        }
        res
    }

    #[tokio::test]
    async fn sync_empty_range_of_blocks() {
        let blocks_sync = new_ledger_blocks_synchronizer(vec![]).await;
        assert_eq!(
            None,
            blocks_sync
                .read_blocks()
                .await
                .get_first_hashed_block()
                .ok()
        );
    }

    #[tokio::test]
    async fn sync_all_blocks() {
        let blocks = dummy_blocks(2);
        let blocks_sync = new_ledger_blocks_synchronizer(blocks.clone()).await;
        blocks_sync
            .sync_blocks(Arc::new(AtomicBool::new(false)), None)
            .await
            .unwrap();
        let actual_blocks = blocks_sync.read_blocks().await;
        // there isn't a blocks.len() to use, so we check that the last index + 1 gives error and then we check the blocks
        for (idx, eb) in blocks.iter().enumerate() {
            let hb = actual_blocks.get_hashed_block(&(idx as u64)).unwrap();
            assert!(actual_blocks.is_verified_by_idx(&(idx as u64)).unwrap());
            assert_eq!(Block::block_hash(eb), Block::block_hash(&hb.block));
        }
    }

    #[tokio::test]
    async fn sync_blocks_in_2_steps() {
        let blocks = dummy_blocks(2);
        let blocks_sync = new_ledger_blocks_synchronizer(blocks.clone()).await;

        // sync 1
        blocks_sync
            .sync_blocks(Arc::new(AtomicBool::new(false)), Some(0))
            .await
            .unwrap();
        {
            let actual_blocks = blocks_sync.read_blocks().await;
            let hashed_blocks = actual_blocks.get_hashed_block(&0).unwrap();
            assert!(actual_blocks.is_verified_by_idx(&0).unwrap());
            assert_eq!(
                Block::block_hash(&blocks[0]),
                Block::block_hash(&hashed_blocks.block)
            );
        }

        // sync 2
        blocks_sync
            .sync_blocks(Arc::new(AtomicBool::new(false)), Some(1))
            .await
            .unwrap();
        {
            let actual_blocks = blocks_sync.read_blocks().await;
            let hashed_blocks = actual_blocks.get_hashed_block(&1).unwrap();
            assert!(actual_blocks.is_verified_by_idx(&1).unwrap());
            assert_eq!(
                Block::block_hash(&blocks[1]),
                Block::block_hash(&hashed_blocks.block)
            );
        }
    }
}<|MERGE_RESOLUTION|>--- conflicted
+++ resolved
@@ -374,22 +374,13 @@
                     RosettaMetrics::add_blocks_fetched(batch.as_ref().unwrap().len() as u64);
                     break batch;
                 }
-<<<<<<< HEAD
                 RosettaMetrics::inc_fetch_retries();
-                let retry = retry + 1;
-                warn!(
-                    "Failed query while retrieving blocks, retry {}/{} (error: {:?})",
-                    retry,
-                    MAX_RETRY,
-                    batch.unwrap_err()
-=======
                 retry += 1;
             }
             .map_err(|e| {
                 error!(
                     "Failed to fetch blocks [{},{}] after {} attempts: {:?}",
                     i, range.end, MAX_RETRY, e
->>>>>>> 41868ddc
                 );
                 e
             })?;
