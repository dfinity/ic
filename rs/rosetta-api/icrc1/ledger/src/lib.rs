--- conflicted
+++ resolved
@@ -329,7 +329,6 @@
     Upgrade(Option<UpgradeArgs>),
 }
 
-<<<<<<< HEAD
 const UPGRADES_MEMORY_ID: MemoryId = MemoryId::new(0);
 
 thread_local! {
@@ -342,10 +341,7 @@
         RefCell::new(memory_manager.borrow().get(UPGRADES_MEMORY_ID)));
 }
 
-#[derive(Serialize, Deserialize, Debug)]
-=======
 #[derive(Debug, Deserialize, Serialize)]
->>>>>>> b9dbfea2
 #[serde(bound = "")]
 pub struct Ledger<Tokens: TokensType> {
     balances: LedgerBalances<Tokens>,
