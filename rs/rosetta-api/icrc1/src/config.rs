--- conflicted
+++ resolved
@@ -178,11 +178,7 @@
     pub sqlite_max_cache_kb: Option<i64>,
 
     /// Flush the cache and shrink the memory after processing account balances.
-<<<<<<< HEAD
-    /// Lower values reduce memory usage but may impact performance.
-=======
     /// If enabled, reduces memory usage but may impact performance.
->>>>>>> 1ca1284e
     #[arg(long = "flush-cache-shrink-mem", default_value = "false")]
     pub flush_cache_shrink_mem: bool,
 
