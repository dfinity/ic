use super::storage_operations;
use crate::common::storage::types::{MetadataEntry, RosettaBlock};
use anyhow::{Result, bail};
use candid::Nat;
use ic_base_types::CanisterId;
use icrc_ledger_types::icrc1::account::Account;
use rosetta_core::metrics::RosettaMetrics;
use rusqlite::{Connection, OpenFlags};
use serde_bytes::ByteBuf;
use std::cmp::Ordering;
use std::{path::Path, sync::Mutex};
use tracing::warn;

pub(crate) const BALANCE_SYNC_BATCH_SIZE_DEFAULT: u64 = 100_000;

#[derive(Debug, Clone)]
pub struct TokenInfo {
    pub symbol: String,
    pub decimals: u8,
    pub ledger_id: CanisterId,
    pub rosetta_metrics: RosettaMetrics,
}

// We use format "[symbol]-[canisterId[:5]]" so that it covers cases in which
// we track tokens with the same symbols while keeping it short by only showing
// the first 5 characters of the canister ID.
fn display_name(symbol: String, ledger_id: CanisterId) -> String {
    format!(
        "{}-{}",
        symbol,
        ledger_id
            .to_string()
            .as_str()
            .chars()
            .take(5)
            .collect::<String>()
    )
}

impl TokenInfo {
    pub fn new(symbol: String, decimals: u8, ledger_id: CanisterId) -> Self {
        let canister_id_str = ledger_id.to_string();
        Self {
            symbol: symbol.clone(),
            decimals,
            ledger_id,
            rosetta_metrics: RosettaMetrics::new(display_name(symbol, ledger_id), canister_id_str),
        }
    }

    pub fn display_name(&self) -> String {
        display_name(self.symbol.clone(), self.ledger_id)
    }
}

#[derive(Debug)]
pub struct StorageClient {
    storage_connection: Mutex<Connection>,
    token_info: Option<TokenInfo>,
<<<<<<< HEAD
    balance_sync_batch_size: u64,
=======
    flush_cache_and_shrink_memory: bool,
>>>>>>> 47a01d86
}

impl StorageClient {
    /// Constructs a new SQLite in-persistent store.
    pub fn new_persistent(db_file_path: &Path) -> anyhow::Result<Self> {
        std::fs::create_dir_all(db_file_path.parent().unwrap())?;
        let connection = rusqlite::Connection::open(db_file_path)?;
<<<<<<< HEAD
        Self::new(connection, None, BALANCE_SYNC_BATCH_SIZE_DEFAULT)
=======
        Self::new(connection, None, false)
>>>>>>> 47a01d86
    }

    /// Constructs a new SQLite in-persistent store with custom cache size and batch size.
    pub fn new_persistent_with_cache_and_batch_size(
        db_file_path: &Path,
<<<<<<< HEAD
        cache_size_kb: i64,
        balance_sync_batch_size: u64,
    ) -> anyhow::Result<Self> {
        std::fs::create_dir_all(db_file_path.parent().unwrap())?;
        let connection = rusqlite::Connection::open(db_file_path)?;
        Self::new(connection, Some(cache_size_kb), balance_sync_batch_size)
=======
        cache_size_kb: Option<i64>,
        flush_cache_shrink_mem: bool,
    ) -> anyhow::Result<Self> {
        std::fs::create_dir_all(db_file_path.parent().unwrap())?;
        let connection = rusqlite::Connection::open(db_file_path)?;
        Self::new(connection, cache_size_kb, flush_cache_shrink_mem)
>>>>>>> 47a01d86
    }

    /// Constructs a new SQLite in-memory store.
    pub fn new_in_memory() -> anyhow::Result<Self> {
        let connection = rusqlite::Connection::open_in_memory()?;
<<<<<<< HEAD
        Self::new(connection, None, BALANCE_SYNC_BATCH_SIZE_DEFAULT)
=======
        Self::new(connection, None, false)
>>>>>>> 47a01d86
    }

    /// Constructs a new SQLite in-memory store with a named DB that can be shared across instances.
    pub fn new_named_in_memory(name: &str) -> anyhow::Result<Self> {
        let connection = Connection::open_with_flags(
            format!("'file:{name}?mode=memory&cache=shared', uri=True"),
            OpenFlags::default(),
        )?;
<<<<<<< HEAD
        Self::new(connection, None, BALANCE_SYNC_BATCH_SIZE_DEFAULT)
=======
        Self::new(connection, None, false)
>>>>>>> 47a01d86
    }

    pub fn get_token_display_name(&self) -> String {
        if let Some(token_info) = &self.token_info {
            token_info.display_name()
        } else {
            "unknown".to_string()
        }
    }

    pub fn get_metrics(&self) -> RosettaMetrics {
        if let Some(token_info) = &self.token_info {
            token_info.rosetta_metrics.clone()
        } else {
            RosettaMetrics::new("unknown".to_string(), "unknown".to_string())
        }
    }

    fn new(
        connection: rusqlite::Connection,
        cache_size_kb: Option<i64>,
<<<<<<< HEAD
        balance_sync_batch_size: u64,
=======
        flush_cache_and_shrink_memory: bool,
>>>>>>> 47a01d86
    ) -> anyhow::Result<Self> {
        let storage_client = Self {
            storage_connection: Mutex::new(connection),
            token_info: None,
<<<<<<< HEAD
            balance_sync_batch_size,
=======
            flush_cache_and_shrink_memory,
>>>>>>> 47a01d86
        };
        let conn = storage_client.storage_connection.lock().unwrap();

        // Configure foreign keys (pragma_update for settings that don't return results)
        conn.pragma_update(None, "foreign_keys", 1)?;

        // Configure cache size if specified
        // Negative values mean KB, positive values mean number of pages
        match cache_size_kb {
            None => {
                tracing::info!("No cache size configured");
            }
            Some(cache_kb) => {
                let cache_size = -cache_kb; // Negative to specify KB
                conn.pragma_update(None, "cache_size", cache_size)?;
                tracing::info!("SQLite cache_size set to {} KB", cache_kb);
            }
        }

        match flush_cache_and_shrink_memory {
            true => {
                tracing::info!("Flushing cache and shrinking memory after updating balances.")
            }
            false => {
                tracing::info!("Not flushing cache and shrinking memory after updating balances.")
            }
        }

        drop(conn);

        storage_client.create_tables()?;

        // Run the fee collector balances repair if needed
        tracing::info!(
            "Storage initialization: Checking if fee collector balance repair is needed"
        );
        storage_client.repair_fee_collector_balances()?;

        Ok(storage_client)
    }

    pub fn initialize(&mut self, token_info: TokenInfo) {
        self.token_info = Some(token_info);
    }

    pub fn does_blockchain_have_gaps(&self) -> anyhow::Result<bool> {
        let Some(highest_block_idx) = self.get_highest_block_idx()? else {
            // If the blockchain is empty, there are no gaps.
            return Ok(false);
        };
        let block_count = self.get_block_count()?;
        match block_count.cmp(&highest_block_idx.saturating_add(1)) {
            Ordering::Equal => Ok(false),
            Ordering::Less => {
                warn!(
                    "block_count ({}) is less than highest_block_idx.saturating_add(1) ({}), indicating one of more gaps in the blockchain.",
                    block_count,
                    highest_block_idx.saturating_add(1)
                );
                Ok(true)
            }
            Ordering::Greater => {
                panic!(
                    "block_count ({}) is larger than highest_block_idx.saturating_add(1) ({}) -> invalid state!",
                    block_count,
                    highest_block_idx.saturating_add(1)
                );
            }
        }
    }

    // Gets a block with a certain index. Returns `None` if no block exists in the database with that index. Returns an error if multiple blocks with that index exist.
    pub fn get_block_at_idx(&self, block_idx: u64) -> anyhow::Result<Option<RosettaBlock>> {
        let open_connection = self.storage_connection.lock().unwrap();
        storage_operations::get_block_at_idx(&open_connection, block_idx)
    }

    // Gets a block with a certain hash. Returns `None` if no block exists in the database with that hash. Returns an error if multiple blocks with that hash exist.
    pub fn get_block_by_hash(&self, hash: ByteBuf) -> anyhow::Result<Option<RosettaBlock>> {
        let open_connection = self.storage_connection.lock().unwrap();
        storage_operations::get_block_by_hash(&open_connection, hash)
    }

    // Gets the block with the highest block index. Returns `None` if no block exists in the database.
    pub fn get_block_with_highest_block_idx(&self) -> anyhow::Result<Option<RosettaBlock>> {
        let open_connection = self.storage_connection.lock().unwrap();
        storage_operations::get_block_with_highest_block_idx(&open_connection)
    }

    // Gets the block with the lowest block index. Returns `None` if no block exists in the database.
    pub fn get_block_with_lowest_block_idx(&self) -> anyhow::Result<Option<RosettaBlock>> {
        let open_connection = self.storage_connection.lock().unwrap();
        storage_operations::get_block_with_lowest_block_idx(&open_connection)
    }

    // Returns a range of blocks including the start index and the end index.
    // Returns an empty vector if the start index is outside of the range of the database.
    // Returns a subsect of the blocks range [start_index,end_index] if the end_index is outside of the range of the database.
    pub fn get_blocks_by_index_range(
        &self,
        start_index: u64,
        end_index: u64,
    ) -> anyhow::Result<Vec<RosettaBlock>> {
        let open_connection = self.storage_connection.lock().unwrap();
        storage_operations::get_blocks_by_index_range(&open_connection, start_index, end_index)
    }

    /// Returns all the gaps in the stored blockchain.
    /// Gaps are defined as a range of blocks with indices [a+1,b-1] where the Blocks Block(a) and Block(b) exist in the database but the blocks with indices in the range (a,b) do not.
    /// Exp.: If there exists exactly one gap between the indices [a+1,b-1], then this function will return a vector with a single entry that contains the tuple of blocks [(Block(a),Block(b))].
    pub fn get_blockchain_gaps(&self) -> anyhow::Result<Vec<(RosettaBlock, RosettaBlock)>> {
        let open_connection = self.storage_connection.lock().unwrap();
        storage_operations::get_blockchain_gaps(&open_connection)
    }

    pub fn get_highest_block_idx(&self) -> Result<Option<u64>> {
        let open_connection = self.storage_connection.lock().unwrap();
        storage_operations::get_highest_block_idx_in_blocks_table(&open_connection)
    }

    // Gets a transaction with a certain hash. Returns [] if no transaction exists in the database with that hash. Returns a vector with multiple entries if more than one transaction
    // with the given transaction hash exists
    pub fn get_transactions_by_hash(
        &self,
        hash: ByteBuf,
    ) -> anyhow::Result<Vec<crate::common::storage::types::IcrcTransaction>> {
        Ok(self
            .get_blocks_by_transaction_hash(hash)?
            .into_iter()
            .map(|block| block.get_transaction())
            .collect::<Vec<crate::common::storage::types::IcrcTransaction>>())
    }

    pub fn get_blocks_by_custom_query<P>(
        &self,
        sql_query: String,
        params: P,
    ) -> anyhow::Result<Vec<RosettaBlock>>
    where
        P: rusqlite::Params,
    {
        let open_connection = self.storage_connection.lock().unwrap();
        storage_operations::get_blocks_by_custom_query(&open_connection, sql_query, params)
    }

    pub fn get_blocks_by_transaction_hash(
        &self,
        hash: ByteBuf,
    ) -> anyhow::Result<Vec<RosettaBlock>> {
        let open_connection = self.storage_connection.lock().unwrap();
        storage_operations::get_blocks_by_transaction_hash(&open_connection, hash)
    }

    // Gets a transaction with a certain index. Returns None if no transaction exists in the database with that index. Returns an error if multiple transactions with that index exist.
    pub fn get_transaction_at_idx(
        &self,
        block_idx: u64,
    ) -> anyhow::Result<Option<crate::common::storage::types::IcrcTransaction>> {
        Ok(self
            .get_block_at_idx(block_idx)?
            .map(|block| block.get_transaction()))
    }

    pub fn read_metadata(&self) -> anyhow::Result<Vec<MetadataEntry>> {
        let open_connection = self.storage_connection.lock().unwrap();
        storage_operations::get_metadata(&open_connection)
    }

    pub fn write_metadata(&self, metadata: Vec<MetadataEntry>) -> anyhow::Result<()> {
        let mut open_connection = self.storage_connection.lock().unwrap();
        storage_operations::store_metadata(&mut open_connection, metadata)
    }

    pub fn reset_blocks_counter(&self) -> Result<()> {
        let open_connection = self.storage_connection.lock().unwrap();
        storage_operations::reset_blocks_counter(&open_connection)
    }

    fn create_tables(&self) -> Result<(), rusqlite::Error> {
        let open_connection = self.storage_connection.lock().unwrap();
        super::schema::create_tables(&open_connection)
    }

    // Populates the blocks and transactions table by the Rosettablocks provided
    // This function does NOT populate the account_balance table.
    pub fn store_blocks(&self, blocks: Vec<RosettaBlock>) -> anyhow::Result<()> {
        let mut open_connection = self.storage_connection.lock().unwrap();
        storage_operations::store_blocks(&mut open_connection, blocks)
    }

    // Extracts the information from the transaction and blocks table and fills the account balance table with that information
    // Throws an error if there are gaps in the transaction or blocks table.
    pub fn update_account_balances(&self) -> anyhow::Result<()> {
        if self.does_blockchain_have_gaps()? {
            bail!("Tried to update account balances but there exist gaps in the database.",);
        }
        let mut open_connection = self.storage_connection.lock().unwrap();
        storage_operations::update_account_balances(
            &mut open_connection,
<<<<<<< HEAD
            self.balance_sync_batch_size,
=======
            self.flush_cache_and_shrink_memory,
>>>>>>> 47a01d86
        )
    }

    /// Retrieves the highest block index in the account balance table.
    /// Returns None if the account balance table is empty.
    pub fn get_highest_block_idx_in_account_balance_table(&self) -> Result<Option<u64>> {
        let open_connection = self.storage_connection.lock().unwrap();
        storage_operations::get_highest_block_idx_in_account_balance_table(&open_connection)
    }

    // Retrieves the account balance at a certain block height
    // Returns None if the account does not exist in the database
    pub fn get_account_balance_at_block_idx(
        &self,
        account: &Account,
        block_idx: u64,
    ) -> anyhow::Result<Option<Nat>> {
        let open_connection = self.storage_connection.lock().unwrap();
        storage_operations::get_account_balance_at_block_idx(&open_connection, account, block_idx)
    }

    // Retrieves the account balance at the heighest block height in the database
    // Returns None if the account does not exist in the database
    pub fn get_account_balance(&self, account: &Account) -> anyhow::Result<Option<Nat>> {
        let open_connection = self.storage_connection.lock().unwrap();
        storage_operations::get_account_balance_at_highest_block_idx(&open_connection, account)
    }

    // Retrieves the aggregated balance of all subaccounts for a given principal at a specific block height
    pub fn get_aggregated_balance_for_principal_at_block_idx(
        &self,
        principal: &ic_base_types::PrincipalId,
        block_idx: u64,
    ) -> anyhow::Result<Nat> {
        let open_connection = self.storage_connection.lock().unwrap();
        storage_operations::get_aggregated_balance_for_principal_at_block_idx(
            &open_connection,
            principal,
            block_idx,
        )
    }

    pub fn get_block_count(&self) -> anyhow::Result<u64> {
        let open_connection = self.storage_connection.lock().unwrap();
        storage_operations::get_block_count(&open_connection)
    }

    /// Repairs account balances for databases created before the fee collector block index fix.
    /// This function identifies Transfer operations that used fee_collector_block_index but didn't
    /// properly credit the fee collector, and adds the missing fee credits.
    ///
    /// This is safe to run multiple times - it will only add missing credits and won't duplicate them.
    ///
    /// # Returns
    ///
    /// Returns `Ok(())` if the repair was successful, or an error if the repair failed.
    pub fn repair_fee_collector_balances(&self) -> anyhow::Result<()> {
        let mut open_connection = self.storage_connection.lock().unwrap();
        storage_operations::repair_fee_collector_balances(
            &mut open_connection,
            self.balance_sync_batch_size,
        )
    }
}

#[cfg(test)]
mod tests {
    use super::*;
    use crate::Metadata;
    use ic_icrc1::Block;
    use ic_icrc1::blocks::encoded_block_to_generic_block;
    use ic_icrc1::blocks::generic_block_to_encoded_block;
    use ic_icrc1_test_utils::{
        arb_amount, blocks_strategy, metadata_strategy, valid_blockchain_with_gaps_strategy,
    };
    use ic_icrc1_tokens_u64::U64;
    use ic_icrc1_tokens_u256::U256;
    use ic_ledger_canister_core::ledger::LedgerTransaction;
    use ic_ledger_core::block::BlockType;
    use proptest::prelude::*;

    fn create_tmp_dir() -> tempfile::TempDir {
        tempfile::Builder::new()
            .prefix("test_tmp_")
            .tempdir_in(".")
            .unwrap()
    }

    #[test]
    fn smoke_test() {
        let storage_client_memory = StorageClient::new_in_memory();
        assert!(storage_client_memory.is_ok());
        let tmpdir = create_tmp_dir();
        let file_path = tmpdir.path().join("db.sqlite");
        let storage_client_persistent = StorageClient::new_persistent(&file_path);
        assert!(storage_client_persistent.is_ok());
    }

    proptest! {
          #[test]
          fn test_read_and_write_blocks_u64(blockchain in prop::collection::vec(blocks_strategy::<U64>(arb_amount()),0..5)){
           let storage_client_memory = StorageClient::new_in_memory().unwrap();
           let mut rosetta_blocks = vec![];
           for (index,block) in blockchain.into_iter().enumerate(){
               // Make sure rosetta blocks store the correct transactions
               let rosetta_block = RosettaBlock::from_encoded_block(&block.clone().encode(),index as u64).unwrap();
               // Assert the block hashes match up
               assert_eq!(rosetta_block.clone().get_block_hash(),ByteBuf::from(<Block<U64> as BlockType>::block_hash(&block.clone().encode()).as_slice().to_vec()));
               let derived_encoded_block = generic_block_to_encoded_block(rosetta_block.get_generic_block()).unwrap();
               let derived_block = Block::<U64>::decode(derived_encoded_block.clone()).unwrap();
               // Assert that the transactions from the original U64 block and the derived one from rosetta block match up
               assert_eq!(derived_block.transaction,block.transaction.clone());
               assert_eq!(rosetta_block.clone().get_transaction_hash(),ByteBuf::from(block.transaction.hash().as_slice()));
               // Make sure the encoding and decoding works
               rosetta_blocks.push(rosetta_block)
           }

           storage_client_memory.store_blocks(rosetta_blocks.clone()).unwrap();
           for rosetta_block in rosetta_blocks.into_iter(){
               let block_read = storage_client_memory.get_block_at_idx(rosetta_block.clone().index).unwrap().unwrap();
               assert_eq!(block_read,rosetta_block);
               let block_read = storage_client_memory.get_block_by_hash(rosetta_block.clone().get_block_hash()).unwrap().unwrap();
               assert_eq!(block_read,rosetta_block);
           }
       }

       #[test]
       fn test_read_and_write_blocks_u256(blockchain in prop::collection::vec(blocks_strategy::<U256>(arb_amount()),0..5)){
        let storage_client_memory = StorageClient::new_in_memory().unwrap();
        let mut rosetta_blocks = vec![];
        for (index,block) in blockchain.into_iter().enumerate(){
               // Make sure rosetta blocks store the correct transactions
               let rosetta_block = RosettaBlock::from_encoded_block(&block.clone().encode(),index as u64).unwrap();
               // Assert the block hashes match up
               assert_eq!(rosetta_block.clone().get_block_hash(),ByteBuf::from(<Block<U256> as BlockType>::block_hash(&block.clone().encode()).as_slice().to_vec()));
               let derived_encoded_block = generic_block_to_encoded_block(rosetta_block.get_generic_block()).unwrap();
               let derived_block = Block::<U256>::decode(derived_encoded_block.clone()).unwrap();
               // Assert that the transactions from the original U256 block and the derived one from rosetta block match up
               assert_eq!(derived_block.transaction,block.transaction.clone());
               assert_eq!(rosetta_block.clone().get_transaction_hash(),ByteBuf::from(block.transaction.hash().as_slice()));
               // Make sure the encoding and decoding works
               rosetta_blocks.push(rosetta_block)
        }
        storage_client_memory.store_blocks(rosetta_blocks.clone()).unwrap();
        for rosetta_block in rosetta_blocks.into_iter(){
            let block_read = storage_client_memory.get_block_at_idx(rosetta_block.clone().index).unwrap().unwrap();
            assert_eq!(block_read,rosetta_block);
            let block_read = storage_client_memory.get_block_by_hash(rosetta_block.clone().get_block_hash()).unwrap().unwrap();
            assert_eq!(block_read,rosetta_block);
        }
    }

          #[test]
          fn test_read_and_write_transactions(blockchain in valid_blockchain_with_gaps_strategy::<U256>(1000)){
              let storage_client_memory = StorageClient::new_in_memory().unwrap();
              let rosetta_blocks: Vec<_> = blockchain.0.iter().zip(blockchain.1.iter())
                  .map(|(block, index)| RosettaBlock::from_generic_block(encoded_block_to_generic_block(&block.clone().encode()), *index as u64).unwrap())
                  .collect();
              storage_client_memory.store_blocks(rosetta_blocks.clone()).unwrap();
              for block in rosetta_blocks.clone(){
                  let tx0 = block.get_transaction();
                  let tx1 = storage_client_memory.get_block_at_idx(block.index).unwrap().unwrap().get_transaction();
                  let tx2 = storage_client_memory.get_transaction_at_idx(block.index).unwrap().unwrap();
                  let tx3 = &storage_client_memory.get_transactions_by_hash(block.clone().get_transaction_hash()).unwrap().clone()[0];
                  assert_eq!(tx0,tx1);
                  assert_eq!(tx1,tx2);
                  assert_eq!(tx2,*tx3);
              }

              if !rosetta_blocks.is_empty() {
               let last_block = &rosetta_blocks[rosetta_blocks.len().saturating_sub(1)];
              // If the index is out of range the function should return `None`.
              assert!(storage_client_memory.get_transaction_at_idx(last_block.index+1).unwrap().is_none());

              // Duplicate the last transaction generated
              let duplicate_tx_block = RosettaBlock::from_generic_block(last_block.get_generic_block(), last_block.index + 1).unwrap();
              storage_client_memory.store_blocks([duplicate_tx_block.clone()].to_vec()).unwrap();

              // The hash of the duplicated transaction should still be the same --> There should be two transactions with the same transaction hash.
              assert_eq!(storage_client_memory.get_transactions_by_hash(duplicate_tx_block.clone().get_transaction_hash()).unwrap().len(),2);
              }
           }

          #[test]
          fn test_highest_lowest_block_index(blocks in prop::collection::vec(blocks_strategy::<U256>(arb_amount::<U256>()),1..100)){
              let storage_client_memory = StorageClient::new_in_memory().unwrap();
              let mut rosetta_blocks = vec![];
              for (index,block) in blocks.clone().into_iter().enumerate(){
                  rosetta_blocks.push(RosettaBlock::from_generic_block(encoded_block_to_generic_block(&block.encode()),index as u64).unwrap());
              }
              storage_client_memory.store_blocks(rosetta_blocks).unwrap();
              let block_read = storage_client_memory.get_block_with_highest_block_idx().unwrap().unwrap();
              // Indexing starts at 0.
              assert_eq!(block_read.index,(blocks.len() as u64)-1);
              let block_read = storage_client_memory.get_block_with_lowest_block_idx().unwrap().unwrap();
              assert_eq!(block_read.index,0);
              let blocks_read = storage_client_memory.get_blocks_by_index_range(0,blocks.len() as u64).unwrap();
              // Storage should return all blocks that are stored.
              assert_eq!(blocks_read.len(),blocks.len());
              let blocks_read = storage_client_memory.get_blocks_by_index_range(blocks.len() as u64 +1,blocks.len() as u64 +2).unwrap();
              // Start index is outside of the index range of the blocks stored in the database -> Should return an empty vector.
              assert!(blocks_read.is_empty());
              let blocks_read = storage_client_memory.get_blocks_by_index_range(1,blocks.len() as u64 + 2).unwrap();
              // End index is outside of the blocks stored in the database --> Returns subset of blocks stored in the database.
              assert_eq!(blocks_read.len(),blocks.len().saturating_sub(1));
           }

          #[test]
          fn test_deriving_gaps_from_storage(blockchain in valid_blockchain_with_gaps_strategy::<U256>(1000).no_shrink()){
              let storage_client_memory = StorageClient::new_in_memory().unwrap();
              let mut rosetta_blocks = vec![];
              for i in 0..blockchain.0.len() {
               rosetta_blocks.push(RosettaBlock::from_generic_block(encoded_block_to_generic_block(&blockchain.0[i].clone().encode()),blockchain.1[i] as u64).unwrap());
              }

              storage_client_memory.store_blocks(rosetta_blocks.clone()).unwrap();

              // This function will return a list of all the non consecutive intervals.
              let non_consecutive_intervals = |blocks: Vec<u64>| {
                      if blocks.is_empty() {
                      return vec![];
                  }
                  let mut block_ranges = vec![];
                  for i in 1..blocks.len() {
                      if blocks[i] != blocks[i - 1] + 1 {
                           block_ranges.push((blocks[i - 1], blocks[i]));
                      }
                  }
                  block_ranges
              };

              // Fetch the database gaps and map them to indices tuples.
              let derived_gaps = storage_client_memory.get_blockchain_gaps().unwrap().into_iter().map(|(a,b)| (a.index,b.index)).collect::<Vec<(u64,u64)>>();
              // Does the blockchain have gaps?
              let has_gaps = storage_client_memory.does_blockchain_have_gaps().unwrap();

              // If the database is empty the returned gaps vector should simply be empty.
              if rosetta_blocks.last().is_some(){
                  let gaps = non_consecutive_intervals(rosetta_blocks.clone().into_iter().map(|b|b.index).collect());

                  // Compare the storage with the test function.
                  assert_eq!(gaps,derived_gaps);

                  assert!(has_gaps);
              }
              else{
                  assert!(derived_gaps.is_empty());

                  assert!(!has_gaps);
              }
           }

           #[test]
           fn test_read_and_write_metadata(metadata in metadata_strategy()) {
               let storage_client_memory = StorageClient::new_in_memory().unwrap();
               let entries_write = metadata.iter().map(|(key, value)| MetadataEntry::from_metadata_value(key, value)).collect::<Result<Vec<MetadataEntry>>>().unwrap();
               let metadata_write = Metadata::from_metadata_entries(&entries_write).unwrap();
               storage_client_memory.write_metadata(entries_write).unwrap();
               let entries_read = storage_client_memory.read_metadata().unwrap();
               let metadata_read = Metadata::from_metadata_entries(&entries_read).unwrap();

               assert_eq!(metadata_write, metadata_read);
           }

           #[test]
           fn test_updating_account_balances_for_blockchain_with_gaps(blockchain in valid_blockchain_with_gaps_strategy::<U256>(1000)){
               let storage_client_memory = StorageClient::new_in_memory().unwrap();
               let mut rosetta_blocks = vec![];
               for i in 0..blockchain.0.len() {
                rosetta_blocks.push(RosettaBlock::from_encoded_block(&blockchain.0[i].clone().encode(),blockchain.1[i] as u64).unwrap());
               }

               storage_client_memory.store_blocks(rosetta_blocks.clone()).unwrap();

               if !storage_client_memory.get_blockchain_gaps().unwrap().is_empty(){
               // Updating of account balances should not be possible if the stored blockchain contains gaps
               assert!(storage_client_memory.update_account_balances().is_err())
               }
           }
       }
}<|MERGE_RESOLUTION|>--- conflicted
+++ resolved
@@ -57,11 +57,8 @@
 pub struct StorageClient {
     storage_connection: Mutex<Connection>,
     token_info: Option<TokenInfo>,
-<<<<<<< HEAD
+    flush_cache_and_shrink_memory: bool,
     balance_sync_batch_size: u64,
-=======
-    flush_cache_and_shrink_memory: bool,
->>>>>>> 47a01d86
 }
 
 impl StorageClient {
@@ -69,41 +66,25 @@
     pub fn new_persistent(db_file_path: &Path) -> anyhow::Result<Self> {
         std::fs::create_dir_all(db_file_path.parent().unwrap())?;
         let connection = rusqlite::Connection::open(db_file_path)?;
-<<<<<<< HEAD
-        Self::new(connection, None, BALANCE_SYNC_BATCH_SIZE_DEFAULT)
-=======
-        Self::new(connection, None, false)
->>>>>>> 47a01d86
+        Self::new(connection, None, false, BALANCE_SYNC_BATCH_SIZE_DEFAULT)
     }
 
     /// Constructs a new SQLite in-persistent store with custom cache size and batch size.
     pub fn new_persistent_with_cache_and_batch_size(
         db_file_path: &Path,
-<<<<<<< HEAD
-        cache_size_kb: i64,
+        cache_size_kb: Option<i64>,
+        flush_cache_shrink_mem: bool,
         balance_sync_batch_size: u64,
     ) -> anyhow::Result<Self> {
         std::fs::create_dir_all(db_file_path.parent().unwrap())?;
         let connection = rusqlite::Connection::open(db_file_path)?;
-        Self::new(connection, Some(cache_size_kb), balance_sync_batch_size)
-=======
-        cache_size_kb: Option<i64>,
-        flush_cache_shrink_mem: bool,
-    ) -> anyhow::Result<Self> {
-        std::fs::create_dir_all(db_file_path.parent().unwrap())?;
-        let connection = rusqlite::Connection::open(db_file_path)?;
-        Self::new(connection, cache_size_kb, flush_cache_shrink_mem)
->>>>>>> 47a01d86
+        Self::new(connection, cache_size_kb, flush_cache_shrink_mem, balance_sync_batch_size)
     }
 
     /// Constructs a new SQLite in-memory store.
     pub fn new_in_memory() -> anyhow::Result<Self> {
         let connection = rusqlite::Connection::open_in_memory()?;
-<<<<<<< HEAD
-        Self::new(connection, None, BALANCE_SYNC_BATCH_SIZE_DEFAULT)
-=======
-        Self::new(connection, None, false)
->>>>>>> 47a01d86
+        Self::new(connection, None, false, BALANCE_SYNC_BATCH_SIZE_DEFAULT)
     }
 
     /// Constructs a new SQLite in-memory store with a named DB that can be shared across instances.
@@ -112,11 +93,7 @@
             format!("'file:{name}?mode=memory&cache=shared', uri=True"),
             OpenFlags::default(),
         )?;
-<<<<<<< HEAD
-        Self::new(connection, None, BALANCE_SYNC_BATCH_SIZE_DEFAULT)
-=======
-        Self::new(connection, None, false)
->>>>>>> 47a01d86
+        Self::new(connection, None, false, BALANCE_SYNC_BATCH_SIZE_DEFAULT)
     }
 
     pub fn get_token_display_name(&self) -> String {
@@ -138,20 +115,14 @@
     fn new(
         connection: rusqlite::Connection,
         cache_size_kb: Option<i64>,
-<<<<<<< HEAD
+        flush_cache_and_shrink_memory: bool,
         balance_sync_batch_size: u64,
-=======
-        flush_cache_and_shrink_memory: bool,
->>>>>>> 47a01d86
     ) -> anyhow::Result<Self> {
         let storage_client = Self {
             storage_connection: Mutex::new(connection),
             token_info: None,
-<<<<<<< HEAD
+            flush_cache_and_shrink_memory,
             balance_sync_batch_size,
-=======
-            flush_cache_and_shrink_memory,
->>>>>>> 47a01d86
         };
         let conn = storage_client.storage_connection.lock().unwrap();
 
@@ -351,11 +322,8 @@
         let mut open_connection = self.storage_connection.lock().unwrap();
         storage_operations::update_account_balances(
             &mut open_connection,
-<<<<<<< HEAD
+            self.flush_cache_and_shrink_memory,
             self.balance_sync_batch_size,
-=======
-            self.flush_cache_and_shrink_memory,
->>>>>>> 47a01d86
         )
     }
 
