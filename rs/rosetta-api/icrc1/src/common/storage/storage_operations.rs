--- conflicted
+++ resolved
@@ -14,12 +14,9 @@
 use std::str::FromStr;
 use tracing::{info, trace};
 
-<<<<<<< HEAD
+pub const METADATA_SCHEMA_VERSION: &str = "schema_version";
 pub const METADATA_FEE_COL: &str = "fee_collector_107";
 pub const METADATA_BLOCK_IDX: &str = "highest_processed_block_index";
-=======
-pub const METADATA_SCHEMA_VERSION: &str = "schema_version";
->>>>>>> 952ce109
 
 /// Gets the current value of a counter from the database.
 /// Returns None if the counter doesn't exist.
