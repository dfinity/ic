load("@rules_rust//rust:defs.bzl", "rust_doc_test", "rust_library", "rust_test")
load("//bazel:defs.bzl", "rust_ic_test")

package(default_visibility = ["//visibility:public"])

DEPENDENCIES = [
    # Keep sorted.
    "//packages/ic-ledger-hash-of:ic_ledger_hash_of",
    "//packages/icrc-ledger-types:icrc_ledger_types",
    "//rs/crypto/sha2",
    "//rs/rosetta-api/ledger_canister_core",
    "//rs/rosetta-api/ledger_core",
    "//rs/types/base_types",
    "@crate_index//:candid",
    "@crate_index//:ciborium",
    "@crate_index//:hex",
    "@crate_index//:ic-cdk",
    "@crate_index//:num-bigint",
    "@crate_index//:num-traits",
    "@crate_index//:serde",
    "@crate_index//:serde_bytes",
    "@crate_index//:thiserror",
]

MACRO_DEPENDENCIES = [
    # Keep sorted.
    "@crate_index//:async-trait",
    "@crate_index//:ic-cdk-macros",
]

DEV_DEPENDENCIES = [
    # Keep sorted.
    "//packages/icrc-ledger-types:icrc_ledger_types",
    "//rs/rosetta-api/icrc1/test_utils",
    "//rs/rosetta-api/ledger_canister_core",
    "//rs/rosetta-api/ledger_core",
    "@crate_index//:candid",
    "@crate_index//:ciborium",
    "@crate_index//:leb128",
    "@crate_index//:proptest",
    "@crate_index//:rand",
]

MACRO_DEV_DEPENDENCIES = [
    # Keep sorted.
    "@crate_index//:proptest-derive",
]

rust_library(
    name = "icrc1",
    srcs = glob(["src/**/*.rs"]),
    crate_name = "ic_icrc1",
    proc_macro_deps = MACRO_DEPENDENCIES,
    version = "0.9.0",
    deps = DEPENDENCIES,
)

rust_test(
    name = "icrc1_unit_test",
    crate = ":icrc1",
    deps = DEV_DEPENDENCIES,
)

rust_doc_test(
    name = "icrc1_doc_test",
    crate = ":icrc1",
)

rust_test(
    name = "icrc1_test",
    srcs = ["tests/tests.rs"],
    proc_macro_deps = MACRO_DEV_DEPENDENCIES,
    deps = [
        # Keep sorted.
        ":icrc1",
        "//packages/ic-ledger-hash-of:ic_ledger_hash_of",
        "//rs/rosetta-api/icrc1/tokens_u256",
        "//rs/rosetta-api/icrc1/tokens_u64",
    ] + DEV_DEPENDENCIES,
)

<<<<<<< HEAD
# To run this test,
#
#     bazel \
#         test \
#         --test_env=SSH_AUTH_SOCK \
#         //rs/rosetta-api/icrc1:icrc_ledger_suite_integration_golden_state_upgrade_downgrade_test
#
# The only unusual thing in this command is `--test_env=SSH_AUTH_SOCK`. That causes the
# SSH_AUTH_SOCK environment variable to be "forwarded" from your shell to the sandbox where the test
# is run. This authorizes the test to download the test data.
#
# Additionally, the following flags are recommended (but not required):
#
# --test_output=streamed
# --test_arg=--nocapture
#
# These let you watch the progress of the test, rather than only being able to see the output only
# at the end.
#
# See the .bazelrc for more configuration information.
rust_ic_test(
    name = "icrc_ledger_suite_integration_golden_state_upgrade_downgrade_test",
    # This uses on the order of 10 GB of disk space.
    # Therefore, size = "large" is not large enough.
    size = "enormous",
    srcs = [
        "tests/common.rs",
        "tests/golden_state_upgrade_downgrade.rs",
    ],
    crate_root = "tests/golden_state_upgrade_downgrade.rs",
    data = [
        "//rs/rosetta-api/icrc1/ledger:ledger_canister.wasm",
        "//rs/rosetta-api/icrc1/ledger:ledger_canister_u256.wasm",
        "@mainnet_ic-icrc1-ledger//file",
    ],
    env = {
        "CARGO_MANIFEST_DIR": "rs/rosetta-api/icrc1",
        "IC_ICRC1_LEDGER_DEPLOYED_VERSION_WASM_PATH": "$(rootpath @mainnet_ic-icrc1-ledger//file)",
        "IC_ICRC1_LEDGER_WASM_PATH": "$(rootpath //rs/rosetta-api/icrc1/ledger:ledger_canister.wasm)",
        "IC_ICRC1_LEDGER_U256_WASM_PATH": "$(rootpath //rs/rosetta-api/icrc1/ledger:ledger_canister_u256.wasm)",
    },
    tags = [
        "manual",  # CI should not be downloading fiduciary_state.tar.zst or sns_state.tar.zst.
        "requires-network",  # Because mainnet state is downloaded (and used).
    ],
    deps = [
        # Keep sorted.
        "//rs/nns/test_utils",
        "//rs/nns/test_utils/golden_nns_state",
        "//rs/rosetta-api/icrc1/ledger",
        "//rs/rosetta-api/icrc1/ledger/sm-tests",
        "//rs/rust_canisters/canister_test",
        "//rs/state_machine_tests",
        "//rs/test_utilities/load_wasm",
        "//rs/types/base_types",
        "@crate_index//:candid",
    ],
)
=======
[
    # To run this test,
    #
    #     bazel \
    #         test \
    #         --test_env=SSH_AUTH_SOCK \
    #         //rs/rosetta-api/icrc1:icrc_ledger_suite_integration_golden_state_upgrade_downgrade_test
    #
    # To run the U256 token version of the test (for ckETH and ckERC20 tokens), use:
    #
    #         //rs/rosetta-api/icrc1:icrc_ledger_suite_integration_golden_state_upgrade_downgrade_test_u256
    #
    # The only unusual thing in this command is `--test_env=SSH_AUTH_SOCK`. That causes the
    # SSH_AUTH_SOCK environment variable to be "forwarded" from your shell to the sandbox where the test
    # is run. This authorizes the test to download the test data.
    #
    # Additionally, the following flags are recommended (but not required):
    #
    # --test_output=streamed
    # --test_arg=--nocapture
    #
    # These let you watch the progress of the test, rather than only being able to see the output only
    # at the end.
    #
    # See the .bazelrc for more configuration information.
    rust_ic_test(
        name = "icrc_ledger_suite_integration_golden_state_upgrade_downgrade_test" + name_suffix,
        # This uses on the order of 10 GB of disk space.
        # Therefore, size = "large" is not large enough.
        size = "enormous",
        srcs = [
            "tests/golden_state_upgrade_downgrade.rs",
        ],
        crate_features = features,
        data = [
            "//rs/rosetta-api/icrc1/ledger:ledger_canister" + name_suffix + ".wasm",
        ],
        env = {
            "CARGO_MANIFEST_DIR": "rs/rosetta-api/icrc1",
            "IC_ICRC1_LEDGER_WASM_PATH": "$(rootpath //rs/rosetta-api/icrc1/ledger:ledger_canister" + name_suffix + ".wasm)",
        },
        tags = [
            "manual",  # CI should not be downloading fiduciary_state.tar.zst or sns_state.tar.zst.
            "requires-network",  # Because mainnet state is downloaded (and used).
        ],
        deps = [
            # Keep sorted.
            "//packages/icrc-ledger-types:icrc_ledger_types",
            "//rs/nns/test_utils",
            "//rs/nns/test_utils/golden_nns_state",
            "//rs/rosetta-api/icrc1/ledger",
            "//rs/rosetta-api/icrc1/ledger/sm-tests:sm-tests" + name_suffix,
            "//rs/rosetta-api/icrc1/test_utils",
            "//rs/rust_canisters/canister_test",
            "//rs/state_machine_tests",
            "//rs/test_utilities/load_wasm",
            "//rs/types/base_types",
            "@crate_index//:candid",
            "@crate_index//:num-traits",
        ],
    )
    for (name_suffix, features, extra_deps) in [
        (
            "",
            [],
            ["//rs/rosetta-api/icrc1/tokens_u64"],
        ),
        (
            "_u256",
            ["u256-tokens"],
            ["//rs/rosetta-api/icrc1/tokens_u256"],
        ),
    ]
]
>>>>>>> 510fcac2

[
    rust_ic_test(
        name = "upgrade_downgrade" + name_suffix,
        srcs = [
            "tests/common.rs",
            "tests/upgrade_downgrade.rs",
        ],
        crate_features = features,
        crate_root = "tests/upgrade_downgrade.rs",
        data = [
            "//rs/rosetta-api/icrc1/index-ng:index_ng_canister" + name_suffix + ".wasm.gz",
            "//rs/rosetta-api/icrc1/ledger:ledger_canister" + name_suffix + ".wasm",
            "@" + mainnet_ledger + "//file",
            "@" + mainnet_index + "//file",
        ],
        env = {
            "CARGO_MANIFEST_DIR": "rs/rosetta-api/icrc1",
            "IC_ICRC1_INDEX_NG_DEPLOYED_VERSION_WASM_PATH": "$(rootpath @" + mainnet_index + "//file)",
            "IC_ICRC1_INDEX_NG_WASM_PATH": "$(rootpath //rs/rosetta-api/icrc1/index-ng:index_ng_canister" + name_suffix + ".wasm.gz)",
            "IC_ICRC1_LEDGER_DEPLOYED_VERSION_WASM_PATH": "$(rootpath @" + mainnet_ledger + "//file)",
            "IC_ICRC1_LEDGER_WASM_PATH": "$(rootpath //rs/rosetta-api/icrc1/ledger:ledger_canister" + name_suffix + ".wasm)",
        },
        deps = [
            # Keep sorted.
            "//packages/ic-ledger-hash-of:ic_ledger_hash_of",
            "//packages/icrc-ledger-types:icrc_ledger_types",
            "//rs/registry/subnet_type",
            "//rs/rosetta-api/icrc1",
            "//rs/rosetta-api/icrc1/index-ng",
            "//rs/rosetta-api/icrc1/ledger",
            "//rs/rosetta-api/icrc1/ledger/sm-tests:sm-tests" + name_suffix,
            "//rs/rosetta-api/ledger_canister_core",
            "//rs/rosetta-api/ledger_core",
            "//rs/rust_canisters/dfn_http_metrics",
            "//rs/state_machine_tests",
            "//rs/test_utilities/load_wasm",
            "//rs/types/base_types",
            "@crate_index//:candid",
            "@crate_index//:cddl",
            "@crate_index//:hex",
            "@crate_index//:ic-metrics-encoder",
            "@crate_index//:leb128",
            "@crate_index//:num-traits",
            "@crate_index//:proptest",
            "@crate_index//:serde_bytes",
        ] + extra_deps,
    )
    for (name_suffix, mainnet_ledger, mainnet_index, features, extra_deps) in [
        (
            "",
            "mainnet_ckbtc_ic-icrc1-ledger",
            "mainnet_ckbtc-index-ng",
            [],
            ["//rs/rosetta-api/icrc1/tokens_u64"],
        ),
        (
            "_u256",
            "mainnet_cketh_ic-icrc1-ledger-u256",
            "mainnet_cketh-index-ng",
            ["u256-tokens"],
            ["//rs/rosetta-api/icrc1/tokens_u256"],
        ),
    ]
]<|MERGE_RESOLUTION|>--- conflicted
+++ resolved
@@ -79,66 +79,6 @@
     ] + DEV_DEPENDENCIES,
 )
 
-<<<<<<< HEAD
-# To run this test,
-#
-#     bazel \
-#         test \
-#         --test_env=SSH_AUTH_SOCK \
-#         //rs/rosetta-api/icrc1:icrc_ledger_suite_integration_golden_state_upgrade_downgrade_test
-#
-# The only unusual thing in this command is `--test_env=SSH_AUTH_SOCK`. That causes the
-# SSH_AUTH_SOCK environment variable to be "forwarded" from your shell to the sandbox where the test
-# is run. This authorizes the test to download the test data.
-#
-# Additionally, the following flags are recommended (but not required):
-#
-# --test_output=streamed
-# --test_arg=--nocapture
-#
-# These let you watch the progress of the test, rather than only being able to see the output only
-# at the end.
-#
-# See the .bazelrc for more configuration information.
-rust_ic_test(
-    name = "icrc_ledger_suite_integration_golden_state_upgrade_downgrade_test",
-    # This uses on the order of 10 GB of disk space.
-    # Therefore, size = "large" is not large enough.
-    size = "enormous",
-    srcs = [
-        "tests/common.rs",
-        "tests/golden_state_upgrade_downgrade.rs",
-    ],
-    crate_root = "tests/golden_state_upgrade_downgrade.rs",
-    data = [
-        "//rs/rosetta-api/icrc1/ledger:ledger_canister.wasm",
-        "//rs/rosetta-api/icrc1/ledger:ledger_canister_u256.wasm",
-        "@mainnet_ic-icrc1-ledger//file",
-    ],
-    env = {
-        "CARGO_MANIFEST_DIR": "rs/rosetta-api/icrc1",
-        "IC_ICRC1_LEDGER_DEPLOYED_VERSION_WASM_PATH": "$(rootpath @mainnet_ic-icrc1-ledger//file)",
-        "IC_ICRC1_LEDGER_WASM_PATH": "$(rootpath //rs/rosetta-api/icrc1/ledger:ledger_canister.wasm)",
-        "IC_ICRC1_LEDGER_U256_WASM_PATH": "$(rootpath //rs/rosetta-api/icrc1/ledger:ledger_canister_u256.wasm)",
-    },
-    tags = [
-        "manual",  # CI should not be downloading fiduciary_state.tar.zst or sns_state.tar.zst.
-        "requires-network",  # Because mainnet state is downloaded (and used).
-    ],
-    deps = [
-        # Keep sorted.
-        "//rs/nns/test_utils",
-        "//rs/nns/test_utils/golden_nns_state",
-        "//rs/rosetta-api/icrc1/ledger",
-        "//rs/rosetta-api/icrc1/ledger/sm-tests",
-        "//rs/rust_canisters/canister_test",
-        "//rs/state_machine_tests",
-        "//rs/test_utilities/load_wasm",
-        "//rs/types/base_types",
-        "@crate_index//:candid",
-    ],
-)
-=======
 [
     # To run this test,
     #
@@ -170,14 +110,17 @@
         # Therefore, size = "large" is not large enough.
         size = "enormous",
         srcs = [
+            "tests/common.rs",
             "tests/golden_state_upgrade_downgrade.rs",
         ],
         crate_features = features,
         data = [
             "//rs/rosetta-api/icrc1/ledger:ledger_canister" + name_suffix + ".wasm",
+            "@mainnet_ic-icrc1-ledger//file",
         ],
         env = {
             "CARGO_MANIFEST_DIR": "rs/rosetta-api/icrc1",
+            "IC_ICRC1_LEDGER_DEPLOYED_VERSION_WASM_PATH": "$(rootpath @mainnet_ic-icrc1-ledger//file)",
             "IC_ICRC1_LEDGER_WASM_PATH": "$(rootpath //rs/rosetta-api/icrc1/ledger:ledger_canister" + name_suffix + ".wasm)",
         },
         tags = [
@@ -213,7 +156,6 @@
         ),
     ]
 ]
->>>>>>> 510fcac2
 
 [
     rust_ic_test(
