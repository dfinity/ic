--- conflicted
+++ resolved
@@ -71,11 +71,8 @@
 icrc-ledger-agent = { path = "../../packages/icrc-ledger-agent" }
 icrc-ledger-types = { path = "../../packages/icrc-ledger-types" }
 num-traits = { workspace = true }
-<<<<<<< HEAD
 ic-icrc1 = { path = "./icrc1" }
 ic-icrc1-tokens-u256 = { path = "./icrc1/tokens_u256" }
-=======
->>>>>>> a860eec1
 
 [features]
 rosetta-blocks = []
