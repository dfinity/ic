{{- range .Values.icrcRosettaServices }}
# Only add the service if:
# - It's the latest image and deployLatest is true, OR
# - It's a local image and useLocallyBuilt is true
{{- if or (and (not .isLocallyBuilt) $.Values.icrcConfig.deployLatest) (and .isLocallyBuilt $.Values.icrcConfig.useLocallyBuilt) }}
apiVersion: v1
kind: Service
metadata:
  name: {{ .name }}
  namespace: {{ .namespace }}
  labels:
    app: {{ .name }}
  annotations:
    prometheus.io/scrape: "true"
    prometheus.io/port: "{{ .containerPort }}"
spec:
  selector:
    app: {{ .name }}
  ports:
    - name: http
      protocol: TCP
      port: {{ .containerPort }}
      targetPort: {{ .containerPort }}
      nodePort: {{ .nodePort }}
  type: NodePort
---
apiVersion: apps/v1
kind: Deployment
metadata:
  name: {{ .name }}
  namespace: {{ .namespace }}
spec:
  replicas: {{ $.Values.replicaCount }}
  selector:
    matchLabels:
      app: {{ .name }}
  template:
    metadata:
      labels:
        app: {{ .name }}
    spec:
      containers:
        - name: {{ .name }}
          image: "{{ .image }}"
          imagePullPolicy: IfNotPresent
          args:
            - "--port"
            - {{ .containerPort | quote}}
            - "--network-type"
            - {{ $.Values.icrcConfig.networkType | quote }}
            - "--multi-tokens"
            - {{ $.Values.icrcConfig.ledgerId | quote }}
            - "--store-file"
            - {{ $.Values.icrcConfig.storeFile | quote }}
            {{- if $.Values.icrcConfig.sqliteCacheKb }}
            - "--sqlite-max-cache-kb"
            - {{ $.Values.icrcConfig.sqliteCacheKb | quote }}
<<<<<<< HEAD
            - "--balance-sync-batch-size"
            - {{ $.Values.icrcConfig.balanceSyncBatchSize | quote }}
=======
            {{- end }}
            {{- if eq (toString $.Values.icrcConfig.flushCacheShrinkMem) "true" }}
            - "--flush-cache-shrink-mem"
            {{- end }}
>>>>>>> 47a01d86
          ports:
            - containerPort: {{ .containerPort }}
          volumeMounts:
          {{- range $.Values.volumeMounts }}
            - name: {{ .name }}
              mountPath: {{ .mountPath }}
          {{- end }}
          resources:
            limits:
              memory: {{ .resources.limits.memory }}
              cpu: {{ .resources.limits.cpu }}
            requests:
              memory: {{ .resources.requests.memory }}
              cpu: {{ .resources.requests.cpu }}
      volumes:
        {{- range $.Values.volumes }}
        - name: {{ .name }}
          emptyDir: {}
        {{- end }}
---
{{- end }}
{{- end }}<|MERGE_RESOLUTION|>--- conflicted
+++ resolved
@@ -55,15 +55,12 @@
             {{- if $.Values.icrcConfig.sqliteCacheKb }}
             - "--sqlite-max-cache-kb"
             - {{ $.Values.icrcConfig.sqliteCacheKb | quote }}
-<<<<<<< HEAD
-            - "--balance-sync-batch-size"
-            - {{ $.Values.icrcConfig.balanceSyncBatchSize | quote }}
-=======
             {{- end }}
             {{- if eq (toString $.Values.icrcConfig.flushCacheShrinkMem) "true" }}
             - "--flush-cache-shrink-mem"
             {{- end }}
->>>>>>> 47a01d86
+            - "--balance-sync-batch-size"
+            - {{ $.Values.icrcConfig.balanceSyncBatchSize | quote }}
           ports:
             - containerPort: {{ .containerPort }}
           volumeMounts:
