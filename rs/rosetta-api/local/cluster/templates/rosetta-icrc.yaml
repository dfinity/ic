--- conflicted
+++ resolved
@@ -40,7 +40,6 @@
         app: {{ .name }}
     spec:
       containers:
-<<<<<<< HEAD
         - name: {{ .name }}
           image: "{{ .image }}"
           imagePullPolicy: IfNotPresent
@@ -58,23 +57,6 @@
           ports:
             - containerPort: {{ .containerPort }}
           volumeMounts:
-=======
-      - name: {{ .name }}
-        image: "{{ .image }}"
-        imagePullPolicy: IfNotPresent
-        args:
-          - "--port"
-          - {{ .containerPort | quote}}
-          - "--network-type"
-          - {{ $.Values.icrcConfig.networkType | quote }}
-          - "--multi-tokens"
-          - {{ $.Values.icrcConfig.multiTokens | quote }}
-          - "--multi-tokens-store-dir"
-          - {{ $.Values.icrcConfig.multiTokensStoreDir | quote }}
-        ports:
-        - containerPort: {{ .containerPort }}
-        volumeMounts:
->>>>>>> 5124f4b4
           {{- range $.Values.volumeMounts }}
             - name: {{ .name }}
               mountPath: {{ .mountPath }}
@@ -89,7 +71,7 @@
       volumes:
         {{- range $.Values.volumes }}
         - name: {{ .name }}
-          emptyDir: { }
+          emptyDir: {}
         {{- end }}
 ---
 {{- end }}
