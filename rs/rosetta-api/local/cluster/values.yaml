commonResources: &commonResources
  limits:
    memory: "1024Mi"
    cpu: "5"
  requests:
    memory: "512Mi"
    cpu: "500m"

icrcConfig:
  networkType: mainnet
  # Comma-separated list of ledger IDs for multi-token support (e.g., "ledger1,ledger2")
  ledgerId: vtrom-gqaaa-aaaaq-aabia-cai
  storeFile: /data/db.sqlite
  useLocallyBuilt: false
<<<<<<< HEAD
  # SQLite cache size in KB. Lower values reduce memory usage but may impact performance.
  # Recommended: ~10-20% of pod memory limit per database.
  # With 512Mi limit and 2 ledgers: 512MB * 0.15 / 2 = ~38MB per DB
  # Conservative default set to 20MB (20480 KB) per database
  sqliteCacheKb: 20480
  # Balance synchronization batch size - how many blocks to load into memory at once
  # when updating account balances. Lower values reduce memory spikes but slow down sync.
  # For memory-constrained environments with multiple ledgers, use 10000-25000.
  # Default: 25000 blocks per batch (reduced from 100000 to prevent OOM)
  balanceSyncBatchSize: 10000
=======
>>>>>>> 47a01d86
  # Deploy the latest ICRC Rosetta image from Docker Hub
  deployLatest: true
  # Flush the database cache and shrink the memory after updating account balances
  flushCacheShrinkMem: false

icpConfig:
  storeLocation: /data
  tokenSymbol: ICP
  canisterId: xafvr-biaaa-aaaai-aql5q-cai
  useLocallyBuilt: false
  # Deploy the latest ICP Rosetta image from Docker Hub
  deployLatest: true

baseService: &baseService
  namespace: "rosetta-api"
  containerPort: 3000
  resources: *commonResources

icrcRosettaServices:
  - <<: *baseService
    name: icrc-rosetta-latest
    image: dfinity/ic-icrc-rosetta-api:latest
    nodePort: 30085
    isLocallyBuilt: false

  - <<: *baseService
    name: icrc-rosetta-local
    image: icrc-rosetta:local
    nodePort: 30086
    isLocallyBuilt: true

icpRosettaServices:
  - <<: *baseService
    name: icp-rosetta-latest
    image: dfinity/rosetta-api:latest
    nodePort: 30087
    isLocallyBuilt: false

  - <<: *baseService
    name: icp-rosetta-local
    image: icp-rosetta:local
    nodePort: 30088
    isLocallyBuilt: true

cadvisor:
  image:
    repository: gcr.io/cadvisor/cadvisor
    tag: latest
    pullPolicy: IfNotPresent

  resources:
    limits:
      memory: "512Mi"
      cpu: "1"
    requests:
      memory: "256Mi"
      cpu: "500m"

  service:
    type: ClusterIP
    port: 8080

  nodeSelector: { }
  tolerations: []
  affinity: { }<|MERGE_RESOLUTION|>--- conflicted
+++ resolved
@@ -12,19 +12,11 @@
   ledgerId: vtrom-gqaaa-aaaaq-aabia-cai
   storeFile: /data/db.sqlite
   useLocallyBuilt: false
-<<<<<<< HEAD
-  # SQLite cache size in KB. Lower values reduce memory usage but may impact performance.
-  # Recommended: ~10-20% of pod memory limit per database.
-  # With 512Mi limit and 2 ledgers: 512MB * 0.15 / 2 = ~38MB per DB
-  # Conservative default set to 20MB (20480 KB) per database
-  sqliteCacheKb: 20480
   # Balance synchronization batch size - how many blocks to load into memory at once
   # when updating account balances. Lower values reduce memory spikes but slow down sync.
   # For memory-constrained environments with multiple ledgers, use 10000-25000.
   # Default: 25000 blocks per batch (reduced from 100000 to prevent OOM)
   balanceSyncBatchSize: 10000
-=======
->>>>>>> 47a01d86
   # Deploy the latest ICRC Rosetta image from Docker Hub
   deployLatest: true
   # Flush the database cache and shrink the memory after updating account balances
