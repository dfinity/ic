--- conflicted
+++ resolved
@@ -76,11 +76,7 @@
         --clean) CLEAN=true ;;
         --stop) STOP=true ;;
         --help)
-<<<<<<< HEAD
-            sed -n '5,20p' "$0"
-=======
-            sed -n '5,18p' "$0"
->>>>>>> 6b906cc7
+            sed -n '5,19p' "$0"
             exit 0
             ;;
         *)
