--- conflicted
+++ resolved
@@ -9,10 +9,7 @@
 #   --icrc1-ledgers <ledger_ids>     Set the ICRC1 Ledger IDs, comma-separated for multiple ledgers (default: 3jkp5-oyaaa-aaaaj-azwqa-cai)
 #   --sqlite-cache-kb <size>         SQLite cache size in KB (optional, no default)
 #   --flush-cache-shrink-mem         Flush the database cache and shrink the memory after updating account balances
-<<<<<<< HEAD
 #   --balance-sync-batch-size <size> Balance sync batch size in blocks (optional, default: 100000)
-=======
->>>>>>> 87c2be7b
 #   --local-icp-image-tar <path>     Path to local ICP image tar file
 #   --local-icrc1-image-tar <path>   Path to local ICRC1 image tar file
 #   --no-icp-latest                  Don't deploy ICP Rosetta latest image
@@ -27,10 +24,7 @@
 ICRC1_LEDGER="3jkp5-oyaaa-aaaaj-azwqa-cai"
 SQLITE_CACHE_KB=""
 FLUSH_CACHE_SHRINK_MEM=false
-<<<<<<< HEAD
 BALANCE_SYNC_BATCH_SIZE=""
-=======
->>>>>>> 87c2be7b
 LOCAL_ICP_IMAGE_TAR=""
 LOCAL_ICRC1_IMAGE_TAR=""
 DEPLOY_ICP_LATEST=true
@@ -61,13 +55,10 @@
         --flush-cache-shrink-mem)
             FLUSH_CACHE_SHRINK_MEM=true
             ;;
-<<<<<<< HEAD
         --balance-sync-batch-size)
             BALANCE_SYNC_BATCH_SIZE="$2"
             shift
             ;;
-=======
->>>>>>> 87c2be7b
         --local-icp-image-tar)
             LOCAL_ICP_IMAGE_TAR="$2"
             shift
@@ -85,11 +76,7 @@
         --clean) CLEAN=true ;;
         --stop) STOP=true ;;
         --help)
-<<<<<<< HEAD
             sed -n '5,19p' "$0"
-=======
-            sed -n '5,18p' "$0"
->>>>>>> 87c2be7b
             exit 0
             ;;
         *)
@@ -283,12 +270,9 @@
 # Add optional sqlite-cache-kb parameter only if specified
 [[ -n "$SQLITE_CACHE_KB" ]] && HELM_CMD+=(--set icrcConfig.sqliteCacheKb="$SQLITE_CACHE_KB")
 
-<<<<<<< HEAD
 # Add optional balance-sync-batch-size parameter only if specified
 [[ -n "$BALANCE_SYNC_BATCH_SIZE" ]] && HELM_CMD+=(--set icrcConfig.balanceSyncBatchSize="$BALANCE_SYNC_BATCH_SIZE")
 
-=======
->>>>>>> 87c2be7b
 # Add flush-cache-shrink-mem parameter
 HELM_CMD+=(--set icrcConfig.flushCacheShrinkMem="$FLUSH_CACHE_SHRINK_MEM")
 
