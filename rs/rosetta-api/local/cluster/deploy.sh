--- conflicted
+++ resolved
@@ -81,7 +81,7 @@
             ;;
         --stop) STOP=true ;;
         --help)
-            sed -n '5,18p' "$0"
+            sed -n '5,20p' "$0"
             exit 0
             ;;
         *)
@@ -285,17 +285,6 @@
 # Deploy or upgrade the Helm chart
 # Escape commas in ICRC1_LEDGER for Helm (commas are interpreted as value separators)
 ESCAPED_ICRC1_LEDGER="${ICRC1_LEDGER//,/\\,}"
-<<<<<<< HEAD
-helm upgrade --install local-rosetta . \
-    --set icpConfig.canisterId="$ICP_LEDGER" \
-    --set icpConfig.tokenSymbol="$ICP_SYMBOL" \
-    --set icpConfig.deployLatest="$DEPLOY_ICP_LATEST" \
-    --set-string icrcConfig.multiTokens="$ESCAPED_ICRC1_LEDGER" \
-    --set icrcConfig.deployLatest="$DEPLOY_ICRC1_LATEST" \
-    --set icpConfig.useLocallyBuilt=$([[ -n "$LOCAL_ICP_IMAGE_TAR" ]] && echo "true" || echo "false") \
-    --set icrcConfig.useLocallyBuilt=$([[ -n "$LOCAL_ICRC1_IMAGE_TAR" ]] && echo "true" || echo "false") \
-    --set usePersistentVolumes="$USE_PERSISTENT_VOLUMES" \
-=======
 
 # Build helm command with conditional parameters
 HELM_CMD=(helm upgrade --install local-rosetta .
@@ -306,7 +295,7 @@
     --set icrcConfig.deployLatest="$DEPLOY_ICRC1_LATEST"
     --set icpConfig.useLocallyBuilt=$([[ -n "$LOCAL_ICP_IMAGE_TAR" ]] && echo "true" || echo "false")
     --set icrcConfig.useLocallyBuilt=$([[ -n "$LOCAL_ICRC1_IMAGE_TAR" ]] && echo "true" || echo "false")
->>>>>>> 006d5d15
+    --set usePersistentVolumes="$USE_PERSISTENT_VOLUMES"
     --kube-context="$MINIKUBE_PROFILE"
 )
 
