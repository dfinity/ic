#!/bin/bash

set -e

# Usage: deploy.sh [options]
# Options:
#   --icp-ledger <ledger_id>         Set the ICP Ledger ID (default: xafvr-biaaa-aaaai-aql5q-cai)
#   --icp-symbol <symbol>            Set the ICP token symbol (default: TESTICP)
#   --icrc1-ledgers <ledger_ids>     Set the ICRC1 Ledger IDs, comma-separated for multiple ledgers (default: 3jkp5-oyaaa-aaaaj-azwqa-cai)
#   --sqlite-cache-kb <size>         SQLite cache size in KB (optional, no default)
#   --flush-cache-shrink-mem         Flush the database cache and shrink the memory after updating account balances
#   --balance-sync-batch-size <size> Balance sync batch size in blocks (optional, default: 100000)
#   --local-icp-image-tar <path>     Path to local ICP image tar file
#   --local-icrc1-image-tar <path>   Path to local ICRC1 image tar file
#   --no-icp-latest                  Don't deploy ICP Rosetta latest image
#   --no-icrc1-latest                Don't deploy ICRC1 Rosetta latest image
<<<<<<< HEAD
#   --external-ports                 Forward external connections to TCP/3000 (Grafana), TCP/8080 (ICP) and TCP/8888 (ICRC) for latest Rosetta instances
=======
#   --use-persistent-volumes         Use persistent volumes for /data partition
>>>>>>> cbdfb906
#   --clean                          Clean up Minikube cluster and Helm chart before deploying
#   --stop                           Stop the Minikube cluster
#   --help                           Display this help message

# Default values
ICP_LEDGER="xafvr-biaaa-aaaai-aql5q-cai"
ICP_SYMBOL="TESTICP"
ICRC1_LEDGER="3jkp5-oyaaa-aaaaj-azwqa-cai"
SQLITE_CACHE_KB=""
FLUSH_CACHE_SHRINK_MEM=false
BALANCE_SYNC_BATCH_SIZE=""
LOCAL_ICP_IMAGE_TAR=""
LOCAL_ICRC1_IMAGE_TAR=""
DEPLOY_ICP_LATEST=true
DEPLOY_ICRC1_LATEST=true
<<<<<<< HEAD
EXTERNAL_PORTS=false
=======
USE_PERSISTENT_VOLUMES=false
>>>>>>> cbdfb906
CLEAN=false
STOP=false
MINIKUBE_PROFILE="local-rosetta"

# Parse arguments
while [[ "$#" -gt 0 ]]; do
    case $1 in
        --icp-ledger)
            ICP_LEDGER="$2"
            shift
            ;;
        --icp-symbol)
            ICP_SYMBOL="$2"
            shift
            ;;
        --icrc1-ledgers)
            ICRC1_LEDGER="$2"
            shift
            ;;
        --sqlite-cache-kb)
            SQLITE_CACHE_KB="$2"
            shift
            ;;
        --flush-cache-shrink-mem)
            FLUSH_CACHE_SHRINK_MEM=true
            ;;
        --balance-sync-batch-size)
            BALANCE_SYNC_BATCH_SIZE="$2"
            shift
            ;;
        --local-icp-image-tar)
            LOCAL_ICP_IMAGE_TAR="$2"
            shift
            ;;
        --local-icrc1-image-tar)
            LOCAL_ICRC1_IMAGE_TAR="$2"
            shift
            ;;
        --no-icp-latest)
            DEPLOY_ICP_LATEST=false
            ;;
        --no-icrc1-latest)
            DEPLOY_ICRC1_LATEST=false
            ;;
<<<<<<< HEAD
        --external-ports)
            EXTERNAL_PORTS=true
=======
        --use-persistent-volumes)
            USE_PERSISTENT_VOLUMES=true
>>>>>>> cbdfb906
            ;;
        --clean) CLEAN=true ;;
        --stop) STOP=true ;;
        --help)
<<<<<<< HEAD
            sed -n '5,19p' "$0"
=======
            sed -n '5,20p' "$0"
>>>>>>> cbdfb906
            exit 0
            ;;
        *)
            echo "Unknown parameter passed: $1"
            exit 1
            ;;
    esac
    shift
done

# Function that waits for a resource to be ready
wait_for_ready() {
    local resource_type="$1"  # The type of the resource (e.g., pod, deployment)
    local resource_label="$2" # The label of the resource
    local namespace="$3"      # The namespace of the resource (optional, defaults to 'default')
    local timeout=$4          # Timeout in seconds

    # Default namespace if not provided
    namespace="${namespace:-default}"

    # wait 2 seconds
    sleep 2

    kubectl wait --namespace $namespace --for=condition=Ready $resource_type -l $resource_label --timeout=${timeout}s --context="$MINIKUBE_PROFILE"
}

# Stop Minikube cluster if --stop flag is set
[[ "$STOP" == true ]] && {
    echo "Stopping Minikube cluster..."
    minikube stop -p "$MINIKUBE_PROFILE"
    exit 0
}

# Set default values for prod
[[ "$ICP_LEDGER" == "prod" ]] && ICP_LEDGER="ryjl3-tyaaa-aaaaa-aaaba-cai" && ICP_SYMBOL="ICP"

# Ensure Docker is installed
command -v docker &>/dev/null || {
    read -p "Docker not found, do you want to install Docker? (y/n): " install_docker
    if [[ "$install_docker" == "y" ]]; then
        echo "Installing Docker..."
        curl -fsSL https://get.docker.com -o get-docker.sh
        sh get-docker.sh
        rm get-docker.sh
    else
        echo "Docker is required. Exiting..."
        exit 1
    fi
}

# Ensure Docker is running
docker info &>/dev/null || {
    echo "Docker is not running. Please start Docker and try again."
    echo "Usually that can be done with "sudo systemctl start docker" or "sudo service docker start""
    exit 1
}

# Ensure kubectl is installed
command -v kubectl &>/dev/null || {
    read -p "kubectl not found, do you want to install kubectl? (y/n): " install_kubectl
    if [[ "$install_kubectl" == "y" ]]; then
        echo "Installing kubectl..."
        curl -LO "https://dl.k8s.io/release/v1.31.5/bin/linux/amd64/kubectl"
        chmod +x kubectl
        sudo mv kubectl /usr/local/bin/
    else
        echo "kubectl is required. Exiting..."
        exit 1
    fi
}

# Ensure Minikube is installed
command -v minikube &>/dev/null || {
    read -p "Minikube not found, do you want to install Minikube? (y/n): " install_minikube
    if [[ "$install_minikube" == "y" ]]; then
        echo "Installing Minikube..."
        curl -Lo minikube https://storage.googleapis.com/minikube/releases/v1.34.0/minikube-linux-amd64
        chmod +x minikube
        sudo mv minikube /usr/local/bin/
    else
        echo "Minikube is required. Exiting..."
        exit 1
    fi
}

# Ensure Helm is installed
command -v helm &>/dev/null || {
    read -p "Helm not found, do you want to install Helm? (y/n): " install_helm
    if [[ "$install_helm" == "y" ]]; then
        echo "Installing Helm..."
        curl https://raw.githubusercontent.com/helm/helm/main/scripts/get-helm-3 | bash
    else
        echo "Helm is required. Exiting..."
        exit 1
    fi
}

# Clean up Minikube cluster and Helm chart if --clean flag is set
[[ "$CLEAN" == true ]] && {
    echo "Cleaning up Helm chart..."
    helm uninstall local-rosetta --kube-context="$MINIKUBE_PROFILE" 2>/dev/null || true

    # Wait for pods to be deleted after helm uninstall
    if kubectl get namespace rosetta-api --context="$MINIKUBE_PROFILE" &>/dev/null; then
        echo "Waiting for resources to be cleaned up..."
        kubectl wait --for=delete pod --all -n rosetta-api --timeout=60s --context="$MINIKUBE_PROFILE" 2>/dev/null || true
    fi

    echo "Deleting Minikube cluster..."
    minikube delete -p "$MINIKUBE_PROFILE"
}

# Start Minikube with the specified profile if not already running
minikube status -p "$MINIKUBE_PROFILE" &>/dev/null || {
    echo "Starting Minikube with profile $MINIKUBE_PROFILE..."
    minikube start -p "$MINIKUBE_PROFILE"
}

# Add Helm repositories and update
helm repo add prometheus-community https://prometheus-community.github.io/helm-charts
helm repo add ckotzbauer https://ckotzbauer.github.io/helm-charts
helm repo update

# Function to check if a port forward exists and create it if not
port_forward() {
    local namespace=$1
    local svc=$2
    local port=$3
    pgrep -f "kubectl port-forward -n $namespace svc/$svc $port --context=$MINIKUBE_PROFILE" &>/dev/null || {
        echo "Forwarding $svc port..."
        kubectl port-forward -n $namespace svc/$svc $port --context="$MINIKUBE_PROFILE" &>/dev/null &
    }
}

# Install or upgrade cAdvisor
helm list -n monitoring --kube-context="$MINIKUBE_PROFILE" | grep -q cadvisor || {
    echo "Installing cAdvisor..."
    helm install cadvisor ckotzbauer/cadvisor --namespace monitoring --create-namespace --kube-context="$MINIKUBE_PROFILE"
}

# Wait for cAdvisor server to be ready
echo "Waiting for cAdvisor server to be ready..."
wait_for_ready pod app.kubernetes.io/name=cadvisor monitoring 300

# Install or upgrade kube-prometheus-stack (includes Prometheus, Grafana, Alertmanager, Node Exporter, etc.)
helm list -n monitoring --kube-context="$MINIKUBE_PROFILE" | grep -q kube-prometheus || {
    echo "Installing kube-prometheus-stack..."
    helm install kube-prometheus prometheus-community/kube-prometheus-stack \
        --namespace monitoring \
        --create-namespace \
        --values kube-prometheus-values.yaml \
        --kube-context="$MINIKUBE_PROFILE"
}

# Wait for kube-prometheus-stack operator to be ready first
echo "Waiting for kube-prometheus-stack operator to be ready..."
wait_for_ready pod app=kube-prometheus-stack-operator monitoring 300

# Wait for Prometheus to be ready
echo "Waiting for Prometheus to be ready..."
wait_for_ready pod app.kubernetes.io/name=prometheus monitoring 300

# Forward Prometheus port if not already forwarded
port_forward monitoring kube-prometheus-kube-prome-prometheus 9090:9090

# Function to load a local TAR if provided
load_local_tar() {
    local tar_path=$1
    [[ -n "$tar_path" ]] && {
        echo "Loading local image into Minikube..."
        eval $(minikube -p "$MINIKUBE_PROFILE" docker-env)
        docker load -i "$tar_path"
        eval $(minikube -p "$MINIKUBE_PROFILE" docker-env -u)
    }
    return 0
}

# Track which images were loaded for forcing restarts later
ICP_IMAGE_LOADED=false
ICRC_IMAGE_LOADED=false

# Load local ICP and ICRC1 images if provided
if [[ -n "$LOCAL_ICP_IMAGE_TAR" ]]; then
    load_local_tar "$LOCAL_ICP_IMAGE_TAR"
    ICP_IMAGE_LOADED=true
fi

if [[ -n "$LOCAL_ICRC1_IMAGE_TAR" ]]; then
    load_local_tar "$LOCAL_ICRC1_IMAGE_TAR"
    ICRC_IMAGE_LOADED=true
fi

echo "Deploying Helm chart..."
# Deploy or upgrade the Helm chart
# Escape commas in ICRC1_LEDGER for Helm (commas are interpreted as value separators)
ESCAPED_ICRC1_LEDGER="${ICRC1_LEDGER//,/\\,}"

# Build helm command with conditional parameters
HELM_CMD=(helm upgrade --install local-rosetta .
    --set icpConfig.canisterId="$ICP_LEDGER"
    --set icpConfig.tokenSymbol="$ICP_SYMBOL"
    --set icpConfig.deployLatest="$DEPLOY_ICP_LATEST"
    --set-string icrcConfig.ledgerId="$ESCAPED_ICRC1_LEDGER"
    --set icrcConfig.deployLatest="$DEPLOY_ICRC1_LATEST"
    --set icpConfig.useLocallyBuilt=$([[ -n "$LOCAL_ICP_IMAGE_TAR" ]] && echo "true" || echo "false")
    --set icrcConfig.useLocallyBuilt=$([[ -n "$LOCAL_ICRC1_IMAGE_TAR" ]] && echo "true" || echo "false")
    --set usePersistentVolumes="$USE_PERSISTENT_VOLUMES"
    --kube-context="$MINIKUBE_PROFILE"
)

# Add optional sqlite-cache-kb parameter only if specified
[[ -n "$SQLITE_CACHE_KB" ]] && HELM_CMD+=(--set icrcConfig.sqliteCacheKb="$SQLITE_CACHE_KB")

# Add optional balance-sync-batch-size parameter only if specified
[[ -n "$BALANCE_SYNC_BATCH_SIZE" ]] && HELM_CMD+=(--set icrcConfig.balanceSyncBatchSize="$BALANCE_SYNC_BATCH_SIZE")

# Add flush-cache-shrink-mem parameter
HELM_CMD+=(--set icrcConfig.flushCacheShrinkMem="$FLUSH_CACHE_SHRINK_MEM")

# Execute the helm command
"${HELM_CMD[@]}"

# Force restart of deployments if new local images were loaded
# This is necessary because loading an image with the same tag doesn't trigger a pod restart
if [[ "$ICP_IMAGE_LOADED" == true ]]; then
    if kubectl get deployment icp-rosetta-local -n rosetta-api --context="$MINIKUBE_PROFILE" &>/dev/null; then
        echo "Forcing restart of icp-rosetta-local to pick up new image..."
        kubectl rollout restart deployment/icp-rosetta-local -n rosetta-api --context="$MINIKUBE_PROFILE"
    fi
fi

if [[ "$ICRC_IMAGE_LOADED" == true ]]; then
    if kubectl get deployment icrc-rosetta-local -n rosetta-api --context="$MINIKUBE_PROFILE" &>/dev/null; then
        echo "Forcing restart of icrc-rosetta-local to pick up new image..."
        kubectl rollout restart deployment/icrc-rosetta-local -n rosetta-api --context="$MINIKUBE_PROFILE"
    fi
fi

# Wait for Grafana server to be ready
echo "Waiting for Grafana server to be ready..."
wait_for_ready pod app.kubernetes.io/name=grafana monitoring 300

# Forward Grafana port if not already forwarded (skip if external-ports is enabled, as it will be handled later)
if [[ "$EXTERNAL_PORTS" != true ]]; then
    port_forward monitoring kube-prometheus-grafana 3000:80
fi

# Function to check if a service exists and print its URL
print_service_url() {
    local namespace=$1
    local service=$2
    if kubectl get -n "$namespace" svc "$service" --context="$MINIKUBE_PROFILE" &>/dev/null; then
        local nodePort=$(kubectl get -n "$namespace" svc "$service" -o jsonpath='{.spec.ports[0].nodePort}' --context="$MINIKUBE_PROFILE")
        echo "$service: http://localhost:$nodePort"
    else
        echo "$service is not present."
    fi
}

# Wait for the rosetta services to be ready and forward the ports
for service in icp-rosetta-local icp-rosetta-latest icrc-rosetta-local icrc-rosetta-latest; do
    if kubectl get -n rosetta-api svc "$service" --context="$MINIKUBE_PROFILE" &>/dev/null; then
        echo "Waiting for $service server to be ready..."
        wait_for_ready pod app="$service" rosetta-api 300

        # Find the nodeport for the service
        nodePort=$(kubectl get -n rosetta-api svc "$service" -o jsonpath='{.spec.ports[0].nodePort}' --context="$MINIKUBE_PROFILE")

        echo "Forwarding $service port to http://localhost:$nodePort..."

        # Forward the port if it is not already forwarded
        port_forward rosetta-api "$service" "$nodePort:3000"
    fi
done

# Kill any existing external port forwards on 3000, 8080 and 8888 if they exist
if pgrep -f "kubectl port-forward.*--address 0.0.0.0.*3000:80" &>/dev/null \
    || pgrep -f "kubectl port-forward.*--address 0.0.0.0.*8080:3000" &>/dev/null \
    || pgrep -f "kubectl port-forward.*--address 0.0.0.0.*8888:3000" &>/dev/null; then
    echo ""
    echo "Cleaning up external port forwards (3000, 8080, 8888)..."
    pkill -f "kubectl port-forward.*--address 0.0.0.0.*3000:80" 2>/dev/null || true
    pkill -f "kubectl port-forward.*--address 0.0.0.0.*8080:3000" 2>/dev/null || true
    pkill -f "kubectl port-forward.*--address 0.0.0.0.*8888:3000" 2>/dev/null || true
    echo "External port forwards removed."
fi

# Set up external port forwarding if --external-ports flag is set
if [[ "$EXTERNAL_PORTS" == true ]]; then
    echo ""
    echo "Setting up external port forwarding..."

    # Kill any localhost-only Grafana forward on port 3000 (to avoid conflicts)
    pkill -f "kubectl port-forward.*-n monitoring svc/kube-prometheus-grafana 3000:80.*--context=$MINIKUBE_PROFILE" 2>/dev/null || true

    # Forward ICP Rosetta to external port 8080
    if kubectl get -n rosetta-api svc icp-rosetta-latest --context="$MINIKUBE_PROFILE" &>/dev/null; then
        echo "Forwarding icp-rosetta-latest to 0.0.0.0:8080..."
        kubectl port-forward --address 0.0.0.0 -n rosetta-api svc/icp-rosetta-latest 8080:3000 --context="$MINIKUBE_PROFILE" &>/dev/null &
        sleep 1
    fi

    # Forward ICRC Rosetta to external port 8888
    if kubectl get -n rosetta-api svc icrc-rosetta-latest --context="$MINIKUBE_PROFILE" &>/dev/null; then
        echo "Forwarding icrc-rosetta-latest to 0.0.0.0:8888..."
        kubectl port-forward --address 0.0.0.0 -n rosetta-api svc/icrc-rosetta-latest 8888:3000 --context="$MINIKUBE_PROFILE" &>/dev/null &
        sleep 1
    fi

    # Forward Grafana to external port 3000
    if kubectl get -n monitoring svc kube-prometheus-grafana --context="$MINIKUBE_PROFILE" &>/dev/null; then
        echo "Forwarding Grafana to 0.0.0.0:3000..."
        kubectl port-forward --address 0.0.0.0 -n monitoring svc/kube-prometheus-grafana 3000:80 --context="$MINIKUBE_PROFILE" &>/dev/null &
        sleep 1
    fi
fi

# Print the URLs
echo ""
echo "************************************"
echo "Deployment complete. Access the services at the following URLs:"
print_service_url rosetta-api icp-rosetta-local
print_service_url rosetta-api icp-rosetta-latest
print_service_url rosetta-api icrc-rosetta-local
print_service_url rosetta-api icrc-rosetta-latest
echo "Prometheus: http://localhost:9090"
echo "Grafana: http://localhost:3000"

if [[ "$EXTERNAL_PORTS" == true ]]; then
    echo ""
    echo "External access enabled:"
    echo "  ICP Rosetta:  <your-hostname>:8080"
    echo "  ICRC Rosetta: <your-hostname>:8888"
    echo "  Grafana:      <your-hostname>:3000"
fi

echo "************************************"<|MERGE_RESOLUTION|>--- conflicted
+++ resolved
@@ -14,11 +14,8 @@
 #   --local-icrc1-image-tar <path>   Path to local ICRC1 image tar file
 #   --no-icp-latest                  Don't deploy ICP Rosetta latest image
 #   --no-icrc1-latest                Don't deploy ICRC1 Rosetta latest image
-<<<<<<< HEAD
+#   --use-persistent-volumes         Use persistent volumes for /data partition
 #   --external-ports                 Forward external connections to TCP/3000 (Grafana), TCP/8080 (ICP) and TCP/8888 (ICRC) for latest Rosetta instances
-=======
-#   --use-persistent-volumes         Use persistent volumes for /data partition
->>>>>>> cbdfb906
 #   --clean                          Clean up Minikube cluster and Helm chart before deploying
 #   --stop                           Stop the Minikube cluster
 #   --help                           Display this help message
@@ -34,11 +31,8 @@
 LOCAL_ICRC1_IMAGE_TAR=""
 DEPLOY_ICP_LATEST=true
 DEPLOY_ICRC1_LATEST=true
-<<<<<<< HEAD
+USE_PERSISTENT_VOLUMES=false
 EXTERNAL_PORTS=false
-=======
-USE_PERSISTENT_VOLUMES=false
->>>>>>> cbdfb906
 CLEAN=false
 STOP=false
 MINIKUBE_PROFILE="local-rosetta"
@@ -83,22 +77,16 @@
         --no-icrc1-latest)
             DEPLOY_ICRC1_LATEST=false
             ;;
-<<<<<<< HEAD
+        --use-persistent-volumes)
+            USE_PERSISTENT_VOLUMES=true
+            ;;
         --external-ports)
             EXTERNAL_PORTS=true
-=======
-        --use-persistent-volumes)
-            USE_PERSISTENT_VOLUMES=true
->>>>>>> cbdfb906
             ;;
         --clean) CLEAN=true ;;
         --stop) STOP=true ;;
         --help)
-<<<<<<< HEAD
-            sed -n '5,19p' "$0"
-=======
-            sed -n '5,20p' "$0"
->>>>>>> cbdfb906
+            sed -n '5,21p' "$0"
             exit 0
             ;;
         *)
