--- conflicted
+++ resolved
@@ -158,56 +158,6 @@
     let source_subnet = subnets[0];
     let target_subnet = subnets[1];
 
-<<<<<<< HEAD
-    // source canister
-    let mut all_source_controllers = source_controllers.clone();
-    if mc_controls_source {
-        // make migration canister controller of source
-        all_source_controllers.push(MIGRATION_CANISTER_ID.into());
-        if let Some(ref allowlist) = allowlist {
-            all_source_controllers.extend(allowlist.clone());
-        }
-    }
-    let source = pic
-        .create_canister_on_subnet(
-            Some(c1),
-            Some(CanisterSettings {
-                controllers: Some(all_source_controllers),
-                ..Default::default()
-            }),
-            source_subnet,
-        )
-        .await;
-    if enough_cycles {
-        pic.add_cycles(source, u128::MAX / 2).await;
-    } else {
-        pic.add_cycles(source, 2_000_000).await;
-    }
-    pic.stop_canister(source, Some(c1)).await.unwrap();
-    // target canister
-    let mut all_target_controllers = target_controllers.clone();
-    if mc_controls_target {
-        // make migration canister controller of target
-        all_target_controllers.push(MIGRATION_CANISTER_ID.into());
-        if let Some(ref allowlist) = allowlist {
-            all_target_controllers.extend(allowlist.clone());
-        }
-    }
-    let target = pic
-        .create_canister_on_subnet(
-            Some(c1),
-            Some(CanisterSettings {
-                controllers: Some(all_target_controllers),
-                ..Default::default()
-            }),
-            target_subnet,
-        )
-        .await;
-    if enough_cycles {
-        pic.add_cycles(target, u128::MAX / 2).await;
-    } else {
-        pic.add_cycles(target, 2_000_000).await;
-=======
     let mut sources = vec![];
     let mut targets = vec![];
     for _ in 0..num_migrations {
@@ -262,7 +212,6 @@
         }
         pic.stop_canister(target, Some(c1)).await.unwrap();
         targets.push(target)
->>>>>>> 7a8c1676
     }
     Setup {
         pic,
