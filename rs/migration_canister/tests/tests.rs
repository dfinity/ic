use candid::{CandidType, Decode, Encode, Principal, Reserved};
use canister_test::Project;
use ic_base_types::{CanisterId, PrincipalId};
use ic_management_canister_types::{CanisterLogRecord, CanisterSettings};
use ic_management_canister_types_private::{
    CanisterChangeDetails, CanisterInfoRequest, CanisterInfoResponse, Payload as _,
};
use ic_universal_canister::{CallArgs, UNIVERSAL_CANISTER_WASM, wasm};
use itertools::Itertools;
use pocket_ic::{
    PocketIcBuilder,
    common::rest::{IcpFeatures, IcpFeaturesConfig},
    nonblocking::PocketIc,
};
use serde::Deserialize;
use std::{
    collections::{HashMap, VecDeque},
    time::Duration,
};
use strum::Display;

pub const REGISTRY_CANISTER_ID: CanisterId = CanisterId::from_u64(0);
pub const MIGRATION_CANISTER_ID: CanisterId = CanisterId::from_u64(17);

#[derive(Clone, Debug, CandidType, Deserialize)]
struct MigrateCanisterArgs {
    pub canister_id: Principal,
    pub replace_canister_id: Principal,
}

#[derive(CandidType, Deserialize, Default)]
struct MigrationCanisterInitArgs {
    allowlist: Option<Vec<Principal>>,
}

#[derive(Clone, Debug, CandidType, Deserialize)]
pub enum ValidationError {
    MigrationsDisabled(Reserved),
    RateLimited(Reserved),
    ValidationInProgress { canister: Principal },
    MigrationInProgress { canister: Principal },
    CanisterNotFound { canister: Principal },
    SameSubnet(Reserved),
    CallerNotController { canister: Principal },
    NotController { canister: Principal },
    SourceNotStopped(Reserved),
    SourceNotReady(Reserved),
    TargetNotStopped(Reserved),
    TargetHasSnapshots(Reserved),
    SourceInsufficientCycles(Reserved),
    CallFailed { reason: String },
}

#[derive(Clone, Display, PartialEq, Debug, CandidType, Deserialize)]
enum MigrationStatus {
    #[strum(to_string = "MigrationStatus::InProgress {{ status: {status} }}")]
    InProgress { status: String },
    #[strum(to_string = "MigrationStatus::Failed {{ reason: {reason}, time: {time} }}")]
    Failed { reason: String, time: u64 },
    #[strum(to_string = "MigrationStatus::Succeeded {{ time: {time} }}")]
    Succeeded { time: u64 },
}

pub struct Setup {
    pub pic: PocketIc,
    pub sources: Vec<Principal>,
    pub targets: Vec<Principal>,
    pub source_controllers: Vec<Principal>,
    pub target_controllers: Vec<Principal>,
    pub source_subnet: Principal,
    pub target_subnet: Principal,
    /// Controller of the NNS canisters including MC
    pub system_controller: Principal,
}

pub struct Settings {
    pub num_migrations: u64,
    pub mc_controls_source: bool,
    pub mc_controls_target: bool,
    pub enough_cycles: bool,
    pub allowlist: Option<Vec<Principal>>,
}

impl Default for Settings {
    fn default() -> Self {
        Self {
            num_migrations: 1,
            mc_controls_source: true,
            mc_controls_target: true,
            enough_cycles: true,
            allowlist: None,
        }
    }
}

/// Sets up PocketIc with the registry canister, the migration canister and two canisters on different app subnets.
async fn setup(
    Settings {
        num_migrations,
        mc_controls_source,
        mc_controls_target,
        enough_cycles,
        allowlist,
    }: Settings,
) -> Setup {
    let pic = PocketIcBuilder::new()
        .with_icp_features(IcpFeatures {
            registry: Some(IcpFeaturesConfig::DefaultConfig),
            ..Default::default()
        })
        .with_application_subnet()
        .with_application_subnet()
        .build_async()
        .await;

    let system_controller = Principal::anonymous();
    let c1 = Principal::self_authenticating(vec![1]);
    let c2 = Principal::self_authenticating(vec![2]);
    let c3 = Principal::self_authenticating(vec![3]);
    // Setup a unique controller each, and a shared one.
    let source_controllers = vec![c1, c2];
    let target_controllers = vec![c1, c3];

    // install fresh version of registry canister:
    let registry_wasm = Project::cargo_bin_maybe_from_env("registry-canister", &[]);
    pic.upgrade_canister(
        REGISTRY_CANISTER_ID.into(),
        registry_wasm.bytes(),
        vec![],
        Some(Principal::from_text("r7inp-6aaaa-aaaaa-aaabq-cai").unwrap()), /* root canister */
    )
    .await
    .unwrap();

    let migration_canister_wasm = Project::cargo_bin_maybe_from_env("migration-canister", &[]);

    pic.create_canister_with_id(
        Some(system_controller),
        Some(CanisterSettings {
            controllers: Some(vec![system_controller]),
            ..Default::default()
        }),
        MIGRATION_CANISTER_ID.into(),
    )
    .await
    .unwrap();
    pic.install_canister(
        MIGRATION_CANISTER_ID.into(),
        migration_canister_wasm.bytes(),
        Encode!(&MigrationCanisterInitArgs {
            allowlist: allowlist.clone()
        })
        .unwrap(),
        Some(system_controller),
    )
    .await;

    let subnets = pic.topology().await.get_app_subnets();
    let source_subnet = subnets[0];
    let target_subnet = subnets[1];

    let mut sources = vec![];
    let mut targets = vec![];
    for _ in 0..num_migrations {
        // source canister
        let mut new_controllers = source_controllers.clone();
        if mc_controls_source {
            new_controllers.push(MIGRATION_CANISTER_ID.into());
        }
        if let Some(ref allowlist) = allowlist {
            new_controllers.extend(allowlist.clone());
        }
        let source = pic
            .create_canister_on_subnet(
                Some(c1),
                Some(CanisterSettings {
                    controllers: Some(new_controllers),
                    ..Default::default()
                }),
                source_subnet,
            )
            .await;
        if enough_cycles {
            pic.add_cycles(source, u128::MAX / 2).await;
        } else {
            pic.add_cycles(source, 2_000_000).await;
        }
        pic.stop_canister(source, Some(c1)).await.unwrap();
        sources.push(source);

        // target canister
        let mut new_controllers = target_controllers.clone();
        if mc_controls_target {
            new_controllers.push(MIGRATION_CANISTER_ID.into());
        }
        if let Some(ref allowlist) = allowlist {
            new_controllers.extend(allowlist.clone());
        }
        let target = pic
            .create_canister_on_subnet(
                Some(c1),
                Some(CanisterSettings {
                    controllers: Some(new_controllers),
                    ..Default::default()
                }),
                target_subnet,
            )
            .await;
        if enough_cycles {
            pic.add_cycles(target, u128::MAX / 2).await;
        } else {
            pic.add_cycles(target, 2_000_000).await;
        }
        pic.stop_canister(target, Some(c1)).await.unwrap();
        targets.push(target)
    }
    Setup {
        pic,
        sources,
        targets,
        source_controllers,
        target_controllers,
        source_subnet,
        target_subnet,
        system_controller,
    }
}

async fn migrate_canister(
    pic: &PocketIc,
    sender: Principal,
    args: &MigrateCanisterArgs,
) -> Result<(), ValidationError> {
    let res = pic
        .update_call(
            MIGRATION_CANISTER_ID.into(),
            sender,
            "migrate_canister",
            Encode!(args).unwrap(),
        )
        .await
        .unwrap();
    Decode!(&res, Result<(), Option<ValidationError>>)
        .unwrap()
        .map_err(|err| err.unwrap())
}

async fn get_status(
    pic: &PocketIc,
    sender: Principal,
    args: &MigrateCanisterArgs,
) -> Vec<MigrationStatus> {
    let res = pic
        .update_call(
            MIGRATION_CANISTER_ID.into(),
            sender,
            "migration_status",
            Encode!(args).unwrap(),
        )
        .await
        .unwrap();
    Decode!(&res, Vec<MigrationStatus>).unwrap()
}

/// Advances time by a second and executes enough ticks that the state machine
/// can make progress.
async fn advance(pic: &PocketIc) {
    pic.advance_time(Duration::from_millis(1000)).await;
    for _ in 0..10 {
        pic.tick().await;
    }
}

#[derive(Default, Debug)]
struct Logs {
    map: HashMap<u64, String>,
}

impl Logs {
    pub fn add(&mut self, logs: Vec<CanisterLogRecord>) {
        for x in logs.into_iter() {
            self.map
                .insert(x.idx, String::from_utf8(x.content).unwrap());
        }
    }

    pub fn in_order(&self) -> Vec<(u64, String)> {
        self.map
            .iter()
            .sorted()
            .map(|(k, v)| (*k, v.clone()))
            .collect()
    }

    /// Takes a Vec of expected log substrings and checks that they occur
    /// in the given order. Other, unrelated logs may be interspersed and
    /// this will still return true.
    pub fn contains_in_order(&self, expected: Vec<&str>) -> bool {
        let mut logs = VecDeque::from(
            self.in_order()
                .into_iter()
                .map(|(_k, v)| v)
                .filter(|x| !x.is_empty())
                .collect::<Vec<String>>(),
        );
        if logs.is_empty() {
            println!("Empty Logs do not contain any expected substring.");
            return false;
        }
        let mut next = String::from("");
        for exp in expected.iter().filter(|x| !x.is_empty()) {
            while !next.contains(exp) {
                next = match logs.pop_front() {
                    Some(next) => next,
                    None => {
                        println!("Logs do not contain (in order): '{exp}'.");
                        return false;
                    }
                }
            }
        }
        true
    }
}

async fn canister_info(
    pic: &PocketIc,
    proxy_canister: Principal,
    canister_id: Principal,
) -> CanisterInfoResponse {
    let canister_id = CanisterId::unchecked_from_principal(PrincipalId(canister_id));
    let canister_info_request = CanisterInfoRequest::new(canister_id, Some(20)); // 20 entries is the maximum requested amount
    let call_args = CallArgs::default().other_side(canister_info_request.encode());
    let payload = wasm()
        .call_simple(CanisterId::ic_00(), "canister_info", call_args)
        .build();
    let res = pic
        .update_call(proxy_canister, Principal::anonymous(), "update", payload)
        .await
        .unwrap();
    CanisterInfoResponse::decode(&res).unwrap()
}

#[tokio::test]
async fn migration_succeeds() {
    let Setup {
        pic,
        sources,
        targets,
        source_controllers,
        system_controller,
        target_subnet,
        ..
    } = setup(Settings::default()).await;
    let sender = source_controllers[0];
    let source = sources[0];
    let target = targets[0];

    // We deploy a universal canister acting as a proxy canister
    // for retrieving canister history.
    let proxy_canister = pic.create_canister().await;
    pic.add_cycles(proxy_canister, 1_000_000_000_000).await;
    pic.install_canister(
        proxy_canister,
        UNIVERSAL_CANISTER_WASM.to_vec(),
        vec![],
        None,
    )
    .await;

    // We deploy the universal canister WASM to the "target" canister
    // so that we can call it via the "source" canister ID
    // after renaming.
    pic.add_cycles(target, 1_000_000_000_000).await;
    pic.install_canister(
        target,
        UNIVERSAL_CANISTER_WASM.to_vec(),
        vec![],
        Some(sender),
    )
    .await;

    // There is 1 entry in the canister history of the "source" canister before migrating:
    // creation.
    let source_info = canister_info(&pic, proxy_canister, source).await;
    assert_eq!(source_info.total_num_changes(), 1);
    assert!(matches!(
        source_info.changes()[0].details(),
        CanisterChangeDetails::CanisterCreation(_)
    ));
    // There are 2 entries in the canister history of the "target" canister before migrating:
    // creation and installation.
    let target_info = canister_info(&pic, proxy_canister, target).await;
    assert_eq!(target_info.total_num_changes(), 2);
    assert!(matches!(
        target_info.changes()[0].details(),
        CanisterChangeDetails::CanisterCreation(_)
    ));
    assert!(matches!(
        target_info.changes()[1].details(),
        CanisterChangeDetails::CanisterCodeDeployment(_)
    ));

    migrate_canister(
        &pic,
        sender,
        &MigrateCanisterArgs {
            canister_id: source,
            replace_canister_id: target,
        },
    )
    .await
    .unwrap();

    let mut logs = Logs::default();

    for _ in 0..100 {
        // advance time by a lot such that the task which waits 5m can succeed quickly.
        pic.advance_time(Duration::from_secs(250)).await;
        pic.tick().await;

        let log = pic
            .fetch_canister_logs(MIGRATION_CANISTER_ID.into(), system_controller)
            .await
            .unwrap();
        logs.add(log);
    }

    // Test that the state machine transitions in expected order
    assert!(logs.contains_in_order(vec![
        "Entering `accepted` with 1 pending",
        "Exiting `accepted` with 1 successful",
        "Entering `controllers_changed` with 1 pending",
        "Exiting `controllers_changed` with 1 successful",
        "Entering `stopped` with 1 pending",
        "Exiting `stopped` with 1 successful",
        "Entering `renamed_target` with 1 pending",
        "Exiting `renamed_target` with 1 successful",
        "Entering `updated_routing_table` with 1 pending",
        "Exiting `updated_routing_table` with 1 successful",
        "Entering `routing_table_change_accepted` with 1 pending",
        "Exiting `routing_table_change_accepted` with 1 successful",
        "Entering `source_deleted` with 1 pending",
        "Exiting `source_deleted` with 1 successful",
    ]));

    let source_new_subnet = pic.get_subnet(source).await.unwrap();
    assert_eq!(source_new_subnet, target_subnet);
    pic.start_canister(source, Some(sender)).await.unwrap();
    pic.update_call(source, sender, "update", wasm().reply().build())
        .await
        .unwrap();

    // We check the canister history of the "source" canister after renaming.
    let source_info = canister_info(&pic, proxy_canister, source).await;
    // There are 4 changes of the "source" canister after renaming:
    // creation, controllers change, renaming, and controllers change.
    assert_eq!(source_info.total_num_changes(), 4);
    // There are 5 entries in the canister history of the "source" canister after renaming:
    // creation, installation, controllers change of the "target" canister before renaming,
    // then renaming, and controllers change.
    let canister_history = source_info.changes();
    assert_eq!(canister_history.len(), 5);
    assert!(matches!(
        canister_history[0].details(),
        CanisterChangeDetails::CanisterCreation(_)
    ));
    assert!(matches!(
        canister_history[1].details(),
        CanisterChangeDetails::CanisterCodeDeployment(_)
    ));
    assert!(matches!(
        canister_history[2].details(),
        CanisterChangeDetails::CanisterControllersChange(_)
    ));
    assert!(matches!(
        canister_history[3].details(),
        CanisterChangeDetails::CanisterRename(_)
    ));
    assert!(matches!(
        canister_history[4].details(),
        CanisterChangeDetails::CanisterControllersChange(_)
    ));
    // The second-to-last entry in canister history is the renaming entry.
    let rename_details = canister_history[canister_history.len() - 2].details();
    match rename_details {
        CanisterChangeDetails::CanisterRename(rename_record) => {
            assert_eq!(rename_record.canister_id(), PrincipalId(target));
            // There were 3 entries in the canister history of the "target" canister before renaming:
            // creation, installation, and controllers change.
            assert_eq!(rename_record.total_num_changes(), 3);
            let rename_to = rename_record.rename_to();
            assert_eq!(rename_to.canister_id(), PrincipalId(source));
            // There were 2 entries in the canister history of the "source" canister before renaming:
            // creation and controllers change.
            assert_eq!(rename_to.total_num_changes(), 2);
            assert_eq!(rename_record.requested_by(), PrincipalId(sender));
        }
        _ => panic!("Unexpected canister history entry: {:?}", rename_details),
    };
}

async fn concurrent_migration(
    pic: &PocketIc,
    sender: Principal,
    args1: MigrateCanisterArgs,
    args2: MigrateCanisterArgs,
    duplicate_canister: Principal,
) {
    let msg_id1 = pic
        .submit_call(
            MIGRATION_CANISTER_ID.into(),
            sender,
            "migrate_canister",
            Encode!(&args1).unwrap(),
        )
        .await
        .unwrap();
    let msg_id2 = pic
        .submit_call(
            MIGRATION_CANISTER_ID.into(),
            sender,
            "migrate_canister",
            Encode!(&args2).unwrap(),
        )
        .await
        .unwrap();
    let raw_res1 = pic.await_call(msg_id1).await.unwrap();
    let raw_res2 = pic.await_call(msg_id2).await.unwrap();
    let res1 = Decode!(&raw_res1, Result<(), Option<ValidationError>>)
        .unwrap()
        .map_err(|err| err.unwrap());
    let res2 = Decode!(&raw_res2, Result<(), Option<ValidationError>>)
        .unwrap()
        .map_err(|err| err.unwrap());

    // One of the concurrent calls is a success and the other one is the expected validation error.
    assert!(res1.is_ok() || res2.is_ok());
    assert!(res1.is_err() || res2.is_err());
    if let Err(err) = res1 {
        assert!(
            matches!(err, ValidationError::ValidationInProgress { canister } if canister == duplicate_canister)
        );
    }
    if let Err(err) = res2 {
        assert!(
            matches!(err, ValidationError::ValidationInProgress { canister } if canister == duplicate_canister)
        );
    }
}

#[tokio::test]
async fn concurrent_migration_source() {
    const NUM_MIGRATIONS: usize = 2;
    let Setup {
        pic,
        sources,
        targets,
        source_controllers,
        ..
    } = setup(Settings {
        num_migrations: NUM_MIGRATIONS as u64,
        ..Settings::default()
    })
    .await;
    let sender = source_controllers[0];
    let source = sources[0];
    let target1 = targets[0];
    let target2 = targets[1];

    let args1 = MigrateCanisterArgs {
        canister_id: source,
        replace_canister_id: target1,
    };
    let args2 = MigrateCanisterArgs {
        canister_id: source,
        replace_canister_id: target2,
    };
    concurrent_migration(&pic, sender, args1, args2, source).await;
}

#[tokio::test]
async fn concurrent_migration_target() {
    const NUM_MIGRATIONS: usize = 2;
    let Setup {
        pic,
        sources,
        targets,
        source_controllers,
        ..
    } = setup(Settings {
        num_migrations: NUM_MIGRATIONS as u64,
        ..Settings::default()
    })
    .await;
    let sender = source_controllers[0];
    let source1 = sources[0];
    let source2 = sources[1];
    let target = targets[0];

    let args1 = MigrateCanisterArgs {
        canister_id: source1,
        replace_canister_id: target,
    };
    let args2 = MigrateCanisterArgs {
        canister_id: source2,
        replace_canister_id: target,
    };
    concurrent_migration(&pic, sender, args1, args2, target).await;
}

#[tokio::test]
async fn validation_fails_not_allowlisted() {
    let special_caller = Principal::self_authenticating(vec![42]);
    let Setup {
        pic,
        sources,
        targets,
        source_controllers,
        ..
    } = setup(Settings {
        allowlist: Some(vec![special_caller]),
        ..Settings::default()
    })
    .await;
    let sender = source_controllers[0];
    let source = sources[0];
    let target = targets[0];

<<<<<<< HEAD
    let Err(ValidationError::MigrationsDisabled(Reserved)) =
        migrate_canister(&pic, sender, &MigrateCanisterArgs { source, target }).await
=======
    let Err(ValidationError::MigrationsDisabled) = migrate_canister(
        &pic,
        sender,
        &MigrateCanisterArgs {
            canister_id: source,
            replace_canister_id: target,
        },
    )
    .await
>>>>>>> 12dee5b1
    else {
        panic!()
    };
    // but allowlisted principal succeeds
    migrate_canister(
        &pic,
        special_caller,
        &MigrateCanisterArgs {
            canister_id: source,
            replace_canister_id: target,
        },
    )
    .await
    .unwrap();

    pic.advance_time(Duration::from_secs(250)).await;
    advance(&pic).await;
}

#[tokio::test]
async fn validation_fails_not_found() {
    let Setup {
        pic,
        sources,
        targets,
        source_controllers,
        ..
    } = setup(Settings::default()).await;
    let sender = source_controllers[0];
    let source = sources[0];
    let target = targets[0];
    let nonexistent_canister = Principal::from_text("222ay-6aaaa-aaaah-alvrq-cai").unwrap();

    let err = migrate_canister(
        &pic,
        sender,
        &MigrateCanisterArgs {
            canister_id: nonexistent_canister,
            replace_canister_id: target,
        },
    )
    .await
    .unwrap_err();
    assert!(
        matches!(err, ValidationError::CallFailed { reason } if reason.contains(&format!("Call to management canister (`canister_status`) failed. Ensure that the canister {} is the expected source and try again later.", nonexistent_canister)))
    );

    let err = migrate_canister(
        &pic,
        sender,
        &MigrateCanisterArgs {
            canister_id: source,
            replace_canister_id: nonexistent_canister,
        },
    )
    .await
    .unwrap_err();
    assert!(
        matches!(err, ValidationError::CallFailed { reason } if reason.contains(&format!("Call to management canister (`canister_status`) failed. Ensure that the canister {} is the expected target and try again later.", nonexistent_canister)))
    );
}

#[tokio::test]
async fn validation_fails_same_canister() {
    let Setup {
        pic,
        sources,
        source_controllers,
        ..
    } = setup(Settings::default()).await;
    let sender = source_controllers[0];
    let source = sources[0];

    let Err(ValidationError::SameSubnet(Reserved)) = migrate_canister(
        &pic,
        sender,
        &MigrateCanisterArgs {
            canister_id: source,
            replace_canister_id: source,
        },
    )
    .await
    else {
        panic!()
    };
}

#[tokio::test]
async fn validation_fails_same_subnet() {
    let Setup {
        pic,
        sources,
        source_subnet,
        source_controllers,
        ..
    } = setup(Settings::default()).await;
    let sender = source_controllers[0];
    let source = sources[0];

    // Create a target canister on the same subnet.
    let mut new_controllers = source_controllers.clone();
    new_controllers.push(MIGRATION_CANISTER_ID.into());
    let target = pic
        .create_canister_on_subnet(
            Some(sender),
            Some(CanisterSettings {
                controllers: Some(new_controllers),
                ..Default::default()
            }),
            source_subnet,
        )
        .await;

<<<<<<< HEAD
    let Err(ValidationError::SameSubnet(Reserved)) =
        migrate_canister(&pic, sender, &MigrateCanisterArgs { source, target }).await
=======
    let Err(ValidationError::SameSubnet) = migrate_canister(
        &pic,
        sender,
        &MigrateCanisterArgs {
            canister_id: source,
            replace_canister_id: target,
        },
    )
    .await
>>>>>>> 12dee5b1
    else {
        panic!()
    };
}

#[tokio::test]
async fn validation_fails_caller_not_controller() {
    let Setup {
        pic,
        sources,
        targets,
        source_controllers,
        target_controllers,
        ..
    } = setup(Settings::default()).await;
    // sender not controller of source
    let bad_sender = target_controllers[1];
    let source = sources[0];
    let target = targets[0];
    let Err(ValidationError::CallerNotController { canister }) = migrate_canister(
        &pic,
        bad_sender,
        &MigrateCanisterArgs {
            canister_id: source,
            replace_canister_id: target,
        },
    )
    .await
    else {
        panic!()
    };
    assert_eq!(canister, source);

    // sender not controller of target
    let bad_sender = source_controllers[1];
    let Err(ValidationError::CallerNotController { canister }) = migrate_canister(
        &pic,
        bad_sender,
        &MigrateCanisterArgs {
            canister_id: source,
            replace_canister_id: target,
        },
    )
    .await
    else {
        panic!()
    };
    assert_eq!(canister, target);
}

#[tokio::test]
async fn validation_fails_mc_not_source_controller() {
    let Setup {
        pic,
        sources,
        targets,
        source_controllers,
        ..
    } = setup(Settings {
        mc_controls_source: false,
        ..Default::default()
    })
    .await;
    // MC not controller of source
    let sender = source_controllers[0];
    let source = sources[0];
    let target = targets[0];
    let Err(ValidationError::NotController { canister }) = migrate_canister(
        &pic,
        sender,
        &MigrateCanisterArgs {
            canister_id: source,
            replace_canister_id: target,
        },
    )
    .await
    else {
        panic!()
    };
    assert_eq!(canister, source);
}

#[tokio::test]
async fn validation_fails_mc_not_target_controller() {
    let Setup {
        pic,
        sources,
        targets,
        source_controllers,
        ..
    } = setup(Settings {
        mc_controls_target: false,
        ..Default::default()
    })
    .await;
    // MC not controller of target
    let sender = source_controllers[0];
    let source = sources[0];
    let target = targets[0];
    let Err(ValidationError::NotController { canister }) = migrate_canister(
        &pic,
        sender,
        &MigrateCanisterArgs {
            canister_id: source,
            replace_canister_id: target,
        },
    )
    .await
    else {
        panic!()
    };
    assert_eq!(canister, target);
}

#[tokio::test]
async fn validation_fails_not_stopped() {
    let Setup {
        pic,
        sources,
        targets,
        source_controllers,
        ..
    } = setup(Settings::default()).await;
    let sender = source_controllers[0];
    let source = sources[0];
    let target = targets[0];

    // source
    pic.start_canister(source, Some(sender)).await.unwrap();
    assert!(matches!(
<<<<<<< HEAD
        migrate_canister(&pic, sender, &MigrateCanisterArgs { source, target }).await,
        Err(ValidationError::SourceNotStopped(Reserved))
=======
        migrate_canister(
            &pic,
            sender,
            &MigrateCanisterArgs {
                canister_id: source,
                replace_canister_id: target
            }
        )
        .await,
        Err(ValidationError::SourceNotStopped)
>>>>>>> 12dee5b1
    ));

    pic.stop_canister(source, Some(sender)).await.unwrap();

    // target
    pic.start_canister(target, Some(sender)).await.unwrap();
    assert!(matches!(
<<<<<<< HEAD
        migrate_canister(&pic, sender, &MigrateCanisterArgs { source, target }).await,
        Err(ValidationError::TargetNotStopped(Reserved))
=======
        migrate_canister(
            &pic,
            sender,
            &MigrateCanisterArgs {
                canister_id: source,
                replace_canister_id: target
            }
        )
        .await,
        Err(ValidationError::TargetNotStopped)
>>>>>>> 12dee5b1
    ));
}

#[tokio::test]
async fn validation_fails_disabled() {
    let Setup {
        pic,
        sources,
        targets,
        source_controllers,
        system_controller,
        ..
    } = setup(Settings::default()).await;
    let sender = source_controllers[0];
    let source = sources[0];
    let target = targets[0];
    // disable canister API
    pic.update_call(
        MIGRATION_CANISTER_ID.into(),
        system_controller,
        "disable_api",
        Encode!().unwrap(),
    )
    .await
    .unwrap();

    assert!(matches!(
<<<<<<< HEAD
        migrate_canister(&pic, sender, &MigrateCanisterArgs { source, target }).await,
        Err(ValidationError::MigrationsDisabled(Reserved))
=======
        migrate_canister(
            &pic,
            sender,
            &MigrateCanisterArgs {
                canister_id: source,
                replace_canister_id: target
            }
        )
        .await,
        Err(ValidationError::MigrationsDisabled)
>>>>>>> 12dee5b1
    ));
}

#[tokio::test]
async fn validation_fails_snapshot() {
    let Setup {
        pic,
        sources,
        targets,
        target_controllers,
        ..
    } = setup(Settings::default()).await;
    let sender = target_controllers[0];
    let source = sources[0];
    let target = targets[0];
    // install a minimal Wasm module
    pic.install_canister(
        target,
        b"\x00\x61\x73\x6d\x01\x00\x00\x00".to_vec(),
        vec![],
        Some(sender),
    )
    .await;
    let _ = pic
        .take_canister_snapshot(target, Some(sender), None)
        .await
        .unwrap();
    assert!(matches!(
<<<<<<< HEAD
        migrate_canister(&pic, sender, &MigrateCanisterArgs { source, target }).await,
        Err(ValidationError::TargetHasSnapshots(Reserved))
=======
        migrate_canister(
            &pic,
            sender,
            &MigrateCanisterArgs {
                canister_id: source,
                replace_canister_id: target
            }
        )
        .await,
        Err(ValidationError::TargetHasSnapshots)
>>>>>>> 12dee5b1
    ));
}

#[tokio::test]
async fn validation_fails_insufficient_cycles() {
    let Setup {
        pic,
        sources,
        targets,
        source_controllers,
        ..
    } = setup(Settings {
        enough_cycles: false,
        ..Default::default()
    })
    .await;
    let sender = source_controllers[0];
    let source = sources[0];
    let target = targets[0];

    assert!(matches!(
<<<<<<< HEAD
        migrate_canister(&pic, sender, &MigrateCanisterArgs { source, target }).await,
        Err(ValidationError::SourceInsufficientCycles(Reserved))
=======
        migrate_canister(
            &pic,
            sender,
            &MigrateCanisterArgs {
                canister_id: source,
                replace_canister_id: target
            }
        )
        .await,
        Err(ValidationError::SourceInsufficientCycles)
>>>>>>> 12dee5b1
    ));
}

#[tokio::test]
async fn status_correct() {
    let Setup {
        pic,
        sources,
        targets,
        source_controllers,
        ..
    } = setup(Settings::default()).await;
    let sender = source_controllers[0];
    let source = sources[0];
    let target = targets[0];
    let args = MigrateCanisterArgs {
        canister_id: source,
        replace_canister_id: target,
    };
    migrate_canister(&pic, sender, &args).await.unwrap();

    let status = get_status(&pic, sender, &args).await;
    assert_eq!(
        status[0],
        MigrationStatus::InProgress {
            status: "Accepted".to_string()
        }
    );

    advance(&pic).await;
    let status = get_status(&pic, sender, &args).await;
    assert_eq!(
        status[0],
        MigrationStatus::InProgress {
            status: "ControllersChanged".to_string()
        }
    );

    advance(&pic).await;
    let status = get_status(&pic, sender, &args).await;
    assert_eq!(
        status[0],
        MigrationStatus::InProgress {
            status: "StoppedAndReady".to_string()
        }
    );

    advance(&pic).await;
    let status = get_status(&pic, sender, &args).await;
    assert_eq!(
        status[0],
        MigrationStatus::InProgress {
            status: "RenamedTarget".to_string()
        }
    );

    advance(&pic).await;
    let status = get_status(&pic, sender, &args).await;
    assert_eq!(
        status[0],
        MigrationStatus::InProgress {
            status: "UpdatedRoutingTable".to_string()
        }
    );

    advance(&pic).await;
    let status = get_status(&pic, sender, &args).await;
    assert_eq!(
        status[0],
        MigrationStatus::InProgress {
            status: "RoutingTableChangeAccepted".to_string()
        }
    );

    advance(&pic).await;
    let status = get_status(&pic, sender, &args).await;
    assert_eq!(
        status[0],
        MigrationStatus::InProgress {
            status: "SourceDeleted".to_string()
        }
    );
    pic.advance_time(Duration::from_secs(310)).await;
    advance(&pic).await;
    let status = get_status(&pic, sender, &args).await;
    assert_eq!(
        status[0],
        MigrationStatus::InProgress {
            status: "RestoredControllers".to_string()
        }
    );
}

#[tokio::test]
async fn after_validation_source_not_stopped() {
    let Setup {
        pic,
        sources,
        targets,
        source_controllers,
        ..
    } = setup(Settings::default()).await;
    let sender = source_controllers[0];
    let source = sources[0];
    let target = targets[0];
    let args = MigrateCanisterArgs {
        canister_id: source,
        replace_canister_id: target,
    };
    migrate_canister(&pic, sender, &args).await.unwrap();
    // validation succeeded. now we break migration by interfering.
    pic.start_canister(source, Some(sender)).await.unwrap();
    advance(&pic).await;
    advance(&pic).await;
    advance(&pic).await;
    let status = get_status(&pic, sender, &args).await;
    let MigrationStatus::Failed { ref reason, .. } = status[0] else {
        panic!()
    };
    assert_eq!(reason, &"Source is not stopped.".to_string());
}

#[tokio::test]
async fn after_validation_target_not_stopped() {
    let Setup {
        pic,
        sources,
        targets,
        source_controllers,
        ..
    } = setup(Settings::default()).await;
    let sender = source_controllers[0];
    let source = sources[0];
    let target = targets[0];
    let args = MigrateCanisterArgs {
        canister_id: source,
        replace_canister_id: target,
    };
    migrate_canister(&pic, sender, &args).await.unwrap();
    // validation succeeded. now we break migration by interfering.
    pic.start_canister(target, Some(sender)).await.unwrap();
    advance(&pic).await;
    advance(&pic).await;
    advance(&pic).await;
    let status = get_status(&pic, sender, &args).await;
    let MigrationStatus::Failed { ref reason, .. } = status[0] else {
        panic!()
    };
    assert_eq!(reason, &"Target is not stopped.".to_string());
}

#[tokio::test]
async fn after_validation_target_has_snapshot() {
    let Setup {
        pic,
        sources,
        targets,
        target_controllers,
        ..
    } = setup(Settings::default()).await;
    let sender = target_controllers[0];
    let source = sources[0];
    let target = targets[0];
    let args = MigrateCanisterArgs {
        canister_id: source,
        replace_canister_id: target,
    };
    migrate_canister(&pic, sender, &args).await.unwrap();
    // validation succeeded. now we break migration by interfering.
    // install a minimal Wasm module
    pic.install_canister(
        target,
        b"\x00\x61\x73\x6d\x01\x00\x00\x00".to_vec(),
        vec![],
        Some(sender),
    )
    .await;
    let _ = pic
        .take_canister_snapshot(target, Some(sender), None)
        .await
        .unwrap();

    advance(&pic).await;
    advance(&pic).await;
    advance(&pic).await;
    let status = get_status(&pic, sender, &args).await;
    let MigrationStatus::Failed { ref reason, .. } = status[0] else {
        panic!()
    };
    assert_eq!(reason, &"Target has snapshots.".to_string());
}

#[tokio::test]
async fn after_validation_insufficient_cycles() {
    let Setup {
        pic,
        sources,
        targets,
        target_controllers,
        ..
    } = setup(Settings {
        enough_cycles: false,
        ..Default::default()
    })
    .await;
    let sender = target_controllers[0];
    let source = sources[0];
    let target = targets[0];
    // Top up just enough to pass validation..
    pic.add_cycles(source, 10_000_000_000_000).await;
    let args = MigrateCanisterArgs {
        canister_id: source,
        replace_canister_id: target,
    };
    migrate_canister(&pic, sender, &args).await.unwrap();
    // ..but then burn some cycles by reinstalling to get under the required amount.
    pic.reinstall_canister(
        source,
        b"\x00\x61\x73\x6d\x01\x00\x00\x00".to_vec(),
        vec![],
        Some(sender),
    )
    .await
    .unwrap();
    advance(&pic).await;
    advance(&pic).await;
    advance(&pic).await;
    let status = get_status(&pic, sender, &args).await;
    let MigrationStatus::Failed { ref reason, .. } = status[0] else {
        panic!()
    };
    assert!(reason.contains("Source does not have sufficient cycles"));
}

#[tokio::test]
async fn failure_controllers_restored() {
    let Setup {
        pic,
        sources,
        targets,
        mut source_controllers,
        mut target_controllers,
        ..
    } = setup(Settings::default()).await;
    let sender = source_controllers[0];
    let source = sources[0];
    let target = targets[0];
    let args = MigrateCanisterArgs {
        canister_id: source,
        replace_canister_id: target,
    };
    migrate_canister(&pic, sender, &args).await.unwrap();
    // Validation succeeded. Now we break migration by interfering.
    pic.start_canister(source, Some(sender)).await.unwrap();
    advance(&pic).await;
    advance(&pic).await;
    advance(&pic).await;
    let status = get_status(&pic, sender, &args).await;
    let MigrationStatus::Failed { .. } = status[0] else {
        panic!()
    };
    let mut source_controllers_after = pic.get_controllers(source).await;
    let mut target_controllers_after = pic.get_controllers(target).await;
    source_controllers_after.sort();
    target_controllers_after.sort();
    source_controllers.sort();
    target_controllers.sort();
    // On failure, the MC should remain controller such that user can retry.
    assert_eq!(source_controllers, source_controllers_after);
    assert_eq!(target_controllers, target_controllers_after);
}

#[tokio::test]
async fn success_controllers_restored() {
    let Setup {
        pic,
        sources,
        targets,
        mut source_controllers,
        ..
    } = setup(Settings::default()).await;
    let sender = source_controllers[0];
    let source = sources[0];
    let target = targets[0];
    let args = MigrateCanisterArgs {
        canister_id: source,
        replace_canister_id: target,
    };
    migrate_canister(&pic, sender, &args).await.unwrap();
    for _ in 0..10 {
        advance(&pic).await;
    }
    pic.advance_time(Duration::from_secs(300)).await;
    for _ in 0..10 {
        advance(&pic).await;
    }
    let status = get_status(&pic, sender, &args).await;
    let MigrationStatus::Succeeded { .. } = status[0] else {
        panic!("status: {:?}", status[0]);
    };
    let mut source_controllers_after = pic.get_controllers(source).await;
    source_controllers_after.sort();
    // On success, the MC should have removed itself from the controllers.
    source_controllers.retain(|x| x != &MIGRATION_CANISTER_ID.get().0);
    source_controllers.sort();
    assert_eq!(source_controllers, source_controllers_after);
}

// parallel processing
#[tokio::test]
async fn parallel_migrations() {
    const NUM_MIGRATIONS: usize = 51;
    let Setup {
        pic,
        sources,
        targets,
        source_controllers,
        ..
    } = setup(Settings {
        num_migrations: NUM_MIGRATIONS as u64,
        ..Settings::default()
    })
    .await;

    for i in 0..NUM_MIGRATIONS - 1 {
        migrate_canister(
            &pic,
            source_controllers[0],
            &MigrateCanisterArgs {
                canister_id: sources[i],
                replace_canister_id: targets[i],
            },
        )
        .await
        .unwrap();
    }
    // The last one should fail due to rate limit
    let err = migrate_canister(
        &pic,
        source_controllers[0],
        &MigrateCanisterArgs {
            canister_id: sources[NUM_MIGRATIONS - 1],
            replace_canister_id: targets[NUM_MIGRATIONS - 1],
        },
    )
    .await;
    assert!(matches!(err, Err(ValidationError::RateLimited(Reserved))));

    for _ in 0..10 {
        advance(&pic).await;
    }
    for i in 0..NUM_MIGRATIONS - 1 {
        let status = get_status(
            &pic,
            source_controllers[0],
            &MigrateCanisterArgs {
                canister_id: sources[i],
                replace_canister_id: targets[i],
            },
        )
        .await;
        let MigrationStatus::InProgress { ref status } = status[0] else {
            panic!()
        };
        assert_eq!(status, "SourceDeleted");
    }
}

#[tokio::test]
async fn parallel_validations() {
    const NUM_MIGRATIONS: usize = 260;
    let Setup {
        pic,
        sources,
        targets,
        ..
    } = setup(Settings {
        num_migrations: NUM_MIGRATIONS as u64,
        ..Settings::default()
    })
    .await;

    let mut msg_ids = vec![];
    for i in 0..NUM_MIGRATIONS {
        let id = pic
            .submit_call(
                MIGRATION_CANISTER_ID.into(),
                Principal::anonymous(),
                "migrate_canister",
                Encode!(&MigrateCanisterArgs {
                    canister_id: sources[i],
                    replace_canister_id: targets[i],
                })
                .unwrap(),
            )
            .await
            .unwrap();

        msg_ids.push(id);
    }
    advance(&pic).await;

    let mut not_controller_counter = 0;
    let mut rate_limited_counter = 0;
    for msg_id in msg_ids.into_iter() {
        let res = pic.await_call(msg_id).await.unwrap();
        let res = Decode!(&res, Result<(), Option<ValidationError>>)
            .unwrap()
            .map_err(|err| err.unwrap());
        match res {
            Err(ValidationError::CallerNotController { .. }) => not_controller_counter += 1,
            Err(ValidationError::RateLimited(Reserved)) => rate_limited_counter += 1,
            _ => {
                panic!()
            }
        }
    }
    assert_eq!(not_controller_counter, 200);
    assert_eq!(rate_limited_counter, 60);
}<|MERGE_RESOLUTION|>--- conflicted
+++ resolved
@@ -627,11 +627,7 @@
     let source = sources[0];
     let target = targets[0];
 
-<<<<<<< HEAD
-    let Err(ValidationError::MigrationsDisabled(Reserved)) =
-        migrate_canister(&pic, sender, &MigrateCanisterArgs { source, target }).await
-=======
-    let Err(ValidationError::MigrationsDisabled) = migrate_canister(
+    let Err(ValidationError::MigrationsDisabled(Reserved)) = migrate_canister(
         &pic,
         sender,
         &MigrateCanisterArgs {
@@ -640,7 +636,6 @@
         },
     )
     .await
->>>>>>> 12dee5b1
     else {
         panic!()
     };
@@ -754,11 +749,7 @@
         )
         .await;
 
-<<<<<<< HEAD
-    let Err(ValidationError::SameSubnet(Reserved)) =
-        migrate_canister(&pic, sender, &MigrateCanisterArgs { source, target }).await
-=======
-    let Err(ValidationError::SameSubnet) = migrate_canister(
+    let Err(ValidationError::SameSubnet(Reserved)) = migrate_canister(
         &pic,
         sender,
         &MigrateCanisterArgs {
@@ -767,7 +758,6 @@
         },
     )
     .await
->>>>>>> 12dee5b1
     else {
         panic!()
     };
@@ -898,10 +888,6 @@
     // source
     pic.start_canister(source, Some(sender)).await.unwrap();
     assert!(matches!(
-<<<<<<< HEAD
-        migrate_canister(&pic, sender, &MigrateCanisterArgs { source, target }).await,
-        Err(ValidationError::SourceNotStopped(Reserved))
-=======
         migrate_canister(
             &pic,
             sender,
@@ -911,8 +897,7 @@
             }
         )
         .await,
-        Err(ValidationError::SourceNotStopped)
->>>>>>> 12dee5b1
+        Err(ValidationError::SourceNotStopped(Reserved))
     ));
 
     pic.stop_canister(source, Some(sender)).await.unwrap();
@@ -920,10 +905,6 @@
     // target
     pic.start_canister(target, Some(sender)).await.unwrap();
     assert!(matches!(
-<<<<<<< HEAD
-        migrate_canister(&pic, sender, &MigrateCanisterArgs { source, target }).await,
-        Err(ValidationError::TargetNotStopped(Reserved))
-=======
         migrate_canister(
             &pic,
             sender,
@@ -933,8 +914,7 @@
             }
         )
         .await,
-        Err(ValidationError::TargetNotStopped)
->>>>>>> 12dee5b1
+        Err(ValidationError::TargetNotStopped(Reserved))
     ));
 }
 
@@ -962,10 +942,6 @@
     .unwrap();
 
     assert!(matches!(
-<<<<<<< HEAD
-        migrate_canister(&pic, sender, &MigrateCanisterArgs { source, target }).await,
-        Err(ValidationError::MigrationsDisabled(Reserved))
-=======
         migrate_canister(
             &pic,
             sender,
@@ -975,8 +951,7 @@
             }
         )
         .await,
-        Err(ValidationError::MigrationsDisabled)
->>>>>>> 12dee5b1
+        Err(ValidationError::MigrationsDisabled(Reserved))
     ));
 }
 
@@ -1005,10 +980,6 @@
         .await
         .unwrap();
     assert!(matches!(
-<<<<<<< HEAD
-        migrate_canister(&pic, sender, &MigrateCanisterArgs { source, target }).await,
-        Err(ValidationError::TargetHasSnapshots(Reserved))
-=======
         migrate_canister(
             &pic,
             sender,
@@ -1018,8 +989,7 @@
             }
         )
         .await,
-        Err(ValidationError::TargetHasSnapshots)
->>>>>>> 12dee5b1
+        Err(ValidationError::TargetHasSnapshots(Reserved))
     ));
 }
 
@@ -1041,10 +1011,6 @@
     let target = targets[0];
 
     assert!(matches!(
-<<<<<<< HEAD
-        migrate_canister(&pic, sender, &MigrateCanisterArgs { source, target }).await,
-        Err(ValidationError::SourceInsufficientCycles(Reserved))
-=======
         migrate_canister(
             &pic,
             sender,
@@ -1054,8 +1020,7 @@
             }
         )
         .await,
-        Err(ValidationError::SourceInsufficientCycles)
->>>>>>> 12dee5b1
+        Err(ValidationError::SourceInsufficientCycles(Reserved))
     ));
 }
 
