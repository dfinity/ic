use candid::{CandidType, Decode, Encode, Principal, Reserved};
use canister_test::Project;
use ic_base_types::{CanisterId, PrincipalId};
use ic_management_canister_types::{CanisterLogRecord, CanisterSettings};
use ic_management_canister_types_private::{
    CanisterChangeDetails, CanisterInfoRequest, CanisterInfoResponse, Payload as _,
};
use ic_nervous_system_common_test_utils::get_gauge;
use ic_transport_types::Envelope;
use ic_transport_types::EnvelopeContent::Call;
use ic_universal_canister::{CallArgs, UNIVERSAL_CANISTER_WASM, wasm};
use itertools::Itertools;
use pocket_ic::{
    PocketIcBuilder,
    common::rest::{IcpFeatures, IcpFeaturesConfig},
    nonblocking::PocketIc,
};
use prometheus_parse::Scrape;
use serde::{Deserialize, Serialize};
use std::{
    collections::{HashMap, VecDeque},
    time::Duration,
};
use strum::Display;

pub const REGISTRY_CANISTER_ID: CanisterId = CanisterId::from_u64(0);
pub const MIGRATION_CANISTER_ID: CanisterId = CanisterId::from_u64(17);

#[derive(Clone, Debug, CandidType, Deserialize)]
struct MigrateCanisterArgs {
    pub migrated_canister_id: Principal,
    pub replace_canister_id: Principal,
}

#[derive(CandidType, Deserialize, Default)]
struct MigrationCanisterInitArgs {
    allowlist: Option<Vec<Principal>>,
}

#[derive(Clone, Debug, CandidType, Deserialize)]
pub enum ValidationError {
    MigrationsDisabled(Reserved),
    RateLimited(Reserved),
    ValidationInProgress { canister: Principal },
    MigrationInProgress { canister: Principal },
    CanisterNotFound { canister: Principal },
    SameSubnet(Reserved),
    CallerNotController { canister: Principal },
    NotController { canister: Principal },
    MigratedNotStopped(Reserved),
    MigratedNotReady(Reserved),
    ReplacedNotStopped(Reserved),
    ReplacedHasSnapshots(Reserved),
    MigratedInsufficientCycles(Reserved),
    CallFailed { reason: String },
}

#[derive(Clone, Display, PartialEq, Debug, CandidType, Deserialize)]
enum MigrationStatus {
    #[strum(to_string = "MigrationStatus::InProgress {{ status: {status} }}")]
    InProgress { status: String },
    #[strum(to_string = "MigrationStatus::Failed {{ reason: {reason}, time: {time} }}")]
    Failed { reason: String, time: u64 },
    #[strum(to_string = "MigrationStatus::Succeeded {{ time: {time} }}")]
    Succeeded { time: u64 },
}

pub struct Setup {
    pub pic: PocketIc,
    pub migrateds: Vec<Principal>,
    pub replaceds: Vec<Principal>,
    pub migrated_canister_controllers: Vec<Principal>,
    pub replaced_canister_controllers: Vec<Principal>,
    pub migrated_canister_subnet: Principal,
    pub replaced_canister_subnet: Principal,
    /// Controller of the NNS canisters including MC
    pub system_controller: Principal,
}

pub struct Settings {
    pub num_migrations: u64,
    pub mc_controls_migrated: bool,
    pub mc_controls_replaced: bool,
    pub enough_cycles: bool,
    pub allowlist: Option<Vec<Principal>>,
}

impl Default for Settings {
    fn default() -> Self {
        Self {
            num_migrations: 1,
            mc_controls_migrated: true,
            mc_controls_replaced: true,
            enough_cycles: true,
            allowlist: None,
        }
    }
}

/// Sets up PocketIc with the registry canister, the migration canister and two canisters on different app subnets.
async fn setup(
    Settings {
        num_migrations,
        mc_controls_migrated,
        mc_controls_replaced,
        enough_cycles,
        allowlist,
    }: Settings,
) -> Setup {
    let pic = PocketIcBuilder::new()
        .with_icp_features(IcpFeatures {
            registry: Some(IcpFeaturesConfig::DefaultConfig),
            ..Default::default()
        })
        .with_application_subnet()
        .with_application_subnet()
        .build_async()
        .await;

    let system_controller = Principal::anonymous();
    let c1 = Principal::self_authenticating(vec![1]);
    let c2 = Principal::self_authenticating(vec![2]);
    let c3 = Principal::self_authenticating(vec![3]);
    // Setup a unique controller each, and a shared one.
    let migrated_canister_controllers = vec![c1, c2];
    let replaced_canister_controllers = vec![c1, c3];

    // install fresh version of registry canister:
    let registry_wasm = Project::cargo_bin_maybe_from_env("registry-canister", &[]);
    pic.upgrade_canister(
        REGISTRY_CANISTER_ID.into(),
        registry_wasm.bytes(),
        vec![],
        Some(Principal::from_text("r7inp-6aaaa-aaaaa-aaabq-cai").unwrap()), /* root canister */
    )
    .await
    .unwrap();

    let migration_canister_wasm = Project::cargo_bin_maybe_from_env("migration-canister", &[]);

    pic.create_canister_with_id(
        Some(system_controller),
        Some(CanisterSettings {
            controllers: Some(vec![system_controller]),
            ..Default::default()
        }),
        MIGRATION_CANISTER_ID.into(),
    )
    .await
    .unwrap();
    pic.install_canister(
        MIGRATION_CANISTER_ID.into(),
        migration_canister_wasm.bytes(),
        Encode!(&MigrationCanisterInitArgs {
            allowlist: allowlist.clone()
        })
        .unwrap(),
        Some(system_controller),
    )
    .await;

    let subnets = pic.topology().await.get_app_subnets();
    let migrated_canister_subnet = subnets[0];
    let replaced_canister_subnet = subnets[1];

    let mut migrateds = vec![];
    let mut replaceds = vec![];
    for _ in 0..num_migrations {
        // migrated canister
        let mut new_controllers = migrated_canister_controllers.clone();
        if mc_controls_migrated {
            new_controllers.push(MIGRATION_CANISTER_ID.into());
        }
        if let Some(ref allowlist) = allowlist {
            new_controllers.extend(allowlist.clone());
        }
        let migrated = pic
            .create_canister_on_subnet(
                Some(c1),
                Some(CanisterSettings {
                    controllers: Some(new_controllers),
                    ..Default::default()
                }),
                migrated_canister_subnet,
            )
            .await;
        if enough_cycles {
            pic.add_cycles(migrated, u128::MAX / 2).await;
        } else {
            pic.add_cycles(migrated, 2_000_000).await;
        }
        pic.stop_canister(migrated, Some(c1)).await.unwrap();
        migrateds.push(migrated);

        // replaced canister
        let mut new_controllers = replaced_canister_controllers.clone();
        if mc_controls_replaced {
            new_controllers.push(MIGRATION_CANISTER_ID.into());
        }
        if let Some(ref allowlist) = allowlist {
            new_controllers.extend(allowlist.clone());
        }
        let replaced = pic
            .create_canister_on_subnet(
                Some(c1),
                Some(CanisterSettings {
                    controllers: Some(new_controllers),
                    ..Default::default()
                }),
                replaced_canister_subnet,
            )
            .await;
        if enough_cycles {
            pic.add_cycles(replaced, u128::MAX / 2).await;
        } else {
            pic.add_cycles(replaced, 2_000_000).await;
        }
        pic.stop_canister(replaced, Some(c1)).await.unwrap();
        replaceds.push(replaced)
    }
    Setup {
        pic,
        migrateds,
        replaceds,
        migrated_canister_controllers,
        replaced_canister_controllers,
        migrated_canister_subnet,
        replaced_canister_subnet,
        system_controller,
    }
}

async fn migrate_canister(
    pic: &PocketIc,
    sender: Principal,
    args: &MigrateCanisterArgs,
) -> Result<(), ValidationError> {
    let res = pic
        .update_call(
            MIGRATION_CANISTER_ID.into(),
            sender,
            "migrate_canister",
            Encode!(args).unwrap(),
        )
        .await
        .unwrap();
    Decode!(&res, Result<(), Option<ValidationError>>)
        .unwrap()
        .map_err(|err| err.unwrap())
}

async fn get_status(
    pic: &PocketIc,
    sender: Principal,
    args: &MigrateCanisterArgs,
) -> Option<MigrationStatus> {
    let res = pic
        .update_call(
            MIGRATION_CANISTER_ID.into(),
            sender,
            "migration_status",
            Encode!(args).unwrap(),
        )
        .await
        .unwrap();
    Decode!(&res, Option<MigrationStatus>).unwrap()
}

async fn fetch_metrics(pic: &PocketIc) -> Scrape {
    let http_request = ic_http_types::HttpRequest {
        method: "GET".to_string(),
        url: "/metrics".to_string(),
        headers: vec![],
        body: serde_bytes::ByteBuf::default(),
    };

    let res = pic
        .query_call(
            MIGRATION_CANISTER_ID.into(),
            Principal::anonymous(),
            "http_request",
            Encode!(&http_request).unwrap(),
        )
        .await
        .unwrap();

    let response = Decode!(&res, ic_http_types::HttpResponse).unwrap();

    let iterator = String::from_utf8(response.body.into_vec())
        .unwrap()
        .lines()
        .map(|s| Ok(s.to_owned()))
        .collect::<Vec<_>>()
        .into_iter();

    prometheus_parse::Scrape::parse(iterator).unwrap()
}

/// Advances time by a second and executes enough ticks that the state machine
/// can make progress.
async fn advance(pic: &PocketIc) {
    pic.advance_time(Duration::from_millis(1000)).await;
    for _ in 0..10 {
        pic.tick().await;
    }
}

#[derive(Default, Debug)]
struct Logs {
    map: HashMap<u64, String>,
}

impl Logs {
    pub fn add(&mut self, logs: Vec<CanisterLogRecord>) {
        for x in logs.into_iter() {
            self.map
                .insert(x.idx, String::from_utf8(x.content).unwrap());
        }
    }

    pub fn in_order(&self) -> Vec<(u64, String)> {
        self.map
            .iter()
            .sorted()
            .map(|(k, v)| (*k, v.clone()))
            .collect()
    }

    /// Takes a Vec of expected log substrings and checks that they occur
    /// in the given order. Other, unrelated logs may be interspersed and
    /// this will still return true.
    pub fn contains_in_order(&self, expected: Vec<&str>) -> bool {
        let mut logs = VecDeque::from(
            self.in_order()
                .into_iter()
                .map(|(_k, v)| v)
                .filter(|x| !x.is_empty())
                .collect::<Vec<String>>(),
        );
        if logs.is_empty() {
            println!("Empty Logs do not contain any expected substring.");
            return false;
        }
        let mut next = String::from("");
        for exp in expected.iter().filter(|x| !x.is_empty()) {
            while !next.contains(exp) {
                next = match logs.pop_front() {
                    Some(next) => next,
                    None => {
                        println!("Logs do not contain (in order): '{exp}'.");
                        return false;
                    }
                }
            }
        }
        true
    }
}

async fn canister_info(
    pic: &PocketIc,
    proxy_canister: Principal,
    canister_id: Principal,
) -> CanisterInfoResponse {
    let canister_id = CanisterId::unchecked_from_principal(PrincipalId(canister_id));
    let canister_info_request = CanisterInfoRequest::new(canister_id, Some(20)); // 20 entries is the maximum requested amount
    let call_args = CallArgs::default().other_side(canister_info_request.encode());
    let payload = wasm()
        .call_simple(CanisterId::ic_00(), "canister_info", call_args)
        .build();
    let res = pic
        .update_call(proxy_canister, Principal::anonymous(), "update", payload)
        .await
        .unwrap();
    CanisterInfoResponse::decode(&res).unwrap()
}

#[tokio::test]
async fn migration_succeeds() {
    let Setup {
        pic,
        migrateds,
        replaceds,
        migrated_canister_controllers,
        system_controller,
        replaced_canister_subnet,
        ..
    } = setup(Settings::default()).await;
    let sender = migrated_canister_controllers[0];
    let migrated = migrateds[0];
    let replaced = replaceds[0];

    // We deploy a universal canister acting as a proxy canister
    // for retrieving canister history.
    let proxy_canister = pic.create_canister().await;
    pic.add_cycles(proxy_canister, 1_000_000_000_000).await;
    pic.install_canister(
        proxy_canister,
        UNIVERSAL_CANISTER_WASM.to_vec(),
        vec![],
        None,
    )
    .await;

    // We deploy the universal canister WASM to the "replaced" canister
    // so that we can call it via the "migrated" canister ID
    // after renaming.
    pic.add_cycles(replaced, 1_000_000_000_000).await;
    pic.install_canister(
        replaced,
        UNIVERSAL_CANISTER_WASM.to_vec(),
        vec![],
        Some(sender),
    )
    .await;

    // There is 1 entry in the canister history of the "migrated" canister before migrating:
    // creation.
    let migrated_canister_info = canister_info(&pic, proxy_canister, migrated).await;
    assert_eq!(migrated_canister_info.total_num_changes(), 1);
    assert!(matches!(
        migrated_canister_info.changes()[0].details(),
        CanisterChangeDetails::CanisterCreation(_)
    ));
    // There are 2 entries in the canister history of the "replaced" canister before migrating:
    // creation and installation.
    let replaced_canister_info = canister_info(&pic, proxy_canister, replaced).await;
    assert_eq!(replaced_canister_info.total_num_changes(), 2);
    assert!(matches!(
        replaced_canister_info.changes()[0].details(),
        CanisterChangeDetails::CanisterCreation(_)
    ));
    assert!(matches!(
        replaced_canister_info.changes()[1].details(),
        CanisterChangeDetails::CanisterCodeDeployment(_)
    ));

    migrate_canister(
        &pic,
        sender,
        &MigrateCanisterArgs {
            migrated_canister_id: migrated,
            replace_canister_id: replaced,
        },
    )
    .await
    .unwrap();

    let mut logs = Logs::default();

    for _ in 0..100 {
        // advance time by a lot such that the task which waits 6m can succeed quickly.
        pic.advance_time(Duration::from_secs(250)).await;
        pic.tick().await;

        let log = pic
            .fetch_canister_logs(MIGRATION_CANISTER_ID.into(), system_controller)
            .await
            .unwrap();
        logs.add(log);
    }

    // Test that the state machine transitions in expected order
    assert!(logs.contains_in_order(vec![
        "Entering `accepted` with 1 pending",
        "Exiting `accepted` with 1 successful",
        "Entering `controllers_changed` with 1 pending",
        "Exiting `controllers_changed` with 1 successful",
        "Entering `stopped` with 1 pending",
        "Exiting `stopped` with 1 successful",
        "Entering `renamed_replaced` with 1 pending",
        "Exiting `renamed_replaced` with 1 successful",
        "Entering `updated_routing_table` with 1 pending",
        "Exiting `updated_routing_table` with 1 successful",
        "Entering `routing_table_change_accepted` with 1 pending",
        "Exiting `routing_table_change_accepted` with 1 successful",
        "Entering `migrated_canister_deleted` with 1 pending",
        "Exiting `migrated_canister_deleted` with 1 successful",
    ]));

    let migrated_canister_new_subnet = pic.get_subnet(migrated).await.unwrap();
    assert_eq!(migrated_canister_new_subnet, replaced_canister_subnet);
    pic.start_canister(migrated, Some(sender)).await.unwrap();
    pic.update_call(migrated, sender, "update", wasm().reply().build())
        .await
        .unwrap();

    // We check the canister history of the "migrated" canister after renaming.
    let migrated_canister_info = canister_info(&pic, proxy_canister, migrated).await;
    // There are 4 changes of the "migrated" canister after renaming:
    // creation, controllers change, renaming, and controllers change.
    assert_eq!(migrated_canister_info.total_num_changes(), 4);
    // There are 5 entries in the canister history of the "migrated" canister after renaming:
    // creation, installation, controllers change of the "replaced" canister before renaming,
    // then renaming, and controllers change.
    let canister_history = migrated_canister_info.changes();
    assert_eq!(canister_history.len(), 5);
    assert!(matches!(
        canister_history[0].details(),
        CanisterChangeDetails::CanisterCreation(_)
    ));
    assert!(matches!(
        canister_history[1].details(),
        CanisterChangeDetails::CanisterCodeDeployment(_)
    ));
    assert!(matches!(
        canister_history[2].details(),
        CanisterChangeDetails::CanisterControllersChange(_)
    ));
    assert!(matches!(
        canister_history[3].details(),
        CanisterChangeDetails::CanisterRename(_)
    ));
    assert!(matches!(
        canister_history[4].details(),
        CanisterChangeDetails::CanisterControllersChange(_)
    ));
    // The second-to-last entry in canister history is the renaming entry.
    let rename_details = canister_history[canister_history.len() - 2].details();
    match rename_details {
        CanisterChangeDetails::CanisterRename(rename_record) => {
            assert_eq!(rename_record.canister_id(), PrincipalId(replaced));
            // There were 3 entries in the canister history of the "replaced" canister before renaming:
            // creation, installation, and controllers change.
            assert_eq!(rename_record.total_num_changes(), 3);
            let rename_to = rename_record.rename_to();
            assert_eq!(rename_to.canister_id(), PrincipalId(migrated));
            // There were 2 entries in the canister history of the "migrated" canister before renaming:
            // creation and controllers change.
            assert_eq!(rename_to.total_num_changes(), 2);
            assert_eq!(rename_record.requested_by(), PrincipalId(sender));
        }
        _ => panic!("Unexpected canister history entry: {:?}", rename_details),
    };
}

async fn call_request(
    pic: &PocketIc,
    ingress_expiry: u64,
    canister_id: Principal,
) -> (reqwest::Response, [u8; 32]) {
    let content = Call {
        nonce: None,
        ingress_expiry,
        sender: Principal::anonymous(),
        canister_id,
        method_name: "update".to_string(),
        arg: wasm().reply().build(),
    };
    let envelope = Envelope {
        content: std::borrow::Cow::Borrowed(&content),
        sender_pubkey: None,
        sender_sig: None,
        sender_delegation: None,
    };

    let mut serialized_bytes = Vec::new();
    let mut serializer = serde_cbor::Serializer::new(&mut serialized_bytes);
    serializer.self_describe().unwrap();
    envelope.serialize(&mut serializer).unwrap();

    let endpoint = format!(
        "instances/{}/api/v2/canister/{}/call",
        pic.instance_id,
        canister_id.to_text()
    );
    let client = reqwest::Client::new();
    let resp = client
        .post(pic.get_server_url().join(&endpoint).unwrap())
        .header(reqwest::header::CONTENT_TYPE, "application/cbor")
        .body(serialized_bytes)
        .send()
        .await
        .unwrap();
    (resp, *content.to_request_id())
}

#[tokio::test]
async fn replay_call_after_migration() {
    let Setup {
        pic,
        migrateds,
        replaceds,
        migrated_canister_controllers,
        ..
    } = setup(Settings::default()).await;
    let sender = migrated_canister_controllers[0];
    let migrated = migrateds[0];
    let replaced = replaceds[0];

    assert_eq!(
        get_gauge(
            &fetch_metrics(&pic).await,
            "migration_canister_num_successes_in_past_24_h"
        ),
        0.0
    );

    // We deploy the universal canister WASM
    // to both the "migrated" and "replaced" canisters
    // so that we can call the "migrated" canister ID
    // both before and after renaming.
    for canister_id in [migrated, replaced] {
        pic.add_cycles(canister_id, 1_000_000_000_000).await;
        pic.install_canister(
            canister_id,
            UNIVERSAL_CANISTER_WASM.to_vec(),
            vec![],
            Some(sender),
        )
        .await;
    }

    // We restart the "migrated" canister for a moment so that
    // we can send an update call to it.
    pic.start_canister(migrated, Some(sender)).await.unwrap();

    // We manually submit an update call so that
    // we can replay the exact same HTTP request later.
    let ingress_expiry = pic.get_time().await.as_nanos_since_unix_epoch() + 330_000_000_000;
    let (resp, _) = call_request(&pic, ingress_expiry, migrated).await;
    assert_eq!(resp.status(), reqwest::StatusCode::ACCEPTED);

    // We stop the "migrated" canister again so that
    // we can kick off canister migration.
    pic.stop_canister(migrated, Some(sender)).await.unwrap();

    let args = MigrateCanisterArgs {
        migrated_canister_id: migrated,
        replace_canister_id: replaced,
    };
    migrate_canister(&pic, sender, &args).await.unwrap();

    loop {
        let status = get_status(&pic, sender, &args).await;
        if let MigrationStatus::Succeeded { .. } = status.unwrap() {
            break;
        }
        // We proceed in small steps here so that
        // we reply the update call as soon as possible.
        pic.advance_time(Duration::from_secs(1)).await;
        pic.tick().await;
    }

    assert_eq!(
        get_gauge(
            &fetch_metrics(&pic).await,
            "migration_canister_num_successes_in_past_24_h"
        ),
        1.0
    );

    // We restart the "migrated" canister right away.
    pic.start_canister(migrated, Some(sender)).await.unwrap();

    // Replaying the update call from before should fail.
    let (resp, _) = call_request(&pic, ingress_expiry, migrated).await;
    assert_eq!(resp.status(), reqwest::StatusCode::BAD_REQUEST);
    let message = String::from_utf8(resp.bytes().await.unwrap().to_vec()).unwrap();
    assert!(message.contains("Invalid request expiry"));
    assert_eq!(
        get_gauge(
            &fetch_metrics(&pic).await,
            "migration_canister_num_successes_in_past_24_h"
        ),
        1.0
    );
}

#[tokio::test]
async fn metrics() {
    let Setup { pic, .. } = setup(Settings::default()).await;

    let metrics = fetch_metrics(&pic).await;

    assert_eq!(
        get_gauge(&metrics, "migration_canister_num_successes_in_past_24_h"),
        0.0
    );

    assert_eq!(
        get_gauge(&metrics, "migration_canister_migrations_enabled"),
        1.0
    );
}

async fn concurrent_migration(
    pic: &PocketIc,
    sender: Principal,
    args1: MigrateCanisterArgs,
    args2: MigrateCanisterArgs,
    duplicate_canister: Principal,
) {
    let msg_id1 = pic
        .submit_call(
            MIGRATION_CANISTER_ID.into(),
            sender,
            "migrate_canister",
            Encode!(&args1).unwrap(),
        )
        .await
        .unwrap();
    let msg_id2 = pic
        .submit_call(
            MIGRATION_CANISTER_ID.into(),
            sender,
            "migrate_canister",
            Encode!(&args2).unwrap(),
        )
        .await
        .unwrap();
    let raw_res1 = pic.await_call(msg_id1).await.unwrap();
    let raw_res2 = pic.await_call(msg_id2).await.unwrap();
    let res1 = Decode!(&raw_res1, Result<(), Option<ValidationError>>)
        .unwrap()
        .map_err(|err| err.unwrap());
    let res2 = Decode!(&raw_res2, Result<(), Option<ValidationError>>)
        .unwrap()
        .map_err(|err| err.unwrap());

    // One of the concurrent calls is a success and the other one is the expected validation error.
    assert!(res1.is_ok() || res2.is_ok());
    assert!(res1.is_err() || res2.is_err());
    if let Err(err) = res1 {
        assert!(
            matches!(err, ValidationError::ValidationInProgress { canister } if canister == duplicate_canister)
        );
    }
    if let Err(err) = res2 {
        assert!(
            matches!(err, ValidationError::ValidationInProgress { canister } if canister == duplicate_canister)
        );
    }
}

#[tokio::test]
async fn concurrent_migration_migrated() {
    const NUM_MIGRATIONS: usize = 2;
    let Setup {
        pic,
        migrateds,
        replaceds,
        migrated_canister_controllers,
        ..
    } = setup(Settings {
        num_migrations: NUM_MIGRATIONS as u64,
        ..Settings::default()
    })
    .await;
    let sender = migrated_canister_controllers[0];
    let migrated = migrateds[0];
    let replaced1 = replaceds[0];
    let replaced2 = replaceds[1];

    let args1 = MigrateCanisterArgs {
        migrated_canister_id: migrated,
        replace_canister_id: replaced1,
    };
    let args2 = MigrateCanisterArgs {
        migrated_canister_id: migrated,
        replace_canister_id: replaced2,
    };
    concurrent_migration(&pic, sender, args1, args2, migrated).await;
}

#[tokio::test]
async fn concurrent_migration_replaced() {
    const NUM_MIGRATIONS: usize = 2;
    let Setup {
        pic,
        migrateds,
        replaceds,
        migrated_canister_controllers,
        ..
    } = setup(Settings {
        num_migrations: NUM_MIGRATIONS as u64,
        ..Settings::default()
    })
    .await;
    let sender = migrated_canister_controllers[0];
    let migrated1 = migrateds[0];
    let migrated2 = migrateds[1];
    let replaced = replaceds[0];

    let args1 = MigrateCanisterArgs {
        migrated_canister_id: migrated1,
        replace_canister_id: replaced,
    };
    let args2 = MigrateCanisterArgs {
        migrated_canister_id: migrated2,
        replace_canister_id: replaced,
    };
    concurrent_migration(&pic, sender, args1, args2, replaced).await;
}

async fn canister_changed_before_migration<F, Fut>(setup: &Setup, race: F)
where
    F: Fn() -> Fut,
    Fut: Future<Output = Principal>,
{
    let Setup {
        pic,
        migrateds,
        replaceds,
        migrated_canister_controllers,
        ..
    } = setup;
    let sender = migrated_canister_controllers[0];
    let migrated = migrateds[0];
    let replaced = replaceds[0];

    let args = MigrateCanisterArgs {
        migrated_canister_id: migrated,
        replace_canister_id: replaced,
    };
    migrate_canister(pic, sender, &args).await.unwrap();

    // Change the canister (migrated or replaced) right away after requesting its migration;
    // in particular, before the (accepted) request is processed in a timer.
    let canister = race().await;
    assert!(canister == migrated || canister == replaced);

    for _ in 0..10 {
        // Advance time so that timers are triggered.
        pic.advance_time(Duration::from_secs(1)).await;
        pic.tick().await;
    }

    let status = get_status(pic, sender, &args).await;
    assert!(matches!(
        status.unwrap(),
        MigrationStatus::Failed {reason, ..} if reason.contains(&format!("Failed to set the migration canister as the exclusive controller of canister {}", canister))
    ));
}

#[tokio::test]
async fn migrated_canister_controllers_changed_before_migration() {
    let setup = setup(Settings::default()).await;

    let pic = &setup.pic;
    let sender = setup.migrated_canister_controllers[0];
    let migrated = setup.migrateds[0];
    let race = || async {
        pic.set_controllers(migrated, Some(sender), vec![sender])
            .await
            .unwrap();
        migrated
    };
    canister_changed_before_migration(&setup, race).await;
}

#[tokio::test]
async fn migrated_canister_deleted_before_migration() {
    let setup = setup(Settings::default()).await;

    let pic = &setup.pic;
    let sender = setup.migrated_canister_controllers[0];
    let migrated = setup.migrateds[0];
    let race = || async {
        pic.delete_canister(migrated, Some(sender)).await.unwrap();
        migrated
    };
    canister_changed_before_migration(&setup, race).await;
}

#[tokio::test]
async fn replaced_canister_controllers_changed_before_migration() {
    let setup = setup(Settings::default()).await;

    let pic = &setup.pic;
    let sender = setup.migrated_canister_controllers[0];
    let replaced = setup.replaceds[0];
    let race = || async {
        pic.set_controllers(replaced, Some(sender), vec![sender])
            .await
            .unwrap();
        replaced
    };
    canister_changed_before_migration(&setup, race).await;
}

#[tokio::test]
async fn replaced_canister_deleted_before_migration() {
    let setup = setup(Settings::default()).await;

    let pic = &setup.pic;
    let sender = setup.migrated_canister_controllers[0];
    let replaced = setup.replaceds[0];
    let race = || async {
        pic.delete_canister(replaced, Some(sender)).await.unwrap();
        replaced
    };
    canister_changed_before_migration(&setup, race).await;
}

#[tokio::test]
async fn validation_fails_not_allowlisted() {
    let special_caller = Principal::self_authenticating(vec![42]);
    let Setup {
        pic,
        migrateds,
        replaceds,
        migrated_canister_controllers,
        ..
    } = setup(Settings {
        allowlist: Some(vec![special_caller]),
        ..Settings::default()
    })
    .await;
    let sender = migrated_canister_controllers[0];
    let migrated = migrateds[0];
    let replaced = replaceds[0];

    let Err(ValidationError::MigrationsDisabled(Reserved)) = migrate_canister(
        &pic,
        sender,
        &MigrateCanisterArgs {
            migrated_canister_id: migrated,
            replace_canister_id: replaced,
        },
    )
    .await
    else {
        panic!()
    };
    // but allowlisted principal succeeds
    migrate_canister(
        &pic,
        special_caller,
        &MigrateCanisterArgs {
            migrated_canister_id: migrated,
            replace_canister_id: replaced,
        },
    )
    .await
    .unwrap();

    pic.advance_time(Duration::from_secs(250)).await;
    advance(&pic).await;
}

#[tokio::test]
async fn validation_fails_not_found() {
    let Setup {
        pic,
        migrateds,
        replaceds,
        migrated_canister_controllers,
        ..
    } = setup(Settings::default()).await;
    let sender = migrated_canister_controllers[0];
    let migrated = migrateds[0];
    let replaced = replaceds[0];
    let nonexistent_canister = Principal::from_text("222ay-6aaaa-aaaah-alvrq-cai").unwrap();

    let err = migrate_canister(
        &pic,
        sender,
        &MigrateCanisterArgs {
            migrated_canister_id: nonexistent_canister,
            replace_canister_id: replaced,
        },
    )
    .await
    .unwrap_err();
    assert!(
<<<<<<< HEAD
        matches!(err, ValidationError::CallFailed { reason } if reason.contains(&format!("Call to management canister (`canister_status`) failed. Ensure that the canister {} is the expected migrated canister and try again later.", nonexistent_canister)))
=======
        matches!(err, ValidationError::CanisterNotFound {canister} if canister == nonexistent_canister)
>>>>>>> cd4cc41a
    );

    let err = migrate_canister(
        &pic,
        sender,
        &MigrateCanisterArgs {
            migrated_canister_id: migrated,
            replace_canister_id: nonexistent_canister,
        },
    )
    .await
    .unwrap_err();
    assert!(
<<<<<<< HEAD
        matches!(err, ValidationError::CallFailed { reason } if reason.contains(&format!("Call to management canister (`canister_status`) failed. Ensure that the canister {} is the expected replaced canister and try again later.", nonexistent_canister)))
=======
        matches!(err, ValidationError::CanisterNotFound {canister} if canister == nonexistent_canister)
>>>>>>> cd4cc41a
    );
}

#[tokio::test]
async fn validation_fails_same_canister() {
    let Setup {
        pic,
        migrateds,
        migrated_canister_controllers,
        ..
    } = setup(Settings::default()).await;
    let sender = migrated_canister_controllers[0];
    let migrated = migrateds[0];

    let Err(ValidationError::SameSubnet(Reserved)) = migrate_canister(
        &pic,
        sender,
        &MigrateCanisterArgs {
            migrated_canister_id: migrated,
            replace_canister_id: migrated,
        },
    )
    .await
    else {
        panic!()
    };
}

#[tokio::test]
async fn validation_fails_same_subnet() {
    let Setup {
        pic,
        migrateds,
        migrated_canister_subnet,
        migrated_canister_controllers,
        ..
    } = setup(Settings::default()).await;
    let sender = migrated_canister_controllers[0];
    let migrated = migrateds[0];

    // Create a replaced canister on the same subnet.
    let mut new_controllers = migrated_canister_controllers.clone();
    new_controllers.push(MIGRATION_CANISTER_ID.into());
    let replaced = pic
        .create_canister_on_subnet(
            Some(sender),
            Some(CanisterSettings {
                controllers: Some(new_controllers),
                ..Default::default()
            }),
            migrated_canister_subnet,
        )
        .await;

    let Err(ValidationError::SameSubnet(Reserved)) = migrate_canister(
        &pic,
        sender,
        &MigrateCanisterArgs {
            migrated_canister_id: migrated,
            replace_canister_id: replaced,
        },
    )
    .await
    else {
        panic!()
    };
}

#[tokio::test]
async fn validation_fails_caller_not_controller() {
    let Setup {
        pic,
        migrateds,
        replaceds,
        migrated_canister_controllers,
        replaced_canister_controllers,
        ..
    } = setup(Settings::default()).await;
    // sender not controller of migrated canister
    let bad_sender = replaced_canister_controllers[1];
    let migrated = migrateds[0];
    let replaced = replaceds[0];
    let Err(ValidationError::CallerNotController { canister }) = migrate_canister(
        &pic,
        bad_sender,
        &MigrateCanisterArgs {
            migrated_canister_id: migrated,
            replace_canister_id: replaced,
        },
    )
    .await
    else {
        panic!()
    };
    assert_eq!(canister, migrated);

    // sender not controller of replaced canister
    let bad_sender = migrated_canister_controllers[1];
    let Err(ValidationError::CallerNotController { canister }) = migrate_canister(
        &pic,
        bad_sender,
        &MigrateCanisterArgs {
            migrated_canister_id: migrated,
            replace_canister_id: replaced,
        },
    )
    .await
    else {
        panic!()
    };
    assert_eq!(canister, replaced);
}

#[tokio::test]
async fn validation_fails_mc_not_migrated_canister_controller() {
    let Setup {
        pic,
        migrateds,
        replaceds,
        migrated_canister_controllers,
        ..
    } = setup(Settings {
        mc_controls_migrated: false,
        ..Default::default()
    })
    .await;
    // MC not controller of migrated canister
    let sender = migrated_canister_controllers[0];
    let migrated = migrateds[0];
    let replaced = replaceds[0];
    let Err(ValidationError::NotController { canister }) = migrate_canister(
        &pic,
        sender,
        &MigrateCanisterArgs {
            migrated_canister_id: migrated,
            replace_canister_id: replaced,
        },
    )
    .await
    else {
        panic!()
    };
    assert_eq!(canister, migrated);
}

#[tokio::test]
async fn validation_fails_mc_not_replaced_canister_controller() {
    let Setup {
        pic,
        migrateds,
        replaceds,
        migrated_canister_controllers,
        ..
    } = setup(Settings {
        mc_controls_replaced: false,
        ..Default::default()
    })
    .await;
    // MC not controller of replaced canister
    let sender = migrated_canister_controllers[0];
    let migrated = migrateds[0];
    let replaced = replaceds[0];
    let Err(ValidationError::NotController { canister }) = migrate_canister(
        &pic,
        sender,
        &MigrateCanisterArgs {
            migrated_canister_id: migrated,
            replace_canister_id: replaced,
        },
    )
    .await
    else {
        panic!()
    };
    assert_eq!(canister, replaced);
}

#[tokio::test]
async fn validation_fails_not_stopped() {
    let Setup {
        pic,
        migrateds,
        replaceds,
        migrated_canister_controllers,
        ..
    } = setup(Settings::default()).await;
    let sender = migrated_canister_controllers[0];
    let migrated = migrateds[0];
    let replaced = replaceds[0];

    pic.start_canister(migrated, Some(sender)).await.unwrap();
    assert!(matches!(
        migrate_canister(
            &pic,
            sender,
            &MigrateCanisterArgs {
                migrated_canister_id: migrated,
                replace_canister_id: replaced
            }
        )
        .await,
        Err(ValidationError::MigratedNotStopped(Reserved))
    ));

    pic.stop_canister(migrated, Some(sender)).await.unwrap();

    pic.start_canister(replaced, Some(sender)).await.unwrap();
    assert!(matches!(
        migrate_canister(
            &pic,
            sender,
            &MigrateCanisterArgs {
                migrated_canister_id: migrated,
                replace_canister_id: replaced
            }
        )
        .await,
        Err(ValidationError::ReplacedNotStopped(Reserved))
    ));
}

#[tokio::test]
async fn validation_fails_disabled() {
    let Setup {
        pic,
        migrateds,
        replaceds,
        migrated_canister_controllers,
        system_controller,
        ..
    } = setup(Settings::default()).await;
    let sender = migrated_canister_controllers[0];
    let migrated = migrateds[0];
    let replaced = replaceds[0];
    // disable canister API
    pic.update_call(
        MIGRATION_CANISTER_ID.into(),
        system_controller,
        "disable_api",
        Encode!().unwrap(),
    )
    .await
    .unwrap();

    assert!(matches!(
        migrate_canister(
            &pic,
            sender,
            &MigrateCanisterArgs {
                migrated_canister_id: migrated,
                replace_canister_id: replaced
            }
        )
        .await,
        Err(ValidationError::MigrationsDisabled(Reserved))
    ));
}

#[tokio::test]
async fn validation_fails_snapshot() {
    let Setup {
        pic,
        migrateds,
        replaceds,
        replaced_canister_controllers,
        ..
    } = setup(Settings::default()).await;
    let sender = replaced_canister_controllers[0];
    let migrated = migrateds[0];
    let replaced = replaceds[0];
    // install a minimal Wasm module
    pic.install_canister(
        replaced,
        b"\x00\x61\x73\x6d\x01\x00\x00\x00".to_vec(),
        vec![],
        Some(sender),
    )
    .await;
    let _ = pic
        .take_canister_snapshot(replaced, Some(sender), None)
        .await
        .unwrap();
    assert!(matches!(
        migrate_canister(
            &pic,
            sender,
            &MigrateCanisterArgs {
                migrated_canister_id: migrated,
                replace_canister_id: replaced
            }
        )
        .await,
        Err(ValidationError::ReplacedHasSnapshots(Reserved))
    ));
}

#[tokio::test]
async fn validation_fails_insufficient_cycles() {
    let Setup {
        pic,
        migrateds,
        replaceds,
        migrated_canister_controllers,
        ..
    } = setup(Settings {
        enough_cycles: false,
        ..Default::default()
    })
    .await;
    let sender = migrated_canister_controllers[0];
    let migrated = migrateds[0];
    let replaced = replaceds[0];

    assert!(matches!(
        migrate_canister(
            &pic,
            sender,
            &MigrateCanisterArgs {
                migrated_canister_id: migrated,
                replace_canister_id: replaced
            }
        )
        .await,
        Err(ValidationError::MigratedInsufficientCycles(Reserved))
    ));
}

#[tokio::test]
async fn status_correct() {
    let Setup {
        pic,
        migrateds,
        replaceds,
        migrated_canister_controllers,
        ..
    } = setup(Settings::default()).await;
    let sender = migrated_canister_controllers[0];
    let migrated = migrateds[0];
    let replaced = replaceds[0];
    let args = MigrateCanisterArgs {
        migrated_canister_id: migrated,
        replace_canister_id: replaced,
    };
    migrate_canister(&pic, sender, &args).await.unwrap();

    let status = get_status(&pic, sender, &args).await;
    assert_eq!(
        status.unwrap(),
        MigrationStatus::InProgress {
            status: "Accepted".to_string()
        }
    );

    advance(&pic).await;
    let status = get_status(&pic, sender, &args).await;
    assert_eq!(
        status.unwrap(),
        MigrationStatus::InProgress {
            status: "ControllersChanged".to_string()
        }
    );

    advance(&pic).await;
    let status = get_status(&pic, sender, &args).await;
    assert_eq!(
        status.unwrap(),
        MigrationStatus::InProgress {
            status: "StoppedAndReady".to_string()
        }
    );

    advance(&pic).await;
    let status = get_status(&pic, sender, &args).await;
    assert_eq!(
        status.unwrap(),
        MigrationStatus::InProgress {
            status: "RenamedReplaced".to_string()
        }
    );

    advance(&pic).await;
    let status = get_status(&pic, sender, &args).await;
    assert_eq!(
        status.unwrap(),
        MigrationStatus::InProgress {
            status: "UpdatedRoutingTable".to_string()
        }
    );

    advance(&pic).await;
    let status = get_status(&pic, sender, &args).await;
    assert_eq!(
        status.unwrap(),
        MigrationStatus::InProgress {
            status: "RoutingTableChangeAccepted".to_string()
        }
    );

    advance(&pic).await;
    let status = get_status(&pic, sender, &args).await;
    assert_eq!(
        status.unwrap(),
        MigrationStatus::InProgress {
            status: "MigratedDeleted".to_string()
        }
    );
    pic.advance_time(Duration::from_secs(360)).await;
    advance(&pic).await;
    let status = get_status(&pic, sender, &args).await;
    assert_eq!(
        status.unwrap(),
        MigrationStatus::InProgress {
            status: "RestoredControllers".to_string()
        }
    );
}

#[tokio::test]
async fn after_validation_migrated_canister_not_stopped() {
    let Setup {
        pic,
        migrateds,
        replaceds,
        migrated_canister_controllers,
        ..
    } = setup(Settings::default()).await;
    let sender = migrated_canister_controllers[0];
    let migrated = migrateds[0];
    let replaced = replaceds[0];
    let args = MigrateCanisterArgs {
        migrated_canister_id: migrated,
        replace_canister_id: replaced,
    };
    migrate_canister(&pic, sender, &args).await.unwrap();
    // validation succeeded. now we break migration by interfering.
    pic.start_canister(migrated, Some(sender)).await.unwrap();
    advance(&pic).await;
    advance(&pic).await;
    advance(&pic).await;
    advance(&pic).await;
    let status = get_status(&pic, sender, &args).await;
    let MigrationStatus::Failed { ref reason, .. } = status.unwrap() else {
        panic!()
    };
    assert_eq!(reason, &"Migrated canister is not stopped.".to_string());
}

#[tokio::test]
async fn after_validation_replaced_canister_not_stopped() {
    let Setup {
        pic,
        migrateds,
        replaceds,
        migrated_canister_controllers,
        ..
    } = setup(Settings::default()).await;
    let sender = migrated_canister_controllers[0];
    let migrated = migrateds[0];
    let replaced = replaceds[0];
    let args = MigrateCanisterArgs {
        migrated_canister_id: migrated,
        replace_canister_id: replaced,
    };
    migrate_canister(&pic, sender, &args).await.unwrap();
    // validation succeeded. now we break migration by interfering.
    pic.start_canister(replaced, Some(sender)).await.unwrap();
    advance(&pic).await;
    advance(&pic).await;
    advance(&pic).await;
    advance(&pic).await;
    let status = get_status(&pic, sender, &args).await;
    let MigrationStatus::Failed { ref reason, .. } = status.unwrap() else {
        panic!()
    };
    assert_eq!(reason, &"Replaced canister is not stopped.".to_string());
}

#[tokio::test]
async fn after_validation_replaced_canister_has_snapshot() {
    let Setup {
        pic,
        migrateds,
        replaceds,
        replaced_canister_controllers,
        ..
    } = setup(Settings::default()).await;
    let sender = replaced_canister_controllers[0];
    let migrated = migrateds[0];
    let replaced = replaceds[0];
    let args = MigrateCanisterArgs {
        migrated_canister_id: migrated,
        replace_canister_id: replaced,
    };
    migrate_canister(&pic, sender, &args).await.unwrap();
    // validation succeeded. now we break migration by interfering.
    // install a minimal Wasm module
    pic.install_canister(
        replaced,
        b"\x00\x61\x73\x6d\x01\x00\x00\x00".to_vec(),
        vec![],
        Some(sender),
    )
    .await;
    let _ = pic
        .take_canister_snapshot(replaced, Some(sender), None)
        .await
        .unwrap();

    advance(&pic).await;
    advance(&pic).await;
    advance(&pic).await;
    advance(&pic).await;
    let status = get_status(&pic, sender, &args).await;
    let MigrationStatus::Failed { ref reason, .. } = status.unwrap() else {
        panic!()
    };
    assert_eq!(reason, &"Replaced canister has snapshots.".to_string());
}

#[tokio::test]
async fn after_validation_insufficient_cycles() {
    let Setup {
        pic,
        migrateds,
        replaceds,
        replaced_canister_controllers,
        ..
    } = setup(Settings {
        enough_cycles: false,
        ..Default::default()
    })
    .await;
    let sender = replaced_canister_controllers[0];
    let migrated = migrateds[0];
    let replaced = replaceds[0];
    // Top up just enough to pass validation..
    pic.add_cycles(migrated, 10_000_000_000_000).await;
    let args = MigrateCanisterArgs {
        migrated_canister_id: migrated,
        replace_canister_id: replaced,
    };
    migrate_canister(&pic, sender, &args).await.unwrap();
    // ..but then burn some cycles by reinstalling to get under the required amount.
    pic.reinstall_canister(
        migrated,
        b"\x00\x61\x73\x6d\x01\x00\x00\x00".to_vec(),
        vec![],
        Some(sender),
    )
    .await
    .unwrap();
    advance(&pic).await;
    advance(&pic).await;
    advance(&pic).await;
    advance(&pic).await;
    let status = get_status(&pic, sender, &args).await;
    let MigrationStatus::Failed { ref reason, .. } = status.unwrap() else {
        panic!()
    };
    assert!(reason.contains("Migrated canister does not have sufficient cycles"));
}

#[tokio::test]
async fn failure_controllers_restored() {
    let Setup {
        pic,
        migrateds,
        replaceds,
        mut migrated_canister_controllers,
        mut replaced_canister_controllers,
        ..
    } = setup(Settings::default()).await;
    let sender = migrated_canister_controllers[0];
    let migrated = migrateds[0];
    let replaced = replaceds[0];
    let args = MigrateCanisterArgs {
        migrated_canister_id: migrated,
        replace_canister_id: replaced,
    };
    migrate_canister(&pic, sender, &args).await.unwrap();
    // Validation succeeded. Now we break migration by interfering.
    pic.start_canister(migrated, Some(sender)).await.unwrap();
    advance(&pic).await;
    advance(&pic).await;
    advance(&pic).await;
    advance(&pic).await;
    let status = get_status(&pic, sender, &args).await;
    let MigrationStatus::Failed { .. } = status.unwrap() else {
        panic!()
    };
    let mut migrated_canister_controllers_after = pic.get_controllers(migrated).await;
    let mut replaced_canister_controllers_after = pic.get_controllers(replaced).await;
    migrated_canister_controllers_after.sort();
    replaced_canister_controllers_after.sort();
    migrated_canister_controllers.sort();
    replaced_canister_controllers.sort();
    // On failure, the MC should remain controller such that user can retry.
    assert_eq!(
        migrated_canister_controllers,
        migrated_canister_controllers_after
    );
    assert_eq!(
        replaced_canister_controllers,
        replaced_canister_controllers_after
    );
}

#[tokio::test]
async fn success_controllers_restored() {
    let Setup {
        pic,
        migrateds,
        replaceds,
        mut migrated_canister_controllers,
        ..
    } = setup(Settings::default()).await;
    let sender = migrated_canister_controllers[0];
    let migrated = migrateds[0];
    let replaced = replaceds[0];
    let args = MigrateCanisterArgs {
        migrated_canister_id: migrated,
        replace_canister_id: replaced,
    };
    migrate_canister(&pic, sender, &args).await.unwrap();
    for _ in 0..10 {
        advance(&pic).await;
    }
    pic.advance_time(Duration::from_secs(360)).await;
    for _ in 0..10 {
        advance(&pic).await;
    }
    let status = get_status(&pic, sender, &args).await;
    let MigrationStatus::Succeeded { .. } = status.as_ref().unwrap() else {
        panic!("status: {:?}", status.unwrap());
    };
    let mut migrated_canister_controllers_after = pic.get_controllers(migrated).await;
    migrated_canister_controllers_after.sort();
    // On success, the MC should have removed itself from the controllers.
    migrated_canister_controllers.retain(|x| x != &MIGRATION_CANISTER_ID.get().0);
    migrated_canister_controllers.sort();
    assert_eq!(
        migrated_canister_controllers,
        migrated_canister_controllers_after
    );
}

// parallel processing
#[tokio::test]
async fn parallel_migrations() {
    const NUM_MIGRATIONS: usize = 51;
    let Setup {
        pic,
        migrateds,
        replaceds,
        migrated_canister_controllers,
        ..
    } = setup(Settings {
        num_migrations: NUM_MIGRATIONS as u64,
        ..Settings::default()
    })
    .await;

    for i in 0..NUM_MIGRATIONS - 1 {
        migrate_canister(
            &pic,
            migrated_canister_controllers[0],
            &MigrateCanisterArgs {
                migrated_canister_id: migrateds[i],
                replace_canister_id: replaceds[i],
            },
        )
        .await
        .unwrap();
    }
    // The last one should fail due to rate limit
    let err = migrate_canister(
        &pic,
        migrated_canister_controllers[0],
        &MigrateCanisterArgs {
            migrated_canister_id: migrateds[NUM_MIGRATIONS - 1],
            replace_canister_id: replaceds[NUM_MIGRATIONS - 1],
        },
    )
    .await;
    assert!(matches!(err, Err(ValidationError::RateLimited(Reserved))));

    for _ in 0..10 {
        advance(&pic).await;
    }
    for i in 0..NUM_MIGRATIONS - 1 {
        let status = get_status(
            &pic,
            migrated_canister_controllers[0],
            &MigrateCanisterArgs {
                migrated_canister_id: migrateds[i],
                replace_canister_id: replaceds[i],
            },
        )
        .await;
        let MigrationStatus::InProgress { ref status } = status.unwrap() else {
            panic!()
        };
        assert_eq!(status, "MigratedDeleted");
    }
}

#[tokio::test]
async fn parallel_validations() {
    const NUM_MIGRATIONS: usize = 260;
    let Setup {
        pic,
        migrateds,
        replaceds,
        ..
    } = setup(Settings {
        num_migrations: NUM_MIGRATIONS as u64,
        ..Settings::default()
    })
    .await;

    let mut msg_ids = vec![];
    for i in 0..NUM_MIGRATIONS {
        let id = pic
            .submit_call(
                MIGRATION_CANISTER_ID.into(),
                Principal::anonymous(),
                "migrate_canister",
                Encode!(&MigrateCanisterArgs {
                    migrated_canister_id: migrateds[i],
                    replace_canister_id: replaceds[i],
                })
                .unwrap(),
            )
            .await
            .unwrap();

        msg_ids.push(id);
    }
    advance(&pic).await;

    let mut not_controller_counter = 0;
    let mut rate_limited_counter = 0;
    for msg_id in msg_ids.into_iter() {
        let res = pic.await_call(msg_id).await.unwrap();
        let res = Decode!(&res, Result<(), Option<ValidationError>>)
            .unwrap()
            .map_err(|err| err.unwrap());
        match res {
            Err(ValidationError::CallerNotController { .. }) => not_controller_counter += 1,
            Err(ValidationError::RateLimited(Reserved)) => rate_limited_counter += 1,
            _ => {
                panic!()
            }
        }
    }
    assert_eq!(not_controller_counter, 200);
    assert_eq!(rate_limited_counter, 60);
}<|MERGE_RESOLUTION|>--- conflicted
+++ resolved
@@ -964,11 +964,7 @@
     .await
     .unwrap_err();
     assert!(
-<<<<<<< HEAD
-        matches!(err, ValidationError::CallFailed { reason } if reason.contains(&format!("Call to management canister (`canister_status`) failed. Ensure that the canister {} is the expected migrated canister and try again later.", nonexistent_canister)))
-=======
         matches!(err, ValidationError::CanisterNotFound {canister} if canister == nonexistent_canister)
->>>>>>> cd4cc41a
     );
 
     let err = migrate_canister(
@@ -982,11 +978,7 @@
     .await
     .unwrap_err();
     assert!(
-<<<<<<< HEAD
-        matches!(err, ValidationError::CallFailed { reason } if reason.contains(&format!("Call to management canister (`canister_status`) failed. Ensure that the canister {} is the expected replaced canister and try again later.", nonexistent_canister)))
-=======
         matches!(err, ValidationError::CanisterNotFound {canister} if canister == nonexistent_canister)
->>>>>>> cd4cc41a
     );
 }
 
