--- conflicted
+++ resolved
@@ -443,13 +443,8 @@
         &pic,
         sender,
         &MigrateCanisterArgs {
-<<<<<<< HEAD
-            migrated_canister_id: migrated,
-            replaced_canister_id: replaced,
-=======
             migrated_canister_id: migrated_canister,
             replace_canister_id: replaced_canister,
->>>>>>> ef7505cf
         },
     )
     .await
@@ -641,13 +636,8 @@
         .unwrap();
 
     let args = MigrateCanisterArgs {
-<<<<<<< HEAD
-        migrated_canister_id: migrated,
-        replaced_canister_id: replaced,
-=======
         migrated_canister_id: migrated_canister,
         replace_canister_id: replaced_canister,
->>>>>>> ef7505cf
     };
     migrate_canister(&pic, sender, &args).await.unwrap();
 
@@ -775,21 +765,12 @@
     let replaced_canister2 = replaced_canisters[1];
 
     let args1 = MigrateCanisterArgs {
-<<<<<<< HEAD
-        migrated_canister_id: migrated,
-        replaced_canister_id: replaced1,
-    };
-    let args2 = MigrateCanisterArgs {
-        migrated_canister_id: migrated,
-        replaced_canister_id: replaced2,
-=======
         migrated_canister_id: migrated_canister,
         replace_canister_id: replaced_canister1,
     };
     let args2 = MigrateCanisterArgs {
         migrated_canister_id: migrated_canister,
         replace_canister_id: replaced_canister2,
->>>>>>> ef7505cf
     };
     concurrent_migration(&pic, sender, args1, args2, migrated_canister).await;
 }
@@ -814,21 +795,12 @@
     let replaced_canister = replaced_canisters[0];
 
     let args1 = MigrateCanisterArgs {
-<<<<<<< HEAD
-        migrated_canister_id: migrated1,
-        replaced_canister_id: replaced,
-    };
-    let args2 = MigrateCanisterArgs {
-        migrated_canister_id: migrated2,
-        replaced_canister_id: replaced,
-=======
         migrated_canister_id: migrated_canister1,
         replace_canister_id: replaced_canister,
     };
     let args2 = MigrateCanisterArgs {
         migrated_canister_id: migrated_canister2,
         replace_canister_id: replaced_canister,
->>>>>>> ef7505cf
     };
     concurrent_migration(&pic, sender, args1, args2, replaced_canister).await;
 }
@@ -850,13 +822,8 @@
     let replaced_canister = replaced_canisters[0];
 
     let args = MigrateCanisterArgs {
-<<<<<<< HEAD
-        migrated_canister_id: migrated,
-        replaced_canister_id: replaced,
-=======
         migrated_canister_id: migrated_canister,
         replace_canister_id: replaced_canister,
->>>>>>> ef7505cf
     };
     migrate_canister(pic, sender, &args).await.unwrap();
 
@@ -964,13 +931,8 @@
         &pic,
         sender,
         &MigrateCanisterArgs {
-<<<<<<< HEAD
-            migrated_canister_id: migrated,
-            replaced_canister_id: replaced,
-=======
             migrated_canister_id: migrated_canister,
             replace_canister_id: replaced_canister,
->>>>>>> ef7505cf
         },
     )
     .await
@@ -982,13 +944,8 @@
         &pic,
         special_caller,
         &MigrateCanisterArgs {
-<<<<<<< HEAD
-            migrated_canister_id: migrated,
-            replaced_canister_id: replaced,
-=======
             migrated_canister_id: migrated_canister,
             replace_canister_id: replaced_canister,
->>>>>>> ef7505cf
         },
     )
     .await
@@ -1017,11 +974,7 @@
         sender,
         &MigrateCanisterArgs {
             migrated_canister_id: nonexistent_canister,
-<<<<<<< HEAD
-            replaced_canister_id: replaced,
-=======
             replace_canister_id: replaced_canister,
->>>>>>> ef7505cf
         },
     )
     .await
@@ -1034,13 +987,8 @@
         &pic,
         sender,
         &MigrateCanisterArgs {
-<<<<<<< HEAD
-            migrated_canister_id: migrated,
-            replaced_canister_id: nonexistent_canister,
-=======
             migrated_canister_id: migrated_canister,
             replace_canister_id: nonexistent_canister,
->>>>>>> ef7505cf
         },
     )
     .await
@@ -1065,13 +1013,8 @@
         &pic,
         sender,
         &MigrateCanisterArgs {
-<<<<<<< HEAD
-            migrated_canister_id: migrated,
-            replaced_canister_id: migrated,
-=======
             migrated_canister_id: migrated_canister,
             replace_canister_id: migrated_canister,
->>>>>>> ef7505cf
         },
     )
     .await
@@ -1110,13 +1053,8 @@
         &pic,
         sender,
         &MigrateCanisterArgs {
-<<<<<<< HEAD
-            migrated_canister_id: migrated,
-            replaced_canister_id: replaced,
-=======
             migrated_canister_id: migrated_canister,
             replace_canister_id: replaced_canister,
->>>>>>> ef7505cf
         },
     )
     .await
@@ -1143,13 +1081,8 @@
         &pic,
         bad_sender,
         &MigrateCanisterArgs {
-<<<<<<< HEAD
-            migrated_canister_id: migrated,
-            replaced_canister_id: replaced,
-=======
             migrated_canister_id: migrated_canister,
             replace_canister_id: replaced_canister,
->>>>>>> ef7505cf
         },
     )
     .await
@@ -1164,13 +1097,8 @@
         &pic,
         bad_sender,
         &MigrateCanisterArgs {
-<<<<<<< HEAD
-            migrated_canister_id: migrated,
-            replaced_canister_id: replaced,
-=======
             migrated_canister_id: migrated_canister,
             replace_canister_id: replaced_canister,
->>>>>>> ef7505cf
         },
     )
     .await
@@ -1201,13 +1129,8 @@
         &pic,
         sender,
         &MigrateCanisterArgs {
-<<<<<<< HEAD
-            migrated_canister_id: migrated,
-            replaced_canister_id: replaced,
-=======
             migrated_canister_id: migrated_canister,
             replace_canister_id: replaced_canister,
->>>>>>> ef7505cf
         },
     )
     .await
@@ -1238,13 +1161,8 @@
         &pic,
         sender,
         &MigrateCanisterArgs {
-<<<<<<< HEAD
-            migrated_canister_id: migrated,
-            replaced_canister_id: replaced,
-=======
             migrated_canister_id: migrated_canister,
             replace_canister_id: replaced_canister,
->>>>>>> ef7505cf
         },
     )
     .await
@@ -1275,13 +1193,8 @@
             &pic,
             sender,
             &MigrateCanisterArgs {
-<<<<<<< HEAD
-                migrated_canister_id: migrated,
-                replaced_canister_id: replaced
-=======
                 migrated_canister_id: migrated_canister,
                 replace_canister_id: replaced_canister
->>>>>>> ef7505cf
             }
         )
         .await,
@@ -1300,13 +1213,8 @@
             &pic,
             sender,
             &MigrateCanisterArgs {
-<<<<<<< HEAD
-                migrated_canister_id: migrated,
-                replaced_canister_id: replaced
-=======
                 migrated_canister_id: migrated_canister,
                 replace_canister_id: replaced_canister
->>>>>>> ef7505cf
             }
         )
         .await,
@@ -1342,13 +1250,8 @@
             &pic,
             sender,
             &MigrateCanisterArgs {
-<<<<<<< HEAD
-                migrated_canister_id: migrated,
-                replaced_canister_id: replaced
-=======
                 migrated_canister_id: migrated_canister,
                 replace_canister_id: replaced_canister
->>>>>>> ef7505cf
             }
         )
         .await,
@@ -1385,13 +1288,8 @@
             &pic,
             sender,
             &MigrateCanisterArgs {
-<<<<<<< HEAD
-                migrated_canister_id: migrated,
-                replaced_canister_id: replaced
-=======
                 migrated_canister_id: migrated_canister,
                 replace_canister_id: replaced_canister
->>>>>>> ef7505cf
             }
         )
         .await,
@@ -1421,13 +1319,8 @@
             &pic,
             sender,
             &MigrateCanisterArgs {
-<<<<<<< HEAD
-                migrated_canister_id: migrated,
-                replaced_canister_id: replaced
-=======
                 migrated_canister_id: migrated_canister,
                 replace_canister_id: replaced_canister
->>>>>>> ef7505cf
             }
         )
         .await,
@@ -1450,13 +1343,8 @@
     let migrated_canister = migrated_canisters[0];
     let replaced_canister = replaced_canisters[0];
     let args = MigrateCanisterArgs {
-<<<<<<< HEAD
-        migrated_canister_id: migrated,
-        replaced_canister_id: replaced,
-=======
         migrated_canister_id: migrated_canister,
         replace_canister_id: replaced_canister,
->>>>>>> ef7505cf
     };
     migrate_canister(&pic, sender, &args).await.unwrap();
 
@@ -1545,13 +1433,8 @@
     let migrated_canister = migrated_canisters[0];
     let replaced_canister = replaced_canisters[0];
     let args = MigrateCanisterArgs {
-<<<<<<< HEAD
-        migrated_canister_id: migrated,
-        replaced_canister_id: replaced,
-=======
         migrated_canister_id: migrated_canister,
         replace_canister_id: replaced_canister,
->>>>>>> ef7505cf
     };
     migrate_canister(&pic, sender, &args).await.unwrap();
     // validation succeeded. now we break migration by interfering.
@@ -1582,13 +1465,8 @@
     let migrated_canister = migrated_canisters[0];
     let replaced_canister = replaced_canisters[0];
     let args = MigrateCanisterArgs {
-<<<<<<< HEAD
-        migrated_canister_id: migrated,
-        replaced_canister_id: replaced,
-=======
         migrated_canister_id: migrated_canister,
         replace_canister_id: replaced_canister,
->>>>>>> ef7505cf
     };
     migrate_canister(&pic, sender, &args).await.unwrap();
     // validation succeeded. now we break migration by interfering.
@@ -1619,13 +1497,8 @@
     let migrated_canister = migrated_canisters[0];
     let replaced_canister = replaced_canisters[0];
     let args = MigrateCanisterArgs {
-<<<<<<< HEAD
-        migrated_canister_id: migrated,
-        replaced_canister_id: replaced,
-=======
         migrated_canister_id: migrated_canister,
         replace_canister_id: replaced_canister,
->>>>>>> ef7505cf
     };
     migrate_canister(&pic, sender, &args).await.unwrap();
     // validation succeeded. now we break migration by interfering.
@@ -1672,13 +1545,8 @@
     // Top up just enough to pass validation..
     pic.add_cycles(migrated_canister, 10_000_000_000_000).await;
     let args = MigrateCanisterArgs {
-<<<<<<< HEAD
-        migrated_canister_id: migrated,
-        replaced_canister_id: replaced,
-=======
         migrated_canister_id: migrated_canister,
         replace_canister_id: replaced_canister,
->>>>>>> ef7505cf
     };
     migrate_canister(&pic, sender, &args).await.unwrap();
     // ..but then burn some cycles by reinstalling to get under the required amount.
@@ -1715,13 +1583,8 @@
     let migrated_canister = migrated_canisters[0];
     let replaced_canister = replaced_canisters[0];
     let args = MigrateCanisterArgs {
-<<<<<<< HEAD
-        migrated_canister_id: migrated,
-        replaced_canister_id: replaced,
-=======
         migrated_canister_id: migrated_canister,
         replace_canister_id: replaced_canister,
->>>>>>> ef7505cf
     };
     migrate_canister(&pic, sender, &args).await.unwrap();
     // Validation succeeded. Now we break migration by interfering.
@@ -1766,13 +1629,8 @@
     let migrated_canister = migrated_canisters[0];
     let replaced_canister = replaced_canisters[0];
     let args = MigrateCanisterArgs {
-<<<<<<< HEAD
-        migrated_canister_id: migrated,
-        replaced_canister_id: replaced,
-=======
         migrated_canister_id: migrated_canister,
         replace_canister_id: replaced_canister,
->>>>>>> ef7505cf
     };
     migrate_canister(&pic, sender, &args).await.unwrap();
     for _ in 0..10 {
@@ -1818,13 +1676,8 @@
             &pic,
             migrated_canister_controllers[0],
             &MigrateCanisterArgs {
-<<<<<<< HEAD
-                migrated_canister_id: migrateds[i],
-                replaced_canister_id: replaceds[i],
-=======
                 migrated_canister_id: migrated_canisters[i],
                 replace_canister_id: replaced_canisters[i],
->>>>>>> ef7505cf
             },
         )
         .await
@@ -1835,13 +1688,8 @@
         &pic,
         migrated_canister_controllers[0],
         &MigrateCanisterArgs {
-<<<<<<< HEAD
-            migrated_canister_id: migrateds[NUM_MIGRATIONS - 1],
-            replaced_canister_id: replaceds[NUM_MIGRATIONS - 1],
-=======
             migrated_canister_id: migrated_canisters[NUM_MIGRATIONS - 1],
             replace_canister_id: replaced_canisters[NUM_MIGRATIONS - 1],
->>>>>>> ef7505cf
         },
     )
     .await;
@@ -1855,13 +1703,8 @@
             &pic,
             migrated_canister_controllers[0],
             &MigrateCanisterArgs {
-<<<<<<< HEAD
-                migrated_canister_id: migrateds[i],
-                replaced_canister_id: replaceds[i],
-=======
                 migrated_canister_id: migrated_canisters[i],
                 replace_canister_id: replaced_canisters[i],
->>>>>>> ef7505cf
             },
         )
         .await;
@@ -1894,13 +1737,8 @@
                 Principal::anonymous(),
                 "migrate_canister",
                 Encode!(&MigrateCanisterArgs {
-<<<<<<< HEAD
-                    migrated_canister_id: migrateds[i],
-                    replaced_canister_id: replaceds[i],
-=======
                     migrated_canister_id: migrated_canisters[i],
                     replace_canister_id: replaced_canisters[i],
->>>>>>> ef7505cf
                 })
                 .unwrap(),
             )
