--- conflicted
+++ resolved
@@ -29,20 +29,15 @@
 ic-base-types = { path = "../types/base_types" }
 ic-http-types = { path = "../../packages/ic-http-types" }
 ic-management-canister-types = { workspace = true }
-<<<<<<< HEAD
-ic-nns-constants = { path = "../nns/constants" }
-ic-nns-test-utils = { path = "../nns/test_utils" }
-ic-transport-types = { workspace = true }
-rand = { workspace = true }
-=======
 ic-management-canister-types-private = { path = "../types/management_canister_types" }
 ic-nervous-system-common-test-utils = { path = "../nervous_system/common/test_utils" }
+ic-nns-constants = { path = "../nns/constants" }
 ic-nns-test-utils = { path = "../nns/test_utils" }
 ic-transport-types = { workspace = true }
 ic-universal-canister = { path = "../universal_canister/lib" }
 pocket-ic = { path = "../../packages/pocket-ic" }
 prometheus-parse = { workspace = true }
->>>>>>> 6c92ba2c
+rand = { workspace = true }
 registry-canister = { path = "../registry/canister" }
 reqwest = { workspace = true }
 serde_bytes = { workspace = true }
