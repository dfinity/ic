--- conflicted
+++ resolved
@@ -46,9 +46,6 @@
                 }),
                 Some(subnet_id) => ProcessingResult::Success(subnet_id),
             },
-<<<<<<< HEAD
-            Ok(Err(_msg)) => ProcessingResult::NoProgress,
-=======
             Ok(Err(e)) => {
                 println!(
                     "Call `GetSubnetForCanisterResponse` for {} failed: {}",
@@ -56,7 +53,6 @@
                 );
                 ProcessingResult::NoProgress
             }
->>>>>>> 511b4391
             Err(e) => {
                 println!(
                     "Decoding `get_subnet_for_canister` for {} failed: {:?}",
