use std::convert::Infallible;

use candid::{CandidType, Principal, Reserved};
use ic_cdk::{
    api::{canister_self, canister_version},
<<<<<<< HEAD
    call::{Call, CallFailed, Error as CallError, RejectCode},
=======
    call::{Call, CallFailed, RejectCode},
>>>>>>> f8f12b30
    management_canister::{
        CanisterInfoArgs, CanisterInfoResult, canister_info, list_canister_snapshots,
    },
    println,
};
use ic_management_canister_types::ListCanisterSnapshotsArgs;
use serde::Deserialize;

use crate::{ValidationError, processing::ProcessingResult};

// ========================================================================= //
// `update_settings`

#[derive(Clone, Debug, CandidType, Deserialize)]
struct CanisterSettings {
    pub controllers: Option<Vec<Principal>>,
}

#[derive(Clone, Debug, CandidType, Deserialize)]
struct UpdateSettingsArgs {
    pub canister_id: Principal,
    pub settings: CanisterSettings,
}

/// This is a success if the call is a success
/// and a fatal failure otherwise.
/// We never retry this due to potential data races.
pub async fn set_exclusive_controller(canister_id: Principal) -> ProcessingResult<(), String> {
    let args = UpdateSettingsArgs {
        canister_id,
        settings: CanisterSettings {
            controllers: Some(vec![canister_self()]),
        },
    };
    match Call::bounded_wait(Principal::management_canister(), "update_settings")
        .with_arg(args)
        .await
    {
        Ok(_) => ProcessingResult::Success(()),
        Err(e) => {
            println!("Call `update_settings` for {} failed: {:?}", canister_id, e);
            ProcessingResult::FatalFailure(format!(
                "Failed to set controller of canister {canister_id}: {e}",
            ))
        }
    }
}

/// This is a success if the call is a success
/// and a fatal failure if the canister does not exist.
/// If applicable, failures due to the caller not being a controller of the given canister
/// should be detected separately using `canister_info`.
pub async fn set_controllers(
    canister_id: Principal,
    controllers: Vec<Principal>,
    subnet_id: Principal,
) -> ProcessingResult<(), ()> {
    let args = UpdateSettingsArgs {
        canister_id,
        settings: CanisterSettings {
            controllers: Some(controllers),
        },
    };
    match Call::bounded_wait(subnet_id, "update_settings")
        .with_arg(args)
        .await
    {
        Ok(_) => ProcessingResult::Success(()),
        Err(ref e) => {
            println!("Call `update_settings` for {} failed: {:?}", canister_id, e);
            match e {
                CallFailed::CallRejected(e) => {
                    if e.reject_code() == Ok(RejectCode::DestinationInvalid) {
                        ProcessingResult::FatalFailure(())
                    } else {
                        ProcessingResult::NoProgress
                    }
                }
                _ => ProcessingResult::NoProgress,
            }
        }
    }
}

// ========================================================================= //
// `canister_status`

#[derive(Clone, Debug, CandidType, Deserialize)]
struct CanisterStatusArgs {
    pub canister_id: Principal,
}

#[derive(Clone, Debug, CandidType, Deserialize)]
pub struct CanisterStatusResponse {
    pub status: CanisterStatusType,
    pub ready_for_migration: bool,
    pub version: u64,
    pub settings: DefiniteCanisterSettingsArgs,
    pub cycles: candid::Nat,
    pub freezing_threshold: candid::Nat,
    pub reserved_cycles: candid::Nat,
}

#[derive(Clone, Debug, CandidType, Deserialize, PartialEq, Eq)]
pub enum CanisterStatusType {
    #[serde(rename = "running")]
    Running,
    #[serde(rename = "stopping")]
    Stopping,
    #[serde(rename = "stopped")]
    Stopped,
}

#[derive(Clone, Debug, CandidType, Deserialize)]
pub struct DefiniteCanisterSettingsArgs {
    pub controller: Principal,
    pub controllers: Vec<Principal>,
    pub freezing_threshold: candid::Nat,
    pub reserved_cycles_limit: candid::Nat,
}

pub async fn canister_status(
    canister_id: Principal,
) -> ProcessingResult<CanisterStatusResponse, ValidationError> {
    let args = CanisterStatusArgs { canister_id };

    match Call::bounded_wait(Principal::management_canister(), "canister_status")
        .with_arg(args)
        .await
    {
        Ok(response) => match response.candid::<CanisterStatusResponse>() {
            Ok(canister_status) => ProcessingResult::Success(canister_status),
            Err(e) => {
                println!(
                    "Decoding `CanisterStatusResponse` for canister: {} failed: {:?}",
                    canister_id, e
                );
                ProcessingResult::NoProgress
            }
        },
        Err(e) => {
            println!(
                "Call `canister_status` for canister: {} failed: {:?}",
                canister_id, e
            );
            match e {
                ic_cdk::call::CallFailed::InsufficientLiquidCycleBalance(_)
                | ic_cdk::call::CallFailed::CallPerformFailed(_) => ProcessingResult::NoProgress,
                ic_cdk::call::CallFailed::CallRejected(call_rejected) => {
                    if call_rejected
                        .reject_message()
                        .contains("Only the controllers of the canister")
                    {
                        ProcessingResult::FatalFailure(ValidationError::NotController {
                            canister: canister_id,
                        })
                    } else {
                        ProcessingResult::NoProgress
                    }
                }
            }
        }
    }
}

// ========================================================================= //
// `canister_info`

/// This is a success if the call is a success
/// and a fatal failure if the canister does not exist.
pub async fn get_canister_info(canister_id: Principal) -> ProcessingResult<CanisterInfoResult, ()> {
    let args = CanisterInfoArgs {
        canister_id,
        num_requested_changes: None,
    };

    match canister_info(&args).await {
        Ok(canister_info) => ProcessingResult::Success(canister_info),
        Err(e) => {
            println!("Call `canister_info` for {} failed: {:?}", canister_id, e);
            match e {
                CallError::CallRejected(e) => {
                    if e.reject_code() == Ok(RejectCode::DestinationInvalid) {
                        ProcessingResult::FatalFailure(())
                    } else {
                        ProcessingResult::NoProgress
                    }
                }
                _ => ProcessingResult::NoProgress,
            }
        }
    }
}

// ========================================================================= //
// `rename_canister`

#[derive(Clone, Debug, Deserialize, CandidType, PartialEq)]
pub struct RenameCanisterArgs {
    pub canister_id: Principal,
    pub rename_to: RenameToArgs,
    pub requested_by: Principal,
    pub sender_canister_version: u64,
}

#[derive(Clone, Debug, Deserialize, CandidType, PartialEq)]
pub struct RenameToArgs {
    pub canister_id: Principal,
    pub version: u64,
    pub total_num_changes: u64,
}

pub async fn rename_canister(
    source: Principal,
    source_version: u64,
    target: Principal,
    target_subnet: Principal,
    total_num_changes: u64,
    requested_by: Principal,
) -> ProcessingResult<(), Infallible> {
    let args = RenameCanisterArgs {
        canister_id: target,
        rename_to: RenameToArgs {
            canister_id: source,
            version: source_version,
            total_num_changes,
        },
        requested_by,
        sender_canister_version: canister_version(),
    };

    // We have to await this call no matter what. Bounded wait is not an option.
    match Call::unbounded_wait(target_subnet, "rename_canister")
        .with_arg(args)
        .await
    {
        Ok(_) => ProcessingResult::Success(()),
        Err(e) => {
            println!(
                "Call `rename_canister` for canister`: {}, subnet: {} failed: {:?}",
                target, target_subnet, e
            );
            // All fatal error conditions have been checked upfront and should not be possible now.
            // CanisterAlreadyExists, RenameCanisterNotStopped, RenameCanisterHasSnapshot.
            ProcessingResult::NoProgress
        }
    }
}

// ========================================================================= //
// `list_canister_snapshots`

pub async fn assert_no_snapshots(canister_id: Principal) -> ProcessingResult<(), ValidationError> {
    match list_canister_snapshots(&ListCanisterSnapshotsArgs { canister_id }).await {
        Ok(snapshots) => {
            if snapshots.is_empty() {
                ProcessingResult::Success(())
            } else {
                ProcessingResult::FatalFailure(ValidationError::TargetHasSnapshots(Reserved))
            }
        }
        Err(e) => {
            println!(
                "Call `list_canister_snapshots` for {} failed: {:?}",
                canister_id, e
            );
            ProcessingResult::NoProgress
        }
    }
}

// ========================================================================= //
// `subnet_info`
// Handrolling this until the CDK exposes the new field

#[derive(Clone, Debug, CandidType, Deserialize)]
pub struct SubnetInfoArgs {
    pub subnet_id: Principal,
}

#[derive(Clone, Debug, CandidType, Deserialize)]
pub struct SubnetInfoResponse {
    pub replica_version: String,
    pub registry_version: u64,
}

pub async fn get_registry_version(subnet_id: Principal) -> ProcessingResult<u64, Infallible> {
    let args = SubnetInfoArgs { subnet_id };
    match Call::bounded_wait(subnet_id, "subnet_info")
        .with_arg(&args)
        .await
    {
        Ok(response) => match response.candid::<SubnetInfoResponse>() {
            Ok(SubnetInfoResponse {
                registry_version, ..
            }) => ProcessingResult::Success(registry_version),
            Err(e) => {
                println!(
                    "Decoding `SubnetInfoResponse` for subnet: {} failed: {:?}",
                    subnet_id, e
                );
                ProcessingResult::NoProgress
            }
        },
        Err(e) => {
            println!(
                "Call `subnet_info` for subnet: {} failed: {:?}",
                subnet_id, e
            );
            ProcessingResult::NoProgress
        }
    }
}

// ========================================================================= //
// `delete_canister`
// We can't use the CDK's implementation because we need to call the correct subnet.

#[derive(Clone, Debug, CandidType, Deserialize)]
pub struct DeleteCanisterArgs {
    pub canister_id: Principal,
}

/// This is a success if the call is a success or the canister does not exist,
/// i.e., a previous call to delete the canister was a success.
pub async fn delete_canister(
    canister_id: Principal,
    subnet_id: Principal,
) -> ProcessingResult<(), Infallible> {
    let args = DeleteCanisterArgs { canister_id };
    match Call::bounded_wait(subnet_id, "delete_canister")
        .with_arg(&args)
        .await
    {
        Ok(_) => ProcessingResult::Success(()),
        Err(e) => {
            println!(
                "Call `delete_canister` for canister: {}, subnet: {}, failed: {:?}",
                canister_id, subnet_id, e
            );
            match e {
                CallFailed::CallRejected(e) => {
                    if e.reject_code() == Ok(RejectCode::DestinationInvalid) {
                        ProcessingResult::Success(())
                    } else {
                        ProcessingResult::NoProgress
                    }
                }
                _ => ProcessingResult::NoProgress,
            }
        }
    }
}<|MERGE_RESOLUTION|>--- conflicted
+++ resolved
@@ -3,11 +3,7 @@
 use candid::{CandidType, Principal, Reserved};
 use ic_cdk::{
     api::{canister_self, canister_version},
-<<<<<<< HEAD
     call::{Call, CallFailed, Error as CallError, RejectCode},
-=======
-    call::{Call, CallFailed, RejectCode},
->>>>>>> f8f12b30
     management_canister::{
         CanisterInfoArgs, CanisterInfoResult, canister_info, list_canister_snapshots,
     },
