use std::convert::Infallible;

use candid::{CandidType, Principal, Reserved};
use ic_cdk::{
    api::{canister_self, canister_version},
    call::{Call, CallFailed, Error as CallError, RejectCode},
    management_canister::{
        CanisterInfoArgs, CanisterInfoResult, canister_info, list_canister_snapshots,
    },
    println,
};
use ic_management_canister_types::ListCanisterSnapshotsArgs;
use serde::Deserialize;

use crate::{ValidationError, processing::ProcessingResult};

// ========================================================================= //
// `update_settings`

#[derive(Clone, Debug, CandidType, Deserialize)]
struct CanisterSettings {
    pub controllers: Option<Vec<Principal>>,
}

#[derive(Clone, Debug, CandidType, Deserialize)]
struct UpdateSettingsArgs {
    pub canister_id: Principal,
    pub settings: CanisterSettings,
}

/// This is a success if the call is a success
/// and a fatal failure otherwise.
/// We never retry this due to potential data races.
pub async fn set_exclusive_controller(canister_id: Principal) -> ProcessingResult<(), String> {
    let args = UpdateSettingsArgs {
        canister_id,
        settings: CanisterSettings {
            controllers: Some(vec![canister_self()]),
        },
    };
    match Call::bounded_wait(Principal::management_canister(), "update_settings")
        .with_arg(args)
        .await
    {
        Ok(_) => ProcessingResult::Success(()),
        Err(e) => {
            println!("Call `update_settings` for {} failed: {:?}", canister_id, e);
            ProcessingResult::FatalFailure(format!(
                "Failed to set the migration canister as the exclusive controller of canister {canister_id}: {e}",
            ))
        }
    }
}

/// This is a success if the call is a success
/// and a fatal failure if the canister does not exist.
/// Otherwise, this function returns no progress.
/// If applicable, failures due to the caller not being a controller of the given canister
/// should be detected separately using `canister_info`.
pub async fn set_controllers(
    canister_id: Principal,
    controllers: Vec<Principal>,
    subnet_id: Principal,
) -> ProcessingResult<(), ()> {
    let args = UpdateSettingsArgs {
        canister_id,
        settings: CanisterSettings {
            controllers: Some(controllers),
        },
    };
    match Call::bounded_wait(subnet_id, "update_settings")
        .with_arg(args)
        .await
    {
        Ok(_) => ProcessingResult::Success(()),
        Err(ref e) => {
            println!("Call `update_settings` for {} failed: {:?}", canister_id, e);
            match e {
                CallFailed::CallRejected(e) => {
                    if e.reject_code() == Ok(RejectCode::DestinationInvalid) {
                        ProcessingResult::FatalFailure(())
                    } else {
                        ProcessingResult::NoProgress
                    }
                }
                _ => ProcessingResult::NoProgress,
            }
        }
    }
}

// ========================================================================= //
// `canister_status`

#[derive(Clone, Debug, CandidType, Deserialize)]
struct CanisterStatusArgs {
    pub canister_id: Principal,
}

#[derive(Clone, Debug, CandidType, Deserialize)]
pub struct CanisterStatusResponse {
    pub status: CanisterStatusType,
    pub ready_for_migration: bool,
    pub version: u64,
    pub settings: DefiniteCanisterSettingsArgs,
    pub cycles: candid::Nat,
    pub freezing_threshold: candid::Nat,
    pub reserved_cycles: candid::Nat,
}

#[derive(Clone, Debug, CandidType, Deserialize, PartialEq, Eq)]
pub enum CanisterStatusType {
    #[serde(rename = "running")]
    Running,
    #[serde(rename = "stopping")]
    Stopping,
    #[serde(rename = "stopped")]
    Stopped,
}

#[derive(Clone, Debug, CandidType, Deserialize)]
pub struct DefiniteCanisterSettingsArgs {
    pub controller: Principal,
    pub controllers: Vec<Principal>,
    pub freezing_threshold: candid::Nat,
    pub reserved_cycles_limit: candid::Nat,
}

pub async fn canister_status(
    canister_id: Principal,
) -> ProcessingResult<CanisterStatusResponse, ValidationError> {
    let args = CanisterStatusArgs { canister_id };

    match Call::bounded_wait(Principal::management_canister(), "canister_status")
        .with_arg(args)
        .await
    {
        Ok(response) => match response.candid::<CanisterStatusResponse>() {
            Ok(canister_status) => ProcessingResult::Success(canister_status),
            Err(e) => {
                println!(
                    "Decoding `CanisterStatusResponse` for canister: {} failed: {:?}",
                    canister_id, e
                );
                ProcessingResult::NoProgress
            }
        },
        Err(e) => {
            println!(
                "Call `canister_status` for canister: {} failed: {:?}",
                canister_id, e
            );
            match e {
                CallFailed::CallRejected(e) => {
                    if e.reject_code() == Ok(RejectCode::DestinationInvalid) {
                        ProcessingResult::FatalFailure(ValidationError::CanisterNotFound {
                            canister: canister_id,
                        })
                    } else {
                        ProcessingResult::NoProgress
                    }
                }
                _ => ProcessingResult::NoProgress,
            }
        }
    }
}

// ========================================================================= //
// `canister_info`

/// This is a success if the call is a success
/// and a fatal failure if the canister does not exist.
<<<<<<< HEAD
/// Otherwise, this function returns no progress.
=======
>>>>>>> bc684d1e
pub async fn get_canister_info(canister_id: Principal) -> ProcessingResult<CanisterInfoResult, ()> {
    let args = CanisterInfoArgs {
        canister_id,
        num_requested_changes: None,
    };

    match canister_info(&args).await {
        Ok(canister_info) => ProcessingResult::Success(canister_info),
        Err(e) => {
            println!("Call `canister_info` for {} failed: {:?}", canister_id, e);
            match e {
                CallError::CallRejected(e) => {
                    if e.reject_code() == Ok(RejectCode::DestinationInvalid) {
                        ProcessingResult::FatalFailure(())
                    } else {
                        ProcessingResult::NoProgress
                    }
                }
                _ => ProcessingResult::NoProgress,
            }
        }
    }
}

// ========================================================================= //
// `rename_canister`

#[derive(Clone, Debug, Deserialize, CandidType, PartialEq)]
pub struct RenameCanisterArgs {
    pub canister_id: Principal,
    pub rename_to: RenameToArgs,
    pub requested_by: Principal,
    pub sender_canister_version: u64,
}

#[derive(Clone, Debug, Deserialize, CandidType, PartialEq)]
pub struct RenameToArgs {
    pub canister_id: Principal,
    pub version: u64,
    pub total_num_changes: u64,
}

/// This is a success if the call is a success or the target canister does not exist,
/// i.e., a previous call to rename the target canister was a success.
pub async fn rename_canister(
    source: Principal,
    source_version: u64,
    target: Principal,
    target_subnet: Principal,
    total_num_changes: u64,
    requested_by: Principal,
) -> ProcessingResult<(), Infallible> {
    let args = RenameCanisterArgs {
        canister_id: target,
        rename_to: RenameToArgs {
            canister_id: source,
            version: source_version,
            total_num_changes,
        },
        requested_by,
        sender_canister_version: canister_version(),
    };

    // We have to await this call no matter what. Bounded wait is not an option.
    match Call::bounded_wait(target_subnet, "rename_canister")
        .with_arg(args)
        .await
    {
        Ok(_) => ProcessingResult::Success(()),
        Err(e) => {
            println!(
                "Call `rename_canister` for canister`: {}, subnet: {} failed: {:?}",
                target, target_subnet, e
            );
            match e {
                CallFailed::CallRejected(e) => {
                    if e.reject_code() == Ok(RejectCode::DestinationInvalid) {
                        ProcessingResult::Success(())
                    } else {
                        ProcessingResult::NoProgress
                    }
                }
                _ => ProcessingResult::NoProgress,
            }
        }
    }
}

// ========================================================================= //
// `list_canister_snapshots`

pub async fn assert_no_snapshots(canister_id: Principal) -> ProcessingResult<(), ValidationError> {
    match list_canister_snapshots(&ListCanisterSnapshotsArgs { canister_id }).await {
        Ok(snapshots) => {
            if snapshots.is_empty() {
                ProcessingResult::Success(())
            } else {
                ProcessingResult::FatalFailure(ValidationError::TargetHasSnapshots(Reserved))
            }
        }
        Err(e) => {
            println!(
                "Call `list_canister_snapshots` for {} failed: {:?}",
                canister_id, e
            );
            ProcessingResult::NoProgress
        }
    }
}

// ========================================================================= //
// `subnet_info`
// Handrolling this until the CDK exposes the new field

#[derive(Clone, Debug, CandidType, Deserialize)]
pub struct SubnetInfoArgs {
    pub subnet_id: Principal,
}

#[derive(Clone, Debug, CandidType, Deserialize)]
pub struct SubnetInfoResponse {
    pub replica_version: String,
    pub registry_version: u64,
}

pub async fn get_registry_version(subnet_id: Principal) -> ProcessingResult<u64, Infallible> {
    let args = SubnetInfoArgs { subnet_id };
    match Call::bounded_wait(subnet_id, "subnet_info")
        .with_arg(&args)
        .await
    {
        Ok(response) => match response.candid::<SubnetInfoResponse>() {
            Ok(SubnetInfoResponse {
                registry_version, ..
            }) => ProcessingResult::Success(registry_version),
            Err(e) => {
                println!(
                    "Decoding `SubnetInfoResponse` for subnet: {} failed: {:?}",
                    subnet_id, e
                );
                ProcessingResult::NoProgress
            }
        },
        Err(e) => {
            println!(
                "Call `subnet_info` for subnet: {} failed: {:?}",
                subnet_id, e
            );
            ProcessingResult::NoProgress
        }
    }
}

// ========================================================================= //
// `delete_canister`
// We can't use the CDK's implementation because we need to call the correct subnet.

#[derive(Clone, Debug, CandidType, Deserialize)]
pub struct DeleteCanisterArgs {
    pub canister_id: Principal,
}

/// This is a success if the call is a success or the canister does not exist,
/// i.e., a previous call to delete the canister was a success.
pub async fn delete_canister(
    canister_id: Principal,
    subnet_id: Principal,
) -> ProcessingResult<(), Infallible> {
    let args = DeleteCanisterArgs { canister_id };
    match Call::bounded_wait(subnet_id, "delete_canister")
        .with_arg(&args)
        .await
    {
        Ok(_) => ProcessingResult::Success(()),
        Err(e) => {
            println!(
                "Call `delete_canister` for canister: {}, subnet: {}, failed: {:?}",
                canister_id, subnet_id, e
            );
            match e {
                CallFailed::CallRejected(e) => {
                    if e.reject_code() == Ok(RejectCode::DestinationInvalid) {
                        ProcessingResult::Success(())
                    } else {
                        ProcessingResult::NoProgress
                    }
                }
                _ => ProcessingResult::NoProgress,
            }
        }
    }
}<|MERGE_RESOLUTION|>--- conflicted
+++ resolved
@@ -171,10 +171,7 @@
 
 /// This is a success if the call is a success
 /// and a fatal failure if the canister does not exist.
-<<<<<<< HEAD
 /// Otherwise, this function returns no progress.
-=======
->>>>>>> bc684d1e
 pub async fn get_canister_info(canister_id: Principal) -> ProcessingResult<CanisterInfoResult, ()> {
     let args = CanisterInfoArgs {
         canister_id,
