--- conflicted
+++ resolved
@@ -7,15 +7,11 @@
 use serde::Deserialize;
 
 use crate::{
-<<<<<<< HEAD
     RequestState, ValidationError,
-    canister_state::{migrations_disabled, requests::insert_request},
-=======
     canister_state::{
         migrations_disabled,
         requests::{insert_request, list_by},
     },
->>>>>>> 88495dcd
     rate_limited, start_timers,
     validation::validate_request,
 };
