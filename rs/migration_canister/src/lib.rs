//! This module contains types and internal methods.
//!
//!
use candid::{CandidType, Principal, Reserved};
use ic_cdk_timers::set_timer_interval;
use ic_stable_structures::{Storable, storable::Bound};
use serde::{Deserialize, Serialize};
use serde_cbor::{from_slice, to_vec};
use std::{borrow::Cow, fmt::Display, time::Duration};
use strum_macros::Display;

use crate::{
    canister_state::{limiter::num_successes_in_past_24_h, num_requests},
    controller_recovery::ControllerRecoveryState,
    processing::{
        process_accepted, process_all_by_predicate, process_all_failed, process_all_succeeded,
        process_controllers_changed, process_renamed, process_routing_table,
        process_source_deleted, process_stopped, process_updated,
    },
};

pub use crate::migration_canister::{MigrateCanisterArgs, MigrationStatus};

mod canister_state;
mod controller_recovery;
mod external_interfaces;
mod migration_canister;
mod privileged;
mod processing;
#[cfg(test)]
mod tests;
mod validation;

/// The max number of requests in a 24 hour sliding window. Requests are either
/// - active (in REQUESTS)
/// - succeeded (in HISTORY) and not older than 24 hours.
///
/// Note that RATE_LIMIT + MAX_ONGOING_VALIDATIONS < 500, which is the
/// subnet queue capacity.
const RATE_LIMIT: u64 = 50;
/// Validations cause xnet calls, so we limit them.
const MAX_ONGOING_VALIDATIONS: u64 = 200;
/// 10 Trillion Cycles
const CYCLES_COST_PER_MIGRATION: u64 = 10_000_000_000_000;

#[derive(Clone, Display, Debug, CandidType, Deserialize)]
pub enum ValidationError {
    MigrationsDisabled(Reserved),
    RateLimited(Reserved),
    #[strum(to_string = "ValidationError::ValidationInProgress {{ canister: {canister} }}")]
    ValidationInProgress {
        canister: Principal,
    },
    #[strum(to_string = "ValidationError::MigrationInProgress {{ canister: {canister} }}")]
    MigrationInProgress {
        canister: Principal,
    },
    #[strum(to_string = "ValidationError::CanisterNotFound {{ canister: {canister} }}")]
    CanisterNotFound {
        canister: Principal,
    },
    SameSubnet(Reserved),
    #[strum(to_string = "ValidationError::CallerNotController {{ canister: {canister} }}")]
    CallerNotController {
        canister: Principal,
    },
    #[strum(to_string = "ValidationError::NotController {{ canister: {canister} }}")]
    NotController {
        canister: Principal,
    },
    SourceNotStopped(Reserved),
    SourceNotReady(Reserved),
    TargetNotStopped(Reserved),
    TargetHasSnapshots(Reserved),
    SourceInsufficientCycles(Reserved),
    #[strum(to_string = "ValidationError::CallFailed {{ reason: {reason} }}")]
    CallFailed {
        reason: String,
    },
}

#[derive(Clone, Eq, Ord, PartialEq, PartialOrd, Serialize, Deserialize)]
struct CanisterMigrationArgs {
    pub source: Principal,
    pub target: Principal,
}

#[derive(Clone, PartialOrd, Ord, PartialEq, Eq, Serialize, Deserialize)]
pub struct Request {
    source: Principal,
    source_subnet: Principal,
    source_original_controllers: Vec<Principal>,
    target: Principal,
    target_subnet: Principal,
    target_original_controllers: Vec<Principal>,
    caller: Principal,
}

impl Request {
    pub fn new(
        source: Principal,
        source_subnet: Principal,
        source_original_controllers: Vec<Principal>,
        target: Principal,
        target_subnet: Principal,
        target_original_controllers: Vec<Principal>,
        caller: Principal,
    ) -> Self {
        Self {
            source,
            source_subnet,
            source_original_controllers,
            target,
            target_subnet,
            target_original_controllers,
            caller,
        }
    }
    fn affects_canister(&self, src_id: Principal, tgt_id: Principal) -> Option<Principal> {
        if self.source == src_id || self.target == src_id {
            return Some(src_id);
        }
        if self.source == tgt_id || self.target == tgt_id {
            return Some(tgt_id);
        }
        None
    }
}

impl Display for Request {
    fn fmt(&self, f: &mut std::fmt::Formatter<'_>) -> std::fmt::Result {
        write!(
            f,
            "Request {{ source: {}, source_subnet: {}, target: {}, target_subnet: {}, caller: {}, source_original_controllers: [",
            self.source, self.source_subnet, self.target, self.target_subnet, self.caller
        )?;
        for x in self.source_original_controllers.iter() {
            write!(f, "{}, ", x)?;
        }
        write!(f, "], target_original_controllers: [",)?;
        for x in self.target_original_controllers.iter() {
            write!(f, "{}, ", x)?;
        }
        write!(f, "] }}")
    }
}

<<<<<<< HEAD
/// Represents the recovery state of a `Request` in `RequestState::Failed`,
/// i.e., whether controllers of source and target must still be restored.
#[derive(Clone, PartialOrd, Ord, PartialEq, Eq, Serialize, Deserialize)]
pub struct RecoveryState {
    pub restore_source_controllers: ControllerRecoveryState,
    pub restore_target_controllers: ControllerRecoveryState,
}

impl RecoveryState {
    pub fn restore_source() -> Self {
        Self {
            restore_source_controllers: ControllerRecoveryState::NoProgress,
            restore_target_controllers: ControllerRecoveryState::Done,
        }
    }

    pub fn restore_both() -> Self {
        Self {
            restore_source_controllers: ControllerRecoveryState::NoProgress,
            restore_target_controllers: ControllerRecoveryState::NoProgress,
        }
    }

    pub fn is_done(&self) -> bool {
        matches!(
            self.restore_source_controllers,
            ControllerRecoveryState::Done
        ) && matches!(
            self.restore_target_controllers,
            ControllerRecoveryState::Done
        )
    }
=======
impl From<&Request> for CanisterMigrationArgs {
    fn from(request: &Request) -> Self {
        Self {
            source: request.source,
            target: request.target,
        }
    }
>>>>>>> 87766c85
}

/// Represents the state a `Request` is currently in and contains all data necessary
/// to transition to the next state (and sometimes data for a future state).
///
/// The variants are ordered according to the successful path.
/// Each variant has a corresponding `process_*` function which attempts to make progress.
/// Every such function may collect data via various xnet calls, but for every function (and
/// therefore state), only _one_ effectful call is allowed, and on success it has to transition
/// to the next state.
///
/// If a transition fails, it may either be retried (signalled by `ProcessingResult::NoProgress`)
/// or fails fatally and transitions into the Failed state. Failed states run a cleanup and end up
/// as a record in the event log `HISTORY`.
#[derive(Clone, Display, PartialOrd, Ord, PartialEq, Eq, Serialize, Deserialize)]
pub enum RequestState {
    /// Request was validated successfully.
    /// * Called registry `get_subnet_for_canister` to determine:
    ///     * Existence of source and target.
    ///     * Subnet of source and target.
    /// * Called mgmt `canister_status` to determine:
    ///     * We are controller of source and target.
    ///     * The original controllers of source and target.
    ///     * If the target has sufficient cycles above the freezing threshold.
    #[strum(to_string = "RequestState::Accepted {{ request: {request} }}")]
    Accepted { request: Request },

    /// Called mgmt `update_settings` to make us the only controller.
    ///
    /// Certain checks are not informative before this state because the original controller
    /// could still interfere until this state.
    #[strum(to_string = "RequestState::ControllersChanged {{ request: {request} }}")]
    ControllersChanged { request: Request },

    /// * Called mgmt `canister_status` to determine:
    ///     * Source and target are stopped.
    ///     * Source is ready for migration.
    ///     * Target has no snapshots.
    ///     * Target has sufficient cycles above the freezing threshold.
    ///     * Source canister version is not absurdly high.
    /// * Called mgmt `canister_info` to determine the history length of source.
    ///
    /// Record the canister version and history length of source and the current time.
    #[strum(
        to_string = "RequestState::StoppedAndReady {{ request: {request}, stopped_since: {stopped_since}, canister_version: {canister_version}, canister_history_total_num: {canister_history_total_num} }}"
    )]
    StoppedAndReady {
        request: Request,
        stopped_since: u64,
        canister_version: u64,
        canister_history_total_num: u64,
    },

    /// Called mgmt `rename_canister`. Subsequent mgmt calls have to use the explicit subnet ID, not `aaaaa-aa`.
    #[strum(
        to_string = "RequestState::RenamedTarget {{ request: {request}, stopped_since: {stopped_since} }}"
    )]
    RenamedTarget {
        request: Request,
        stopped_since: u64,
    },

    /// Called registry `migrate_canisters`.
    ///
    /// Record the new registry version.
    #[strum(
        to_string = "RequestState::UpdatedRoutingTable {{ request: {request}, stopped_since: {stopped_since}, registry_version: {registry_version} }}"
    )]
    UpdatedRoutingTable {
        request: Request,
        stopped_since: u64,
        registry_version: u64,
    },

    /// Both subnets have learned about the new routing information.
    /// Called `subnet_info` on both subnets to determine their `registry_version`.
    #[strum(
        to_string = "RequestState::RoutingTableChangeAccepted {{ request: {request}, stopped_since: {stopped_since} }}"
    )]
    RoutingTableChangeAccepted {
        request: Request,
        stopped_since: u64,
    },

    /// Called mgmt `delete_canister`.
    #[strum(
        to_string = "RequestState::SourceDeleted {{ request: {request}, stopped_since: {stopped_since} }}"
    )]
    SourceDeleted {
        request: Request,
        stopped_since: u64,
    },

    /// Five minutes have passed since `stopped_since` such that any messages to the
    /// source subnet have expired by now.
    /// Restored the controllers of the target canister (now addressed with source's id).
    ///
    /// This state transitions to a success event without any additional work.
    ///
    /// Called `update_settings` to restore controllers.
    #[strum(to_string = "RequestState::RestoredControllers {{ request: {request} }}")]
    RestoredControllers { request: Request },

    /// Some transition has failed fatally.
    /// We stay in this state until the controllers have been restored and then
    /// transition to a `Failed` state in the `HISTORY`.
    #[strum(to_string = "RequestState::Failed {{ request: {request}, reason: {reason} }}")]
    Failed {
        request: Request,
        recovery_state: RecoveryState,
        reason: String,
    },
}

impl RequestState {
    fn request(&self) -> &Request {
        match self {
            RequestState::Accepted { request }
            | RequestState::ControllersChanged { request }
            | RequestState::StoppedAndReady { request, .. }
            | RequestState::RenamedTarget { request, .. }
            | RequestState::UpdatedRoutingTable { request, .. }
            | RequestState::RoutingTableChangeAccepted { request, .. }
            | RequestState::SourceDeleted { request, .. }
            | RequestState::RestoredControllers { request }
            | RequestState::Failed { request, .. } => request,
        }
    }

    fn name(&self) -> &str {
        match self {
            RequestState::Accepted { .. } => "Accepted",
            RequestState::ControllersChanged { .. } => "ControllersChanged",
            RequestState::StoppedAndReady { .. } => "StoppedAndReady",
            RequestState::RenamedTarget { .. } => "RenamedTarget",
            RequestState::UpdatedRoutingTable { .. } => "UpdatedRoutingTable",
            RequestState::RoutingTableChangeAccepted { .. } => "RoutingTableChangeAccepted",
            RequestState::SourceDeleted { .. } => "SourceDeleted",
            RequestState::RestoredControllers { .. } => "RestoredControllers",
            RequestState::Failed { .. } => "Failed",
        }
    }
}

#[derive(Clone, Display, PartialOrd, Ord, PartialEq, Eq, Serialize, Deserialize)]
pub enum EventType {
    #[strum(to_string = "Event::Succeeded {{ request: {request} }}")]
    Succeeded { request: Request },
    #[strum(to_string = "Event::Failed {{ request: {request}, reason: {reason} }}")]
    Failed { request: Request, reason: String },
}

impl EventType {
    fn request(&self) -> &Request {
        match self {
            EventType::Succeeded { request } | EventType::Failed { request, .. } => request,
        }
    }
}

#[derive(Clone, PartialOrd, Ord, PartialEq, Eq, Serialize, Deserialize)]
struct Event {
    // This field MUST be the first in the struct so that Ord works as intended.
    /// IC time in nanos since epoch.
    pub time: u64,
    pub event: EventType,
}

impl Display for Event {
    fn fmt(&self, f: &mut std::fmt::Formatter<'_>) -> std::fmt::Result {
        write!(f, "Event {{ time: {}, event: {} }}", self.time, self.event)
    }
}

impl From<&Event> for CanisterMigrationArgs {
    fn from(x: &Event) -> Self {
        x.event.request().into()
    }
}

impl Storable for CanisterMigrationArgs {
    fn to_bytes(&self) -> Cow<'_, [u8]> {
        Cow::Owned(to_vec(&self).expect("Canister migration argument serialization failed"))
    }

    fn into_bytes(self) -> Vec<u8> {
        self.to_bytes().to_vec()
    }

    fn from_bytes(bytes: Cow<[u8]>) -> Self {
        from_slice(&bytes).expect("Canister migration argument deserialization failed")
    }

    const BOUND: Bound = Bound::Unbounded;
}

impl Storable for Request {
    fn to_bytes(&self) -> Cow<'_, [u8]> {
        Cow::Owned(to_vec(&self).expect("Request serialization failed"))
    }

    fn into_bytes(self) -> Vec<u8> {
        self.to_bytes().to_vec()
    }

    fn from_bytes(bytes: Cow<[u8]>) -> Self {
        from_slice(&bytes).expect("Request deserialization failed")
    }

    const BOUND: Bound = Bound::Unbounded;
}

impl Storable for RequestState {
    fn to_bytes(&self) -> Cow<'_, [u8]> {
        Cow::Owned(to_vec(&self).expect("RequestState serialization failed"))
    }

    fn into_bytes(self) -> Vec<u8> {
        self.to_bytes().to_vec()
    }

    fn from_bytes(bytes: Cow<[u8]>) -> Self {
        from_slice(&bytes).expect("RequestState deserialization failed")
    }

    const BOUND: Bound = Bound::Unbounded;
}

impl Storable for EventType {
    fn to_bytes(&self) -> Cow<'_, [u8]> {
        Cow::Owned(to_vec(&self).expect("EventType serialization failed"))
    }

    fn into_bytes(self) -> Vec<u8> {
        self.to_bytes().to_vec()
    }

    fn from_bytes(bytes: Cow<[u8]>) -> Self {
        from_slice(&bytes).expect("EventType deserialization failed")
    }

    const BOUND: Bound = Bound::Unbounded;
}

impl Storable for Event {
    fn to_bytes(&self) -> Cow<'_, [u8]> {
        Cow::Owned(to_vec(&self).expect("Event serialization failed"))
    }

    fn into_bytes(self) -> Vec<u8> {
        self.to_bytes().to_vec()
    }

    fn from_bytes(bytes: Cow<[u8]>) -> Self {
        from_slice(&bytes).expect("Event deserialization failed")
    }

    const BOUND: Bound = Bound::Unbounded;
}

// ========================================================================= //
// Internal methods

#[allow(clippy::disallowed_methods)]
pub fn start_timers() {
    let interval = Duration::from_secs(1);
    set_timer_interval(interval, async || {
        process_all_by_predicate(
            "accepted",
            |r| matches!(r, RequestState::Accepted { .. }),
            process_accepted,
        )
        .await
    });
    set_timer_interval(interval, async || {
        process_all_by_predicate(
            "controllers_changed",
            |r| matches!(r, RequestState::ControllersChanged { .. }),
            process_controllers_changed,
        )
        .await
    });
    set_timer_interval(interval, async || {
        process_all_by_predicate(
            "stopped",
            |r| matches!(r, RequestState::StoppedAndReady { .. }),
            process_stopped,
        )
        .await
    });
    set_timer_interval(interval, async || {
        process_all_by_predicate(
            "renamed_target",
            |r| matches!(r, RequestState::RenamedTarget { .. }),
            process_renamed,
        )
        .await
    });
    set_timer_interval(interval, async || {
        process_all_by_predicate(
            "updated_routing_table",
            |r| matches!(r, RequestState::UpdatedRoutingTable { .. }),
            process_updated,
        )
        .await
    });
    set_timer_interval(interval, async || {
        process_all_by_predicate(
            "routing_table_change_accepted",
            |r| matches!(r, RequestState::RoutingTableChangeAccepted { .. }),
            process_routing_table,
        )
        .await
    });
    set_timer_interval(interval, async || {
        process_all_by_predicate(
            "source_deleted",
            |r| matches!(r, RequestState::SourceDeleted { .. }),
            process_source_deleted,
        )
        .await
    });

    set_timer_interval(interval, async || process_all_succeeded().await);

    // This one has a different type from the generic ones above.
    set_timer_interval(interval, async || process_all_failed().await);
}

/// Rate limit active requests:
/// Within a sliding 24h window, we don't want to exceed some maximum of migrations.
/// Therefore, we add currently active requests and successes in the past 24 hours.
pub fn rate_limited() -> bool {
    num_requests() + num_successes_in_past_24_h() >= RATE_LIMIT
}

#[allow(dead_code)]
fn main() {
    // This block is intentionally left blank.
}<|MERGE_RESOLUTION|>--- conflicted
+++ resolved
@@ -145,7 +145,15 @@
     }
 }
 
-<<<<<<< HEAD
+impl From<&Request> for CanisterMigrationArgs {
+    fn from(request: &Request) -> Self {
+        Self {
+            source: request.source,
+            target: request.target,
+        }
+    }
+}
+
 /// Represents the recovery state of a `Request` in `RequestState::Failed`,
 /// i.e., whether controllers of source and target must still be restored.
 #[derive(Clone, PartialOrd, Ord, PartialEq, Eq, Serialize, Deserialize)]
@@ -178,15 +186,6 @@
             ControllerRecoveryState::Done
         )
     }
-=======
-impl From<&Request> for CanisterMigrationArgs {
-    fn from(request: &Request) -> Self {
-        Self {
-            source: request.source,
-            target: request.target,
-        }
-    }
->>>>>>> 87766c85
 }
 
 /// Represents the state a `Request` is currently in and contains all data necessary
