//! This module contains types and internal methods.
//!
//!
use candid::{CandidType, Principal, Reserved};
use ic_cdk_timers::set_timer_interval;
use ic_stable_structures::{Storable, storable::Bound};
use serde::{Deserialize, Serialize};
use serde_cbor::{from_slice, to_vec};
use std::{borrow::Cow, fmt::Display, time::Duration};
use strum_macros::Display;

use crate::{
<<<<<<< HEAD
    canister_state::{limiter::num_successes_in_past_24_h, num_active_requests},
=======
    canister_state::{events::num_successes_in_past_24_h, num_requests},
>>>>>>> a8b42523
    processing::{
        process_accepted, process_all_by_predicate, process_all_failed, process_all_succeeded,
        process_controllers_changed, process_renamed, process_routing_table,
        process_source_deleted, process_stopped, process_updated,
    },
};

pub use crate::migration_canister::{MigrateCanisterArgs, MigrationStatus};

mod canister_state;
mod external_interfaces;
mod migration_canister;
mod privileged;
mod processing;
#[cfg(test)]
mod tests;
mod validation;

/// The max number of requests in a 24 hour sliding window. Requests are either
/// - active (in REQUESTS)
/// - succeeded (in HISTORY) and not older than 24 hours.
///
/// Note that RATE_LIMIT + MAX_ONGOING_VALIDATIONS < 500, which is the
/// subnet queue capacity.
const RATE_LIMIT: u64 = 50;
/// Validations cause xnet calls, so we limit them.
const MAX_ONGOING_VALIDATIONS: u64 = 200;
/// 10 Trillion Cycles
const CYCLES_COST_PER_MIGRATION: u64 = 10_000_000_000_000;

#[derive(Clone, Display, Debug, CandidType, Deserialize)]
pub enum ValidationError {
    MigrationsDisabled(Reserved),
    RateLimited(Reserved),
    #[strum(to_string = "ValidationError::ValidationInProgress {{ canister: {canister} }}")]
    ValidationInProgress {
        canister: Principal,
    },
    #[strum(to_string = "ValidationError::MigrationInProgress {{ canister: {canister} }}")]
    MigrationInProgress {
        canister: Principal,
    },
    #[strum(to_string = "ValidationError::CanisterNotFound {{ canister: {canister} }}")]
    CanisterNotFound {
        canister: Principal,
    },
    SameSubnet(Reserved),
    #[strum(to_string = "ValidationError::CallerNotController {{ canister: {canister} }}")]
    CallerNotController {
        canister: Principal,
    },
    #[strum(to_string = "ValidationError::NotController {{ canister: {canister} }}")]
    NotController {
        canister: Principal,
    },
    SourceNotStopped(Reserved),
    SourceNotReady(Reserved),
    TargetNotStopped(Reserved),
    TargetHasSnapshots(Reserved),
    SourceInsufficientCycles(Reserved),
    #[strum(to_string = "ValidationError::CallFailed {{ reason: {reason} }}")]
    CallFailed {
        reason: String,
    },
}

#[derive(Clone, PartialOrd, Ord, PartialEq, Eq, Serialize, Deserialize)]
pub struct Request {
    source: Principal,
    source_subnet: Principal,
    source_original_controllers: Vec<Principal>,
    target: Principal,
    target_subnet: Principal,
    target_original_controllers: Vec<Principal>,
    caller: Principal,
}

impl Request {
    pub fn new(
        source: Principal,
        source_subnet: Principal,
        source_original_controllers: Vec<Principal>,
        target: Principal,
        target_subnet: Principal,
        target_original_controllers: Vec<Principal>,
        caller: Principal,
    ) -> Self {
        Self {
            source,
            source_subnet,
            source_original_controllers,
            target,
            target_subnet,
            target_original_controllers,
            caller,
        }
    }
    fn affects_canister(&self, src_id: Principal, tgt_id: Principal) -> Option<Principal> {
        if self.source == src_id || self.target == src_id {
            return Some(src_id);
        }
        if self.source == tgt_id || self.target == tgt_id {
            return Some(tgt_id);
        }
        None
    }
}

impl Display for Request {
    fn fmt(&self, f: &mut std::fmt::Formatter<'_>) -> std::fmt::Result {
        write!(
            f,
            "Request {{ source: {}, source_subnet: {}, target: {}, target_subnet: {}, caller: {}, source_original_controllers: [",
            self.source, self.source_subnet, self.target, self.target_subnet, self.caller
        )?;
        for x in self.source_original_controllers.iter() {
            write!(f, "{}, ", x)?;
        }
        write!(f, "], target_original_controllers: [",)?;
        for x in self.target_original_controllers.iter() {
            write!(f, "{}, ", x)?;
        }
        write!(f, "] }}")
    }
}

/// Represents the state a `Request` is currently in and contains all data necessary
/// to transition to the next state (and sometimes data for a future state).
///
/// The variants are ordered according to the successful path.
/// Each variant has a corresponding `process_*` function which attempts to make progress.
/// Every such function may collect data via various xnet calls, but for every function (and
/// therefore state), only _one_ effectful call is allowed, and on success it has to transition
/// to the next state.
///
/// If a transition fails, it may either be retried (signalled by `ProcessingResult::NoProgress`)
/// or fails fatally and transitions into the Failed state. Failed states run a cleanup and end up
/// as a record in the event log `HISTORY`.
#[derive(Clone, Display, PartialOrd, Ord, PartialEq, Eq, Serialize, Deserialize)]
pub enum RequestState {
    /// Request was validated successfully.
    /// * Called registry `get_subnet_for_canister` to determine:
    ///     * Existence of source and target.
    ///     * Subnet of source and target.
    /// * Called mgmt `canister_status` to determine:
    ///     * We are controller of source and target.
    ///     * The original controllers of source and target.
    ///     * If the target has sufficient cycles above the freezing threshold.
    #[strum(to_string = "RequestState::Accepted {{ request: {request} }}")]
    Accepted { request: Request },

    /// Called mgmt `update_settings` to make us the only controller.
    ///
    /// Certain checks are not informative before this state because the original controller
    /// could still interfere until this state.
    #[strum(to_string = "RequestState::ControllersChanged {{ request: {request} }}")]
    ControllersChanged { request: Request },

    /// * Called mgmt `canister_status` to determine:
    ///     * Source and target are stopped.
    ///     * Source is ready for migration.
    ///     * Target has no snapshots.
    ///     * Target has sufficient cycles above the freezing threshold.
    ///     * Source canister version is not absurdly high.
    /// * Called mgmt `canister_info` to determine the history length of source.
    ///
    /// Record the canister version and history length of source and the current time.
    #[strum(
        to_string = "RequestState::StoppedAndReady {{ request: {request}, stopped_since: {stopped_since}, canister_version: {canister_version}, canister_history_total_num: {canister_history_total_num} }}"
    )]
    StoppedAndReady {
        request: Request,
        stopped_since: u64,
        canister_version: u64,
        canister_history_total_num: u64,
    },

    /// Called mgmt `rename_canister`. Subsequent mgmt calls have to use the explicit subnet ID, not `aaaaa-aa`.
    #[strum(
        to_string = "RequestState::RenamedTarget {{ request: {request}, stopped_since: {stopped_since} }}"
    )]
    RenamedTarget {
        request: Request,
        stopped_since: u64,
    },

    /// Called registry `migrate_canisters`.
    ///
    /// Record the new registry version.
    #[strum(
        to_string = "RequestState::UpdatedRoutingTable {{ request: {request}, stopped_since: {stopped_since}, registry_version: {registry_version} }}"
    )]
    UpdatedRoutingTable {
        request: Request,
        stopped_since: u64,
        registry_version: u64,
    },

    /// Both subnets have learned about the new routing information.
    /// Called `subnet_info` on both subnets to determine their `registry_version`.
    #[strum(
        to_string = "RequestState::RoutingTableChangeAccepted {{ request: {request}, stopped_since: {stopped_since} }}"
    )]
    RoutingTableChangeAccepted {
        request: Request,
        stopped_since: u64,
    },

    /// Called mgmt `delete_canister`.
    #[strum(
        to_string = "RequestState::SourceDeleted {{ request: {request}, stopped_since: {stopped_since} }}"
    )]
    SourceDeleted {
        request: Request,
        stopped_since: u64,
    },

    /// Five minutes have passed since `stopped_since` such that any messages to the
    /// source subnet have expired by now.
    /// Restored the controllers of the target canister (now addressed with source's id).
    ///
    /// This state transitions to a success event without any additional work.
    ///
    /// Called `update_settings` to restore controllers.
    #[strum(to_string = "RequestState::RestoredControllers {{ request: {request} }}")]
    RestoredControllers { request: Request },

    /// Some transition has failed fatally.
    /// We stay in this state until the controllers have been restored and then
    /// transition to a `Failed` state in the `HISTORY`.
    #[strum(to_string = "RequestState::Failed {{ request: {request}, reason: {reason} }}")]
    Failed { request: Request, reason: String },
}

impl RequestState {
    fn request(&self) -> &Request {
        match self {
            RequestState::Accepted { request }
            | RequestState::ControllersChanged { request }
            | RequestState::StoppedAndReady { request, .. }
            | RequestState::RenamedTarget { request, .. }
            | RequestState::UpdatedRoutingTable { request, .. }
            | RequestState::RoutingTableChangeAccepted { request, .. }
            | RequestState::SourceDeleted { request, .. }
            | RequestState::RestoredControllers { request }
            | RequestState::Failed { request, .. } => request,
        }
    }

    fn name(&self) -> &str {
        match self {
            RequestState::Accepted { .. } => "Accepted",
            RequestState::ControllersChanged { .. } => "ControllersChanged",
            RequestState::StoppedAndReady { .. } => "StoppedAndReady",
            RequestState::RenamedTarget { .. } => "RenamedTarget",
            RequestState::UpdatedRoutingTable { .. } => "UpdatedRoutingTable",
            RequestState::RoutingTableChangeAccepted { .. } => "RoutingTableChangeAccepted",
            RequestState::SourceDeleted { .. } => "SourceDeleted",
            RequestState::RestoredControllers { .. } => "RestoredControllers",
            RequestState::Failed { .. } => "Failed",
        }
    }
}

#[derive(Clone, Display, PartialOrd, Ord, PartialEq, Eq, Serialize, Deserialize)]
pub enum EventType {
    #[strum(to_string = "Event::Succeeded {{ request: {request} }}")]
    Succeeded { request: Request },
    #[strum(to_string = "Event::Failed {{ request: {request}, reason: {reason} }}")]
    Failed { request: Request, reason: String },
}

impl EventType {
    fn request(&self) -> &Request {
        match self {
            EventType::Succeeded { request } | EventType::Failed { request, .. } => request,
        }
    }
}

#[derive(Clone, PartialOrd, Ord, PartialEq, Eq, Serialize, Deserialize)]
struct Event {
    // This field MUST be the first in the struct so that Ord works as intended.
    /// IC time in nanos since epoch.
    pub time: u64,
    pub event: EventType,
}

impl Display for Event {
    fn fmt(&self, f: &mut std::fmt::Formatter<'_>) -> std::fmt::Result {
        write!(f, "Event {{ time: {}, event: {} }}", self.time, self.event)
    }
}

impl Storable for Request {
    fn to_bytes(&self) -> Cow<'_, [u8]> {
        Cow::Owned(to_vec(&self).expect("Request serialization failed"))
    }

    fn into_bytes(self) -> Vec<u8> {
        self.to_bytes().to_vec()
    }

    fn from_bytes(bytes: Cow<[u8]>) -> Self {
        from_slice(&bytes).expect("Request deserialization failed")
    }

    const BOUND: Bound = Bound::Unbounded;
}

impl Storable for RequestState {
    fn to_bytes(&self) -> Cow<'_, [u8]> {
        Cow::Owned(to_vec(&self).expect("RequestState serialization failed"))
    }

    fn into_bytes(self) -> Vec<u8> {
        self.to_bytes().to_vec()
    }

    fn from_bytes(bytes: Cow<[u8]>) -> Self {
        from_slice(&bytes).expect("RequestState deserialization failed")
    }

    const BOUND: Bound = Bound::Unbounded;
}

impl Storable for EventType {
    fn to_bytes(&self) -> Cow<'_, [u8]> {
        Cow::Owned(to_vec(&self).expect("EventType serialization failed"))
    }

    fn into_bytes(self) -> Vec<u8> {
        self.to_bytes().to_vec()
    }

    fn from_bytes(bytes: Cow<[u8]>) -> Self {
        from_slice(&bytes).expect("EventType deserialization failed")
    }

    const BOUND: Bound = Bound::Unbounded;
}

impl Storable for Event {
    fn to_bytes(&self) -> Cow<'_, [u8]> {
        Cow::Owned(to_vec(&self).expect("Event serialization failed"))
    }

    fn into_bytes(self) -> Vec<u8> {
        self.to_bytes().to_vec()
    }

    fn from_bytes(bytes: Cow<[u8]>) -> Self {
        from_slice(&bytes).expect("Event deserialization failed")
    }

    const BOUND: Bound = Bound::Unbounded;
}

// ========================================================================= //
// Internal methods

#[allow(clippy::disallowed_methods)]
pub fn start_timers() {
    let interval = Duration::from_secs(1);
    set_timer_interval(interval, async || {
        process_all_by_predicate(
            "accepted",
            |r| matches!(r, RequestState::Accepted { .. }),
            process_accepted,
        )
        .await
    });
    set_timer_interval(interval, async || {
        process_all_by_predicate(
            "controllers_changed",
            |r| matches!(r, RequestState::ControllersChanged { .. }),
            process_controllers_changed,
        )
        .await
    });
    set_timer_interval(interval, async || {
        process_all_by_predicate(
            "stopped",
            |r| matches!(r, RequestState::StoppedAndReady { .. }),
            process_stopped,
        )
        .await
    });
    set_timer_interval(interval, async || {
        process_all_by_predicate(
            "renamed_target",
            |r| matches!(r, RequestState::RenamedTarget { .. }),
            process_renamed,
        )
        .await
    });
    set_timer_interval(interval, async || {
        process_all_by_predicate(
            "updated_routing_table",
            |r| matches!(r, RequestState::UpdatedRoutingTable { .. }),
            process_updated,
        )
        .await
    });
    set_timer_interval(interval, async || {
        process_all_by_predicate(
            "routing_table_change_accepted",
            |r| matches!(r, RequestState::RoutingTableChangeAccepted { .. }),
            process_routing_table,
        )
        .await
    });
    set_timer_interval(interval, async || {
        process_all_by_predicate(
            "source_deleted",
            |r| matches!(r, RequestState::SourceDeleted { .. }),
            process_source_deleted,
        )
        .await
    });

    set_timer_interval(interval, async || process_all_succeeded().await);

    // This one has a different type from the generic ones above.
    set_timer_interval(interval, async || process_all_failed().await);
}

/// Rate limit active requests:
/// Within a sliding 24h window, we don't want to exceed some maximum of migrations.
/// Therefore, we add currently active requests and successes in the past 24 hours.
pub fn rate_limited() -> bool {
    num_requests() + num_successes_in_past_24_h() >= RATE_LIMIT
}

#[allow(dead_code)]
fn main() {
    // This block is intentionally left blank.
}<|MERGE_RESOLUTION|>--- conflicted
+++ resolved
@@ -10,11 +10,7 @@
 use strum_macros::Display;
 
 use crate::{
-<<<<<<< HEAD
-    canister_state::{limiter::num_successes_in_past_24_h, num_active_requests},
-=======
-    canister_state::{events::num_successes_in_past_24_h, num_requests},
->>>>>>> a8b42523
+    canister_state::{limiter::num_successes_in_past_24_h, num_requests},
     processing::{
         process_accepted, process_all_by_predicate, process_all_failed, process_all_succeeded,
         process_controllers_changed, process_renamed, process_routing_table,
