#[cfg(test)]
mod tests;

use axum::{body::Body, extract::State, response::IntoResponse, routing::any};
use hyper::{body::Incoming, Request, Response, StatusCode};
use hyper_util::{rt::TokioIo, server::graceful::GracefulShutdown};
use ic_async_utils::start_tcp_listener;
use ic_config::message_routing::Config;
use ic_crypto_tls_interfaces::TlsConfig;
use ic_interfaces_certified_stream_store::{CertifiedStreamStore, EncodeStreamError};
use ic_interfaces_registry::RegistryClient;
use ic_logger::{info, warn, ReplicaLogger};
use ic_metrics::{buckets::decimal_buckets, MetricsRegistry};
use ic_protobuf::messaging::xnet::v1 as pb;
use ic_protobuf::proxy::ProtoProxy;
use ic_types::{xnet::StreamIndex, PrincipalId, SubnetId};
use prometheus::{Histogram, HistogramVec, IntCounter};
use serde::Serialize;
use std::convert::Infallible;
use std::net::{IpAddr, Ipv4Addr, SocketAddr};
use std::str::FromStr;
use std::sync::Arc;
use std::time::Instant;
use tokio::{
    runtime, select,
    sync::{Notify, Semaphore},
};
use tower::Service;
use url::Url;

pub struct XNetEndpointMetrics {
    /// Records the time it took to serve an `/api/v1/stream` request, by
    /// resource and response status.
    pub request_duration: HistogramVec,
    /// Slice payload sizes.
    pub slice_payload_size: Histogram,
    /// Status 200 response size in bytes, by resource.
    pub response_size: HistogramVec,

    pub connections: IntCounter,
    pub connections_dropped: IntCounter,
}

const METRIC_REQUEST_DURATION: &str = "xnet_endpoint_request_duration_seconds";
const METRIC_SLICE_PAYLOAD_SIZE: &str = "xnet_endpoint_slice_payload_size_bytes";
const METRIC_RESPONSE_SIZE: &str = "xnet_endpoint_response_size_bytes";

const RESOURCE_ERROR: &str = "error";
const RESOURCE_STREAM: &str = "stream";
const RESOURCE_STREAMS: &str = "streams";
const RESOURCE_UNKNOWN: &str = "unknown";

const XNET_ENDPOINT_MAX_CONCURRENT_REQUESTS: usize = 4;

impl XNetEndpointMetrics {
    pub fn new(metrics_registry: &MetricsRegistry) -> Self {
        Self {
            connections: metrics_registry.int_counter("xnet_conns_total", "Total number of conns."),
            connections_dropped: metrics_registry
                .int_counter("xnet_conns_dropped_total", "Total number of conns."),

            request_duration: metrics_registry.histogram_vec(
                METRIC_REQUEST_DURATION,
                "The time it took to serve an API request, by resource and response status",
                // 0.1ms - 5s
                decimal_buckets(-4, 0),
                &["resource", "status"],
            ),
            slice_payload_size: metrics_registry.histogram(
                METRIC_SLICE_PAYLOAD_SIZE,
                "Slice payload sizes",
                // 10 B - 5 MB
                decimal_buckets(1, 6),
            ),
            response_size: metrics_registry.histogram_vec(
                METRIC_RESPONSE_SIZE,
                "Status 200 response size in bytes, by resource",
                // 10 B - 5 MB
                decimal_buckets(1, 6),
                &["resource"],
            ),
        }
    }
}

/// HTTPS endpoint for fetching XNet stream slices.
///
/// Exposed APIs:
/// * `/api/v1/streams`
///   - Produces a list of all `SubnetIds` with available streams.
/// * `/api/v1/stream/{SubnetId}[?msg_begin={StreamIndex}[&
///   witness_begin={StreamIndex}]][&msg_limit={usize}][&byte_limit={usize}]`
///   - Returns a stream slice for the given `SubnetId` with up to `msg_limit`
///     messages beginning at `msg_begin`, witness beginning at `witness_begin`
///     (`msg_begin` if missing), of up to `byte_limit` bytes.
pub struct XNetEndpoint {
    server_address: SocketAddr,
    shutdown_notify: Arc<Notify>,
    log: ReplicaLogger,
}

impl Drop for XNetEndpoint {
    /// Triggers shutdown by notifying the handler to close the channel
    /// receiver.
    fn drop(&mut self) {
        info!(self.log, "Shutting down XNet endpoint");

        // Request graceful shutdown of the HTTP server and the background thread.
        self.shutdown_notify.notify_one();

        info!(self.log, "XNet Endpoint shut down");
    }
}

const API_URL_STREAMS: &str = "/api/v1/streams";
const API_URL_STREAM_PREFIX: &str = "/api/v1/stream/";

/// Struct passed to each request handled by `enqueue_task`.
#[derive(Clone)]
struct Context {
    log: ReplicaLogger,
    semaphore: Arc<Semaphore>,
    metrics: Arc<XNetEndpointMetrics>,
    certified_stream_store: Arc<dyn CertifiedStreamStore>,
    base_url: Url,
}

fn ok<T>(t: T) -> Result<T, Infallible> {
    Ok(t)
}

/// Handles an incoming HTTP request by taking a permit from the semaphore, parsing the URL,
/// handing over to `route_request()` and replying with the produced response.
async fn handle_xnet_request(
    State(ctx): State<Context>,
    request: Request<Body>,
) -> impl IntoResponse {
    let owned_permit = match ctx.semaphore.try_acquire_owned() {
        Ok(permit) => permit,
        Err(_) => {
            ctx.metrics
                .request_duration
                .with_label_values(&[RESOURCE_UNKNOWN, StatusCode::SERVICE_UNAVAILABLE.as_str()])
                .observe(0.0);

            return ok(Response::builder()
                .status(StatusCode::SERVICE_UNAVAILABLE)
                .body(Body::from("Queue full"))
                .unwrap());
        }
    };
    let metrics = ctx.metrics.clone();
    let log = ctx.log.clone();
    let certified_stream_store = ctx.certified_stream_store.clone();

    ok(tokio::task::spawn_blocking(move || {
        let _permit = owned_permit;

        match ctx.base_url.join(
            request
                .uri()
                .path_and_query()
                .map(|pq| pq.as_str())
                .unwrap_or(""),
        ) {
            Ok(url) => route_request(url, certified_stream_store.as_ref(), &metrics),
            Err(e) => {
                let msg = format!("Invalid URL {}: {}", request.uri(), e);
                warn!(log, "{}", msg);
                bad_request(msg)
            }
        }
    })
    .await
    .expect("Processing http request panicked!"))
}

fn start_server(
    address: SocketAddr,
    metrics: Arc<XNetEndpointMetrics>,
    certified_stream_store: Arc<dyn CertifiedStreamStore>,
    runtime_handle: runtime::Handle,
    tls: Arc<dyn TlsConfig + Send + Sync>,
    registry_client: Arc<dyn RegistryClient + Send + Sync>,
    log: ReplicaLogger,
    shutdown_notify: Arc<Notify>,
) -> SocketAddr {
    let _guard = runtime_handle.enter();

    let listener = start_tcp_listener(address, &runtime_handle);
    let address = listener.local_addr().expect("Failed to get local addr.");

    let ctx = Context {
        log: log.clone(),
        metrics: Arc::clone(&metrics),
        semaphore: Arc::new(Semaphore::new(XNET_ENDPOINT_MAX_CONCURRENT_REQUESTS)),
        certified_stream_store,
        base_url: Url::parse(&format!("http://{}/", address)).unwrap(),
    };

    // Create a router that handles all requests by calling `enqueue_task`
    // and attaches the `Context` as state.
    let router = any(handle_xnet_request).with_state(ctx);

    let hyper_service =
        hyper::service::service_fn(move |request: Request<Incoming>| router.clone().call(request));

    let http = hyper_util::server::conn::auto::Builder::new(hyper_util::rt::TokioExecutor::new());

    let graceful_shutdown = GracefulShutdown::new();

    let logger = log.clone();

    tokio::spawn(async move {
        loop {
            select! {
                Ok((stream, _peer_addr)) = listener.accept() => {
                    let logger = logger.clone();
                    let hyper_service = hyper_service.clone();

                    #[cfg(test)]
                    {
                        // TLS is not used in tests.
                        let _ = tls;
                        let _ = registry_client;

                        let io = TokioIo::new(stream);
                        let conn = http.serve_connection_with_upgrades(io, hyper_service);
                        let wrapped = graceful_shutdown.watch(conn.into_owned());
                        tokio::spawn(async move {
                            if let Err(err) = wrapped.await {
                                warn!(logger, "failed to serve connection: {err}");
                            }
                        });
                    }

                    #[cfg(not(test))]
                    {
                        // Creates a new TLS server config and uses it to accept the request.
                        let registry_version = registry_client.get_latest_version();
                        let mut server_config = match tls.server_config(
                            ic_crypto_tls_interfaces::SomeOrAllNodes::All,
                            registry_version,
                        ) {
                            Ok(config) => config,
                            Err(err) => {
                                warn!(logger, "Failed to get server config from crypto {err}");
                                return;
                            }
                        };

                        const ALPN_HTTP2: &[u8; 2] = b"h2";
                        const ALPN_HTTP1_1: &[u8; 8] = b"http/1.1";
                        server_config.alpn_protocols = vec![ALPN_HTTP2.to_vec(), ALPN_HTTP1_1.to_vec()];

                        let tls_acceptor =
                            tokio_rustls::TlsAcceptor::from(Arc::new(server_config));
                        match tls_acceptor.accept(stream).await {
                            Ok(tls_stream) => {
                                metrics.connections.inc();
                                let io = TokioIo::new(tls_stream);
<<<<<<< HEAD
                                let conn = server.serve_connection_with_upgrades(io, hyper_service);
                                let conn = graceful_shutdown.watch(conn.into_owned());
                                let metrics = metrics.clone();
=======
                                let conn = http.serve_connection_with_upgrades(io, hyper_service);
                                let wrapped = graceful_shutdown.watch(conn.into_owned());
>>>>>>> d9ae74c7
                                tokio::spawn(async move {
                                    if let Err(err) = wrapped.await {
                                        warn!(logger, "failed to serve connection: {err}");
                                    }
                                    metrics.connections_dropped.inc();
                                });
                            }
                            Err(err) => {
                                warn!(logger, "Error setting up TLS stream: {err}");
                            }
                        };
                    }
                }
                _ = shutdown_notify.notified() => {
                    graceful_shutdown.shutdown().await;
                    break;
                }
            };
        }
    });

    address
}

impl XNetEndpoint {
    /// Creates and starts an `XNetEndpoint` to publish XNet `Streams`.
    pub fn new(
        runtime_handle: runtime::Handle,
        certified_stream_store: Arc<dyn CertifiedStreamStore>,
        tls: Arc<dyn TlsConfig + Send + Sync>,
        registry_client: Arc<dyn RegistryClient + Send + Sync>,
        config: Config,
        metrics: &MetricsRegistry,
        log: ReplicaLogger,
    ) -> Self {
        let metrics = Arc::new(XNetEndpointMetrics::new(metrics));

        let shutdown_notify = Arc::new(Notify::new());
        let localhost_v4 = SocketAddr::new(IpAddr::V4(Ipv4Addr::new(127, 0, 0, 1)), 0);
        let addr = match config.xnet_ip_addr.parse() {
            Ok(ip_addr) => SocketAddr::new(ip_addr, config.xnet_port),
            Err(_) => localhost_v4,
        };
        let address = start_server(
            addr,
            metrics,
            certified_stream_store,
            runtime_handle.clone(),
            tls,
            registry_client,
            log.clone(),
            shutdown_notify.clone(),
        );

        info!(log, "XNet Endpoint listening on {}", address);

        Self {
            server_address: address,
            shutdown_notify,
            log,
        }
    }

    pub fn num_workers() -> usize {
        XNET_ENDPOINT_MAX_CONCURRENT_REQUESTS
    }

    /// Returns the port that the HTTP server is listening on.
    #[allow(dead_code)]
    pub fn server_port(&self) -> u16 {
        self.server_address.port()
    }
}

/// Routes an `XNetEndpoint` request to the appropriate handler; or produces an
/// HTTP 404 Not Found response if the URL doesn't match any handler.
fn route_request(
    url: Url,
    certified_stream_store: &dyn CertifiedStreamStore,
    metrics: &XNetEndpointMetrics,
) -> Response<Body> {
    let since = Instant::now();
    let mut resource = RESOURCE_ERROR;
    let response = match url.path() {
        API_URL_STREAMS => {
            resource = RESOURCE_STREAMS;
            handle_streams(certified_stream_store, metrics)
        }

        stream_url if stream_url.starts_with(API_URL_STREAM_PREFIX) => {
            resource = RESOURCE_STREAM;
            let subnet_id_str = &stream_url[API_URL_STREAM_PREFIX.len()..];
            let subnet_id = match PrincipalId::from_str(subnet_id_str) {
                Ok(subnet_id) => SubnetId::from(subnet_id),
                Err(_) => {
                    return bad_request(format!(
                        "Invalid subnet ID: {} in {}",
                        subnet_id_str, stream_url
                    ))
                }
            };

            let mut witness_begin = None;
            let mut msg_begin = None;
            let mut msg_limit = None;
            let mut byte_limit = None;
            for (param, value) in url.query_pairs() {
                let value = match value.parse::<u64>() {
                    Ok(v) => v,
                    Err(_) => {
                        return bad_request(format!("Invalid query param: {}", param));
                    }
                };
                match param.as_ref() {
                    "witness_begin" => witness_begin = Some(StreamIndex::new(value)),
                    "index" => msg_begin = Some(StreamIndex::new(value)),
                    "msg_begin" => msg_begin = Some(StreamIndex::new(value)),
                    "msg_limit" => msg_limit = Some(value as usize),
                    "byte_limit" => byte_limit = Some(value as usize),
                    _ => {
                        return bad_request(format!("Unexpected query param: {}", param));
                    }
                }
            }

            handle_stream(
                subnet_id,
                witness_begin,
                msg_begin,
                msg_limit,
                byte_limit,
                certified_stream_store,
                metrics,
            )
        }

        _ => not_found("Not Found"),
    };
    metrics
        .request_duration
        .with_label_values(&[resource, response.status().as_str()])
        .observe(since.elapsed().as_secs_f64());

    response
}

/// Returns a list of all subnets with available streams.
fn handle_streams(
    certified_stream_store: &dyn CertifiedStreamStore,
    metrics: &XNetEndpointMetrics,
) -> Response<Body> {
    let subnets: Vec<_> = certified_stream_store
        .subnets_with_certified_streams()
        .iter()
        .map(|subnet| subnet.to_string())
        .collect();
    observe_response_size(|| json_response(&subnets), RESOURCE_STREAMS, metrics)
}

/// Returns a stream slice for the given subnet; or a 404 response if a stream
/// for the respective subnet does not exist.
fn handle_stream(
    subnet_id: SubnetId,
    witness_begin: Option<StreamIndex>,
    msg_begin: Option<StreamIndex>,
    msg_limit: Option<usize>,
    byte_limit: Option<usize>,
    certified_stream_store: &dyn CertifiedStreamStore,
    metrics: &XNetEndpointMetrics,
) -> Response<Body> {
    let witness_begin = witness_begin.or(msg_begin);
    match certified_stream_store.encode_certified_stream_slice(
        subnet_id,
        witness_begin,
        msg_begin,
        msg_limit,
        byte_limit,
    ) {
        Ok(stream) => {
            metrics
                .slice_payload_size
                .observe(stream.payload.len() as f64);
            observe_response_size(
                || proto_response::<_, pb::CertifiedStreamSlice>(stream),
                RESOURCE_STREAM,
                metrics,
            )
        }
        Err(EncodeStreamError::NoStreamForSubnet(_)) => no_content(),
        Err(e @ EncodeStreamError::InvalidSliceBegin { .. }) => {
            range_not_satisfiable(e.to_string())
        }
        Err(e @ EncodeStreamError::InvalidSliceIndices { .. }) => bad_request(e.to_string()),
    }
}

/// Calls through to one of the `*_response` functions and observes the size of
/// the produced response.
fn observe_response_size<F>(f: F, resource: &str, metrics: &XNetEndpointMetrics) -> Response<Body>
where
    F: FnOnce() -> (Response<Body>, usize),
{
    let (response, size) = f();
    metrics
        .response_size
        .with_label_values(&[resource])
        .observe(size as f64);
    response
}

/// Serializes the response as JSON.
pub(crate) fn json_response<R: Serialize>(r: &R) -> (Response<Body>, usize) {
    let buf = serde_json::to_vec(r).expect("Could not serialize response");
    let size_bytes = buf.len();

    let response = Response::builder()
        .header("Content-Type", "application/json")
        .body(buf.into())
        .unwrap();

    (response, size_bytes)
}

/// Serializes the response as Protobuf.
pub(crate) fn proto_response<R, M>(r: R) -> (Response<Body>, usize)
where
    M: ProtoProxy<R>,
{
    let buf = M::proxy_encode(r);
    let size_bytes = buf.len();

    // Headers borrowed from Spring Framework -- https://bit.ly/32EDqoo -- and Google's Protobuf
    // reference -- https://bit.ly/35Q4yml. Might come in handy for e.g. a browser extension.
    let response = Response::builder()
        .header("Content-Type", "application/x-protobuf")
        .header("X-Protobuf-Schema", "certified_stream_slice.proto")
        .header("X-Protobuf-Message", "xnet.v1.CertifiedStreamSlice")
        .body(buf.into())
        .unwrap();

    (response, size_bytes)
}

/// Produces a 204 No Content response.
fn no_content() -> Response<Body> {
    Response::builder()
        .status(StatusCode::NO_CONTENT)
        .body(Body::empty())
        .unwrap()
}

/// Produces a 400 Bad Request response with the given content.
fn bad_request<T: Into<Body>>(msg: T) -> Response<Body> {
    Response::builder()
        .status(StatusCode::BAD_REQUEST)
        .body(msg.into())
        .unwrap()
}

/// Produces a 404 Not Found response with the given content.
fn not_found<T: Into<Body>>(msg: T) -> Response<Body> {
    Response::builder()
        .status(StatusCode::NOT_FOUND)
        .body(msg.into())
        .unwrap()
}

/// Produces a 416 Range Not Satisfiable response with the given content.
fn range_not_satisfiable<T: Into<Body>>(msg: T) -> Response<Body> {
    Response::builder()
        .status(StatusCode::RANGE_NOT_SATISFIABLE)
        .body(msg.into())
        .unwrap()
}<|MERGE_RESOLUTION|>--- conflicted
+++ resolved
@@ -259,14 +259,9 @@
                             Ok(tls_stream) => {
                                 metrics.connections.inc();
                                 let io = TokioIo::new(tls_stream);
-<<<<<<< HEAD
-                                let conn = server.serve_connection_with_upgrades(io, hyper_service);
-                                let conn = graceful_shutdown.watch(conn.into_owned());
-                                let metrics = metrics.clone();
-=======
                                 let conn = http.serve_connection_with_upgrades(io, hyper_service);
                                 let wrapped = graceful_shutdown.watch(conn.into_owned());
->>>>>>> d9ae74c7
+                                let metrics = metrics.clone();
                                 tokio::spawn(async move {
                                     if let Err(err) = wrapped.await {
                                         warn!(logger, "failed to serve connection: {err}");
