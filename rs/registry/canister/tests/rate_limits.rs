--- conflicted
+++ resolved
@@ -68,14 +68,9 @@
     };
 
     for _ in 0..70 {
-<<<<<<< HEAD
         // Create a simple add_node payload for testing
         let (mut add_node_payload, _node_pks) = prepare_add_node_payload(1); // Use unique IDs
         add_node_payload.node_reward_type = Some("type1".to_string());
-=======
-        // Create a simple add_node payload for testing with unique IP addresses
-        let add_node_payload = next_add_node_payload(); // Use unique IDs
->>>>>>> f8296b2e
 
         let node_id: NodeId = env
             .execute_ingress_as(
@@ -98,12 +93,8 @@
         .unwrap();
     }
 
-<<<<<<< HEAD
     let (mut add_node_payload, _node_pks) = prepare_add_node_payload(1); // Use unique IDs
     add_node_payload.node_reward_type = Some("type1".to_string());
-=======
-    let add_node_payload = next_add_node_payload();
->>>>>>> f8296b2e
     let error = env
         .execute_ingress_as(
             node_operator,
