--- conflicted
+++ resolved
@@ -681,11 +681,7 @@
 }
 
 #[test]
-<<<<<<< HEAD
-fn test_recover_subnet_without_vetkd_key_removes_it_from_signing_list() {
-=======
 fn test_recover_subnet_without_vetkd_removes_it_from_signing_list() {
->>>>>>> e309dc2a
     let key_id = MasterPublicKeyId::VetKd(VetKdKeyId {
         curve: VetKdCurve::Bls12_381_G2,
         name: "foo-bar".to_string(),
