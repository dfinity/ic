--- conflicted
+++ resolved
@@ -295,13 +295,9 @@
         let mut key_ids = BTreeSet::new();
         for key_config in chain_key_config.key_configs {
             let key_id = key_config.key_id.clone();
-<<<<<<< HEAD
-            if key_config.pre_signatures_to_create_in_advance == 0 && key_id.is_idkg_key() {
-=======
             if key_config.pre_signatures_to_create_in_advance == 0
                 && key_id.requires_pre_signatures()
             {
->>>>>>> 12ade059
                 return Err(InvariantCheckError {
                     msg: format!(
                         "`pre_signatures_to_create_in_advance` for key {} of subnet {:} cannot be zero.",
