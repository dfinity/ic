use crate::max_rewardable_nodes_mapping::MAX_REWARDABLE_NODES_MAPPING;
use crate::{
    certification::recertify_registry, mutations::node_management::common::get_key_family,
    pb::v1::RegistryCanisterStableStorage, registry::Registry,
};
use ic_base_types::PrincipalId;
use ic_protobuf::registry::node_operator::v1::NodeOperatorRecord;
use ic_registry_keys::{NODE_OPERATOR_RECORD_KEY_PREFIX, make_node_operator_record_key};
use ic_registry_transport::{pb::v1::RegistryMutation, update};
use prost::Message;

pub fn canister_post_upgrade(
    registry: &mut Registry,
    registry_storage: RegistryCanisterStableStorage,
) {
    // Purposefully fail the upgrade if we can't find authz information.
    // Best to have a broken canister, which we can reinstall, than a
    // canister without authz information.

    registry.from_serializable_form(
        registry_storage
            .registry
            .expect("Error decoding from stable"),
    );

    // Registry data migrations should be implemented as follows:
    let mutation_batches_due_to_data_migrations = {
<<<<<<< HEAD
        // let mutations = migrate_node_reward_type1_type0_to_type1dot1(registry);
        let mutations = migrate_xph6u_nodes_to_type0(registry);
=======
        let mutations = fill_node_operators_max_rewardable_nodes(registry);
>>>>>>> 5ed1208e
        if mutations.is_empty() {
            0 // No mutations required for this data migration.
        } else {
            registry.maybe_apply_mutation_internal(mutations);
            1 // Single batch of mutations due to this data migration.
        }
    };
    //
    // When there are no migrations, `mutation_batches_due_to_data_migrations` should be set to `0`.
    // let mutation_batches_due_to_data_migrations = 0;

    registry.check_global_state_invariants(&[]);
    // Registry::from_serializable_from guarantees this always passes in this function
    // because it fills in missing versions to maintain that invariant
    registry.check_changelog_version_invariants();

    // This is no-op outside Canister environment, and is therefore not under unit-test coverage
    recertify_registry(registry);

    // ANYTHING BELOW THIS LINE SHOULD NOT MUTATE STATE

    if registry_storage.pre_upgrade_version.is_some() {
        let pre_upgrade_version = registry_storage.pre_upgrade_version.unwrap();

        assert_eq!(
            pre_upgrade_version + mutation_batches_due_to_data_migrations,
            registry.latest_version(),
            "The serialized last version watermark doesn't match what's found in the records. \
                     Watermark: {:?}, Last version: {:?}",
            pre_upgrade_version,
            registry.latest_version()
        );
    }
}

<<<<<<< HEAD
fn migrate_xph6u_nodes_to_type0(registry: &Registry) -> Vec<RegistryMutation> {
    let mut mutations = Vec::new();
    // DFINITY node operator with 28 nodes
    let target_node_operator_id =
        PrincipalId::from_str("xph6u-z3z2t-s7hh7-gtlxh-bbgbx-aatlm-eab4o-bsank-nqruh-3ub4q-sae")
            .unwrap();

    for (id, mut record) in
        get_key_family::<NodeRecord>(registry, NODE_RECORD_KEY_PREFIX).into_iter()
    {
        let node_operator_id = PrincipalId::try_from(&record.node_operator_id).unwrap();
        let Some(some_reward_type) = record.node_reward_type else {
            // If the node does not have a node_reward_type, we skip it.
            continue;
        };
        let node_reward_type =
            NodeRewardType::try_from(some_reward_type).expect("Invalid node_reward_type value");

        if node_operator_id == target_node_operator_id && node_reward_type != NodeRewardType::Type0
        {
            record.node_reward_type = Some(NodeRewardType::Type0 as i32);
            let node_id = NodeId::from(PrincipalId::from_str(&id).unwrap());
            mutations.push(update(
                make_node_record_key(node_id),
                record.encode_to_vec(),
            ));
        }
    }

    mutations
}

#[allow(unused)]
fn migrate_node_reward_type1_type0_to_type1dot1(registry: &Registry) -> Vec<RegistryMutation> {
=======
fn fill_node_operators_max_rewardable_nodes(registry: &Registry) -> Vec<RegistryMutation> {
>>>>>>> 5ed1208e
    let mut mutations = Vec::new();
    let max_rewardable_nodes_mapping = &MAX_REWARDABLE_NODES_MAPPING;

    for (_, mut record) in
        get_key_family::<NodeOperatorRecord>(registry, NODE_OPERATOR_RECORD_KEY_PREFIX).into_iter()
    {
        let node_operator_id = PrincipalId::try_from(&record.node_operator_principal_id).unwrap();
        let rewardable_nodes = &record.rewardable_nodes;

        if !rewardable_nodes.is_empty() {
            continue;
        }
        if let Some(max_rewardable_nodes) =
            max_rewardable_nodes_mapping.get(&node_operator_id).cloned()
        {
            record.max_rewardable_nodes = max_rewardable_nodes
                .into_iter()
                .map(|(node_reward_type, count)| (node_reward_type.to_string(), count))
                .collect();
            mutations.push(update(
                make_node_operator_record_key(node_operator_id),
                record.encode_to_vec(),
            ));
        }
    }

    mutations
}

#[cfg(test)]
mod test {
    use super::*;
    use crate::{
        common::test_helpers::{empty_mutation, invariant_compliant_registry},
        registry::{EncodedVersion, Version},
        registry_lifecycle::Registry,
    };
    use ic_base_types::PrincipalId;
    use ic_registry_transport::insert;
    use maplit::btreemap;
    use std::str::FromStr;

    fn stable_storage_from_registry(
        registry: &Registry,
        override_version: Option<Version>,
    ) -> Vec<u8> {
        let mut serialized = Vec::new();
        let ss = RegistryCanisterStableStorage {
            registry: Some(registry.serializable_form()),
            pre_upgrade_version: override_version.or_else(|| Some(registry.latest_version())),
        };
        ss.encode(&mut serialized)
            .expect("Error serializing to stable.");
        serialized
    }

    #[test]
    fn post_upgrade_succeeds_with_valid_registry() {
        // given valid registry state encoded for stable storage
        let registry = invariant_compliant_registry(0);
        let stable_storage_bytes = stable_storage_from_registry(&registry, None);

        // we can use canister_post_upgrade to initialize a new registry correctly
        let mut new_registry = Registry::new();
        let registry_storage =
            RegistryCanisterStableStorage::decode(stable_storage_bytes.as_slice())
                .expect("Error decoding from stable.");
        canister_post_upgrade(&mut new_registry, registry_storage);

        // and the version is right
        assert_eq!(new_registry.latest_version(), 1);
    }

    #[test]
    #[should_panic(expected = "Error decoding from stable.")]
    fn post_upgrade_fails_when_stable_storage_fails_decoding() {
        let mut registry = Registry::new();
        // try with garbage to check first error condition
        let stable_storage_bytes = [1, 2, 3];
        let registry_storage =
            RegistryCanisterStableStorage::decode(stable_storage_bytes.as_slice())
                .expect("Error decoding from stable.");
        canister_post_upgrade(&mut registry, registry_storage);
    }

    #[test]
    #[should_panic(expected = "Error decoding from stable")]
    fn post_upgrade_fails_when_registry_missing_from_storage() {
        // Given stable storage that's missing a registry
        let mut serialized = Vec::new();
        let ss = RegistryCanisterStableStorage {
            registry: None,
            pre_upgrade_version: Some(1u64),
        };
        ss.encode(&mut serialized)
            .expect("Error serializing to stable.");

        let mut registry = Registry::new();

        // When we try to run canister_post_upgrade
        // Then we panic
        let registry_storage = RegistryCanisterStableStorage::decode(serialized.as_slice())
            .expect("Error decoding from stable.");
        canister_post_upgrade(&mut registry, registry_storage);
    }

    #[test]
    #[should_panic(expected = "[Registry] invariant check failed with message: no system subnet")]
    fn post_upgrade_fails_on_global_state_invariant_check_failure() {
        // We only check a single failure mode here,
        // since the rest should be under other test coverage
        let registry = Registry::new();
        let stable_storage_bytes = stable_storage_from_registry(&registry, None);

        // with our bad mutation, this should throw
        let mut new_registry = Registry::new();
        let registry_storage =
            RegistryCanisterStableStorage::decode(stable_storage_bytes.as_slice())
                .expect("Error decoding from stable.");
        canister_post_upgrade(&mut new_registry, registry_storage);
    }

    #[test]
    fn post_upgrade_fills_in_missing_versions_to_maintain_invariant() {
        // We only check a single failure mode, since the rest should be under other test coverage
        let mut registry = invariant_compliant_registry(0);
        registry
            .changelog
            .insert(EncodedVersion::from(7), empty_mutation());
        let stable_storage_bytes = stable_storage_from_registry(&registry, Some(7u64));

        let mut new_registry = Registry::new();
        let registry_storage =
            RegistryCanisterStableStorage::decode(stable_storage_bytes.as_slice())
                .expect("Error decoding from stable.");
        canister_post_upgrade(&mut new_registry, registry_storage);

        // missing versions are added by the deserializer
        let mut sorted_changelog_versions = new_registry
            .changelog()
            .iter()
            .map(|(encoded_version, _)| encoded_version.as_version())
            .collect::<Vec<u64>>();
        sorted_changelog_versions.sort_unstable();
        // we expect all intermediate versions to be present
        assert_eq!(sorted_changelog_versions, vec![1, 2, 3, 4, 5, 6, 7]);
    }

    #[test]
    #[should_panic(
        expected = "The serialized last version watermark doesn't match what's found in the records. \
                     Watermark: 100, Last version: 1"
    )]
    fn post_upgrade_fails_when_registry_decodes_different_version() {
        // Given a mismatched stable storage version from the registry
        let registry = invariant_compliant_registry(0);
        let stable_storage_bytes = stable_storage_from_registry(&registry, Some(100u64));
        // then we panic when decoding
        let mut new_registry = Registry::new();
        let registry_storage =
            RegistryCanisterStableStorage::decode(stable_storage_bytes.as_slice())
                .expect("Error decoding from stable.");
        canister_post_upgrade(&mut new_registry, registry_storage);
    }

    #[test]
    fn test_fill_node_operators_max_rewardable_nodes_correctly_single_type() {
        let mut registry = invariant_compliant_registry(0);
        let mut node_operator_additions = Vec::new();

        let no_1 = PrincipalId::from_str(
            "5dwhe-vpbuf-zz5ml-ylu6k-7y2z2-36ywv-5e4wf-advxd-3endk-icvg4-cae",
        )
        .unwrap();

        let record_no_1 = NodeOperatorRecord {
            node_operator_principal_id: no_1.clone().to_vec(),
            dc_id: "dummy_dc_id_1".to_string(),
            ipv6: Some("dummy_ipv6_1".to_string()),
            // Empty rewardable nodes, should be filled in by the migration
            max_rewardable_nodes: btreemap! {},
            ..NodeOperatorRecord::default()
        };

        node_operator_additions.push(insert(
            make_node_operator_record_key(no_1),
            record_no_1.encode_to_vec(),
        ));

        registry.apply_mutations_for_test(node_operator_additions);
        let mutations = fill_node_operators_max_rewardable_nodes(&registry);
        assert_eq!(mutations.len(), 1);
        registry.apply_mutations_for_test(mutations);

        let record = registry.get_node_operator_or_panic(no_1);

        let expected_record = NodeOperatorRecord {
            node_operator_principal_id: no_1.clone().to_vec(),
            dc_id: "dummy_dc_id_1".to_string(),
            ipv6: Some("dummy_ipv6_1".to_string()),
            max_rewardable_nodes: btreemap! {"type3.1".to_string() => 10},
            ..NodeOperatorRecord::default()
        };

        assert_eq!(
            record, expected_record,
            "Assertion for NodeOperator {no_1} failed"
        );
    }

    #[test]
    fn test_fill_node_operators_max_rewardable_nodes_correctly_multiple_types() {
        let mut registry = invariant_compliant_registry(0);
        let mut node_operator_additions = Vec::new();

        let no_1 = PrincipalId::from_str(
            "ukji3-ju5bx-ty5r7-qwk4p-eobil-isp26-fsomg-44kwf-j4ew7-ozkqy-wqe",
        )
        .unwrap();

        let record_no_1 = NodeOperatorRecord {
            node_operator_principal_id: no_1.clone().to_vec(),
            dc_id: "dummy_dc_id_1".to_string(),
            ipv6: Some("dummy_ipv6_1".to_string()),
            // Empty rewardable nodes, should be filled in by the migration
            max_rewardable_nodes: btreemap! {},
            ..NodeOperatorRecord::default()
        };

        node_operator_additions.push(insert(
            make_node_operator_record_key(no_1),
            record_no_1.encode_to_vec(),
        ));

        registry.apply_mutations_for_test(node_operator_additions);
        let mutations = fill_node_operators_max_rewardable_nodes(&registry);
        assert_eq!(mutations.len(), 1);
        registry.apply_mutations_for_test(mutations);

        let record = registry.get_node_operator_or_panic(no_1);

        let expected_record = NodeOperatorRecord {
            node_operator_principal_id: no_1.clone().to_vec(),
            dc_id: "dummy_dc_id_1".to_string(),
            ipv6: Some("dummy_ipv6_1".to_string()),
            max_rewardable_nodes: btreemap! {"type3".to_string() => 16, "type3.1".to_string() => 9},
            ..NodeOperatorRecord::default()
        };

        assert_eq!(
            record, expected_record,
            "Assertion for NodeOperator {no_1} failed"
        );
    }

    #[test]
    fn test_migrate_xph6u_nodes_to_type0_works_correctly() {
        let mut registry = invariant_compliant_registry(0);
        let node_operator_id = PrincipalId::from_str(
            "xph6u-z3z2t-s7hh7-gtlxh-bbgbx-aatlm-eab4o-bsank-nqruh-3ub4q-sae",
        )
        .unwrap()
        .to_vec();

        let mut node_additions = Vec::new();
        for (idx, test_id) in enumerate(0..10) {
            let node_reward_type = if idx < 5 {
                NodeRewardType::Type0
            } else {
                NodeRewardType::Type1
            };
            let record = NodeRecord {
                node_operator_id: node_operator_id.clone(),
                hostos_version_id: Some(format!("dummy_version_{test_id}")),
                domain: Some(format!("dummy_domain_{test_id}")),
                node_reward_type: Some(node_reward_type as i32),
                ..NodeRecord::default()
            };

            node_additions.push(insert(
                make_node_record_key(NodeId::new(PrincipalId::new_node_test_id(test_id))),
                record.encode_to_vec(),
            ));
        }

        registry.apply_mutations_for_test(node_additions);
        let mutations = migrate_xph6u_nodes_to_type0(&registry);
        assert_eq!(mutations.len(), 5);

        registry.apply_mutations_for_test(mutations);

        for test_id in 0..10 {
            let record =
                registry.get_node_or_panic(NodeId::from(PrincipalId::new_node_test_id(test_id)));

            let expected_record = NodeRecord {
                xnet: None,
                http: None,
                node_operator_id: node_operator_id.clone(),
                chip_id: None,
                hostos_version_id: Some(format!("dummy_version_{test_id}")),
                public_ipv4_config: None,
                domain: Some(format!("dummy_domain_{test_id}")),
                node_reward_type: Some(NodeRewardType::Type0 as i32),
                ssh_node_state_write_access: vec![],
            };

            assert_eq!(
                record, expected_record,
                "Assertion for Node {test_id} failed"
            );
        }
    }
}<|MERGE_RESOLUTION|>--- conflicted
+++ resolved
@@ -25,12 +25,8 @@
 
     // Registry data migrations should be implemented as follows:
     let mutation_batches_due_to_data_migrations = {
-<<<<<<< HEAD
-        // let mutations = migrate_node_reward_type1_type0_to_type1dot1(registry);
+        let mutations = fill_node_operators_max_rewardable_nodes(registry);
         let mutations = migrate_xph6u_nodes_to_type0(registry);
-=======
-        let mutations = fill_node_operators_max_rewardable_nodes(registry);
->>>>>>> 5ed1208e
         if mutations.is_empty() {
             0 // No mutations required for this data migration.
         } else {
@@ -66,7 +62,6 @@
     }
 }
 
-<<<<<<< HEAD
 fn migrate_xph6u_nodes_to_type0(registry: &Registry) -> Vec<RegistryMutation> {
     let mut mutations = Vec::new();
     // DFINITY node operator with 28 nodes
@@ -99,11 +94,7 @@
     mutations
 }
 
-#[allow(unused)]
-fn migrate_node_reward_type1_type0_to_type1dot1(registry: &Registry) -> Vec<RegistryMutation> {
-=======
 fn fill_node_operators_max_rewardable_nodes(registry: &Registry) -> Vec<RegistryMutation> {
->>>>>>> 5ed1208e
     let mut mutations = Vec::new();
     let max_rewardable_nodes_mapping = &MAX_REWARDABLE_NODES_MAPPING;
 
@@ -270,93 +261,57 @@
     }
 
     #[test]
-    fn test_fill_node_operators_max_rewardable_nodes_correctly_single_type() {
+    fn test_migrate_node_reward_type1_type0_to_type1dot1_works_correctly() {
         let mut registry = invariant_compliant_registry(0);
-        let mut node_operator_additions = Vec::new();
-
-        let no_1 = PrincipalId::from_str(
-            "5dwhe-vpbuf-zz5ml-ylu6k-7y2z2-36ywv-5e4wf-advxd-3endk-icvg4-cae",
-        )
-        .unwrap();
-
-        let record_no_1 = NodeOperatorRecord {
-            node_operator_principal_id: no_1.clone().to_vec(),
-            dc_id: "dummy_dc_id_1".to_string(),
-            ipv6: Some("dummy_ipv6_1".to_string()),
-            // Empty rewardable nodes, should be filled in by the migration
-            max_rewardable_nodes: btreemap! {},
-            ..NodeOperatorRecord::default()
-        };
-
-        node_operator_additions.push(insert(
-            make_node_operator_record_key(no_1),
-            record_no_1.encode_to_vec(),
-        ));
-
-        registry.apply_mutations_for_test(node_operator_additions);
-        let mutations = fill_node_operators_max_rewardable_nodes(&registry);
-        assert_eq!(mutations.len(), 1);
+
+        let mut node_additions = Vec::new();
+        for (idx, test_id) in enumerate(0..10) {
+            let node_reward_type = if idx < 5 {
+                NodeRewardType::Type0
+            } else {
+                NodeRewardType::Type1
+            };
+            let record = NodeRecord {
+                node_operator_id: PrincipalId::new_user_test_id(test_id).to_vec(),
+                hostos_version_id: Some(format!("dummy_version_{test_id}")),
+                domain: Some(format!("dummy_domain_{test_id}")),
+                node_reward_type: Some(node_reward_type as i32),
+                ..NodeRecord::default()
+            };
+
+            node_additions.push(insert(
+                make_node_record_key(NodeId::new(PrincipalId::new_node_test_id(test_id))),
+                record.encode_to_vec(),
+            ));
+        }
+
+        registry.apply_mutations_for_test(node_additions);
+        let mutations = migrate_node_reward_type1_type0_to_type1dot1(&registry);
+        assert_eq!(mutations.len(), 10);
+
         registry.apply_mutations_for_test(mutations);
 
-        let record = registry.get_node_operator_or_panic(no_1);
-
-        let expected_record = NodeOperatorRecord {
-            node_operator_principal_id: no_1.clone().to_vec(),
-            dc_id: "dummy_dc_id_1".to_string(),
-            ipv6: Some("dummy_ipv6_1".to_string()),
-            max_rewardable_nodes: btreemap! {"type3.1".to_string() => 10},
-            ..NodeOperatorRecord::default()
-        };
-
-        assert_eq!(
-            record, expected_record,
-            "Assertion for NodeOperator {no_1} failed"
-        );
-    }
-
-    #[test]
-    fn test_fill_node_operators_max_rewardable_nodes_correctly_multiple_types() {
-        let mut registry = invariant_compliant_registry(0);
-        let mut node_operator_additions = Vec::new();
-
-        let no_1 = PrincipalId::from_str(
-            "ukji3-ju5bx-ty5r7-qwk4p-eobil-isp26-fsomg-44kwf-j4ew7-ozkqy-wqe",
-        )
-        .unwrap();
-
-        let record_no_1 = NodeOperatorRecord {
-            node_operator_principal_id: no_1.clone().to_vec(),
-            dc_id: "dummy_dc_id_1".to_string(),
-            ipv6: Some("dummy_ipv6_1".to_string()),
-            // Empty rewardable nodes, should be filled in by the migration
-            max_rewardable_nodes: btreemap! {},
-            ..NodeOperatorRecord::default()
-        };
-
-        node_operator_additions.push(insert(
-            make_node_operator_record_key(no_1),
-            record_no_1.encode_to_vec(),
-        ));
-
-        registry.apply_mutations_for_test(node_operator_additions);
-        let mutations = fill_node_operators_max_rewardable_nodes(&registry);
-        assert_eq!(mutations.len(), 1);
-        registry.apply_mutations_for_test(mutations);
-
-        let record = registry.get_node_operator_or_panic(no_1);
-
-        let expected_record = NodeOperatorRecord {
-            node_operator_principal_id: no_1.clone().to_vec(),
-            dc_id: "dummy_dc_id_1".to_string(),
-            ipv6: Some("dummy_ipv6_1".to_string()),
-            max_rewardable_nodes: btreemap! {"type3".to_string() => 16, "type3.1".to_string() => 9},
-            ..NodeOperatorRecord::default()
-        };
-
-        assert_eq!(
-            record, expected_record,
-            "Assertion for NodeOperator {no_1} failed"
-        );
+        for test_id in 0..10 {
+            let record =
+                registry.get_node_or_panic(NodeId::from(PrincipalId::new_node_test_id(test_id)));
+
+            let expected_record = NodeRecord {
+                xnet: None,
+                http: None,
+                node_operator_id: PrincipalId::new_user_test_id(test_id).to_vec(),
+                chip_id: None,
+                hostos_version_id: Some(format!("dummy_version_{test_id}")),
+                public_ipv4_config: None,
+                domain: Some(format!("dummy_domain_{test_id}")),
+                node_reward_type: Some(NodeRewardType::Type1dot1 as i32),
+                ssh_node_state_write_access: vec![],
+            };
+
+            assert_eq!(
+                record, expected_record,
+                "Assertion for Node {test_id} failed"
+            );
+        }
     }
 
     #[test]
@@ -365,8 +320,8 @@
         let node_operator_id = PrincipalId::from_str(
             "xph6u-z3z2t-s7hh7-gtlxh-bbgbx-aatlm-eab4o-bsank-nqruh-3ub4q-sae",
         )
-        .unwrap()
-        .to_vec();
+            .unwrap()
+            .to_vec();
 
         let mut node_additions = Vec::new();
         for (idx, test_id) in enumerate(0..10) {
@@ -417,4 +372,94 @@
             );
         }
     }
+
+    #[test]
+    fn test_fill_node_operators_max_rewardable_nodes_correctly_single_type() {
+        let mut registry = invariant_compliant_registry(0);
+        let mut node_operator_additions = Vec::new();
+
+        let no_1 = PrincipalId::from_str(
+            "5dwhe-vpbuf-zz5ml-ylu6k-7y2z2-36ywv-5e4wf-advxd-3endk-icvg4-cae",
+        )
+            .unwrap();
+
+        let record_no_1 = NodeOperatorRecord {
+            node_operator_principal_id: no_1.clone().to_vec(),
+            dc_id: "dummy_dc_id_1".to_string(),
+            ipv6: Some("dummy_ipv6_1".to_string()),
+            // Empty rewardable nodes, should be filled in by the migration
+            max_rewardable_nodes: btreemap! {},
+            ..NodeOperatorRecord::default()
+        };
+
+        node_operator_additions.push(insert(
+            make_node_operator_record_key(no_1),
+            record_no_1.encode_to_vec(),
+        ));
+
+        registry.apply_mutations_for_test(node_operator_additions);
+        let mutations = fill_node_operators_max_rewardable_nodes(&registry);
+        assert_eq!(mutations.len(), 1);
+        registry.apply_mutations_for_test(mutations);
+
+        let record = registry.get_node_operator_or_panic(no_1);
+
+        let expected_record = NodeOperatorRecord {
+            node_operator_principal_id: no_1.clone().to_vec(),
+            dc_id: "dummy_dc_id_1".to_string(),
+            ipv6: Some("dummy_ipv6_1".to_string()),
+            max_rewardable_nodes: btreemap! {"type3.1".to_string() => 10},
+            ..NodeOperatorRecord::default()
+        };
+
+        assert_eq!(
+            record, expected_record,
+            "Assertion for NodeOperator {no_1} failed"
+        );
+    }
+
+    #[test]
+    fn test_fill_node_operators_max_rewardable_nodes_correctly_multiple_types() {
+        let mut registry = invariant_compliant_registry(0);
+        let mut node_operator_additions = Vec::new();
+
+        let no_1 = PrincipalId::from_str(
+            "ukji3-ju5bx-ty5r7-qwk4p-eobil-isp26-fsomg-44kwf-j4ew7-ozkqy-wqe",
+        )
+            .unwrap();
+
+        let record_no_1 = NodeOperatorRecord {
+            node_operator_principal_id: no_1.clone().to_vec(),
+            dc_id: "dummy_dc_id_1".to_string(),
+            ipv6: Some("dummy_ipv6_1".to_string()),
+            // Empty rewardable nodes, should be filled in by the migration
+            max_rewardable_nodes: btreemap! {},
+            ..NodeOperatorRecord::default()
+        };
+
+        node_operator_additions.push(insert(
+            make_node_operator_record_key(no_1),
+            record_no_1.encode_to_vec(),
+        ));
+
+        registry.apply_mutations_for_test(node_operator_additions);
+        let mutations = fill_node_operators_max_rewardable_nodes(&registry);
+        assert_eq!(mutations.len(), 1);
+        registry.apply_mutations_for_test(mutations);
+
+        let record = registry.get_node_operator_or_panic(no_1);
+
+        let expected_record = NodeOperatorRecord {
+            node_operator_principal_id: no_1.clone().to_vec(),
+            dc_id: "dummy_dc_id_1".to_string(),
+            ipv6: Some("dummy_ipv6_1".to_string()),
+            max_rewardable_nodes: btreemap! {"type3".to_string() => 16, "type3.1".to_string() => 9},
+            ..NodeOperatorRecord::default()
+        };
+
+        assert_eq!(
+            record, expected_record,
+            "Assertion for NodeOperator {no_1} failed"
+        );
+    }
 }