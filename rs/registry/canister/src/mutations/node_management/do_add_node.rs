use crate::{common::LOG_PREFIX, registry::Registry};
#[cfg(target_arch = "wasm32")]
use dfn_core::println;
use ic_base_types::{NodeId, PrincipalId};
use ic_crypto_node_key_validation::ValidNodePublicKeys;
use ic_crypto_utils_basic_sig::conversions as crypto_basicsig_conversions;
use ic_protobuf::registry::{
    crypto::v1::{PublicKey, X509PublicKeyCert},
    node::v1::{ConnectionEndpoint, IPv4InterfaceConfig, NodeRecord, NodeRewardType},
};
use idna::domain_to_ascii_strict;
use std::fmt::Display;
use std::net::SocketAddr;
use std::time::SystemTime;

use crate::mutations::node_management::common::{
    get_node_operator_nodes, get_node_reward_type_for_node,
};
use crate::mutations::node_management::{
    common::{
        get_node_operator_record, make_add_node_registry_mutations, node_exists_with_ipv4,
        scan_for_nodes_by_ip,
    },
    do_remove_node_directly::RemoveNodeDirectlyPayload,
};
use crate::rate_limits::{commit_add_node_capacity, try_reserve_add_node_capacity};
use ic_nervous_system_time_helpers::now_system_time;
use ic_registry_canister_api::AddNodePayload;
use ic_registry_keys::NODE_REWARDS_TABLE_KEY;
use ic_types::{crypto::CurrentNodePublicKeys, time::Time};
use prost::Message;

impl Registry {
    /// Adds a new node to the registry.
    ///
    /// This method is called directly by the node or tool that needs to add a node.
    pub fn do_add_node(&mut self, payload: AddNodePayload) -> Result<NodeId, String> {
        // Get the caller ID and check if it is in the registry
        let caller_id = dfn_core::api::caller();
        println!("{LOG_PREFIX}do_add_node started: {payload:?} caller: {caller_id:?}");
        self.do_add_node_(payload, caller_id, now_system_time())
    }

    fn do_add_node_(
        &mut self,
        payload: AddNodePayload,
        caller_id: PrincipalId,
        now: SystemTime,
    ) -> Result<NodeId, String> {
        let node_operator_record = get_node_operator_record(self, caller_id)
            .map_err(|err| format!("{LOG_PREFIX}do_add_node: Aborting node addition: {err}"))?;

        let reservation =
            self.try_reserve_capacity_for_node_operator_operation(now, caller_id, 1)?;

        // Validate keys and get the node id
        let (node_id, valid_pks) = valid_keys_from_payload(&payload)
            .map_err(|err| format!("{LOG_PREFIX}do_add_node: {err}"))?;

        println!("{LOG_PREFIX}do_add_node: The node id is {node_id:?}");

        // Get valid node_rewards_type if type is in request
        let node_reward_type = payload
            .node_reward_type
            .as_ref()
            .map(|t| {
                validate_str_as_node_reward_type(t).map_err(|e| {
                    format!("{LOG_PREFIX}do_add_node: Error parsing node type from payload: {e}")
                })
            })
            .transpose()?;

        // Clear out any nodes that already exist at this IP.
        // This will only succeed if the same NO was in control of the original nodes.
        //
        // (We use the http endpoint to be in line with what is used by the
        // release dashboard.)
        let http_endpoint = connection_endpoint_from_string(&payload.http_endpoint);

        // 2a. Check IP-based rate limiting (1 node addition per day per IP)
        let ip_addr = http_endpoint.ip_addr.clone();
        let ip_reservation = try_reserve_add_node_capacity(now, ip_addr.clone())
            .map_err(|e| format!("{LOG_PREFIX}do_add_node: {e}"))?;

        let nodes_with_same_ip = scan_for_nodes_by_ip(self, &http_endpoint.ip_addr);
        let mut mutations = Vec::new();
        let mut num_removed_same_ip_same_type = 0;
        if !nodes_with_same_ip.is_empty() {
            for node_with_same_ip in &nodes_with_same_ip {
                let node_same_ip_reward_type =
                    get_node_reward_type_for_node(self, *node_with_same_ip)
                        .map_err(|e| format!("{LOG_PREFIX}do_add_node: {e}"))?;

                if Some(node_same_ip_reward_type) == node_reward_type {
                    num_removed_same_ip_same_type += 1;
                }
            }
            if nodes_with_same_ip.len() == 1 {
                mutations = self.make_remove_or_replace_node_mutations(
                    RemoveNodeDirectlyPayload {
                        node_id: nodes_with_same_ip[0],
                    },
                    caller_id,
                    Some(node_id),
                );
            } else {
                // In the unlikely situation that multiple nodes share the same IP address as the new node,
                // this will remove the existing nodes.
                // While the situation is unexpected, the behavior is backwards compatible.
                // This may happen only if there is a bug in the registry code and the registry invariant isn't enforced,
                // due to which the node id was not properly removed.
                for previous_node_id in nodes_with_same_ip {
                    mutations.extend(self.make_remove_or_replace_node_mutations(
                        RemoveNodeDirectlyPayload {
                            node_id: previous_node_id,
                        },
                        caller_id,
                        // If there are multiple nodes with the same IP, then each of them could in principle be in a (different) subnet.
                        // In that case replacing all different node ids with the same new node isn't an option.
                        // To cover for this corner case, we don't replace the node id but just remove the node and potentially fail.
                        None,
                    ));
                }
            }
        }

        if self.are_node_rewards_enabled() {
            let node_reward_type = node_reward_type.ok_or(format!(
                "{LOG_PREFIX}do_add_node: Node reward type is required."
            ))?;

            let max_rewardable_nodes_same_type = *node_operator_record
                .max_rewardable_nodes
                .get(&(node_reward_type.to_string()))
                .ok_or(format!("{LOG_PREFIX}do_add_node: Node Operator does not have rewardable nodes for {node_reward_type}"))?;

            let num_in_registry_same_type = get_node_operator_nodes(self, caller_id)
                .into_iter()
                .filter_map(|node| node.node_reward_type)
                .filter(|t| t == &(node_reward_type as i32))
                .count() as u32;

            // Validate node operator's max_rewardable_nodes quota
            if max_rewardable_nodes_same_type
                <= num_in_registry_same_type.saturating_sub(num_removed_same_ip_same_type)
            {
                return Err(format!(
                    "{LOG_PREFIX}do_add_node: Node Operator has reached max_rewardable_nodes quota for {node_reward_type}.\
                    Number of nodes in the registry with {node_reward_type} type = {num_in_registry_same_type},\
                    Number of removed nodes with same IP and same type = {num_removed_same_ip_same_type},\
                    {node_reward_type} quota = {max_rewardable_nodes_same_type}"
                ));
            }
        }

        // 5. Validate the domain
        let domain: Option<String> = payload
            .domain
            .as_ref()
            .map(|domain| {
                if !domain_to_ascii_strict(domain).is_ok_and(|s| s == *domain) {
                    return Err(format!(
                        "{LOG_PREFIX}do_add_node: Domain name `{domain}` has invalid format"
                    ));
                }
                Ok(domain.clone())
            })
            .transpose()?;

        // If there is an IPv4 config, make sure that the same IPv4 address is not used by any other node
        let ipv4_intf_config = payload.public_ipv4_config.clone().map(|ipv4_config| {
            ipv4_config.panic_on_invalid();
            IPv4InterfaceConfig {
                ip_addr: ipv4_config.ip_addr().to_string(),
                gateway_ip_addr: vec![ipv4_config.gateway_ip_addr().to_string()],
                prefix_length: ipv4_config.prefix_length(),
            }
        });
        if let Some(ipv4_config) = ipv4_intf_config.clone()
            && node_exists_with_ipv4(self, &ipv4_config.ip_addr)
        {
            return Err(format!(
                "{}do_add_node: There is already another node with the same IPv4 address ({}).",
                LOG_PREFIX, ipv4_config.ip_addr,
            ));
        }

        // Create the Node Record
        let node_record = NodeRecord {
            xnet: Some(connection_endpoint_from_string(&payload.xnet_endpoint)),
            http: Some(connection_endpoint_from_string(&payload.http_endpoint)),
            node_operator_id: caller_id.into_vec(),
            hostos_version_id: None,
            chip_id: payload.chip_id.clone(),
            public_ipv4_config: ipv4_intf_config,
            domain,
            node_reward_type: node_reward_type.map(|t| t as i32),
            ssh_node_state_write_access: vec![],
        };

        // Insert node, public keys, and crypto keys
        mutations.extend(make_add_node_registry_mutations(
            node_id,
            node_record,
            valid_pks,
        ));

        // Check invariants and then apply mutations
        self.maybe_apply_mutation_internal(mutations);

        println!("{LOG_PREFIX}do_add_node finished: {payload:?}");

        if let Err(e) = self.commit_used_capacity_for_node_operator_operation(now, reservation) {
            println!("{LOG_PREFIX}do_add_node did not use reservation capacity: {e}");
        }

        // 11. Commit IP-based rate limiter reservation
        if let Err(e) = commit_add_node_capacity(now, ip_reservation) {
            println!("{LOG_PREFIX}do_add_node did not use IP reservation capacity: {e}");
        }

        Ok(node_id)
    }

    /// Currently, we know that node rewards are enabled based on the presence of the table in the
    /// registry.
    fn are_node_rewards_enabled(&self) -> bool {
        self.get(NODE_REWARDS_TABLE_KEY.as_bytes(), self.latest_version())
            .is_some()
    }
}

// try to convert input string into NodeRewardType enum
// If a type is no longer supported for newly registered nodes, it should be removed from this function
fn validate_str_as_node_reward_type<T: AsRef<str> + Display>(
    type_string: T,
) -> Result<NodeRewardType, String> {
    Ok(match type_string.as_ref() {
        "type0" => NodeRewardType::Type0,
        "type1" => NodeRewardType::Type1,
        "type2" => NodeRewardType::Type2,
        "type3" => NodeRewardType::Type3,
        "type3.1" => NodeRewardType::Type3dot1,
        "type1.1" => NodeRewardType::Type1dot1,
        _ => return Err(format!("Invalid node type: {type_string}")),
    })
}

/// Parses the ConnectionEndpoint string
///
/// The string is written in form: `ipv4:port` or `[ipv6]:port`.
pub fn connection_endpoint_from_string(endpoint: &str) -> ConnectionEndpoint {
    match endpoint.parse::<SocketAddr>() {
        Err(e) => panic!("Could not convert {endpoint:?} to a connection endpoint: {e:?}"),
        Ok(sa) => ConnectionEndpoint {
            ip_addr: sa.ip().to_string(),
            port: sa.port() as u32, // because protobufs don't have u16
        },
    }
}

/// Validates the payload and extracts node's public keys
fn valid_keys_from_payload(
    payload: &AddNodePayload,
) -> Result<(NodeId, ValidNodePublicKeys), String> {
    // 1. verify that the keys we got are not empty
    if payload.node_signing_pk.is_empty() {
        return Err(String::from("node_signing_pk is empty"));
    };
    if payload.committee_signing_pk.is_empty() {
        return Err(String::from("committee_signing_pk is empty"));
    };
    if payload.ni_dkg_dealing_encryption_pk.is_empty() {
        return Err(String::from("ni_dkg_dealing_encryption_pk is empty"));
    };
    if payload.transport_tls_cert.is_empty() {
        return Err(String::from("transport_tls_cert is empty"));
    };
    // TODO(NNS1-1197): Refactor this when nodes are provisioned for threshold ECDSA subnets
    if let Some(idkg_dealing_encryption_pk) = &payload.idkg_dealing_encryption_pk
        && idkg_dealing_encryption_pk.is_empty()
    {
        return Err(String::from("idkg_dealing_encryption_pk is empty"));
    };

    // 2. get the keys for verification -- for that, we need to create
    // NodePublicKeys first
    let node_signing_pk = PublicKey::decode(&payload.node_signing_pk[..])
        .map_err(|e| format!("node_signing_pk is not in the expected format: {e:?}"))?;
    let committee_signing_pk = PublicKey::decode(&payload.committee_signing_pk[..])
        .map_err(|e| format!("committee_signing_pk is not in the expected format: {e:?}"))?;
    let tls_certificate = X509PublicKeyCert::decode(&payload.transport_tls_cert[..])
        .map_err(|e| format!("transport_tls_cert is not in the expected format: {e:?}"))?;
    let dkg_dealing_encryption_pk = PublicKey::decode(&payload.ni_dkg_dealing_encryption_pk[..])
        .map_err(|e| {
            format!("ni_dkg_dealing_encryption_pk is not in the expected format: {e:?}")
        })?;
    // TODO(NNS1-1197): Refactor when nodes are provisioned for threshold ECDSA subnets
    let idkg_dealing_encryption_pk =
        if let Some(idkg_de_pk_bytes) = &payload.idkg_dealing_encryption_pk {
            Some(PublicKey::decode(&idkg_de_pk_bytes[..]).map_err(|e| {
                format!("idkg_dealing_encryption_pk is not in the expected format: {e:?}")
            })?)
        } else {
            None
        };

    // 3. get the node id from the node_signing_pk
    let node_id = crypto_basicsig_conversions::derive_node_id(&node_signing_pk)
        .map_err(|e| format!("node signing public key couldn't be converted to a NodeId: {e:?}"))?;

    // 4. get the keys for verification -- for that, we need to create
    let node_pks = CurrentNodePublicKeys {
        node_signing_public_key: Some(node_signing_pk),
        committee_signing_public_key: Some(committee_signing_pk),
        tls_certificate: Some(tls_certificate),
        dkg_dealing_encryption_public_key: Some(dkg_dealing_encryption_pk),
        idkg_dealing_encryption_public_key: idkg_dealing_encryption_pk,
    };

    // 5. validate the keys and the node_id
    match ValidNodePublicKeys::try_from(node_pks, node_id, now()?) {
        Ok(valid_pks) => Ok((node_id, valid_pks)),
        Err(e) => Err(format!("Could not validate public keys, due to {e:?}")),
    }
}

fn now() -> Result<Time, String> {
    let duration = dfn_core::api::now()
        .duration_since(std::time::UNIX_EPOCH)
        .map_err(|e| format!("Could not get current time since UNIX_EPOCH: {e}"))?;

    let nanos = u64::try_from(duration.as_nanos())
        .map_err(|e| format!("Current time cannot be converted to u64: {e:?}"))?;

    Ok(Time::from_nanos_since_unix_epoch(nanos))
}

#[cfg(test)]
mod tests {
    use super::*;
    use crate::common::test_helpers::{
        invariant_compliant_registry, prepare_registry_with_nodes,
        registry_add_node_operator_for_node, registry_create_subnet_with_nodes,
    };
<<<<<<< HEAD
=======
    use crate::mutations::common::test::TEST_NODE_ID;
    use crate::rate_limits::get_available_add_node_capacity;
>>>>>>> f8296b2e
    use ic_base_types::{NodeId, PrincipalId};
    use ic_config::crypto::CryptoConfig;
    use ic_crypto_node_key_generation::generate_node_keys_once;
    use ic_protobuf::registry::node_rewards::v2::NodeRewardsTable;
    use ic_protobuf::registry::{
        api_boundary_node::v1::ApiBoundaryNodeRecord, node_operator::v1::NodeOperatorRecord,
    };
    use ic_registry_canister_api::IPv4Config;
    use ic_registry_keys::{
        make_api_boundary_node_record_key, make_node_operator_record_key, make_node_record_key,
    };
    use ic_registry_transport::{delete, insert, update};
    use ic_types::ReplicaVersion;
    use itertools::Itertools;
    use lazy_static::lazy_static;
    use maplit::btreemap;
    use prost::Message;

    /// Prepares the payload to add a new node, for tests.
    pub fn prepare_add_node_payload(mutation_id: u8) -> (AddNodePayload, ValidNodePublicKeys) {
        // As the node canister checks for validity of keys, we need to generate them first
        let (config, _temp_dir) = CryptoConfig::new_in_temp_dir();
        let node_public_keys =
            generate_node_keys_once(&config, None).expect("error generating node public keys");
        // Create payload message
        let node_signing_pk = node_public_keys.node_signing_key().encode_to_vec();
        let committee_signing_pk = node_public_keys.committee_signing_key().encode_to_vec();
        let ni_dkg_dealing_encryption_pk = node_public_keys
            .dkg_dealing_encryption_key()
            .encode_to_vec();
        let transport_tls_cert = node_public_keys.tls_certificate().encode_to_vec();
        let idkg_dealing_encryption_pk = node_public_keys
            .idkg_dealing_encryption_key()
            .encode_to_vec();
        // Create the payload
        let payload = AddNodePayload {
            node_signing_pk,
            committee_signing_pk,
            ni_dkg_dealing_encryption_pk,
            transport_tls_cert,
            idkg_dealing_encryption_pk: Some(idkg_dealing_encryption_pk),
            xnet_endpoint: format!("128.0.{mutation_id}.100:1234"),
            http_endpoint: format!("128.0.{mutation_id}.100:4321"),
            chip_id: None,
            public_ipv4_config: None,
            domain: Some("api-example.com".to_string()),
            // Unused section follows
            p2p_flow_endpoints: Default::default(),
            prometheus_metrics_endpoint: Default::default(),
            node_reward_type: None,
        };

        (payload, node_public_keys)
    }

    #[derive(Clone)]
    struct TestData {
        node_pks: ValidNodePublicKeys,
    }

    impl TestData {
        fn new() -> Self {
            let (config, _temp_dir) = CryptoConfig::new_in_temp_dir();
            Self {
                node_pks: generate_node_keys_once(&config, None)
                    .expect("error generating node public keys"),
            }
        }
    }

    // This is to avoid calling the expensive key generation operation for every
    // test.
    lazy_static! {
        static ref TEST_DATA: TestData = TestData::new();
        static ref PAYLOAD: AddNodePayload = AddNodePayload {
            node_signing_pk: vec![],
            committee_signing_pk: vec![],
            ni_dkg_dealing_encryption_pk: vec![],
            transport_tls_cert: vec![],
            idkg_dealing_encryption_pk: Some(vec![]),
            xnet_endpoint: "127.0.0.1:1234".to_string(),
            http_endpoint: "127.0.0.1:8123".to_string(),
            chip_id: None,
            public_ipv4_config: None,
            domain: None,
            // Unused section follows
            p2p_flow_endpoints: Default::default(),
            prometheus_metrics_endpoint: Default::default(),
            node_reward_type: None,
        };
    }

    #[test]
    fn empty_node_signing_key_is_detected() {
        let payload = PAYLOAD.clone();
        assert!(valid_keys_from_payload(&payload).is_err());
    }

    #[test]
    fn empty_committee_signing_key_is_detected() {
        let mut payload = PAYLOAD.clone();
        let node_signing_pubkey = TEST_DATA.node_pks.node_signing_key().encode_to_vec();
        payload.node_signing_pk = node_signing_pubkey;
        assert!(valid_keys_from_payload(&payload).is_err());
    }

    #[test]
    fn empty_dkg_dealing_key_is_detected() {
        let mut payload = PAYLOAD.clone();
        let node_signing_pubkey = TEST_DATA.node_pks.node_signing_key().encode_to_vec();
        let committee_signing_pubkey = TEST_DATA.node_pks.committee_signing_key().encode_to_vec();
        payload.node_signing_pk = node_signing_pubkey;
        payload.committee_signing_pk = committee_signing_pubkey;
        assert!(valid_keys_from_payload(&payload).is_err());
    }

    #[test]
    fn empty_tls_cert_is_detected() {
        let mut payload = PAYLOAD.clone();
        let node_signing_pubkey = TEST_DATA.node_pks.node_signing_key().encode_to_vec();
        let committee_signing_pubkey = TEST_DATA.node_pks.committee_signing_key().encode_to_vec();
        let ni_dkg_dealing_encryption_pubkey = TEST_DATA
            .node_pks
            .dkg_dealing_encryption_key()
            .encode_to_vec();
        payload.node_signing_pk = node_signing_pubkey;
        payload.committee_signing_pk = committee_signing_pubkey;
        payload.ni_dkg_dealing_encryption_pk = ni_dkg_dealing_encryption_pubkey;
        assert!(valid_keys_from_payload(&payload).is_err());
    }

    #[test]
    fn empty_idkg_key_is_detected() {
        let mut payload = PAYLOAD.clone();
        let node_signing_pubkey = TEST_DATA.node_pks.node_signing_key().encode_to_vec();
        let committee_signing_pubkey = TEST_DATA.node_pks.committee_signing_key().encode_to_vec();
        let ni_dkg_dealing_encryption_pubkey = TEST_DATA
            .node_pks
            .dkg_dealing_encryption_key()
            .encode_to_vec();
        let tls_certificate = TEST_DATA.node_pks.tls_certificate().encode_to_vec();
        payload.node_signing_pk = node_signing_pubkey;
        payload.committee_signing_pk = committee_signing_pubkey;
        payload.ni_dkg_dealing_encryption_pk = ni_dkg_dealing_encryption_pubkey;
        payload.transport_tls_cert = tls_certificate;
        assert!(valid_keys_from_payload(&payload).is_err());
    }

    #[test]
    #[should_panic]
    fn empty_string_causes_panic() {
        connection_endpoint_from_string("");
    }

    #[test]
    #[should_panic]
    fn no_port_causes_panic() {
        connection_endpoint_from_string("0.0.0.0:");
    }

    #[test]
    #[should_panic]
    fn no_addr_causes_panic() {
        connection_endpoint_from_string(":1234");
    }

    #[test]
    #[should_panic]
    fn bad_addr_causes_panic() {
        connection_endpoint_from_string("xyz:1234");
    }

    #[test]
    #[should_panic]
    fn ipv6_no_brackets_causes_panic() {
        connection_endpoint_from_string("::1:1234");
    }

    #[test]
    fn good_ipv4() {
        assert_eq!(
            connection_endpoint_from_string("192.168.1.3:8080"),
            ConnectionEndpoint {
                ip_addr: "192.168.1.3".to_string(),
                port: 8080u32,
            }
        );
    }

    #[test]
    #[should_panic]
    fn bad_ipv4_port() {
        connection_endpoint_from_string("192.168.1.3:80800");
    }

    #[test]
    fn good_ipv6() {
        assert_eq!(
            connection_endpoint_from_string("[fe80::1]:80"),
            ConnectionEndpoint {
                ip_addr: "fe80::1".to_string(),
                port: 80u32,
            }
        );
    }

    #[test]
    fn should_fail_if_domain_name_is_invalid() {
        // Arrange
        let mut registry = invariant_compliant_registry(0);
        // Add node operator record first
        let node_operator_record = NodeOperatorRecord {
            max_rewardable_nodes: btreemap! { "type1".to_string() => 1 }, // Should be > 0 to add a new node
            ..Default::default()
        };
        let node_operator_id = PrincipalId::new_user_test_id(0);
        registry.maybe_apply_mutation_internal(vec![insert(
            make_node_operator_record_key(node_operator_id),
            node_operator_record.encode_to_vec(),
        )]);
        let (mut payload, _) = prepare_add_node_payload(1);
        payload.node_reward_type = Some(NodeRewardType::Type1.to_string());
        // Set an invalid domain name
        payload.domain = Some("invalid_domain_name".to_string());
        // Act
        let result = registry.do_add_node_(payload.clone(), node_operator_id, now_system_time());
        // Assert
        assert_eq!(
            result.unwrap_err(),
            "[Registry] do_add_node: Domain name `invalid_domain_name` has invalid format"
        );
    }

    #[test]
    fn should_fail_if_node_operator_is_absent_in_registry() {
        // Arrange
        let mut registry = invariant_compliant_registry(0);
        let node_operator_id = PrincipalId::new_user_test_id(0);
        let (payload, _) = prepare_add_node_payload(1);
        // Act
        let result = registry.do_add_node_(payload.clone(), node_operator_id, now_system_time());
        // Assert
        assert_eq!(
            result.unwrap_err(),
            "[Registry] do_add_node: Aborting node addition: Node Operator Id node_operator_record_d2zjj-uyaaa-aaaaa-aaaap-4ai not found in the registry."
        );
    }

    #[test]
    fn should_succeed_for_adding_one_node() {
        // Arrange
        let mut registry = invariant_compliant_registry(0);
        // Add node operator record first
        let node_operator_record = NodeOperatorRecord {
            max_rewardable_nodes: btreemap! { "type1".to_string() => 1 },
            ..Default::default()
        };
        let node_operator_id = PrincipalId::new_user_test_id(0);
        registry.maybe_apply_mutation_internal(vec![insert(
            make_node_operator_record_key(node_operator_id),
            node_operator_record.encode_to_vec(),
        )]);
        let (mut payload, _) = prepare_add_node_payload(1);
        payload.node_reward_type = Some(NodeRewardType::Type1.to_string());

        // Act
        let node_id: NodeId = registry
            .do_add_node_(payload.clone(), node_operator_id, now_system_time())
            .expect("failed to add a node");
        // Assert node record is correct
        let expected_node_record = NodeRecord {
            xnet: Some(connection_endpoint_from_string(&payload.xnet_endpoint)),
            http: Some(connection_endpoint_from_string(&payload.http_endpoint)),
            node_operator_id: node_operator_id.into(),
            domain: Some("api-example.com".to_string()),
            node_reward_type: Some(NodeRewardType::Type1 as i32),
            ..Default::default()
        };
        let observed_node_record = registry.get_node_or_panic(node_id);
        assert_eq!(observed_node_record, expected_node_record);

        let observed_node_operator_record = get_node_operator_record(&registry, node_operator_id)
            .expect("failed to get node operator");
        assert_eq!(observed_node_operator_record, node_operator_record);
    }

    #[test]
    fn should_succeed_for_adding_one_node_with_rewards_disabled() {
        // Arrange
        let mut registry = invariant_compliant_registry(0);
        // This disabled node provider rewards.
        registry.maybe_apply_mutation_internal(vec![delete(NODE_REWARDS_TABLE_KEY.as_bytes())]);
        // Add node operator record first
        let node_operator_record = NodeOperatorRecord {
            ..Default::default()
        };
        let node_operator_id = PrincipalId::new_user_test_id(0);
        registry.maybe_apply_mutation_internal(vec![insert(
            make_node_operator_record_key(node_operator_id),
            node_operator_record.encode_to_vec(),
        )]);
        let (payload, _) = prepare_add_node_payload(1);
        // Act
        let node_id: NodeId = registry
            .do_add_node_(payload.clone(), node_operator_id, now_system_time())
            .expect("failed to add a node");
        // Assert node record is correct
        let expected_node_record = NodeRecord {
            xnet: Some(connection_endpoint_from_string(&payload.xnet_endpoint)),
            http: Some(connection_endpoint_from_string(&payload.http_endpoint)),
            node_operator_id: node_operator_id.to_vec(),
            domain: Some("api-example.com".to_string()),
            ..Default::default()
        };
        let observed_node_record = registry.get_node_or_panic(node_id);
        assert_eq!(observed_node_record, expected_node_record);

        let observed_node_operator_record = get_node_operator_record(&registry, node_operator_id)
            .expect("failed to get node operator");
        assert_eq!(observed_node_operator_record, node_operator_record);
    }

    #[test]
    fn should_succeed_for_adding_two_nodes_with_different_ips() {
        // Arrange
        let mut registry = invariant_compliant_registry(0);
        // Add node operator record first
        let node_operator_record = NodeOperatorRecord {
            max_rewardable_nodes: btreemap! { "type1".to_string() => 2 }, // needed for adding two nodes
            ..Default::default()
        };
        let node_operator_id = PrincipalId::new_user_test_id(0);
        registry.maybe_apply_mutation_internal(vec![insert(
            make_node_operator_record_key(node_operator_id),
            node_operator_record.encode_to_vec(),
        )]);
        let (mut payload_1, _) = prepare_add_node_payload(1);
        payload_1.node_reward_type = Some(NodeRewardType::Type1.to_string());
        // Set a different IP for the second node
        let (mut payload_2, _) = prepare_add_node_payload(2);
        payload_2.node_reward_type = Some(NodeRewardType::Type1.to_string());
        payload_2.http_endpoint = "128.0.1.10:4321".to_string();
        assert_ne!(payload_1.http_endpoint, payload_2.http_endpoint);
        // Act: add two nodes with the different IPs
        let node_id_1: NodeId = registry
            .do_add_node_(payload_1.clone(), node_operator_id, now_system_time())
            .expect("failed to add a node");
        let node_id_2: NodeId = registry
            .do_add_node_(payload_2.clone(), node_operator_id, now_system_time())
            .expect("failed to add a node");
        // Assert both node records are in the registry and are correct
        let expected_node_record_1 = NodeRecord {
            xnet: Some(connection_endpoint_from_string(&payload_1.xnet_endpoint)),
            http: Some(connection_endpoint_from_string(&payload_1.http_endpoint)),
            node_operator_id: node_operator_id.into(),
            domain: Some("api-example.com".to_string()),
            node_reward_type: Some(NodeRewardType::from(payload_1.node_reward_type.unwrap()) as i32),
            ..Default::default()
        };
        let expected_node_record_2 = NodeRecord {
            xnet: Some(connection_endpoint_from_string(&payload_2.xnet_endpoint)),
            http: Some(connection_endpoint_from_string(&payload_2.http_endpoint)),
            node_operator_id: node_operator_id.into(),
            domain: Some("api-example.com".to_string()),
            node_reward_type: Some(NodeRewardType::from(payload_2.node_reward_type.unwrap()) as i32),
            ..Default::default()
        };
        let node_record_1 = registry.get_node_or_panic(node_id_1);
        assert_eq!(node_record_1, expected_node_record_1);
        let node_record_2 = registry.get_node_or_panic(node_id_2);
        assert_eq!(node_record_2, expected_node_record_2);
        // Assert max rewardable nodes isn't changed
        let observed_node_operator_record = get_node_operator_record(&registry, node_operator_id)
            .expect("failed to get node operator");
        assert_eq!(observed_node_operator_record, node_operator_record);
    }

    #[test]
    fn should_succeed_for_adding_two_nodes_with_identical_ips() {
        // Arrange
        let mut registry = invariant_compliant_registry(0);
        // Add node operator record first
        let node_operator_record = NodeOperatorRecord {
            // Set max rewardable nodes to 1 to make sure the first node is removed
            max_rewardable_nodes: btreemap! { "type1".to_string() => 1 },
            ..Default::default()
        };

        let node_operator_id = PrincipalId::new_user_test_id(0);
        registry.maybe_apply_mutation_internal(vec![insert(
            make_node_operator_record_key(node_operator_id),
            node_operator_record.encode_to_vec(),
        )]);

        // Use payloads with the same IPs
        let (mut payload_1, _) = prepare_add_node_payload(1);
        payload_1.node_reward_type = Some(NodeRewardType::Type1.to_string());

        let (mut payload_2, _) = prepare_add_node_payload(2);
        payload_2.node_reward_type = Some(NodeRewardType::Type1.to_string());
        payload_2.http_endpoint.clone_from(&payload_1.http_endpoint);
        assert_eq!(payload_1.http_endpoint, payload_2.http_endpoint);

        // Act: Add two nodes with the same IPs
        let node_id_1: NodeId = registry
            .do_add_node_(payload_1.clone(), node_operator_id, now_system_time())
            .expect("failed to add a node");
        let expected_node_record_1 = NodeRecord {
            xnet: Some(connection_endpoint_from_string(&payload_1.xnet_endpoint)),
            http: Some(connection_endpoint_from_string(&payload_1.http_endpoint)),
            node_operator_id: node_operator_id.into(),
            domain: Some("api-example.com".to_string()),
            node_reward_type: Some(NodeRewardType::from(payload_1.node_reward_type.unwrap()) as i32),
            ..Default::default()
        };

        let node_record_1 = registry.get_node_or_panic(node_id_1);
        assert_eq!(node_record_1, expected_node_record_1);
        // Add the second node, this should remove the first one from the registry
        let node_id_2: NodeId = registry
            .do_add_node_(payload_2.clone(), node_operator_id, now_system_time())
            .unwrap();
        // Assert second node record is in the registry and is correct
        let expected_node_record_2 = NodeRecord {
            xnet: Some(connection_endpoint_from_string(&payload_2.xnet_endpoint)),
            http: Some(connection_endpoint_from_string(&payload_2.http_endpoint)),
            node_operator_id: node_operator_id.into(),
            domain: Some("api-example.com".to_string()),
            node_reward_type: Some(NodeRewardType::from(payload_2.node_reward_type.unwrap()) as i32),
            ..Default::default()
        };
        let node_record_2 = registry.get_node_or_panic(node_id_2);
        assert_eq!(node_record_2, expected_node_record_2);
        // Assert first node record is removed from the registry because of the IP conflict
        assert!(
            registry
                .get(
                    make_node_record_key(node_id_1).as_bytes(),
                    registry.latest_version()
                )
                .is_none()
        );
        // Assert max_rewardable_nodes has not changed
        let observed_node_operator_record = get_node_operator_record(&registry, node_operator_id)
            .expect("failed to get node operator");
        assert_eq!(
            observed_node_operator_record.max_rewardable_nodes,
            node_operator_record.max_rewardable_nodes
        );
    }

    #[test]
    fn should_fail_for_adding_two_nodes_with_same_ipv4s() {
        // Arrange
        let mut registry = invariant_compliant_registry(0);
        // Add node operator record first
        let node_operator_record = NodeOperatorRecord {
            max_rewardable_nodes: btreemap! { "type1".to_string() => 2 }, // Should be > 0 to add a new node
            ..Default::default()
        };
        let node_operator_id = PrincipalId::new_user_test_id(0);
        registry.maybe_apply_mutation_internal(vec![insert(
            make_node_operator_record_key(node_operator_id),
            node_operator_record.encode_to_vec(),
        )]);

        // create an IPv4 config
        let ipv4_config = Some(IPv4Config::maybe_invalid_new(
            "204.153.51.58".to_string(),
            "204.153.51.1".to_string(),
            24,
        ));

        // create two node payloads with the same IPv4 config
        let (mut payload_1, _) = prepare_add_node_payload(1);
        payload_1.node_reward_type = Some(NodeRewardType::Type1.to_string());
        payload_1.public_ipv4_config.clone_from(&ipv4_config);

        let (mut payload_2, _) = prepare_add_node_payload(2);
        payload_2.node_reward_type = Some(NodeRewardType::Type1.to_string());
        payload_2.public_ipv4_config = ipv4_config;

        // Act
        let _ = registry.do_add_node_(payload_1.clone(), node_operator_id, now_system_time());
        let e = registry
            .do_add_node_(payload_2.clone(), node_operator_id, now_system_time())
            .unwrap_err();
        assert!(
            e.contains("do_add_node: There is already another node with the same IPv4 address")
        );
    }

    // This test is disabled until it becomes possible to directly replace nodes that are active in a subnet.
    #[ignore]
    #[test]
    fn should_add_node_and_replace_existing_node_in_subnet() {
        // This test verifies that adding a new node replaces an existing node in a subnet
        let mut registry = invariant_compliant_registry(0);

        // Add nodes to the registry
        let (mutate_request, node_ids_and_dkg_pks) = prepare_registry_with_nodes(1, 6);
        registry.maybe_apply_mutation_internal(mutate_request.mutations);
        let node_ids: Vec<NodeId> = node_ids_and_dkg_pks.keys().cloned().collect();
        let node_operator_id = registry_add_node_operator_for_node(
            &mut registry,
            node_ids[0],
            btreemap! { NodeRewardType::Type1 => 6 },
        );

        // Create a subnet with the first 4 nodes
        let subnet_id =
            registry_create_subnet_with_nodes(&mut registry, &node_ids_and_dkg_pks, &[0, 1, 2, 3]);
        let subnet_record = registry.get_subnet_or_panic(subnet_id);
        let subnet_membership = subnet_record
            .membership
            .iter()
            .map(|bytes| NodeId::from(PrincipalId::try_from(bytes).unwrap()))
            .collect::<Vec<NodeId>>();
        let expected_remove_node_id = node_ids[1]; // same offset as the subnet membership vector
        let expected_remove_node = registry.get_node(subnet_membership[1]).unwrap();

        println!("Original subnet membership (node ids): {subnet_membership:?}");

        // Add a new node with the same IP address and port as an existing node, which should replace the existing node
        let (mut payload, _valid_pks) = prepare_add_node_payload(2);
        payload.node_reward_type = Some(NodeRewardType::Type1.to_string());
        let http = expected_remove_node.http.unwrap();
        payload
            .http_endpoint
            .clone_from(&format!("[{}]:{}", http.ip_addr, http.port));
        let new_node_id = registry
            .do_add_node_(payload.clone(), node_operator_id, now_system_time())
            .expect("failed to add a node");

        // Verify the subnet record is updated with the new node
        let subnet_record = registry.get_subnet_or_panic(subnet_id);
        let mut expected_membership = subnet_membership.clone();
        expected_membership[1] = new_node_id;
        expected_membership.sort();
        let actual_membership: Vec<NodeId> = subnet_record
            .membership
            .iter()
            .map(|bytes| NodeId::from(PrincipalId::try_from(bytes).unwrap()))
            .sorted()
            .collect();
        assert_eq!(actual_membership, expected_membership);

        // Verify the old node is removed from the registry
        assert!(registry.get_node(expected_remove_node_id).is_none());

        // Verify the new node is present in the registry
        assert!(registry.get_node(new_node_id).is_some());
    }

    #[test]
    fn should_add_node_with_no_subnet_conflict() {
        let mut registry = invariant_compliant_registry(0);

        // Add nodes to the registry
        let (mutate_request, node_ids_and_dkg_pks) = prepare_registry_with_nodes(1, 4);
        registry.maybe_apply_mutation_internal(mutate_request.mutations);
        let node_ids: Vec<NodeId> = node_ids_and_dkg_pks.keys().cloned().collect();
        let node_operator_id = registry_add_node_operator_for_node(
            &mut registry,
            node_ids[0],
            btreemap! { NodeRewardType::Type1 => 5 },
        );

        // Prepare payload to add a new node
        let (mut payload, _valid_pks) = prepare_add_node_payload(2);
        payload.node_reward_type = Some(NodeRewardType::Type1.to_string());

        // Add the new node
        let new_node_id = registry
            .do_add_node_(payload.clone(), node_operator_id, now_system_time())
            .expect("failed to add a node");

        // Verify the new node is present in the registry
        assert!(registry.get_node(new_node_id).is_some());

        // Verify all nodes are in the registry
        for node_id in node_ids {
            assert!(registry.get_node(node_id).is_some());
        }
    }

    #[test]
    fn should_add_node_and_replace_existing_api_boundary_node() {
        // This test verifies that adding a new node replaces an existing node in a subnet
        let mut registry = invariant_compliant_registry(0);

        // Add a node to the registry
        let (mutate_request, node_ids_and_dkg_pks) = prepare_registry_with_nodes(1, 1);
        registry.maybe_apply_mutation_internal(mutate_request.mutations);
        let node_ids: Vec<NodeId> = node_ids_and_dkg_pks.keys().cloned().collect();

        let old_node_id = node_ids[0];
        let old_node = registry.get_node(old_node_id).unwrap();

        let node_operator_id = registry_add_node_operator_for_node(
            &mut registry,
            old_node_id,
            btreemap! { NodeRewardType::Type1 => 1 },
        );

        // Turn that node into an API boundary node
        let api_bn = ApiBoundaryNodeRecord {
            version: ReplicaVersion::default().to_string(),
        };
        registry.maybe_apply_mutation_internal(vec![insert(
            make_api_boundary_node_record_key(old_node_id),
            api_bn.encode_to_vec(),
        )]);

        // Add a new node with the same IP address and port as an existing node, which should replace the existing node
        let (mut payload, _valid_pks) = prepare_add_node_payload(2);
        payload.node_reward_type = Some(NodeRewardType::Type1.to_string());

        let http = old_node.http.unwrap();
        payload
            .http_endpoint
            .clone_from(&format!("[{}]:{}", http.ip_addr, http.port));
        let new_node_id = registry
            .do_add_node_(payload.clone(), node_operator_id, now_system_time())
            .expect("failed to add a node");

        // Verify that there is an API boundary node record for the new node
        assert!(
            registry
                .get(
                    make_api_boundary_node_record_key(new_node_id).as_bytes(),
                    registry.latest_version()
                )
                .is_some()
        );

        // Verify the old node is removed from the registry
        assert!(registry.get_node(old_node_id).is_none());

        // Verify the new node is present in the registry
        assert!(registry.get_node(new_node_id).is_some());

        // Verify node operator max rewardable nodes is unchanged
        let operator = get_node_operator_record(&registry, node_operator_id).unwrap();
        assert_eq!(
            operator.max_rewardable_nodes,
            btreemap! { "type1".to_string() => 1 }
        );
    }

    #[test]
    #[should_panic(
        expected = "[Registry] do_add_node: Node Operator has reached max_rewardable_nodes quota for type1"
    )]
    fn should_panic_if_max_rewardable_nodes_is_exhausted_for_type1() {
        let mut registry = invariant_compliant_registry(0);

        // Add nodes to the registry
        let (mutate_request, node_ids_and_dkg_pks) = prepare_registry_with_nodes(1, 1);
        registry.maybe_apply_mutation_internal(mutate_request.mutations);
        let node_ids: Vec<NodeId> = node_ids_and_dkg_pks.keys().cloned().collect();
        let node_operator_id = registry_add_node_operator_for_node(
            &mut registry,
            node_ids[0],
            // One node with type1 is already in the registry
            btreemap! { NodeRewardType::Type1 => 1 },
        );

        // Prepare payload to add a new node
        let (mut payload, _valid_pks) = prepare_add_node_payload(2);
        payload.node_reward_type = Some(NodeRewardType::Type1.to_string());

        // Attempt to add the new node, which should panic due to exhausted max rewardable nodes
        registry
            .do_add_node_(payload.clone(), node_operator_id, now_system_time())
            .unwrap();
    }

    #[test]
    #[should_panic(
        expected = "[Registry] do_add_node: Node Operator has reached max_rewardable_nodes quota for type1.1"
    )]
    fn should_panic_if_max_rewardable_nodes_is_exhausted_for_type1dot1() {
        let mut registry = invariant_compliant_registry(0);

        // Add nodes to the registry
        let (mutate_request, node_ids_and_dkg_pks) = prepare_registry_with_nodes(1, 1);
        registry.maybe_apply_mutation_internal(mutate_request.mutations);
        let node_ids: Vec<NodeId> = node_ids_and_dkg_pks.keys().cloned().collect();
        let node_operator_id = registry_add_node_operator_for_node(
            &mut registry,
            node_ids[0],
            btreemap! { NodeRewardType::Type1 => 2 , NodeRewardType::Type1dot1 => 0 },
        );

        // Prepare payload to add a new node
        let (mut payload, _valid_pks) = prepare_add_node_payload(2);
        payload.node_reward_type = Some(NodeRewardType::Type1dot1.to_string());

        // Attempt to add the new node, which should panic due to exhausted max rewardable nodes
        registry
            .do_add_node_(payload.clone(), node_operator_id, now_system_time())
            .unwrap();
    }

    #[test]
    fn test_node_reward_type_is_required() {
        let mut registry = invariant_compliant_registry(0);
        // Add node operator record first
        let node_operator_record = NodeOperatorRecord {
            max_rewardable_nodes: btreemap! { "type1".to_string() => 1 }, // Should be > 0 to add a new node
            ..Default::default()
        };
        let node_operator_id = PrincipalId::new_user_test_id(10001);

        registry.maybe_apply_mutation_internal(vec![update(
            NODE_REWARDS_TABLE_KEY,
            NodeRewardsTable::default().encode_to_vec(),
        )]);

        registry.maybe_apply_mutation_internal(vec![insert(
            make_node_operator_record_key(node_operator_id),
            node_operator_record.encode_to_vec(),
        )]);
        let (mut payload, _) = prepare_add_node_payload(1);
        payload.node_reward_type = None;
        // Code under test
        let result = registry.do_add_node_(payload.clone(), node_operator_id, now_system_time());

        // Assert
        assert_eq!(
            result.unwrap_err(),
            "[Registry] do_add_node: Node reward type is required."
        );
    }

    #[test]
    fn test_node_reward_type_is_not_required_if_no_node_rewards_table_present() {
        let mut registry = invariant_compliant_registry(0);
        // This disabled node provider rewards.
        registry.maybe_apply_mutation_internal(vec![delete(NODE_REWARDS_TABLE_KEY.as_bytes())]);

        // Add node operator record first
        let node_operator_record = NodeOperatorRecord {
            node_allowance: 1, // Should be > 0 to add a new node
            ..Default::default()
        };
        let node_operator_id = PrincipalId::new_user_test_id(10001);

        registry.maybe_apply_mutation_internal(vec![insert(
            make_node_operator_record_key(node_operator_id),
            node_operator_record.encode_to_vec(),
        )]);
        let (mut payload, _) = prepare_add_node_payload(1);
        payload.node_reward_type = None;
        // Code under test
        let result = registry.do_add_node_(payload.clone(), node_operator_id, now_system_time());

        // Assert
        assert!(
            result.is_ok(),
            "Could not create node with no node reward type: {result:?}"
        );
    }

    #[test]
    fn test_invalid_node_types_return_error() {
        let mut registry = invariant_compliant_registry(0);
        // Add node operator record first
        let node_operator_record = NodeOperatorRecord {
            max_rewardable_nodes: btreemap! { "type1".to_string() => 1 },
            ..Default::default()
        };
        let node_operator_id = PrincipalId::new_user_test_id(10001);

        registry.maybe_apply_mutation_internal(vec![insert(
            make_node_operator_record_key(node_operator_id),
            node_operator_record.encode_to_vec(),
        )]);
        let (mut payload, _) = prepare_add_node_payload(1);
        payload.node_reward_type = Some("invalid_type".to_string());
        // Code under test
        let result = registry.do_add_node_(payload.clone(), node_operator_id, now_system_time());

        // Assert
        assert_eq!(
            result.unwrap_err(),
            "[Registry] do_add_node: Error parsing node type from payload: Invalid node type: invalid_type"
        );
    }

    #[test]
    fn test_do_add_node_fails_when_rate_limits_exceeded() {
        let mut registry = invariant_compliant_registry(0);

        let now = now_system_time();

        let node_operator_id = PrincipalId::new_user_test_id(1_000);
        let node_provider_id = PrincipalId::new_user_test_id(10_000);

        // Add node operator record first
        let node_operator_record = NodeOperatorRecord {
            node_operator_principal_id: node_operator_id.to_vec(),
            node_provider_principal_id: node_provider_id.to_vec(),
            node_allowance: 1,
            dc_id: "DC1".to_string(),
            rewardable_nodes: btreemap! { "type1.1".to_string() => 1 },
            ipv6: Some("bar".to_string()),
            max_rewardable_nodes: btreemap! { "type1.2".to_string() => 1 },
        };

        registry.maybe_apply_mutation_internal(vec![insert(
            make_node_operator_record_key(node_operator_id),
            node_operator_record.encode_to_vec(),
        )]);

        let (mut payload, _) = prepare_add_node_payload(1);
        payload.node_reward_type = Some(NodeRewardType::Type1dot1.to_string());

        // Exhaust the rate limit capacity
        let available_operator =
            registry.get_available_node_operator_op_capacity(node_operator_id, now);
        let available_provider =
            registry.get_available_node_provider_op_capacity(node_provider_id, now);
        let available = available_operator.min(available_provider);
        let reservation = registry
            .try_reserve_capacity_for_node_operator_operation(now, node_operator_id, available)
            .unwrap();
        registry
            .commit_used_capacity_for_node_operator_operation(now, reservation)
            .unwrap();

        let error = registry
            .do_add_node_(payload, node_operator_id, now)
            .unwrap_err();

        assert_eq!(
            error,
            "Rate Limit Capacity exceeded. Please wait and try again later."
        );
    }

    #[test]
    fn test_ip_rate_limiting_for_add_node() {
        // Arrange
        let mut registry = invariant_compliant_registry(0);
        let node_operator_id = PrincipalId::new_user_test_id(1);

        // Add node operator record with sufficient allowance
        let node_operator_record = NodeOperatorRecord {
            node_allowance: 10, // Enough for multiple nodes
            ..Default::default()
        };
        registry.maybe_apply_mutation_internal(vec![insert(
            make_node_operator_record_key(node_operator_id),
            node_operator_record.encode_to_vec(),
        )]);

        // Prepare an add_node payload.
        let (template_payload, _) = prepare_add_node_payload(1);

        let now = now_system_time();
        let test_ip = connection_endpoint_from_string(&template_payload.http_endpoint).ip_addr;

        let add_node_payload_with_same_ip = |i| {
            let (mut new_payload, _) = prepare_add_node_payload(i);
            new_payload
                .http_endpoint
                .clone_from(&template_payload.http_endpoint);
            new_payload
        };

        // Check that we start with capacity available
        let initial_capacity = get_available_add_node_capacity(test_ip.clone(), now);
        assert_eq!(initial_capacity, 7, "Should start with 7 capacity");

        // Act: Add first node with a specific IP - should succeed
        let result_1 =
            registry.do_add_node_(add_node_payload_with_same_ip(1), node_operator_id, now);
        assert!(result_1.is_ok(), "First node addition should succeed");

        assert_eq!(get_available_add_node_capacity(test_ip.clone(), now), 6,);

        // The next 6 should also succeed.
        for i in 2..=7 {
            registry
                .do_add_node_(add_node_payload_with_same_ip(i), node_operator_id, now)
                .unwrap();
        }
        assert_eq!(
            get_available_add_node_capacity(test_ip.clone(), now),
            0,
            "Capacity should be exhausted after 7 nodes"
        );

        let new_payload = add_node_payload_with_same_ip(8);
        let result_2 = registry.do_add_node_(new_payload.clone(), node_operator_id, now);
        assert!(
            result_2.is_err(),
            "Second node addition should fail due to rate limiting"
        );
        let error_message = result_2.unwrap_err();
        assert!(
            error_message.contains("Capacity exceeded") || error_message.contains("Rate"),
            "Error message should mention rate/capacity limit, got: {error_message}"
        );

        // Act: Try again after 24 hours - should succeed
        let one_day_later = now + std::time::Duration::from_secs(86401);
        let after_day_capacity = get_available_add_node_capacity(test_ip.clone(), one_day_later);
        assert_eq!(
            after_day_capacity, 1,
            "Capacity should be restored after 24 hours"
        );

        let result_3 = registry.do_add_node_(new_payload.clone(), node_operator_id, one_day_later);
        assert!(
            result_3.is_ok(),
            "Node addition should succeed after 24 hours"
        );

        let result_4 = registry.do_add_node_(new_payload, node_operator_id, one_day_later);
        let error_message = result_4.unwrap_err();
        assert!(
            error_message.contains("Capacity exceeded") || error_message.contains("Rate"),
            "Error message should mention rate/capacity limit, got: {error_message}"
        );
    }

    #[test]
    fn test_ip_rate_limiting_different_ips() {
        // Arrange
        let mut registry = invariant_compliant_registry(0);
        let node_operator_id = PrincipalId::new_user_test_id(1);

        // Add node operator record with sufficient allowance
        let node_operator_record = NodeOperatorRecord {
            node_allowance: 10,
            ..Default::default()
        };
        registry.maybe_apply_mutation_internal(vec![insert(
            make_node_operator_record_key(node_operator_id),
            node_operator_record.encode_to_vec(),
        )]);

        let now = now_system_time();

        // Add 8 nodes with different IP address at the same time
        for i in 0..8 {
            let (payload, _) = prepare_add_node_payload(i);
            let result = registry.do_add_node_(payload, node_operator_id, now);
            assert!(
                result.is_ok(),
                "Attempt {i} should succeed but got {result:?}"
            );
        }
    }
}<|MERGE_RESOLUTION|>--- conflicted
+++ resolved
@@ -343,11 +343,7 @@
         invariant_compliant_registry, prepare_registry_with_nodes,
         registry_add_node_operator_for_node, registry_create_subnet_with_nodes,
     };
-<<<<<<< HEAD
-=======
-    use crate::mutations::common::test::TEST_NODE_ID;
     use crate::rate_limits::get_available_add_node_capacity;
->>>>>>> f8296b2e
     use ic_base_types::{NodeId, PrincipalId};
     use ic_config::crypto::CryptoConfig;
     use ic_crypto_node_key_generation::generate_node_keys_once;
@@ -900,6 +896,10 @@
 
         // Verify the new node is present in the registry
         assert!(registry.get_node(new_node_id).is_some());
+
+        // Verify node operator allowance is unchanged
+        let updated_operator = get_node_operator_record(&registry, node_operator_id).unwrap();
+        assert_eq!(updated_operator.node_allowance, 0);
     }
 
     #[test]
