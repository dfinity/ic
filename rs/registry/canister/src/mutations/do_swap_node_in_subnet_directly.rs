--- conflicted
+++ resolved
@@ -240,7 +240,6 @@
 
         let payload = valid_payload();
 
-<<<<<<< HEAD
         let result = registry.swap_nodes_inner(payload, PrincipalId::new_user_test_id(1));
 
         // First error that occurs after validation
@@ -248,13 +247,6 @@
             == SwapError::FeatureDisabledForCaller {
                 caller: PrincipalId::new_user_test_id(1)
             }));
-=======
-        assert!(
-            registry
-                .swap_nodes_inner(payload, PrincipalId::new_user_test_id(1))
-                .is_ok()
-        )
->>>>>>> daa88b71
     }
 
     #[test]
