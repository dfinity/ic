<<<<<<< HEAD
use crate::mutations::node_management::common::{
    get_key_family_iter_at_version, get_key_family_raw_iter_at_version,
};
use crate::storage::with_chunks;
use crate::{common::LOG_PREFIX, pb::v1::SubnetForCanister, registry::Registry};
=======
use crate::mutations::node_management::common::get_key_family_iter_at_version;
use crate::{pb::v1::SubnetForCanister, registry::Registry};
>>>>>>> f6b9d5a3
use dfn_core::CanisterId;
use ic_base_types::{PrincipalId, SubnetId};
use ic_protobuf::registry::routing_table::v1 as pb;
use ic_registry_canister_chunkify::decode_high_capacity_registry_value;
use ic_registry_keys::{
    make_canister_migrations_record_key, make_canister_ranges_key, make_routing_table_record_key,
    CANISTER_RANGES_PREFIX,
};
use ic_registry_routing_table::{
    routing_table_insert_subnet, CanisterIdRange, CanisterIdRanges, CanisterMigrations,
    RoutingTable,
};
use ic_registry_transport::pb::v1::{registry_mutation, RegistryMutation};
use ic_registry_transport::{delete, upsert};
use prost::Message;
use std::cmp::Ordering;
use std::collections::BTreeMap;
use std::convert::TryFrom;

#[derive(Eq, PartialEq, Debug)]
pub enum GetSubnetForCanisterError {
    InvalidCanisterId,
    NoSubnetAssigned,
}

impl std::fmt::Display for GetSubnetForCanisterError {
    fn fmt(&self, f: &mut std::fmt::Formatter<'_>) -> std::fmt::Result {
        match self {
            GetSubnetForCanisterError::InvalidCanisterId => {
                write!(f, "Invalid canister ID.")
            }
            GetSubnetForCanisterError::NoSubnetAssigned => {
                write!(f, "Canister is not assigned to any subnet.")
            }
        }
    }
}

const MAX_RANGES_PER_CANISTER_RANGES: u16 = 20;

/// Returns a list of mutations of routing table shards so that applying them to the registry will
/// result in the routing table (represented as routing table shards) being updated to the given new
/// routing table.
///
/// Invariants that should hold before and after the mutations:
///
/// * each shard is a valid routing table - the canister ranges in the entries are sorted and
///   disjoint.
/// * for each shard, the start canister id of the first entry *is larger than or equal* to the
///   canister id in the shard key.
/// * for each shard, the end canister id of the last entry + 1 *is smaller than or equal to* the
///   canister id in the next shard key.
///
/// Note that the method does not require the following invariants:
///
/// * for the last two invariants, we do not require equality as a precondition, even though the
///   method should produce mutations that result in equality except for the shard key with
///   `CanisterId(0)`.
/// * each shard can have more than `MAX_RANGES_PER_CANISTER_RANGES` entries, even though this
///   method should produce mutations that result in <= `MAX_RANGES_PER_CANISTER_RANGES` entries for
///   each shard.
///
/// Relaxing the invariants as preconditions does not make it more difficult to compute the
/// mutations, while it helps with setting up tests, since a single shard with all the entries can
/// be inserted with a smallest possible shard key, i.e., `CanisterId::from_u64(0)`.
///
/// Complexity O(n)
fn mutations_for_canister_ranges(
    registry: &Registry,
    new_rt: &RoutingTable,
) -> Vec<RegistryMutation> {
    // Helper functions
    let range_key = |canister_id: CanisterId| -> Vec<u8> {
        make_canister_ranges_key(canister_id).as_bytes().to_vec()
    };

    let create_rt_entry =
        |range: &CanisterIdRange, subnet: &SubnetId| -> pb::routing_table::Entry {
            pb::routing_table::Entry {
                range: Some((*range).into()),
                subnet_id: Some(pb_subnet_id(*subnet)),
            }
        };

    // We have to use the old routing table (in canister_range_* form) in order to create the
    // diff here.
    // We create the structure of the new shards from the current structure without values, as the values
    // will be populated below.  This allows us to compare what will be saved and only write changes.
    // This prevents unnecessary rearrangements of shards which could have cascading effects,
    // (i.e. each shard shifts right by just one entry, causing all the old entries to be deleted
    // and new entries to be rewritten).
    // but populate it with the routing table
    let version = registry.latest_version();
    let (mut new_shards, current_shards): (
        BTreeMap<CanisterId, pb::RoutingTable>,
        BTreeMap<CanisterId, pb::RoutingTable>,
    ) = get_key_family_iter_at_version(registry, CANISTER_RANGES_PREFIX, version)
        .map(|(k, v)| {
            let bytes = hex::decode(k).unwrap();
            let canister_id = CanisterId::try_from(bytes).expect("Invalid CanisterId in range key");
            (
                (canister_id, pb::RoutingTable { entries: vec![] }),
                (canister_id, v),
            )
        })
        .unzip();

    let zero_id = CanisterId::from_u64(0);
    // If we don't have any routing table fragments in the new_shards, we need to create a default one to
    // hold all the ranges until a split occurs.
    new_shards
        .entry(zero_id)
        .or_insert_with(|| pb::RoutingTable { entries: vec![] });

    for (range, subnet) in new_rt.iter() {
        let range_start = range.start;

        // find the entry in the new_shards that is closest to the start of the range in the lower direction
        // Because we always ensure there's a CanisterId(0) shard, this cannot fail.
        let key = *(new_shards
            .range(zero_id..=range_start)
            .next_back()
            .unwrap()
            .0);

        let rt_fragment = new_shards.get_mut(&key).unwrap();

        if rt_fragment.entries.len() == MAX_RANGES_PER_CANISTER_RANGES as usize {
            // If the current shard has more than MAX_RANGES_PER_CANISTER_RANGES, we need to split it
            // into multiple shards.
            let mut entries = rt_fragment
                .entries
                .split_off(MAX_RANGES_PER_CANISTER_RANGES as usize / 2);

            entries.push(create_rt_entry(range, subnet));

            let shard_key = entries
                .first()
                .and_then(|e| e.range.as_ref())
                .and_then(|range| range.start_canister_id.as_ref())
                .and_then(|canister_id| canister_id.principal_id.as_ref())
                .map(|principal| {
                    CanisterId::try_from(principal.raw.clone())
                        .expect("Invalid canisterId in range key")
                })
                // This expect is safe because we push at least one entry right before this.
                .expect("Invalid Range found in routing table entry.");
            let new_shard = pb::RoutingTable { entries };

            new_shards.insert(shard_key, new_shard);
        } else {
            // Otherwise, we just add the entry to the current shard.
            rt_fragment.entries.push(create_rt_entry(range, subnet));
        }
    }

    let mut old_shard_iterator = current_shards.iter().peekable();
    let mut new_shard_iterator = new_shards
        .iter()
        .filter(|(_, rt)| !rt.entries.is_empty())
        .peekable();

    let mut mutations = vec![];
    loop {
        // Every branch advances one or both of the iterators, so that the loop eventually terminates
        // on (None, None).
        match (old_shard_iterator.peek(), new_shard_iterator.peek()) {
            (Some(&(o_key, old_rt_fragment)), Some(&(n_key, new_rt_fragment))) => match o_key
                .cmp(n_key)
            {
                Ordering::Less => {
                    mutations.push(delete(range_key(*o_key)));
                    old_shard_iterator.next();
                }
                Ordering::Greater => {
                    mutations.push(upsert(range_key(*n_key), new_rt_fragment.encode_to_vec()));
                    new_shard_iterator.next();
                }
                Ordering::Equal => {
                    // Only produce mutations for differences, since every mutation will take space
                    // in the registry even if the values are equivalent.
                    if old_rt_fragment != new_rt_fragment {
                        mutations.push(upsert(range_key(*n_key), new_rt_fragment.encode_to_vec()));
                    }
                    old_shard_iterator.next();
                    new_shard_iterator.next();
                }
            },
            (Some(&(o_key, _)), None) => {
                mutations.push(delete(range_key(*o_key)));
                old_shard_iterator.next();
            }
            (None, Some(&(n_key, new_rt_fragment))) => {
                mutations.push(upsert(range_key(*n_key), new_rt_fragment.encode_to_vec()));
                new_shard_iterator.next();
            }
            (None, None) => break,
        }
    }

    mutations
}

fn pb_subnet_id(subnet_id: SubnetId) -> ic_protobuf::types::v1::SubnetId {
    ic_protobuf::types::v1::SubnetId {
        principal_id: Some(ic_protobuf::types::v1::PrincipalId {
            raw: subnet_id.get().as_slice().to_vec(),
        }),
    }
}

pub(crate) fn routing_table_into_registry_mutation(
    registry: &Registry,
    routing_table: RoutingTable,
) -> Vec<RegistryMutation> {
    let mut mutations = mutations_for_canister_ranges(registry, &routing_table);

    let new_routing_table = pb::RoutingTable::from(routing_table);
    mutations.push(upsert(
        make_routing_table_record_key().as_bytes(),
        new_routing_table.encode_to_vec(),
    ));

    mutations
}

/// Returns the given `CanisterMigrations` as a registry mutation of the given type.
fn canister_migrations_into_registry_mutation(
    canister_migrations: CanisterMigrations,
    mutation_type: i32,
) -> RegistryMutation {
    let canister_migrations = pb::CanisterMigrations::from(canister_migrations);
    let mut buf = vec![];
    canister_migrations.encode(&mut buf).unwrap();
    RegistryMutation {
        mutation_type,
        key: make_canister_migrations_record_key().as_bytes().to_vec(),
        value: buf,
    }
}

impl Registry {
    /// Gets the routing table or panics with a message.
    pub fn get_routing_table_or_panic(&self, version: u64) -> RoutingTable {
<<<<<<< HEAD
        self.get_routing_table(version)
            .unwrap_or_else(|e| panic!("{e}"))
    }

    pub fn get_routing_table_shard_for_canister_id(
        &self,
        canister_id: CanisterId,
        version: u64,
    ) -> Result<RoutingTable, String> {
        // get_key_family_* functions don't return deleted values.
        let ranges: Vec<_> =
            get_key_family_raw_iter_at_version(self, CANISTER_RANGES_PREFIX, version)
                .map(|(k, v)| {
                    let shard_canister_id_bytes = hex::decode(k).unwrap();
                    (CanisterId::try_from(shard_canister_id_bytes).unwrap(), v)
                })
                .collect();

        let maybe_range_to_decode = ranges
            .into_iter()
            .take_while(|(shard_canister_id, _)| shard_canister_id <= &canister_id)
            .last()
            .map(|(_, record)| record);

        let Some(range_to_decode) = maybe_range_to_decode else {
            return Err(format!("{}Could not find routing table shard", LOG_PREFIX));
        };

        match with_chunks(|chunks| {
            decode_high_capacity_registry_value::<pb::RoutingTable, _>(range_to_decode, chunks)
        }) {
            Some(rt) => RoutingTable::try_from(rt).map_err(|e| e.to_string()),
            None => Err(format!(
                "{}Could not decode routing table shard",
                LOG_PREFIX
            )),
        }
    }

    pub fn get_routing_table_from_canister_range_records_or_panic(
        &self,
        version: u64,
    ) -> RoutingTable {
=======
>>>>>>> f6b9d5a3
        let entries = get_key_family_iter_at_version::<pb::RoutingTable>(
            self,
            CANISTER_RANGES_PREFIX,
            version,
        )
        .flat_map(|(_, v)| v.entries)
        .collect::<Vec<pb::routing_table::Entry>>();

        RoutingTable::try_from(pb::RoutingTable { entries }).unwrap()
    }

    /// Applies the given mutation to the routing table at the specified version.
    fn modify_routing_table(
        &self,
        version: u64,
        f: impl FnOnce(&mut RoutingTable),
    ) -> Vec<RegistryMutation> {
        let mut routing_table = self.get_routing_table_or_panic(version);
        f(&mut routing_table);
        routing_table_into_registry_mutation(self, routing_table)
    }

    pub fn migrate_canisters_to_subnet(
        &self,
        version: u64,
        canister_ids: Vec<CanisterId>,
        subnet_id: SubnetId,
    ) -> Vec<RegistryMutation> {
        self.modify_routing_table(version, |routing_table| {
            for canister_id in canister_ids {
                routing_table.assign_canister(canister_id, subnet_id);
            }
            routing_table.optimize();
        })
    }

    /// Handle adding a subnet to the routing table.
    pub fn add_subnet_to_routing_table(
        &self,
        version: u64,
        subnet_id_to_add: SubnetId,
    ) -> Vec<RegistryMutation> {
        self.modify_routing_table(version, |routing_table| {
            routing_table_insert_subnet(routing_table, subnet_id_to_add).unwrap();
        })
    }

    /// Handle removing a subnet from the routing table.
    pub fn remove_subnet_from_routing_table(
        &self,
        version: u64,
        subnet_id_to_remove: SubnetId,
    ) -> Vec<RegistryMutation> {
        self.modify_routing_table(version, |routing_table| {
            routing_table.remove_subnet(subnet_id_to_remove);
        })
    }

    /// Makes a registry mutation that remaps the specified canister ID range to
    /// another subnet.
    pub fn reroute_canister_ranges_mutation(
        &self,
        version: u64,
        canister_id_ranges: CanisterIdRanges,
        destination: SubnetId,
    ) -> Vec<RegistryMutation> {
        self.modify_routing_table(version, |routing_table| {
            routing_table
                .assign_ranges(canister_id_ranges, destination)
                .unwrap();
            routing_table.optimize();
        })
    }

    /// Retrieves the canister migrations if the key exists.
    pub fn get_canister_migrations(&self, version: u64) -> Option<CanisterMigrations> {
        self.get(make_canister_migrations_record_key().as_bytes(), version)
            .map(|registry_value| {
                CanisterMigrations::try_from(
                    pb::CanisterMigrations::decode(registry_value.value.as_slice()).unwrap(),
                )
                .expect("failed to decode the canister migrations from protobuf")
            })
    }

    /// Creates a mutation that applies the given change to `canister_mutations`
    /// at the specified version, creating the entry if it doesn't exist.
    fn modify_canister_migrations(
        &self,
        version: u64,
        f: impl FnOnce(&mut CanisterMigrations),
        mutation_type: i32,
    ) -> RegistryMutation {
        let mut canister_migrations = self.get_canister_migrations(version).unwrap_or_default();

        f(&mut canister_migrations);
        canister_migrations_into_registry_mutation(canister_migrations, mutation_type)
    }

    /// Makes a registry mutation that modifies the canister migrations.
    pub fn migrate_canister_ranges_mutation(
        &self,
        version: u64,
        canister_id_ranges: CanisterIdRanges,
        source: SubnetId,
        destination: SubnetId,
    ) -> RegistryMutation {
        // The registry mutation type is set to `Upsert` so that the mutation is still valid
        // when canister migrations are not present in the registry.
        self.modify_canister_migrations(
            version,
            |canister_migrations| {
                canister_migrations
                    .insert_ranges(canister_id_ranges, source, destination)
                    .unwrap();
            },
            registry_mutation::Type::Upsert as i32,
        )
    }

    /// Makes a registry mutation that removes all provided entries from `canister_migrations`.
    pub fn remove_canister_migrations_mutation(
        &self,
        version: u64,
        canister_id_ranges: CanisterIdRanges,
        migration_trace: Vec<SubnetId>,
    ) -> RegistryMutation {
        // The registry mutation type is set to `Update` to prevent the removal
        // when canister migrations are not present in the registry.
        self.modify_canister_migrations(
            version,
            |canister_migrations| {
                canister_migrations
                    .remove_ranges(canister_id_ranges, migration_trace)
                    .unwrap();
            },
            registry_mutation::Type::Update as i32,
        )
    }

    pub fn get_subnet_for_canister(
        &self,
        principal_id: &PrincipalId,
    ) -> Result<SubnetForCanister, GetSubnetForCanisterError> {
        let latest_version = self.latest_version();

        let canister_id = CanisterId::try_from_principal_id(*principal_id)
            .map_err(|_| GetSubnetForCanisterError::InvalidCanisterId)?;
        let routing_table_segment = self
            .get_routing_table_shard_for_canister_id(canister_id, latest_version)
            .map_err(|_| GetSubnetForCanisterError::NoSubnetAssigned)?;

        match routing_table_segment
            .lookup_entry(canister_id)
            .map(|(_, subnet_id)| subnet_id.get())
        {
            Some(subnet_id) => Ok(SubnetForCanister {
                subnet_id: Some(subnet_id),
            }),
            None => Err(GetSubnetForCanisterError::NoSubnetAssigned),
        }
    }
}

#[cfg(test)]
mod tests {
    use crate::common::test_helpers::invariant_compliant_registry;

    use super::*;
    use crate::mutations::node_management::common::get_key_family;
    use assert_matches::assert_matches;
    use ic_base_types::CanisterId;
    use ic_registry_keys::CANISTER_RANGES_PREFIX;
    use ic_registry_routing_table::CanisterIdRange;

    #[test]
    fn test_get_subnet_for_canister() {
        let mut registry = invariant_compliant_registry(0);
        let system_subnet =
            PrincipalId::try_from(registry.get_subnet_list_record().subnets.first().unwrap())
                .unwrap();

        let mut rt = RoutingTable::new();
        rt.insert(
            CanisterIdRange {
                start: CanisterId::from(0),
                end: CanisterId::from(255),
            },
            system_subnet.into(),
        )
        .unwrap();
        let mutations = routing_table_into_registry_mutation(&registry, rt);
        registry.maybe_apply_mutation_internal(mutations);

        assert_eq!(
            registry
                .get_subnet_for_canister(&CanisterId::from(5).get())
                .unwrap()
                .subnet_id
                .unwrap(),
            system_subnet
        );

        assert_matches!(
            registry
                .get_subnet_for_canister(&CanisterId::from(256).get())
                .unwrap_err(),
            GetSubnetForCanisterError::NoSubnetAssigned
        );

        assert_matches!(
            registry
                .get_subnet_for_canister(&CanisterId::from(999).get())
                .unwrap_err(),
            GetSubnetForCanisterError::NoSubnetAssigned
        );

        // GetSubnetForCanisterError::CanisterIdConversion currently not reachable - CanisterId::try_from() always succeeds
    }

    // Helper functions to reduce test boilerplate
    fn assert_subnet_for_canister(registry: &Registry, canister_id: u64, expected_subnet_idx: u64) {
        let result = registry
            .get_subnet_for_canister(&CanisterId::from(canister_id).get())
            .unwrap_or_else(|_| panic!("No subnet found for canister {}", canister_id));

        assert_eq!(
            result.subnet_id.unwrap(),
            PrincipalId::new_subnet_test_id(expected_subnet_idx),
            "Canister {} should be on subnet with index {}",
            canister_id,
            expected_subnet_idx
        );
    }

    // Helper function to assert that no subnet is assigned for a canister
    fn assert_no_subnet_for_canister(registry: &Registry, canister_id: u64) {
        assert_matches!(
            registry
                .get_subnet_for_canister(&CanisterId::from(canister_id).get())
                .unwrap_err(),
            GetSubnetForCanisterError::NoSubnetAssigned
        );
    }

    #[test]
    fn get_subnet_for_canister_with_multiple_shards() {
        let mut registry = invariant_compliant_registry(0);
        // Create enough entries to trigger multiple shards (more than MAX_RANGES_PER_CANISTER_RANGES)
        let entries = make_rt_entry_definitions(0..25, 100); // 25 entries, each covering 100 canister IDs

        let rt = rt_from_ranges(entries);

        let mutations = routing_table_into_registry_mutation(&registry, rt);
        registry.maybe_apply_mutation_internal(mutations);

        // Test 5 random canister IDs from different ranges
        // Test canister ID 50 (should be in range 0-99, subnet_id from index 0)
        assert_subnet_for_canister(&registry, 50, 0);

        // Test canister ID 550 (should be in range 500-599, subnet_id from index 5)
        assert_subnet_for_canister(&registry, 550, 5);

        // Test canister ID 1250 (should be in range 1200-1299, subnet_id from index 12)
        assert_subnet_for_canister(&registry, 1250, 12);

        // Test canister ID 1999 (should be in range 1900-1999, subnet_id from index 19)
        assert_subnet_for_canister(&registry, 1999, 19);

        // Test canister ID 2399 (should be in range 2300-2399, subnet_id from index 23)
        assert_subnet_for_canister(&registry, 2399, 23);

        // Test a canister ID outside all ranges
        assert_no_subnet_for_canister(&registry, 3000);
    }

    #[test]
    fn test_canister_lookup_at_shard_boundaries() {
        let mut registry = invariant_compliant_registry(0);
        let shards = shards(vec![
            (0, vec![((0, 999), test_subnet(0))]),
            (1000, vec![((1000, 1999), test_subnet(1))]),
            (2000, vec![((2000, 2999), test_subnet(2))]),
        ]);
        apply_shards_to_registry(&mut registry, &shards);

        assert_subnet_for_canister(&registry, 1000, 1);
        assert_subnet_for_canister(&registry, 999, 0);
        assert_subnet_for_canister(&registry, 1999, 1);
        assert_subnet_for_canister(&registry, 2000, 2);
        assert_no_subnet_for_canister(&registry, 3000);
    }

    #[test]
    fn test_canister_lookup_with_gaps_in_shards() {
        let mut registry = invariant_compliant_registry(0);
        let shards = shards(vec![
            (0, vec![((0, 500), test_subnet(0))]),
            (2000, vec![((2000, 2500), test_subnet(2))]),
        ]);
        apply_shards_to_registry(&mut registry, &shards);

        assert_subnet_for_canister(&registry, 250, 0);
        assert_no_subnet_for_canister(&registry, 1500);
        assert_subnet_for_canister(&registry, 2250, 2);
    }

    #[test]
    fn test_canister_lookup_with_empty_shards() {
        let mut registry = invariant_compliant_registry(0);
        let shards = shards(vec![
            (0, vec![((0, 500), test_subnet(0))]),
            (1000, vec![]), // Empty shard
            (2000, vec![((2000, 2500), test_subnet(2))]),
        ]);
        apply_shards_to_registry(&mut registry, &shards);

        assert_no_subnet_for_canister(&registry, 1500);
    }

    #[test]
    fn test_canister_lookup_below_first_shard() {
        let mut registry = invariant_compliant_registry(0);
        let shards = shards(vec![
            (1000, vec![((1000, 1500), test_subnet(1))]),
            (2000, vec![((2000, 2500), test_subnet(2))]),
        ]);
        apply_shards_to_registry(&mut registry, &shards);

        assert_no_subnet_for_canister(&registry, 500);
    }

    #[test]
    fn test_canister_lookup_with_gaps() {
        let mut registry = invariant_compliant_registry(0);
        let shards = shards(vec![
            (0, vec![((100, 500), test_subnet(0))]),
            (400, vec![((600, 800), test_subnet(1))]),
            (850, vec![((900, 1200), test_subnet(2))]),
        ]);
        apply_shards_to_registry(&mut registry, &shards);

        assert_subnet_for_canister(&registry, 300, 0);
        assert_no_subnet_for_canister(&registry, 50);
        assert_subnet_for_canister(&registry, 700, 1);
    }

    #[test]
    fn test_canister_lookup_at_max_canister_id() {
        let mut registry = invariant_compliant_registry(0);
        let shards = shards(vec![
            (0, vec![((0, 1000), test_subnet(0))]),
            (
                u64::MAX - 1000,
                vec![((u64::MAX - 1000, u64::MAX), test_subnet(1))],
            ),
        ]);
        apply_shards_to_registry(&mut registry, &shards);

        assert_subnet_for_canister(&registry, u64::MAX, 1);
        assert_no_subnet_for_canister(&registry, u64::MAX - 2000);
    }

    #[test]
    fn test_routing_table_updates_and_deletes_entries_as_expected() {
        let mut registry = invariant_compliant_registry(0);
        let system_subnet =
            PrincipalId::try_from(registry.get_subnet_list_record().subnets.first().unwrap())
                .unwrap();

        let mut rt = RoutingTable::new();
        rt.insert(
            CanisterIdRange {
                start: CanisterId::from(5000),
                end: CanisterId::from(6000),
            },
            system_subnet.into(),
        )
        .unwrap();
        rt.insert(
            CanisterIdRange {
                start: CanisterId::from(6002),
                end: CanisterId::from(7000),
            },
            system_subnet.into(),
        )
        .unwrap();

        // We are testing the mutation to create new ranges
        let mutations = routing_table_into_registry_mutation(&registry, rt.clone());
        registry.maybe_apply_mutation_internal(mutations);

        let recovered = registry.get_routing_table_or_panic(registry.latest_version());
        assert_eq!(recovered, rt);

        // Now we are going to test the mutations delete + update
        registry.maybe_apply_mutation_internal(registry.migrate_canisters_to_subnet(
            registry.latest_version(),
            vec![CanisterId::from(6001)],
            system_subnet.into(),
        ));

        let newly_recovered = registry.get_routing_table_or_panic(registry.latest_version());

        assert_eq!(
            newly_recovered,
            RoutingTable::try_from(pb::RoutingTable {
                entries: vec![pb::routing_table::Entry {
                    range: Some(pb::CanisterIdRange {
                        start_canister_id: Some(CanisterId::from(5000).into()),
                        end_canister_id: Some(CanisterId::from(7000).into()),
                    }),
                    subnet_id: Some(pb_subnet_id(SubnetId::from(system_subnet))),
                }],
            })
            .unwrap()
        );
    }

    // Simple helper to create SubnetId from index
    fn test_subnet(idx: u64) -> SubnetId {
        SubnetId::new(PrincipalId::new_subnet_test_id(idx))
    }

    /// Helper to build a RoutingTable from a Vec of ((start, end), subnet_id)
    fn rt_from_ranges(ranges: Vec<((u64, u64), SubnetId)>) -> RoutingTable {
        let pb_rt = shard_pb_rt(ranges);
        RoutingTable::try_from(pb_rt).unwrap()
    }

    /// Given a list of (start,end,subnet), spit back a `pb::RoutingTable` fragment.
    fn shard_pb_rt(ranges: Vec<((u64, u64), SubnetId)>) -> pb::RoutingTable {
        let mut rt = pb::RoutingTable {
            entries: Vec::new(),
        };
        for ((s, e), subnet) in ranges {
            let entry = pb::routing_table::Entry {
                range: Some(pb::CanisterIdRange {
                    start_canister_id: Some(CanisterId::from(s).into()),
                    end_canister_id: Some(CanisterId::from(e).into()),
                }),
                subnet_id: Some(pb_subnet_id(subnet)),
            };
            rt.entries.push(entry);
        }
        rt
    }

    #[allow(clippy::type_complexity)]
    fn shards(shards: Vec<(u64, Vec<((u64, u64), SubnetId)>)>) -> Vec<(u64, pb::RoutingTable)> {
        shards
            .into_iter()
            .map(|(start, ranges)| {
                let rt = shard_pb_rt(ranges);
                (start, rt)
            })
            .collect()
    }

    fn rt_from_shards(shards: &[(u64, pb::RoutingTable)]) -> RoutingTable {
        let entries = shards
            .iter()
            .flat_map(|(_, rt_proto)| rt_proto.entries.clone())
            .collect();

        RoutingTable::try_from(pb::RoutingTable { entries }).unwrap()
    }

    // This helper lets us create artificial shards for testing that otherwise
    // would not be created by the routing table saving logic.
    fn apply_shards_to_registry(registry: &mut Registry, shards: &[(u64, pb::RoutingTable)]) {
        let mutations: Vec<RegistryMutation> = shards
            .iter()
            .map(|(start, rt)| {
                upsert(
                    make_canister_ranges_key(CanisterId::from(*start)),
                    rt.encode_to_vec(),
                )
            })
            .collect();

        registry.apply_mutations_for_test(mutations);
    }

    fn make_rt_entry_definitions(
        count_range: impl Iterator<Item = u64>,
        entries_per_range: u64,
    ) -> Vec<((u64, u64), SubnetId)> {
        count_range
            .map(|i| {
                (
                    (
                        i * entries_per_range,
                        i * entries_per_range + entries_per_range - 1,
                    ),
                    SubnetId::new(PrincipalId::new_subnet_test_id(i)),
                )
            })
            .collect()
    }

    fn compare_rt_mutations(expected: Vec<RegistryMutation>, actual: Vec<RegistryMutation>) {
        let expected_keys = expected
            .iter()
            .map(|m| std::str::from_utf8(m.key.as_slice()).unwrap())
            .collect::<Vec<_>>();
        let actual_keys = actual
            .iter()
            .map(|m| std::str::from_utf8(m.key.as_slice()).unwrap())
            .collect::<Vec<_>>();

        assert_eq!(expected_keys, actual_keys);
        for (e, a) in expected.iter().zip(actual.iter()) {
            let expected_key = std::str::from_utf8(e.key.as_slice()).unwrap();
            let actual_key = std::str::from_utf8(a.key.as_slice()).unwrap();
            assert_eq!(expected_key, actual_key);

            let e_routing_table = pb::RoutingTable::decode(e.value.as_slice())
                .expect("Failed to decode expected routing table");
            let a_routing_table = pb::RoutingTable::decode(a.value.as_slice())
                .expect("Failed to decode actual routing table");
            assert_eq!(
                e_routing_table, a_routing_table,
                "Comparison of tables for key {} failed",
                actual_key
            );

            assert_eq!(e.mutation_type, a.mutation_type);
        }
    }

    #[test]
    fn empty_old_and_new_yields_no_mutations() {
        let mut registry = invariant_compliant_registry(0);
        let old = rt_from_shards(&[]);
        registry.apply_mutations_for_test(mutations_for_canister_ranges(&registry, &old));

        let entries = get_key_family::<pb::RoutingTable>(&registry, CANISTER_RANGES_PREFIX);
        assert!(entries.is_empty());

        let new = rt_from_shards(&[]);
        let mutations = mutations_for_canister_ranges(&registry, &new);
        assert!(mutations.is_empty());

        // should not panic, even with nothing written to the registry
        let _rt = registry.get_routing_table_or_panic(registry.latest_version());
    }

    #[test]
    fn old_has_extra_range_generates_delete() {
        let mut registry = invariant_compliant_registry(0);
        let subnet = SubnetId::new(PrincipalId::new_user_test_id(1));
        let old_shards = shards(vec![(0, vec![((10, 20), subnet)])]);
        let old = rt_from_shards(&old_shards);
        registry.apply_mutations_for_test(mutations_for_canister_ranges(&registry, &old));

        let new = rt_from_shards(&[]);
        let mutations = mutations_for_canister_ranges(&registry, &new);

        let expected = vec![delete(make_canister_ranges_key(CanisterId::from(0)))];
        compare_rt_mutations(expected, mutations);
    }

    #[test]
    fn up_to_limit_all_entries_are_in_same_table() {
        let mut registry = invariant_compliant_registry(0);
        let old = rt_from_shards(&[]);
        registry.apply_mutations_for_test(mutations_for_canister_ranges(&registry, &old));

        let new_ranges = make_rt_entry_definitions(1..=20, 10);
        let new = rt_from_ranges(new_ranges);
        let mutations = mutations_for_canister_ranges(&registry, &new);

        let expected_pb_rt = pb::RoutingTable::from(new);

        let expected = vec![upsert(
            make_canister_ranges_key(CanisterId::from(0)),
            expected_pb_rt.encode_to_vec(),
        )];
        compare_rt_mutations(expected, mutations);
    }

    #[test]
    fn new_has_enough_extra_ranges_generates_upsert_with_new_range() {
        let mut registry = invariant_compliant_registry(0);
        let old = rt_from_ranges(vec![]);
        registry.apply_mutations_for_test(mutations_for_canister_ranges(&registry, &old));

        let new_ranges = make_rt_entry_definitions(1..=21, 10);
        let new = rt_from_ranges(new_ranges);
        let mutations = mutations_for_canister_ranges(&registry, &new);

        let shard_1 = shard_pb_rt(make_rt_entry_definitions(1..=10, 10));
        let shard_2 = shard_pb_rt(make_rt_entry_definitions(11..=21, 10));

        let expected = vec![
            upsert(
                make_canister_ranges_key(CanisterId::from(0)),
                shard_1.encode_to_vec(),
            ),
            upsert(
                make_canister_ranges_key(CanisterId::from(110)),
                shard_2.encode_to_vec(),
            ),
        ];

        compare_rt_mutations(expected, mutations);
    }

    #[test]
    fn identical_range_generates_no_mutation() {
        let mut registry = invariant_compliant_registry(0);
        let subnet = SubnetId::new(PrincipalId::new_user_test_id(3));
        let old = rt_from_ranges(vec![((100, 200), subnet)]);
        registry.apply_mutations_for_test(mutations_for_canister_ranges(&registry, &old));

        let new = rt_from_ranges(vec![((100, 200), subnet)]);
        let mutations = mutations_for_canister_ranges(&registry, &new);

        let expected = vec![];
        compare_rt_mutations(expected, mutations);
    }

    #[test]
    fn mutations_for_canister_ranges_can_create_a_0_canister_range_when_needed() {
        let mut registry = invariant_compliant_registry(0);
        let subnet = SubnetId::new(PrincipalId::new_user_test_id(3));
        let subnet_b = SubnetId::new(PrincipalId::new_user_test_id(4));
        let initial_shards = shards(vec![(1, vec![((1, 200), subnet)])]);
        apply_shards_to_registry(&mut registry, &initial_shards);

        let new_rt = rt_from_shards(&shards(vec![
            (0, vec![((0, 0), subnet_b)]),
            (1, vec![((1, 200), subnet)]),
        ]));

        // If we try to create a routing table without 0 canister range, it should panic.
        let mutations = mutations_for_canister_ranges(&registry, &new_rt);

        let expected = vec![upsert(
            make_canister_ranges_key(CanisterId::from(0)),
            shard_pb_rt(vec![((0, 0), subnet_b)]).encode_to_vec(),
        )];
        compare_rt_mutations(expected, mutations);
    }

    #[test]
    fn mixed_case_generates_delete_upsert() {
        let mut registry = invariant_compliant_registry(0);
        let subnet = SubnetId::new(PrincipalId::new_user_test_id(1));
        let old_shards = shards(vec![
            (0, make_rt_entry_definitions(0..=10, 10)),
            (150, vec![((150, 199), subnet)]),
            (200, make_rt_entry_definitions(20..=40, 10)),
        ]);
        apply_shards_to_registry(&mut registry, &old_shards);

        let new_shards = shards(vec![
            (0, make_rt_entry_definitions(0..=11, 10)),
            (110, vec![]),
            (200, make_rt_entry_definitions(20..=41, 10)),
        ]);
        let new = rt_from_shards(&new_shards);
        // Note, the shards are not passed in directly, so the logic has to work by figuring out
        // what changes given the existing shards it ought to make.
        let mutations = mutations_for_canister_ranges(&registry, &new);

        let expected_shard_1 = shard_pb_rt(make_rt_entry_definitions(0..=11, 10));
        let expected_shard_2 = shard_pb_rt(make_rt_entry_definitions(20..=29, 10));
        let expected_shard_3 = shard_pb_rt(make_rt_entry_definitions(30..=41, 10));

        let expected = vec![
            upsert(
                make_canister_ranges_key(CanisterId::from(0)),
                expected_shard_1.encode_to_vec(),
            ),
            delete(make_canister_ranges_key(CanisterId::from(150))),
            upsert(
                make_canister_ranges_key(CanisterId::from(200)),
                expected_shard_2.encode_to_vec(),
            ),
            upsert(
                make_canister_ranges_key(CanisterId::from(300)),
                expected_shard_3.encode_to_vec(),
            ),
        ];
        compare_rt_mutations(expected, mutations);
    }
}<|MERGE_RESOLUTION|>--- conflicted
+++ resolved
@@ -1,13 +1,8 @@
-<<<<<<< HEAD
 use crate::mutations::node_management::common::{
     get_key_family_iter_at_version, get_key_family_raw_iter_at_version,
 };
 use crate::storage::with_chunks;
 use crate::{common::LOG_PREFIX, pb::v1::SubnetForCanister, registry::Registry};
-=======
-use crate::mutations::node_management::common::get_key_family_iter_at_version;
-use crate::{pb::v1::SubnetForCanister, registry::Registry};
->>>>>>> f6b9d5a3
 use dfn_core::CanisterId;
 use ic_base_types::{PrincipalId, SubnetId};
 use ic_protobuf::registry::routing_table::v1 as pb;
@@ -252,9 +247,15 @@
 impl Registry {
     /// Gets the routing table or panics with a message.
     pub fn get_routing_table_or_panic(&self, version: u64) -> RoutingTable {
-<<<<<<< HEAD
-        self.get_routing_table(version)
-            .unwrap_or_else(|e| panic!("{e}"))
+        let entries = get_key_family_iter_at_version::<pb::RoutingTable>(
+            self,
+            CANISTER_RANGES_PREFIX,
+            version,
+        )
+        .flat_map(|(_, v)| v.entries)
+        .collect::<Vec<pb::routing_table::Entry>>();
+
+        RoutingTable::try_from(pb::RoutingTable { entries }).unwrap()
     }
 
     pub fn get_routing_table_shard_for_canister_id(
@@ -290,23 +291,6 @@
                 LOG_PREFIX
             )),
         }
-    }
-
-    pub fn get_routing_table_from_canister_range_records_or_panic(
-        &self,
-        version: u64,
-    ) -> RoutingTable {
-=======
->>>>>>> f6b9d5a3
-        let entries = get_key_family_iter_at_version::<pb::RoutingTable>(
-            self,
-            CANISTER_RANGES_PREFIX,
-            version,
-        )
-        .flat_map(|(_, v)| v.entries)
-        .collect::<Vec<pb::routing_table::Entry>>();
-
-        RoutingTable::try_from(pb::RoutingTable { entries }).unwrap()
     }
 
     /// Applies the given mutation to the routing table at the specified version.
