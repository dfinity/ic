// A brief note about the history of this file: This file used to be
// automatically generated, but now, it is hand-crafted, because the
// auto-generator has some some pretty degenerate behaviors. The worst of those
// behaviors are 1. type conflation 2. (unstable) numeric suffixes. These
// behaviors made it impractical for clients to do the right thing: program
// against registry.did (by using `didc bind`).
//
// test_implementated_interface_matches_declared_interface_exactly (defined in
// ./tests.rs) ensures that the implementation stays in sync with this file.

type AddApiBoundaryNodesPayload = record {
  version : text;
  node_ids : vec principal;
};

type AddFirewallRulesPayload = record {
  expected_hash : text;
  scope : FirewallRulesScope;
  positions : vec int32;
  rules : vec FirewallRule;
};

type AddNodeOperatorPayload = record {
  ipv6 : opt text;
  node_operator_principal_id : opt principal;
  node_allowance : nat64;
  rewardable_nodes : vec record { text; nat32 };
  node_provider_principal_id : opt principal;
  dc_id : text;
};

type AddNodePayload = record {
  prometheus_metrics_endpoint : text;
  http_endpoint : text;
  idkg_dealing_encryption_pk : opt blob;
  domain : opt text;
  public_ipv4_config : opt IPv4Config;
  xnet_endpoint : text;
  chip_id : opt blob;
  committee_signing_pk : blob;
  node_signing_pk : blob;
  transport_tls_cert : blob;
  ni_dkg_dealing_encryption_pk : blob;
  p2p_flow_endpoints : vec text;
};

type AddNodesToSubnetPayload = record {
  subnet_id : principal;
  node_ids : vec principal;
};

type AddOrRemoveDataCentersProposalPayload = record {
  data_centers_to_add : vec DataCenterRecord;
  data_centers_to_remove : vec text;
};

type CanisterIdRange = record { end : principal; start : principal };

type ChangeSubnetMembershipPayload = record {
  node_ids_add : vec principal;
  subnet_id : principal;
  node_ids_remove : vec principal;
};

type CompleteCanisterMigrationPayload = record {
  canister_id_ranges : vec CanisterIdRange;
  migration_trace : vec principal;
};

type CreateSubnetPayload = record {
  unit_delay_millis : nat64;
  features : SubnetFeatures;
  gossip_registry_poll_period_ms : nat32;
  max_ingress_bytes_per_message : nat64;
  dkg_dealings_per_block : nat64;
  max_block_payload_size : nat64;
  start_as_nns : bool;
  is_halted : bool;
  gossip_pfn_evaluation_period_ms : nat32;
  max_ingress_messages_per_block : nat64;
  max_number_of_canisters : nat64;
  ecdsa_config : opt EcdsaInitialConfig;
  chain_key_config : opt InitialChainKeyConfig;
  gossip_max_artifact_streams_per_peer : nat32;
  replica_version_id : text;
  gossip_max_duplicity : nat32;
  gossip_max_chunk_wait_ms : nat32;
  dkg_interval_length : nat64;
  subnet_id_override : opt principal;
  ssh_backup_access : vec text;
  ingress_bytes_per_block_soft_cap : nat64;
  initial_notary_delay_millis : nat64;
  gossip_max_chunk_size : nat32;
  subnet_type : SubnetType;
  ssh_readonly_access : vec text;
  gossip_retransmission_request_ms : nat32;
  gossip_receive_check_cache_size : nat32;
  node_ids : vec principal;
};

type DataCenterRecord = record {
  id : text;
  gps : opt Gps;
  region : text;
  owner : text;
};

type DeployGuestosToAllSubnetNodesPayload = record {
  subnet_id : principal;
  replica_version_id : text;
};

type DeployGuestosToAllUnassignedNodesPayload = record {
  elected_replica_version : text;
};

type InitialChainKeyConfig = record {
  key_configs : vec KeyConfigRequest;
  signature_request_timeout_ns : opt nat64;
  idkg_key_rotation_period_ms : opt nat64;
};

type KeyConfigRequest = record {
  key_config : opt KeyConfig;
  subnet_id : opt principal;
};

type KeyConfig = record {
  key_id : opt MasterPublicKeyId;
  pre_signatures_to_create_in_advance : opt nat32;
  max_queue_size : opt nat32;
};

type MasterPublicKeyId = variant { Schnorr : SchnorrKeyId; Ecdsa : EcdsaKeyId };

type SchnorrKeyId = record { algorithm : SchnorrAlgorithm; name : text };

type SchnorrAlgorithm = variant { ed25519; bip340secp256k1 };

type EcdsaConfig = record {
  quadruples_to_create_in_advance : nat32;
  max_queue_size : opt nat32;
  key_ids : vec EcdsaKeyId;
  signature_request_timeout_ns : opt nat64;
  idkg_key_rotation_period_ms : opt nat64;
};

type EcdsaCurve = variant { secp256k1 };

type EcdsaInitialConfig = record {
  quadruples_to_create_in_advance : nat32;
  max_queue_size : opt nat32;
  keys : vec EcdsaKeyRequest;
  signature_request_timeout_ns : opt nat64;
  idkg_key_rotation_period_ms : opt nat64;
};

type EcdsaKeyId = record { name : text; curve : EcdsaCurve };

type EcdsaKeyRequest = record {
  key_id : EcdsaKeyId;
  subnet_id : opt principal;
};

type FirewallRule = record {
  ipv4_prefixes : vec text;
  direction : opt int32;
  action : int32;
  user : opt text;
  comment : text;
  ipv6_prefixes : vec text;
  ports : vec nat32;
};

type FirewallRulesScope = variant {
  Node : principal;
  ReplicaNodes;
  ApiBoundaryNodes;
  Subnet : principal;
  Global;
};

type GetNodeOperatorsAndDcsOfNodeProviderResponse = variant {
  Ok : vec record { DataCenterRecord; NodeOperatorRecord };
  Err : text;
};

type GetNodeProvidersMonthlyXdrRewardsResponse = variant {
  Ok : NodeProvidersMonthlyXdrRewards;
  Err : text;
};

type GetSubnetForCanisterRequest = record { "principal" : opt principal };

type GetSubnetForCanisterResponse = variant {
  Ok : record { subnet_id : opt principal };
  Err : text;
};

type Gps = record { latitude : float32; longitude : float32 };

type IPv4Config = record {
  prefix_length : nat32;
  gateway_ip_addr : text;
  ip_addr : text;
};

type NodeOperatorRecord = record {
  ipv6 : opt text;
  node_operator_principal_id : blob;
  node_allowance : nat64;
  rewardable_nodes : vec record { text; nat32 };
  node_provider_principal_id : blob;
  dc_id : text;
};

type NodeProvidersMonthlyXdrRewards = record {
  rewards : vec record { text; nat64 };
  registry_version : opt nat64;
};

type NodeRewardRate = record {
  xdr_permyriad_per_node_per_month : nat64;
  reward_coefficient_percent : opt int32;
};

type NodeRewardRates = record { rates : vec record { text; NodeRewardRate } };

type PrepareCanisterMigrationPayload = record {
  canister_id_ranges : vec CanisterIdRange;
  source_subnet : principal;
  destination_subnet : principal;
};

type RecoverSubnetPayload = record {
  height : nat64;
  replacement_nodes : opt vec principal;
  subnet_id : principal;
  registry_store_uri : opt record { text; text; nat64 };
  ecdsa_config : opt EcdsaInitialConfig;
  chain_key_config : opt InitialChainKeyConfig;
  state_hash : blob;
  time_ns : nat64;
};

type RemoveApiBoundaryNodesPayload = record { node_ids : vec principal };

type RemoveFirewallRulesPayload = record {
  expected_hash : text;
  scope : FirewallRulesScope;
  positions : vec int32;
};

type RemoveNodeDirectlyPayload = record { node_id : principal };

type RemoveNodeOperatorsPayload = record {
  node_operators_to_remove : vec blob;
};

type RemoveNodesPayload = record { node_ids : vec principal };

type RemoveNodesFromSubnetPayload = record { node_ids : vec principal };

type RerouteCanisterRangesPayload = record {
  source_subnet : principal;
  reassigned_canister_ranges : vec CanisterIdRange;
  destination_subnet : principal;
};

type RetireReplicaVersionPayload = record { replica_version_ids : vec text };

type ReviseElectedGuestosVersionsPayload = record {
  release_package_urls : vec text;
  replica_versions_to_unelect : vec text;
  replica_version_to_elect : opt text;
  guest_launch_measurement_sha256_hex : opt text;
  release_package_sha256_hex : opt text;
};

type SetFirewallConfigPayload = record {
  ipv4_prefixes : vec text;
  firewall_config : text;
  ipv6_prefixes : vec text;
};

type SubnetFeatures = record {
  canister_sandboxing : bool;
  http_requests : bool;
  sev_enabled : opt bool;
};

type SubnetType = variant { application; verified_application; system };

type UpdateApiBoundaryNodesVersionPayload = record {
  version : text;
  node_ids : vec principal;
};

type DeployGuestOsToSomeApiBoundaryNodes = record {
  version : text;
  node_ids : vec principal;
};

type UpdateElectedHostosVersionsPayload = record {
  release_package_urls : vec text;
  hostos_version_to_elect : opt text;
  hostos_versions_to_unelect : vec text;
  release_package_sha256_hex : opt text;
};

type ReviseElectedHostosVersionsPayload = record {
  release_package_urls : vec text;
  hostos_version_to_elect : opt text;
  hostos_versions_to_unelect : vec text;
  release_package_sha256_hex : opt text;
};

type UpdateFirewallRulesPayload = record {
  expected_hash : text;
  scope : FirewallRulesScope;
  positions : vec int32;
  rules : vec FirewallRule;
};

type UpdateNodeDirectlyPayload = record {
  idkg_dealing_encryption_pk : opt blob;
};

type UpdateNodeDomainDirectlyPayload = record {
  node_id : principal;
  domain : opt text;
};

type UpdateNodeDomainDirectlyResponse = variant { Ok; Err : text };

type UpdateNodeIPv4ConfigDirectlyPayload = record {
  ipv4_config : opt IPv4Config;
  node_id : principal;
};

type UpdateNodeIpv4ConfigDirectlyResponse = variant { Ok; Err : text };

type UpdateNodeOperatorConfigDirectlyPayload = record {
  node_operator_id : opt principal;
  node_provider_id : opt principal;
};

type UpdateNodeOperatorConfigPayload = record {
  node_operator_id : opt principal;
  set_ipv6_to_none : opt bool;
  ipv6 : opt text;
  node_provider_id : opt principal;
  node_allowance : opt nat64;
  rewardable_nodes : vec record { text; nat32 };
  dc_id : opt text;
};

type UpdateNodeRewardsTableProposalPayload = record {
  new_entries : vec record { text; NodeRewardRates };
};

type UpdateNodesHostosVersionPayload = record {
  hostos_version_id : opt text;
  node_ids : vec principal;
};

type DeployHostosToSomeNodes = record {
  hostos_version_id : opt text;
  node_ids : vec principal;
};

type UpdateSshReadOnlyAccessForAllUnassignedNodesPayload = record {
  ssh_readonly_keys : vec text;
};

type UpdateSubnetPayload = record {
  unit_delay_millis : opt nat64;
  max_duplicity : opt nat32;
  features : opt SubnetFeatures;
  set_gossip_config_to_default : bool;
  halt_at_cup_height : opt bool;
  pfn_evaluation_period_ms : opt nat32;
  subnet_id : principal;
  max_ingress_bytes_per_message : opt nat64;
  dkg_dealings_per_block : opt nat64;
  max_block_payload_size : opt nat64;
  start_as_nns : opt bool;
  is_halted : opt bool;
  max_ingress_messages_per_block : opt nat64;
  max_number_of_canisters : opt nat64;
  retransmission_request_ms : opt nat32;
  dkg_interval_length : opt nat64;
  registry_poll_period_ms : opt nat32;
  max_chunk_wait_ms : opt nat32;
  receive_check_cache_size : opt nat32;
  ssh_backup_access : opt vec text;
  max_chunk_size : opt nat32;
  initial_notary_delay_millis : opt nat64;
  max_artifact_streams_per_peer : opt nat32;
  subnet_type : opt SubnetType;
  ssh_readonly_access : opt vec text;
  chain_key_config : opt ChainKeyConfig;
  chain_key_signing_enable : opt vec MasterPublicKeyId;
  chain_key_signing_disable : opt vec MasterPublicKeyId;
  ecdsa_config : opt EcdsaConfig;
  ecdsa_key_signing_enable : opt vec EcdsaKeyId;
  ecdsa_key_signing_disable : opt vec EcdsaKeyId;
};

type ChainKeyConfig = record {
  key_configs : vec KeyConfig;
  signature_request_timeout_ns : opt nat64;
  idkg_key_rotation_period_ms : opt nat64;
};

type UpdateUnassignedNodesConfigPayload = record {
  replica_version : opt text;
  ssh_readonly_access : opt vec text;
};

service : {
  add_api_boundary_nodes : (AddApiBoundaryNodesPayload) -> ();
  add_firewall_rules : (AddFirewallRulesPayload) -> ();
  add_node : (AddNodePayload) -> (principal);
  add_node_operator : (AddNodeOperatorPayload) -> ();
  add_nodes_to_subnet : (AddNodesToSubnetPayload) -> ();
  add_or_remove_data_centers : (AddOrRemoveDataCentersProposalPayload) -> ();
  change_subnet_membership : (ChangeSubnetMembershipPayload) -> ();
  clear_provisional_whitelist : () -> ();
  complete_canister_migration : (CompleteCanisterMigrationPayload) -> ();
  create_subnet : (CreateSubnetPayload) -> ();
  deploy_guestos_to_all_subnet_nodes : (
    DeployGuestosToAllSubnetNodesPayload
  ) -> ();
  deploy_guestos_to_all_unassigned_nodes : (
    DeployGuestosToAllUnassignedNodesPayload
  ) -> ();
<<<<<<< HEAD
  deploy_guestos_to_some_api_boundary_nodes : (DeployGuestOsToSomeApiBoundaryNodes) -> ();
=======
  deploy_hostos_to_some_nodes : (DeployHostosToSomeNodes) -> ();
>>>>>>> 884ccde2
  get_build_metadata : () -> (text) query;
  get_node_operators_and_dcs_of_node_provider : (principal) -> (GetNodeOperatorsAndDcsOfNodeProviderResponse) query;
  get_node_providers_monthly_xdr_rewards : () -> (GetNodeProvidersMonthlyXdrRewardsResponse) query;
  get_subnet_for_canister : (GetSubnetForCanisterRequest) -> (GetSubnetForCanisterResponse) query;
  prepare_canister_migration : (PrepareCanisterMigrationPayload) -> ();
  recover_subnet : (RecoverSubnetPayload) -> ();
  remove_api_boundary_nodes : (RemoveApiBoundaryNodesPayload) -> ();
  remove_firewall_rules : (RemoveFirewallRulesPayload) -> ();
  remove_node_directly : (RemoveNodeDirectlyPayload) -> ();
  remove_node_operators : (RemoveNodeOperatorsPayload) -> ();
  remove_nodes : (RemoveNodesPayload) -> ();
  remove_nodes_from_subnet : (RemoveNodesPayload) -> ();
  reroute_canister_ranges : (RerouteCanisterRangesPayload) -> ();
  retire_replica_version : (RetireReplicaVersionPayload) -> ();
  revise_elected_guestos_versions : (ReviseElectedGuestosVersionsPayload) -> ();
  revise_elected_replica_versions : (ReviseElectedGuestosVersionsPayload) -> ();
  set_firewall_config : (SetFirewallConfigPayload) -> ();
  update_api_boundary_nodes_version : (UpdateApiBoundaryNodesVersionPayload) -> ();
  update_elected_hostos_versions : (UpdateElectedHostosVersionsPayload) -> ();
  revise_elected_hostos_versions : (ReviseElectedHostosVersionsPayload) -> ();
  update_firewall_rules : (UpdateFirewallRulesPayload) -> ();
  update_node_directly : (UpdateNodeDirectlyPayload) -> ();
  update_node_domain_directly : (UpdateNodeDomainDirectlyPayload) -> (UpdateNodeDomainDirectlyResponse);
  update_node_ipv4_config_directly : (UpdateNodeIPv4ConfigDirectlyPayload) -> (
    UpdateNodeIpv4ConfigDirectlyResponse
  );
  update_node_operator_config : (UpdateNodeOperatorConfigPayload) -> ();
  update_node_operator_config_directly : (
    UpdateNodeOperatorConfigDirectlyPayload
  ) -> ();
  update_node_rewards_table : (UpdateNodeRewardsTableProposalPayload) -> ();
  update_nodes_hostos_version : (UpdateNodesHostosVersionPayload) -> ();
  update_ssh_readonly_access_for_all_unassigned_nodes : (
    UpdateSshReadOnlyAccessForAllUnassignedNodesPayload
  ) -> ();
  update_subnet : (UpdateSubnetPayload) -> ();
  update_unassigned_nodes_config : (UpdateUnassignedNodesConfigPayload) -> ();
};<|MERGE_RESOLUTION|>--- conflicted
+++ resolved
@@ -435,11 +435,8 @@
   deploy_guestos_to_all_unassigned_nodes : (
     DeployGuestosToAllUnassignedNodesPayload
   ) -> ();
-<<<<<<< HEAD
   deploy_guestos_to_some_api_boundary_nodes : (DeployGuestOsToSomeApiBoundaryNodes) -> ();
-=======
   deploy_hostos_to_some_nodes : (DeployHostosToSomeNodes) -> ();
->>>>>>> 884ccde2
   get_build_metadata : () -> (text) query;
   get_node_operators_and_dcs_of_node_provider : (principal) -> (GetNodeOperatorsAndDcsOfNodeProviderResponse) query;
   get_node_providers_monthly_xdr_rewards : () -> (GetNodeProvidersMonthlyXdrRewardsResponse) query;
