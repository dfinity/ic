--- conflicted
+++ resolved
@@ -46,18 +46,12 @@
         do_remove_nodes_from_subnet::RemoveNodesFromSubnetPayload,
         do_revise_elected_replica_versions::ReviseElectedGuestosVersionsPayload,
         do_set_firewall_config::SetFirewallConfigPayload,
-<<<<<<< HEAD
-        do_update_api_boundary_nodes_version::UpdateApiBoundaryNodesVersionPayload,
-        do_update_elected_hostos_versions::UpdateElectedHostosVersionsPayload,
-=======
         do_update_api_boundary_nodes_version::{
             DeployGuestosToSomeApiBoundaryNodes, UpdateApiBoundaryNodesVersionPayload,
         },
         do_update_elected_hostos_versions::{
             ReviseElectedHostosVersionsPayload, UpdateElectedHostosVersionsPayload,
         },
-        do_update_node_directly::UpdateNodeDirectlyPayload,
->>>>>>> 7fce5263
         do_update_node_operator_config::UpdateNodeOperatorConfigPayload,
         do_update_node_operator_config_directly::UpdateNodeOperatorConfigDirectlyPayload,
         do_update_nodes_hostos_version::{
