# How This File Is Used

In general, upcoming/unreleased behavior changes are described here. For details
on the process that this file is part of, see
`rs/nervous_system/changelog_process.md`.


# Next Upgrade Proposal

## Added

<<<<<<< HEAD
### Node Swaps

All node operators can now swap nodes on non-system subnets; later, swapping will be enabled on all subnets.
=======
* Temporary logging for when add_node traps.
>>>>>>> 12342de7

## Changed

## Deprecated

## Removed

## Fixed

## Security<|MERGE_RESOLUTION|>--- conflicted
+++ resolved
@@ -9,13 +9,12 @@
 
 ## Added
 
-<<<<<<< HEAD
 ### Node Swaps
 
 All node operators can now swap nodes on non-system subnets; later, swapping will be enabled on all subnets.
-=======
+
+### Other
 * Temporary logging for when add_node traps.
->>>>>>> 12342de7
 
 ## Changed
 
