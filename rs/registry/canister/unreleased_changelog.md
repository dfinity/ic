# How This File Is Used

In general, upcoming/unreleased behavior changes are described here. For details
on the process that this file is part of, see
`rs/nervous_system/changelog_process.md`.

# Next Upgrade Proposal

## Added

<<<<<<< HEAD
- `add_node_operator` and `update_node_operator_config` methods both support a new field `max_rewardable_nodes`,
  with the same structure as `rewardable_nodes`, but with a different purpose. This field will set the upper limit
  on the number of nodes that can be rewarded for a given node operator for the next version of Node Provider Rewards.

* The RoutingTable is now also broken up into `canister_ranges_*` records, instead of only in a single
  `routing_table` record. This will allow clients to migrate to the new format incrementally, as both will continue
  to be available until all known clients have migrated to the new format, at which point `routing_table` will be
  removed.

=======
>>>>>>> 0d2d1e9d
## Changed

## Deprecated

## Removed

## Fixed

## Security<|MERGE_RESOLUTION|>--- conflicted
+++ resolved
@@ -8,18 +8,11 @@
 
 ## Added
 
-<<<<<<< HEAD
-- `add_node_operator` and `update_node_operator_config` methods both support a new field `max_rewardable_nodes`,
-  with the same structure as `rewardable_nodes`, but with a different purpose. This field will set the upper limit
-  on the number of nodes that can be rewarded for a given node operator for the next version of Node Provider Rewards.
-
-* The RoutingTable is now also broken up into `canister_ranges_*` records, instead of only in a single
+- The RoutingTable is now also broken up into `canister_ranges_*` records, instead of only in a single
   `routing_table` record. This will allow clients to migrate to the new format incrementally, as both will continue
   to be available until all known clients have migrated to the new format, at which point `routing_table` will be
   removed.
 
-=======
->>>>>>> 0d2d1e9d
 ## Changed
 
 ## Deprecated
