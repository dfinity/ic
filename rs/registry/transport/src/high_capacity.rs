--- conflicted
+++ resolved
@@ -18,18 +18,10 @@
     Error,
     pb::v1::{
         HighCapacityRegistryAtomicMutateRequest, HighCapacityRegistryDelta,
-        HighCapacityRegistryGetChangesSinceResponse, HighCapacityRegistryMutation,
-        HighCapacityRegistryValue, LargeValueChunkKeys, RegistryAtomicMutateRequest, RegistryDelta,
-        RegistryGetChangesSinceResponse, RegistryMutation, RegistryValue,
+        HighCapacityRegistryMutation, HighCapacityRegistryValue, LargeValueChunkKeys,
+        RegistryAtomicMutateRequest, RegistryDelta, RegistryMutation, RegistryValue,
         high_capacity_registry_get_value_response, high_capacity_registry_mutation,
-<<<<<<< HEAD
         high_capacity_registry_value, registry_mutation,
-=======
-        high_capacity_registry_value, registry_mutation, HighCapacityRegistryAtomicMutateRequest,
-        HighCapacityRegistryDelta, HighCapacityRegistryMutation, HighCapacityRegistryValue,
-        LargeValueChunkKeys, RegistryAtomicMutateRequest, RegistryDelta, RegistryMutation,
-        RegistryValue,
->>>>>>> 7664826d
     },
 };
 use async_trait::async_trait;
