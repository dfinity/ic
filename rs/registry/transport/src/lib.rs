// Include the prost-build generated registry protos.
pub mod pb;

mod high_capacity;

pub use high_capacity::{
    GetChunk, MockGetChunk, dechunkify_delta, dechunkify_get_value_response_content,
    dechunkify_mutation_value,
};

use std::{fmt, str};

use crate::pb::v1::{
    HighCapacityRegistryDelta, HighCapacityRegistryGetChangesSinceResponse,
    HighCapacityRegistryGetValueResponse, Precondition, RegistryError, RegistryMutation,
    registry_error::Code,
    registry_mutation::{self, Type},
};
use prost::Message;
use serde::{Deserialize, Serialize};

/// The possible errors in registry responses.
/// Per key errors are associated with a particular
/// key.
#[derive(Clone, Eq, PartialEq, Hash, Debug, Deserialize, Serialize)]
pub enum Error {
    MalformedMessage(String),
    KeyNotPresent(Vec<u8>),
    KeyAlreadyPresent(Vec<u8>),
    VersionNotLatest(Vec<u8>),
    VersionBeyondLatest(Vec<u8>),
    RegistryUnreachable(String),
    UnknownError(String),
}

impl std::error::Error for Error {}

impl fmt::Display for Error {
    fn fmt(&self, fmt: &mut fmt::Formatter<'_>) -> fmt::Result {
        fmt.write_str("Registry Canister Error. Msg: ")?;
        match self {
            Error::MalformedMessage(pb_error) => {
                fmt.write_fmt(format_args!("PB error: {}", pb_error.to_string().as_str()))?
            }
            Error::KeyNotPresent(key) => fmt.write_fmt(format_args!(
                "Key not present: {}",
                std::str::from_utf8(key).expect("key is not a str")
            ))?,
            Error::KeyAlreadyPresent(key) => fmt.write_fmt(format_args!(
                "Key already present: {}",
                std::str::from_utf8(key).expect("key is not a str")
            ))?,
            Error::VersionNotLatest(key) => fmt.write_fmt(format_args!(
                "Specified version was not the last version of the key: {}",
                std::str::from_utf8(key).expect("key is not a str")
            ))?,
            Error::VersionBeyondLatest(key) => fmt.write_fmt(format_args!(
                "Specified version for key {} is beyond the latest registry version",
                std::str::from_utf8(key).expect("key is not a str")
            ))?,
            Error::RegistryUnreachable(error) => fmt.write_fmt(format_args!(
                "Can't reach the registry canister: {}",
                error.as_str()
            ))?,
            Error::UnknownError(error) => fmt.write_fmt(format_args!(
                "An unknown error occurred in the registry canister: {}",
                error.as_str()
            ))?,
        };
        Ok(())
    }
}

impl From<RegistryError> for Error {
    fn from(error: RegistryError) -> Self {
        match error.code {
            0 => Error::MalformedMessage(error.reason),
            1 => Error::KeyNotPresent(error.key),
            2 => Error::KeyAlreadyPresent(error.key),
            3 => Error::VersionNotLatest(error.key),
            _ => Error::UnknownError(format!("{}: {}", error.code, error.reason)),
        }
    }
}

impl From<Error> for RegistryError {
    fn from(error: Error) -> Self {
        let mut error_pb = Self::default();
        match error {
            Error::MalformedMessage(msg) => {
                error_pb.code = Code::MalformedMessage as i32;
                error_pb.reason = msg;
            }
            Error::KeyNotPresent(key) => {
                error_pb.code = Code::KeyNotPresent as i32;
                error_pb.key = key;
            }
            Error::KeyAlreadyPresent(key) => {
                error_pb.code = Code::KeyAlreadyPresent as i32;
                error_pb.key = key;
            }
            Error::VersionNotLatest(key) => {
                error_pb.code = Code::VersionNotLatest as i32;
                error_pb.key = key;
            }
            Error::VersionBeyondLatest(key) => {
                error_pb.code = Code::VersionBeyondLatest as i32;
                error_pb.key = key;
            }
            Error::RegistryUnreachable(msg) => {
                error_pb.code = Code::InternalError as i32;
                error_pb.reason = msg;
            }
            Error::UnknownError(msg) => {
                error_pb.code = Code::InternalError as i32;
                error_pb.reason = msg;
            }
        }
        error_pb
    }
}

#[derive(Debug, Clone, Copy, PartialEq, Eq)]
pub enum PresenceRequirement {
    MustBePresent,
    MustBeAbsent,
    NoRequirement,
}

impl PresenceRequirement {
    /// The second argument does NOT determine whether the result is Ok or Err;
    /// rather, it is only used to populate Error.
    pub fn verify(self, is_currently_present: bool, key: &[u8]) -> Result<(), Error> {
        match self {
            Self::MustBePresent => {
                if !is_currently_present {
                    return Err(Error::KeyNotPresent(key.to_vec()));
                }
            }

            Self::MustBeAbsent => {
                if is_currently_present {
                    return Err(Error::KeyAlreadyPresent(key.to_vec()));
                }
            }

            Self::NoRequirement => (),
        };

        Ok(())
    }
}

impl registry_mutation::Type {
    pub fn is_delete(self) -> bool {
        // Do not simply replace this with self == Delete, because that assumes
        // the reader knows that all other mutation types are not some other
        // flavor of deletion. Whereas, this match proves (in writing) that we
        // really individually considered every single mutation types.
        match self {
            registry_mutation::Type::Delete => true,

            registry_mutation::Type::Insert
            | registry_mutation::Type::Update
            | registry_mutation::Type::Upsert => false,
        }
    }

    /// Returns whether record being modified must already be present, absent,
    /// or there is no presence/absence requiremnt.
    pub fn presence_requirement(self) -> PresenceRequirement {
        match self {
            registry_mutation::Type::Upsert => PresenceRequirement::NoRequirement,
            registry_mutation::Type::Delete | registry_mutation::Type::Update => {
                PresenceRequirement::MustBePresent
            }
            registry_mutation::Type::Insert => PresenceRequirement::MustBeAbsent,
        }
    }
}

/// Serializes the arguments for a request to the get_value() function in the
/// registry canister, into protobuf.
pub fn serialize_get_value_request(
    key: Vec<u8>,
    version_opt: Option<u64>,
) -> Result<Vec<u8>, Error> {
    let mut request: pb::v1::RegistryGetValueRequest = pb::v1::RegistryGetValueRequest {
        key,
        ..Default::default()
    };
    if let Some(version) = version_opt {
        request.version = Some(version);
    }

    let mut buf = Vec::new();
    match request.encode(&mut buf) {
        Ok(_) => Ok(buf),
        Err(error) => Err(Error::MalformedMessage(error.to_string())),
    }
}

/// Deserializes the arguments for a request to the get_value() function in the
/// registry canister, from protobuf.
pub fn deserialize_get_value_request(request: Vec<u8>) -> Result<(Vec<u8>, Option<u64>), Error> {
    match pb::v1::RegistryGetValueRequest::decode(&request[..]) {
        Ok(request) => Ok((request.key, request.version)),
        Err(error) => Err(Error::MalformedMessage(error.to_string())),
    }
}

/// Serializes a response for a get_value() request to the registry canister.
//
// This uses the PB structs directly as this function is meant to
// be used in the registry canister only and thus there is no problem with
// leaking the PB structs to the rest of the code base.
pub fn serialize_get_value_response(
    response: pb::v1::HighCapacityRegistryGetValueResponse,
) -> Result<Vec<u8>, Error> {
    let mut buf = Vec::new();
    match response.encode(&mut buf) {
        Ok(_) => Ok(buf),
        Err(error) => Err(Error::MalformedMessage(error.to_string())),
    }
}

/// Deserializes the response obtained from the registry canister for a
/// get_value() call, from protobuf.
///
/// It is often useful to pass the result to dechunkify_get_value_content
pub fn deserialize_get_value_response(
    response: Vec<u8>,
) -> Result<HighCapacityRegistryGetValueResponse, Error> {
    let result = pb::v1::HighCapacityRegistryGetValueResponse::decode(&response[..])
        .map_err(|err| Error::MalformedMessage(err.to_string()))?;

    if let Some(error) = result.error {
        return Err(Error::from(error));
    }

    Ok(result)
}

/// Serializes a response for a get_latest_version() request to the registry
/// canister.
//
// This uses the PB structs directly as this function is meant to
// be used in the registry canister only and thus there is no problem with
// leaking the PB structs to the rest of the code base.
pub fn serialize_get_latest_version_response(
    response: pb::v1::RegistryGetLatestVersionResponse,
) -> Result<Vec<u8>, Error> {
    let mut buf = Vec::new();
    match response.encode(&mut buf) {
        Ok(_) => Ok(buf),
        Err(error) => Err(Error::MalformedMessage(error.to_string())),
    }
}

/// Deserializes the response obtained from the registry canister for a
/// get_latest_version() call, from protobuf.
pub fn deserialize_get_latest_version_response(response: Vec<u8>) -> Result<u64, Error> {
    pb::v1::RegistryGetLatestVersionResponse::decode(&response[..])
        .map(|r| r.version)
        .map_err(|e| Error::MalformedMessage(e.to_string()))
}

/// Deserializes the response obtained from the registry canister for a
/// get_changes_since() call, from protobuf.
pub fn deserialize_get_changes_since_request(request: Vec<u8>) -> Result<u64, Error> {
    match pb::v1::RegistryGetChangesSinceRequest::decode(&request[..]) {
        Ok(request) => Ok(request.version),
        Err(error) => Err(Error::MalformedMessage(error.to_string())),
    }
}

/// Serializes a response for a get_changes_since() request to the registry
/// canister.
//
// Note: This uses the PB structs directly as this function is meant to
// be used in the registry canister only and thus there is no problem with
// leaking the PB structs to the rest of the code base.
pub fn serialize_get_changes_since_response(
    response: pb::v1::HighCapacityRegistryGetChangesSinceResponse,
) -> Result<Vec<u8>, Error> {
    let mut buf = Vec::new();
    match response.encode(&mut buf) {
        Ok(_) => Ok(buf),
        Err(error) => Err(Error::MalformedMessage(error.to_string())),
    }
}

/// Serializes a request for a get_changes_since() request to the registry
/// canister.
//
// This uses the PB structs directly as this function is meant to
// be used in the registry canister only and thus there is no problem with
// leaking the PB structs to the rest of the code base.
pub fn serialize_get_changes_since_request(version: u64) -> Result<Vec<u8>, Error> {
    let request = pb::v1::RegistryGetChangesSinceRequest { version };
    let mut buf = Vec::new();
    match request.encode(&mut buf) {
        Ok(_) => Ok(buf),
        Err(error) => Err(Error::MalformedMessage(error.to_string())),
    }
}

/// Deserializes the response obtained from the registry canister for a
/// get_changes_since() call, from protobuf.
///
/// It is often useful to pass results from this to dechunkify_delta.
pub fn deserialize_get_changes_since_response(
    response: Vec<u8>,
) -> Result<(Vec<HighCapacityRegistryDelta>, u64), Error> {
    let response = match pb::v1::HighCapacityRegistryGetChangesSinceResponse::decode(&response[..])
    {
        Ok(ok) => ok,
        Err(error) => return Err(Error::MalformedMessage(error.to_string())),
    };

    let HighCapacityRegistryGetChangesSinceResponse {
        error,
        version,
        deltas,
    } = response;

    if let Some(error) = error {
        return Err(Error::from(error));
    }

    Ok((deltas, version))
}

/// Serializes the arguments for a request to the insert() function in the
/// registry canister, into protobuf.
pub fn serialize_atomic_mutate_request(
    mutations: Vec<RegistryMutation>,
    preconditions: Vec<Precondition>,
) -> Vec<u8> {
    let mut request: pb::v1::RegistryAtomicMutateRequest =
        pb::v1::RegistryAtomicMutateRequest::default();

    for mutation in mutations {
        request.mutations.push(mutation);
    }
    for precondition in preconditions {
        request.preconditions.push(precondition);
    }

    let mut buf = Vec::new();
    request.encode(&mut buf).unwrap();

    buf
}

/// Deserializes the arguments for a request to the atomic_mutate() function in
/// the registry canister, from protobuf.
pub fn deserialize_atomic_mutate_request(
    request: Vec<u8>,
) -> Result<pb::v1::RegistryAtomicMutateRequest, Error> {
    match pb::v1::RegistryAtomicMutateRequest::decode(&request[..]) {
        Ok(request) => Ok(request),
        Err(error) => Err(Error::MalformedMessage(error.to_string())),
    }
}

/// Serializes a response for a atomic_mutate() request to the registry
/// canister.
//
// This uses the PB structs directly as this function is meant to
// be used in the registry canister only and thus there is no problem with
// leaking the PB structs to the rest of the code base.
pub fn serialize_atomic_mutate_response(
    response: pb::v1::RegistryAtomicMutateResponse,
) -> Result<Vec<u8>, Error> {
    let mut buf = Vec::new();
    match response.encode(&mut buf) {
        Ok(_) => Ok(buf),
        Err(error) => Err(Error::MalformedMessage(error.to_string())),
    }
}

/// Deserializes the response obtained from the registry canister for a get()
/// call from protobuf.
pub fn deserialize_atomic_mutate_response(response: Vec<u8>) -> Result<u64, Vec<Error>> {
    let response: pb::v1::RegistryAtomicMutateResponse =
        pb::v1::RegistryAtomicMutateResponse::decode(&response[..]).unwrap();

    let mut errors = Vec::new();
    for error in response.errors {
        errors.push(Error::from(error));
    }

    if !errors.is_empty() {
        return Err(errors);
    }

    Ok(response.version)
}

fn mutation(
    mutation_type: Type,
    key: impl AsRef<[u8]>,
    value: impl AsRef<[u8]>,
) -> RegistryMutation {
    RegistryMutation {
        mutation_type: mutation_type as i32,
        key: key.as_ref().to_vec(),
        value: value.as_ref().to_vec(),
    }
}

/// Shorthand to create a RegistryMutation with type Insert.
pub fn insert(key: impl AsRef<[u8]>, value: impl AsRef<[u8]>) -> RegistryMutation {
    mutation(Type::Insert, key, value)
}

/// Shorthand to create a RegistryMutation with type Update.
pub fn update(key: impl AsRef<[u8]>, value: impl AsRef<[u8]>) -> RegistryMutation {
    mutation(Type::Update, key, value)
}

/// Shorthand to create a RegistryMutation with type Delete.
pub fn delete(key: impl AsRef<[u8]>) -> RegistryMutation {
    mutation(Type::Delete, key, b"")
}

/// Shorthand to create a RegistryMutation with type Upsert.
pub fn upsert(key: impl AsRef<[u8]>, value: impl AsRef<[u8]>) -> RegistryMutation {
    mutation(Type::Upsert, key, value)
}

/// Shorthand to create a Precondition.
pub fn precondition(key: impl AsRef<[u8]>, version: u64) -> Precondition {
    Precondition {
        key: key.as_ref().to_vec(),
        expected_version: version,
    }
}

#[cfg(test)]
mod tests {
    use super::*;
    use crate::pb::v1::{
        HighCapacityRegistryAtomicMutateRequest, HighCapacityRegistryDelta,
        HighCapacityRegistryGetChangesSinceResponse, HighCapacityRegistryGetValueResponse,
        HighCapacityRegistryMutation, HighCapacityRegistryValue, RegistryAtomicMutateRequest,
        RegistryDelta, RegistryGetChangesSinceResponse, RegistryGetValueResponse, RegistryValue,
        high_capacity_registry_get_value_response, high_capacity_registry_mutation,
<<<<<<< HEAD
        high_capacity_registry_value, registry_mutation,
=======
        registry_mutation, HighCapacityRegistryAtomicMutateRequest,
        HighCapacityRegistryGetChangesSinceResponse, HighCapacityRegistryMutation,
        RegistryAtomicMutateRequest,
>>>>>>> 7664826d
    };
    use pretty_assertions::assert_eq;

    #[test]
    fn test_serde_get_value_request() {
        let key = vec![1, 2, 3, 4];
        let key_clone = key.clone();
        let bytes = serialize_get_value_request(key, Some(10)).unwrap();
        let (key, version) = deserialize_get_value_request(bytes).unwrap();
        assert_eq!(key, key_clone);
        assert_eq!(version, Some(10));
    }

    #[test]
    fn test_serde_get_value_request_no_version() {
        let key = vec![1, 2, 3, 4];
        let key_clone = key.clone();
        let bytes = serialize_get_value_request(key, None).unwrap();
        let (key, version) = deserialize_get_value_request(bytes).unwrap();
        assert_eq!(key, key_clone);
        assert_eq!(version, None);
    }

    #[test]
    fn test_serde_get_value_response() {
        let value = vec![1, 2, 3, 4];
        let version = 10;
        let original = pb::v1::HighCapacityRegistryGetValueResponse {
            version,
            content: Some(high_capacity_registry_get_value_response::Content::Value(
                value.clone(),
            )),
            timestamp_nanoseconds: 42,
            error: None,
        };

        let bytes = serialize_get_value_response(original.clone()).unwrap();
        let deserialized = deserialize_get_value_response(bytes).unwrap();
        assert_eq!(deserialized, original);
    }

    #[test]
    #[should_panic]
    fn test_serde_get_value_response_with_error() {
        let mut response = pb::v1::HighCapacityRegistryGetValueResponse::default();
        let error = RegistryError {
            code: 1,
            ..Default::default()
        };
        response.error = Some(error);
        let bytes = serialize_get_value_response(response).unwrap();
        // Should panic on the unwrap because this returns an error.
        deserialize_get_value_response(bytes).unwrap();
    }

    #[test]
    fn test_serde_atomic_mutate() {
        let mutations = vec![insert("cow", "mammal"), insert("ostrich", "bird")];
        let preconditions = vec![precondition("ostrich", 56), precondition("t-rex", 33)];
        assert_eq!(
            deserialize_atomic_mutate_request(serialize_atomic_mutate_request(
                mutations.clone(),
                preconditions.clone()
            )),
            Ok(pb::v1::RegistryAtomicMutateRequest {
                mutations,
                preconditions
            })
        );
    }

    #[test]
    fn test_display_atomic_mutate_request() {
        let req = RegistryAtomicMutateRequest {
            mutations: vec![
                insert("italy", "europe"),
                upsert("bolivia", "south america"),
                update("guatemala", "north america"),
                delete("someone is going to get offended if i put a real country here"),
            ],
            preconditions: vec![precondition("africa", 23), precondition("asia", 51)],
        };
        // Not everything is displayed: in particular, the values are dropped.
        assert_eq!(
            req.to_string(),
            "RegistryAtomicMutateRequest{ \
            mutations: [\
            RegistryMutation { mutation_type: insert, key: italy, value: europe }, \
            RegistryMutation { mutation_type: upsert, key: bolivia, value: south america }, \
            RegistryMutation { mutation_type: update, key: guatemala, value: north america }, \
            RegistryMutation { mutation_type: delete, key: someone is going to get offended if i put a real country here, value:  }], \
            preconditions on keys: [africa, asia] }"
        )
    }

    #[test]
    fn test_deserialize_get_changes_since_response_with_error() {
        let response = HighCapacityRegistryGetChangesSinceResponse {
            error: Some(RegistryError {
                code: Code::Authorization as i32,
                reason: "You are not welcome here.".to_string(),
                key: vec![],
            }),
            deltas: vec![],
            version: 0,
        };

        let response = response.encode_to_vec();

        let result = deserialize_get_changes_since_response(response);

        assert_eq!(
            result,
            Err(Error::UnknownError(
                "5: You are not welcome here.".to_string()
            )),
        );
    }

    #[test]
    fn test_atomic_mutate_requests_compatible() {
        let mutation_types = [
            registry_mutation::Type::Insert,
            registry_mutation::Type::Update,
            registry_mutation::Type::Delete,
            registry_mutation::Type::Upsert,
        ];

        let preconditions = vec![
            Precondition {
                expected_version: 147,
                key: b"herp".to_vec(),
            },
            Precondition {
                expected_version: 950,
                key: b"derp".to_vec(),
            },
        ];

        let legacy_response = {
            let preconditions = preconditions.clone();

            RegistryAtomicMutateRequest {
                preconditions,
                mutations: mutation_types
                    .iter()
                    .map(|mutation_type| {
                        let mutation_type = *mutation_type as i32;
                        let key = format!("key_{mutation_type}").into_bytes();
                        let value = format!("value {mutation_type}").into_bytes();

                        RegistryMutation {
                            mutation_type,
                            key,
                            value,
                        }
                    })
                    .collect(),
            }
        };

        let high_capacity_response = HighCapacityRegistryAtomicMutateRequest {
            preconditions,
            mutations: mutation_types
                .iter()
                .map(|mutation_type| {
                    let mutation_type = *mutation_type as i32;
                    let key = format!("key_{mutation_type}").into_bytes();
                    let value = format!("value {mutation_type}").into_bytes();
                    let content = Some(high_capacity_registry_mutation::Content::Value(value));

                    HighCapacityRegistryMutation {
                        mutation_type,
                        key,
                        content,
                    }
                })
                .collect(),
            timestamp_nanoseconds: 0,
        };

        // Ok if client starts using HighCapacity before server.
        let upgraded = {
            let encoded: &[u8] = &legacy_response.encode_to_vec();
            HighCapacityRegistryAtomicMutateRequest::decode(encoded).unwrap()
        };
        assert_eq!(upgraded, high_capacity_response);

        // OK if server starts using HighCapacity before client.
        let downgraded = {
            let encoded: &[u8] = &high_capacity_response.encode_to_vec();
            RegistryAtomicMutateRequest::decode(encoded).unwrap()
        };
        assert_eq!(downgraded, legacy_response);
    }
}<|MERGE_RESOLUTION|>--- conflicted
+++ resolved
@@ -442,18 +442,10 @@
 mod tests {
     use super::*;
     use crate::pb::v1::{
-        HighCapacityRegistryAtomicMutateRequest, HighCapacityRegistryDelta,
-        HighCapacityRegistryGetChangesSinceResponse, HighCapacityRegistryGetValueResponse,
-        HighCapacityRegistryMutation, HighCapacityRegistryValue, RegistryAtomicMutateRequest,
-        RegistryDelta, RegistryGetChangesSinceResponse, RegistryGetValueResponse, RegistryValue,
+        HighCapacityRegistryAtomicMutateRequest, HighCapacityRegistryGetChangesSinceResponse,
+        HighCapacityRegistryMutation, RegistryAtomicMutateRequest,
         high_capacity_registry_get_value_response, high_capacity_registry_mutation,
-<<<<<<< HEAD
-        high_capacity_registry_value, registry_mutation,
-=======
-        registry_mutation, HighCapacityRegistryAtomicMutateRequest,
-        HighCapacityRegistryGetChangesSinceResponse, HighCapacityRegistryMutation,
-        RegistryAtomicMutateRequest,
->>>>>>> 7664826d
+        registry_mutation,
     };
     use pretty_assertions::assert_eq;
 
