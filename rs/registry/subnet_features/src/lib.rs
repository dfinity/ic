use candid::CandidType;
use ic_management_canister_types_private::MasterPublicKeyId;
use ic_protobuf::types::v1 as pb_types;
use ic_protobuf::{
    proxy::{ProxyDecodeError, try_from_option_field},
    registry::subnet::v1 as pb,
};
use serde::{Deserialize, Serialize};
use std::{convert::TryFrom, str::FromStr};

pub const DEFAULT_ECDSA_MAX_QUEUE_SIZE: u32 = 20;

/// List of features that can be enabled or disabled on the given subnet.
#[derive(Copy, Clone, Eq, PartialEq, Debug, CandidType, Deserialize, Serialize)]
#[serde(default)]
pub struct SubnetFeatures {
    /// This feature flag controls whether canister execution happens
    /// in sandboxed process or not. It is disabled by default.
    pub canister_sandboxing: bool,

    /// This feature flag controls whether canisters of this subnet are capable of
    /// performing http(s) requests to the web2. It is enabled by default.
    /// TODO: The feature should be disabled only in special circumstances.
    /// Hence this field should be called 'disable_http_requests' and
    /// by default an empty value in the registry should suffice.
    #[serde(default = "default_http_requests")]
    pub http_requests: bool,

    /// This feature flag controls whether SEV is enabled on this subnet.
    pub sev_enabled: bool,
}

fn default_http_requests() -> bool {
    true
}

impl Default for SubnetFeatures {
    fn default() -> Self {
        Self {
            canister_sandboxing: bool::default(),
            http_requests: default_http_requests(),
            sev_enabled: bool::default(),
        }
    }
}

impl From<SubnetFeatures> for pb::SubnetFeatures {
    fn from(features: SubnetFeatures) -> pb::SubnetFeatures {
        Self {
            canister_sandboxing: features.canister_sandboxing,
            http_requests: features.http_requests,
            sev_enabled: features.sev_enabled.then_some(true),
        }
    }
}

impl From<pb::SubnetFeatures> for SubnetFeatures {
    fn from(features: pb::SubnetFeatures) -> SubnetFeatures {
        Self {
            canister_sandboxing: features.canister_sandboxing,
            http_requests: features.http_requests,
            sev_enabled: features.sev_enabled.unwrap_or_default(),
        }
    }
}

impl FromStr for SubnetFeatures {
    type Err = String;

    fn from_str(string: &str) -> Result<Self, <Self as FromStr>::Err> {
        // Default value for bools is 'false'.
        let mut features = Self::default();

        if string.eq("None") {
            return Ok(features);
        }

        for feature in string.split(',') {
            match feature {
                "canister_sandboxing" => features.canister_sandboxing = true,
                "http_requests" => features.http_requests = true,
                "sev_enabled" => features.sev_enabled = true,
                _ => return Err(format!("Unknown feature {feature:?} in {string:?}")),
            }
        }

        Ok(features)
    }
}

#[derive(Clone, Eq, PartialEq, Debug, CandidType, Deserialize, Serialize)]
pub struct KeyConfig {
    pub key_id: MasterPublicKeyId,
    pub pre_signatures_to_create_in_advance: Option<u32>,
    pub max_queue_size: u32,
}

impl From<KeyConfig> for pb::KeyConfig {
    fn from(src: KeyConfig) -> Self {
        let KeyConfig {
            key_id,
            pre_signatures_to_create_in_advance,
            max_queue_size,
        } = src;

        let key_id = Some(pb_types::MasterPublicKeyId::from(&key_id));

        Self {
            key_id,
            pre_signatures_to_create_in_advance,
            max_queue_size: Some(max_queue_size),
        }
    }
}

impl TryFrom<pb::KeyConfig> for KeyConfig {
    type Error = ProxyDecodeError;

    fn try_from(value: pb::KeyConfig) -> Result<Self, Self::Error> {
<<<<<<< HEAD
        Ok(KeyConfig {
            pre_signatures_to_create_in_advance: value.pre_signatures_to_create_in_advance,
            key_id: try_from_option_field(value.key_id, "KeyConfig::key_id")?,
=======
        let key_id: MasterPublicKeyId = try_from_option_field(value.key_id, "KeyConfig::key_id")?;
        if key_id.requires_pre_signatures() && value.pre_signatures_to_create_in_advance.is_none() {
            return Err(ProxyDecodeError::MissingField(
                "KeyConfig::pre_signatures_to_create_in_advance",
            ));
        }
        Ok(KeyConfig {
            pre_signatures_to_create_in_advance: value
                .pre_signatures_to_create_in_advance
                .unwrap_or(0),
            key_id,
>>>>>>> 28bd59ba
            max_queue_size: try_from_option_field(
                value.max_queue_size,
                "KeyConfig::max_queue_size",
            )?,
        })
    }
}

#[derive(Clone, Eq, PartialEq, Debug, Default, CandidType, Deserialize, Serialize)]
pub struct ChainKeyConfig {
    pub key_configs: Vec<KeyConfig>,
    pub signature_request_timeout_ns: Option<u64>,
    pub idkg_key_rotation_period_ms: Option<u64>,
    pub max_parallel_pre_signature_transcripts_in_creation: Option<u32>,
}

impl ChainKeyConfig {
    /// Returns the list of key IDs for which there are key configs.
    /// Note that a registry invariant ensures that there is at most one config for each key ID.
    pub fn key_ids(&self) -> Vec<MasterPublicKeyId> {
        self.key_configs
            .iter()
            .map(|key_config| key_config.key_id.clone())
            .collect()
    }

    /// Returns the key config for the given key ID, if it exists.
    /// Note that a registry invariant ensures that there is at most one config for each key ID.
    pub fn key_config(&self, key_id: &MasterPublicKeyId) -> Option<&KeyConfig> {
        self.key_configs
            .iter()
            .find(|config| config.key_id == *key_id)
    }
}

impl From<ChainKeyConfig> for pb::ChainKeyConfig {
    fn from(src: ChainKeyConfig) -> Self {
        let ChainKeyConfig {
            key_configs,
            signature_request_timeout_ns,
            idkg_key_rotation_period_ms,
            max_parallel_pre_signature_transcripts_in_creation,
        } = src;

        let key_configs = key_configs.into_iter().map(pb::KeyConfig::from).collect();

        Self {
            key_configs,
            signature_request_timeout_ns,
            idkg_key_rotation_period_ms,
            max_parallel_pre_signature_transcripts_in_creation,
        }
    }
}

impl TryFrom<pb::ChainKeyConfig> for ChainKeyConfig {
    type Error = ProxyDecodeError;

    fn try_from(value: pb::ChainKeyConfig) -> Result<Self, Self::Error> {
        let mut key_configs = vec![];
        for key_config in value.key_configs {
            key_configs.push(KeyConfig::try_from(key_config)?);
        }
        Ok(ChainKeyConfig {
            key_configs,
            signature_request_timeout_ns: value.signature_request_timeout_ns,
            idkg_key_rotation_period_ms: value.idkg_key_rotation_period_ms,
            max_parallel_pre_signature_transcripts_in_creation: value
                .max_parallel_pre_signature_transcripts_in_creation,
        })
    }
}

#[cfg(test)]
mod tests {
    use ic_management_canister_types_private::{EcdsaCurve, EcdsaKeyId, VetKdCurve, VetKdKeyId};

    use super::*;
    use std::str::FromStr;

    #[test]
    fn test_none_is_accepted() {
        let result = SubnetFeatures::from_str("None").unwrap();
        assert_eq!(result, SubnetFeatures::default());
    }

    #[test]
    fn test_double_entries_are_handled() {
        let result = SubnetFeatures::from_str("canister_sandboxing,canister_sandboxing").unwrap();
        assert_eq!(
            result,
            SubnetFeatures {
                canister_sandboxing: true,
                ..SubnetFeatures::default()
            }
        );
    }

    #[test]
    fn test_chain_key_config_round_trip() {
        // Run code under test.
        let chain_key_config = ChainKeyConfig {
            key_configs: vec![
                KeyConfig {
                    key_id: MasterPublicKeyId::Ecdsa(EcdsaKeyId {
                        curve: EcdsaCurve::Secp256k1,
                        name: "test_key1".to_string(),
                    }),
                    pre_signatures_to_create_in_advance: Some(77),
                    max_queue_size: 30,
                },
                KeyConfig {
                    key_id: MasterPublicKeyId::VetKd(VetKdKeyId {
                        curve: VetKdCurve::Bls12_381_G2,
                        name: "test_key2".to_string(),
                    }),
                    pre_signatures_to_create_in_advance: Some(0),
                    max_queue_size: 30,
                },
            ],
            signature_request_timeout_ns: Some(123_456),
            idkg_key_rotation_period_ms: Some(321_654),
            max_parallel_pre_signature_transcripts_in_creation: Some(123_654),
        };

        let chain_key_config_pb = pb::ChainKeyConfig::from(chain_key_config.clone());

        // Assert expected result value.
        let expected_chain_key_config_pb = pb::ChainKeyConfig {
            key_configs: vec![
                pb::KeyConfig {
                    key_id: Some(pb_types::MasterPublicKeyId {
                        key_id: Some(pb_types::master_public_key_id::KeyId::Ecdsa(
                            pb_types::EcdsaKeyId {
                                curve: 1,
                                name: "test_key1".to_string(),
                            },
                        )),
                    }),
                    pre_signatures_to_create_in_advance: Some(77),
                    max_queue_size: Some(30),
                },
                pb::KeyConfig {
                    key_id: Some(pb_types::MasterPublicKeyId {
                        key_id: Some(pb_types::master_public_key_id::KeyId::Vetkd(
                            pb_types::VetKdKeyId {
                                curve: 1,
                                name: "test_key2".to_string(),
                            },
                        )),
                    }),
                    pre_signatures_to_create_in_advance: Some(0),
                    max_queue_size: Some(30),
                },
            ],
            signature_request_timeout_ns: Some(123_456),
            idkg_key_rotation_period_ms: Some(321_654),
            max_parallel_pre_signature_transcripts_in_creation: Some(123_654),
        };

        assert_eq!(chain_key_config_pb, expected_chain_key_config_pb,);

        let chain_key_config_after_deser =
            ChainKeyConfig::try_from(chain_key_config_pb).expect("Deserialization should succeed.");

        assert_eq!(chain_key_config, chain_key_config_after_deser,);
    }
}<|MERGE_RESOLUTION|>--- conflicted
+++ resolved
@@ -117,11 +117,6 @@
     type Error = ProxyDecodeError;
 
     fn try_from(value: pb::KeyConfig) -> Result<Self, Self::Error> {
-<<<<<<< HEAD
-        Ok(KeyConfig {
-            pre_signatures_to_create_in_advance: value.pre_signatures_to_create_in_advance,
-            key_id: try_from_option_field(value.key_id, "KeyConfig::key_id")?,
-=======
         let key_id: MasterPublicKeyId = try_from_option_field(value.key_id, "KeyConfig::key_id")?;
         if key_id.requires_pre_signatures() && value.pre_signatures_to_create_in_advance.is_none() {
             return Err(ProxyDecodeError::MissingField(
@@ -129,11 +124,8 @@
             ));
         }
         Ok(KeyConfig {
-            pre_signatures_to_create_in_advance: value
-                .pre_signatures_to_create_in_advance
-                .unwrap_or(0),
+            pre_signatures_to_create_in_advance: value.pre_signatures_to_create_in_advance,
             key_id,
->>>>>>> 28bd59ba
             max_queue_size: try_from_option_field(
                 value.max_queue_size,
                 "KeyConfig::max_queue_size",
