{
  "archive": {
    "rev": "3ae3649a2366aaca83404b692fc58e4c6e604a25",
    "sha256": "5bf34cb029e437c4ccb990b1595876d4c869566d66b8b58059d0ee742891c219"
  },
  "ck_btc_archive": {
    "rev": "512cf412f33d430b79f42330518166d14fc6884e",
    "sha256": "649401fd06e58e61aea55747961d5144af673b5e70bccd005898a6da65c84c29"
  },
  "ck_btc_index": {
    "rev": "512cf412f33d430b79f42330518166d14fc6884e",
    "sha256": "a63b9628d45858b02eba1185c525c527c673746f4b57f6238822fd9f99907ae5"
  },
  "ck_btc_ledger": {
    "rev": "512cf412f33d430b79f42330518166d14fc6884e",
    "sha256": "901bc548f901145bd15a1156487eed703705794ad6a23787eaa04b1c7bbdcf48"
  },
  "ck_btc_ledger_v1": {
    "rev": "d4ee25b0865e89d3eaac13a60f0016d5e3296b31",
    "sha256": "a170bfdce5d66e751a3cc03747cb0f06b450af500e75e15976ec08a3f5691f4c"
  },
  "ck_btc_ledger_v2": {
    "rev": "e54d3fa34ded227c885d04e64505fa4b5d564743",
    "sha256": "3d808fa63a3d8ebd4510c0400aa078e99a31afaa0515f0b68778f929ce4b2a46"
  },
  "ck_btc_ledger_v2_noledgerversion": {
    "rev": "aba60ffbc46acfc8990bf4d5685c1360bd7026b9",
    "sha256": "67cfcbabb79e683b6fc855450d9972c9efaa7a1cd28c6387965616fbead191ea"
  },
  "ck_btc_ledger_v3": {
    "rev": "2190613d3b5bcd9b74c382b22d151580b8ac271a",
    "sha256": "25071c2c55ad4571293e00d8e277f442aec7aed88109743ac52df3125209ff45"
  },
  "ck_eth_archive": {
    "rev": "512cf412f33d430b79f42330518166d14fc6884e",
    "sha256": "3fafdd895c44886e38199882afcf06efb8e6e0b73af51eca327dcba4da7a0106"
  },
  "ck_eth_index": {
    "rev": "512cf412f33d430b79f42330518166d14fc6884e",
    "sha256": "02dc57b933ea8259e86ce51d10c067cf5939008ecf62e35a25276ff9fa1510b9"
  },
  "ck_eth_ledger": {
    "rev": "512cf412f33d430b79f42330518166d14fc6884e",
    "sha256": "b5a17d640743711184ac16e49608a6590c750d32cda70817b7d43a3a67e7cfdf"
  },
  "ck_eth_ledger_v1": {
    "rev": "d4ee25b0865e89d3eaac13a60f0016d5e3296b31",
    "sha256": "e6072806ae22868ee09c07923d093b1b0b687dba540d22cfc1e1a5392bfcca46"
  },
  "ck_eth_ledger_v2": {
    "rev": "e54d3fa34ded227c885d04e64505fa4b5d564743",
    "sha256": "98a7b7391608dc4a554d6964bad24157b6aaf890a05bbaad3fcc92033d9c7b02"
  },
  "ck_eth_ledger_v2_noledgerversion": {
    "rev": "aba60ffbc46acfc8990bf4d5685c1360bd7026b9",
    "sha256": "73d0c5f057aaf33004218ce588780e1b454c717c702b1cf47532f32c23515f1e"
  },
  "ck_eth_ledger_v3": {
    "rev": "2190613d3b5bcd9b74c382b22d151580b8ac271a",
    "sha256": "9637743e1215a4db376a62ee807a0986faf20833be2b332df09b3d5dbdd7339e"
  },
  "cycles-minting": {
    "rev": "250daf4dd0cf7ea74c496b45457dd47ced16368c",
    "sha256": "28df08368379862ee17f69542b0779670deec200a08f23540c3e6168c07cc9aa"
  },
<<<<<<< HEAD
  "cycles_ledger_index": {
    "rev": "2190613d3b5bcd9b74c382b22d151580b8ac271a",
    "sha256": "d615ea66e7ec7e39a3912889ffabfabb9b6f200584b9656789c3578fae1afac7"
=======
  "cycles_ledger": {
    "sha256": "a2a0c65a94559aed373801a149bf4a31b176cb8cbabf77465eb25143ae880f37",
    "tag": "cycles-ledger-v1.0.5"
>>>>>>> 65f66f13
  },
  "genesis-token": {
    "rev": "02571e8215fa3e77da791e693cc238b2de3beae9",
    "sha256": "f897870b7b6d6c15f657496bc731b0e341c34468ddbb8fa0722ec7beb6b51cee"
  },
  "governance": {
    "rev": "5128134d24b7a5b8e24a3d5d40c4cce9d81fd375",
    "sha256": "2dfffe9149d8e5b61f2e5a3de79c6fece4e50cc57d1653ae519914dec2de68d4"
  },
  "index": {
    "rev": "3ae3649a2366aaca83404b692fc58e4c6e604a25",
    "sha256": "b443df3315902404b142d60f3cfd2f580181683310f6e6321b52de297deffcda"
  },
  "ledger": {
    "rev": "73bb32695d703e4e36a3790e54f1715854233490",
    "sha256": "1b634871bcbf377b1bd617172a72f5439c7285c9425ccc9389747ac0a70e35ae"
  },
  "lifeline": {
    "rev": "b5192581ccd35b67fe5a1f795ead9cbcd25956d6",
    "sha256": "8c8eb285de53ca5609abd7dc41ba3ec8eeb67708b81469311fd670e6738d7d0a"
  },
  "node-rewards": {
    "rev": "5128134d24b7a5b8e24a3d5d40c4cce9d81fd375",
    "sha256": "59d76a35284b7f2dfd06e74e16841b593e24d538b323e5eca90224713258e8e6"
  },
  "registry": {
    "rev": "5128134d24b7a5b8e24a3d5d40c4cce9d81fd375",
    "sha256": "aa91c2298025569b78a7f6bc88150e6d0d799925f13a18043e500feb1bdb36ab"
  },
  "root": {
    "rev": "2f87fe95207dc6371a2f2dc273362ba03b41e0e9",
    "sha256": "607a48cfde1c245b3a3f84bf708826731a2aa545d8625555bfc06242f7d35706"
  },
  "sns-wasm": {
    "rev": "02571e8215fa3e77da791e693cc238b2de3beae9",
    "sha256": "2b3d631d7c158ef62d71e5f167535bc7f3fa48fe87301361c89f4f37458d60c1"
  },
  "sns_archive": {
    "rev": "2dd93c8aeb7f85c00e3add7efa6f573ddc9b0122",
    "sha256": "bd21de14ad2bf39af9603fb8e5de1f69fdba2573f82ca781700c68fac64f4d3d"
  },
  "sns_governance": {
    "rev": "fccfa2c7c7cba9e5485ad0b48823990e24a67f40",
    "sha256": "12214386fbfc2d57a3c3fcf72f627d5b2419eb60d11df2ab3a1701446ec7e8d4"
  },
  "sns_index": {
    "rev": "2dd93c8aeb7f85c00e3add7efa6f573ddc9b0122",
    "sha256": "bb73b53320767d027497bbc7dbc2624429eb26c8613d735803f73202f903d560"
  },
  "sns_ledger": {
    "rev": "2dd93c8aeb7f85c00e3add7efa6f573ddc9b0122",
    "sha256": "a35575419aa7867702a5344c6d868aa190bb682421e77137d0514398f1506952"
  },
  "sns_ledger_v2": {
    "rev": "e54d3fa34ded227c885d04e64505fa4b5d564743",
    "sha256": "3d808fa63a3d8ebd4510c0400aa078e99a31afaa0515f0b68778f929ce4b2a46"
  },
  "sns_root": {
    "rev": "02571e8215fa3e77da791e693cc238b2de3beae9",
    "sha256": "80f2fc15a12043ff07927fb63f1dd88334f4eebee6626451f0d8669fe9db7856"
  },
  "swap": {
    "rev": "5128134d24b7a5b8e24a3d5d40c4cce9d81fd375",
    "sha256": "65e7d7898539c2a36d9e1b93d62b3e3708a300a134da9bc1dfeaa726afd99381"
  }
}<|MERGE_RESOLUTION|>--- conflicted
+++ resolved
@@ -63,15 +63,13 @@
     "rev": "250daf4dd0cf7ea74c496b45457dd47ced16368c",
     "sha256": "28df08368379862ee17f69542b0779670deec200a08f23540c3e6168c07cc9aa"
   },
-<<<<<<< HEAD
+  "cycles_ledger": {
+    "sha256": "a2a0c65a94559aed373801a149bf4a31b176cb8cbabf77465eb25143ae880f37",
+    "tag": "cycles-ledger-v1.0.5"
+  },
   "cycles_ledger_index": {
     "rev": "2190613d3b5bcd9b74c382b22d151580b8ac271a",
     "sha256": "d615ea66e7ec7e39a3912889ffabfabb9b6f200584b9656789c3578fae1afac7"
-=======
-  "cycles_ledger": {
-    "sha256": "a2a0c65a94559aed373801a149bf4a31b176cb8cbabf77465eb25143ae880f37",
-    "tag": "cycles-ledger-v1.0.5"
->>>>>>> 65f66f13
   },
   "genesis-token": {
     "rev": "02571e8215fa3e77da791e693cc238b2de3beae9",
