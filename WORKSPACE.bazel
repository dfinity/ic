workspace(
    name = "ic",
)

load("@bazel_tools//tools/build_defs/repo:http.bzl", "http_archive", "http_file", "http_jar")

# Skylib helpers, loaded first in order to avoid inheriting potential versions pulled in by other deps
http_archive(
    name = "bazel_skylib",
    sha256 = "bc283cdfcd526a52c3201279cda4bc298652efa898b10b4db0837dc51652756f",
    urls = [
        "https://mirror.bazel.build/github.com/bazelbuild/bazel-skylib/releases/download/1.7.1/bazel-skylib-1.7.1.tar.gz",
        "https://github.com/bazelbuild/bazel-skylib/releases/download/1.7.1/bazel-skylib-1.7.1.tar.gz",
    ],
)

load("@bazel_skylib//:workspace.bzl", "bazel_skylib_workspace")

bazel_skylib_workspace()

# Bazel helpers by Aspect
http_archive(
    name = "aspect_bazel_lib",
    sha256 = "688354ee6beeba7194243d73eb0992b9a12e8edeeeec5b6544f4b531a3112237",
    strip_prefix = "bazel-lib-2.8.1",
    url = "https://github.com/aspect-build/bazel-lib/releases/download/v2.8.1/bazel-lib-v2.8.1.tar.gz",
)

load("@aspect_bazel_lib//lib:repositories.bzl", "aspect_bazel_lib_dependencies", "aspect_bazel_lib_register_toolchains")

aspect_bazel_lib_dependencies()

aspect_bazel_lib_register_toolchains()

# Rules used to build Ubuntu systems
http_archive(
    name = "rules_distroless",
    sha256 = "8a3440067453ad211f3b34d4a8f68f65663dc5fd6d7834bf81eecf0526785381",
    strip_prefix = "rules_distroless-0.3.6",
    url = "https://github.com/GoogleContainerTools/rules_distroless/releases/download/v0.3.6/rules_distroless-v0.3.6.tar.gz",
)

load("@rules_distroless//distroless:dependencies.bzl", "distroless_dependencies")

distroless_dependencies()

load("@rules_distroless//distroless:toolchains.bzl", "distroless_register_toolchains")

distroless_register_toolchains()

load("@rules_distroless//apt:index.bzl", "deb_index")

# Packageset based on an Ubuntu focal snapshot, see manifest file
# for details
# To update, comment out the `lock` field below and run:
#   bazel run @focal//:lock
deb_index(
    name = "focal",
    lock = "//bazel:focal.lock.json",
    manifest = "//bazel:focal.yaml",
)

load("@focal//:packages.bzl", "focal_packages")

focal_packages()

# OCI (docker, podman) container support
http_archive(
    name = "rules_oci",
    sha256 = "79e7f80df2840d14d7bc79099b5ed4553398cce8cff1f0df97289a07f7fd213c",
    strip_prefix = "rules_oci-2.0.0-rc0",
    url = "https://github.com/bazel-contrib/rules_oci/releases/download/v2.0.0-rc0/rules_oci-v2.0.0-rc0.tar.gz",
)

load("@rules_oci//oci:dependencies.bzl", "rules_oci_dependencies")

rules_oci_dependencies()

load("@rules_oci//oci:repositories.bzl", "oci_register_toolchains")

oci_register_toolchains(name = "oci")

load("@rules_oci//oci:pull.bzl", "oci_pull")
load("//third_party/lmdb:repository.bzl", "lmdb_repository")
load("mainnet-canisters.bzl", "mainnet_ck_canisters", "mainnet_core_nns_canisters", "mainnet_sns_canisters")

# file server used in tests
oci_pull(
    name = "static-file-server",
    # $ docker pull halverneus/static-file-server
    # $ docker tag halverneus/static-file-server dfinitydev/halverneus-static-file-server:latest
    # $ docker push dfinitydev/halverneus-static-file-server:latest
    #latest: digest: sha256:...
    image = "docker.io/dfinitydev/halverneus-static-file-server@sha256:80eb204716e0928e27e378ed817056c1167b2b1a878b1ac4ce496964dd9a3ccd",
    platforms = [
        "linux/amd64",
    ],
)

# bitcoin container used in test
oci_pull(
    name = "bitcoind",
    image = "docker.io/kylemanna/bitcoind@sha256:17c7dd21690f3be34630db7389d2f0bff14649e27a964afef03806a6d631e0f1",
)

# Tracing image used in tests
# we can't use the official image: https://github.com/bazel-contrib/rules_oci/issues/695
#
# Instead we copy the official image to our repository:
# $ docker pull halverneus/static-file-server
# $ docker tag halverneus/static-file-server dfinitydev/halverneus-static-file-server:latest
# $ docker push dfinitydev/halverneus-static-file-server:latest
# > latest: digest: sha256:...
oci_pull(
    name = "jaeger",
    image = "docker.io/dfinitydev/jaegertracing-all-in-one@sha256:b85a6bbb949a62377010b8418d7a860c9d0ea7058d83e7cb5ade4fba046c4a76",
    platforms = [
        "linux/amd64",
    ],
)

# Used by tests
oci_pull(
    name = "minica",
    image = "docker.io/ryantk/minica@sha256:c67e2c1885d438b5927176295d41aaab8a72dd9e1272ba85054bfc78191d05b0",
    platforms = ["linux/amd64"],
)

# used by rosetta image
oci_pull(
    name = "rust_base",
    image = "gcr.io/distroless/cc-debian11@sha256:8e94f031353596c3fc9db6a2499bcc82dacc40cb71e0703476f9fad41677efdf",
    platforms = ["linux/amd64"],
)

# used in various places as base
oci_pull(
    name = "ubuntu_base",
    image = "docker.io/library/ubuntu@sha256:965fbcae990b0467ed5657caceaec165018ef44a4d2d46c7cdea80a9dff0d1ea",
    platforms = ["linux/amd64"],
)

# used by boundary node tests
oci_pull(
    name = "coredns",
    image = "docker.io/coredns/coredns@sha256:be7652ce0b43b1339f3d14d9b14af9f588578011092c1f7893bd55432d83a378",
    platforms = ["linux/amd64"],
)

# used by custom domains tests
oci_pull(
    name = "pebble",
    image = "docker.io/letsencrypt/pebble@sha256:fc5a537bf8fbc7cc63aa24ec3142283aa9b6ba54529f86eb8ff31fbde7c5b258",
    platforms = ["linux/amd64"],
)

oci_pull(
    name = "python3",
    image = "docker.io/library/python@sha256:0a56f24afa1fc7f518aa690cb8c7be661225e40b157d9bb8c6ef402164d9faa7",
    platforms = ["linux/amd64"],
)

oci_pull(
    name = "alpine_openssl",
    image = "docker.io/alpine/openssl@sha256:cf89651f07a33d2faf4499f72e6f8b0ee2542cd40735d51c7e75b8965c17af0e",
    platforms = ["linux/amd64"],
)

http_archive(
    name = "aspect_rules_sol",
    sha256 = "4e98a4572cd2c5f9e0a4118be3b8d2f0be148c80779ea9da646d0afabe2d609c",
    strip_prefix = "rules_sol-0.1.0",
    url = "https://github.com/aspect-build/rules_sol/releases/download/v0.1.0/rules_sol-v0.1.0.tar.gz",
)

load("@aspect_rules_sol//sol:repositories.bzl", "rules_sol_dependencies", "sol_register_toolchains")

rules_sol_dependencies()

sol_register_toolchains(
    name = "solc",
    sol_version = "0.8.18",
)

http_archive(
    name = "io_bazel_rules_go",
    sha256 = "6dc2da7ab4cf5d7bfc7c949776b1b7c733f05e56edc4bcd9022bb249d2e2a996",
    urls = [
        "https://mirror.bazel.build/github.com/bazelbuild/rules_go/releases/download/v0.39.1/rules_go-v0.39.1.zip",
        "https://github.com/bazelbuild/rules_go/releases/download/v0.39.1/rules_go-v0.39.1.zip",
    ],
)

http_archive(
    name = "bazel_gazelle",
    sha256 = "727f3e4edd96ea20c29e8c2ca9e8d2af724d8c7778e7923a854b2c80952bc405",
    urls = [
        "https://mirror.bazel.build/github.com/bazelbuild/bazel-gazelle/releases/download/v0.30.0/bazel-gazelle-v0.30.0.tar.gz",
        "https://github.com/bazelbuild/bazel-gazelle/releases/download/v0.30.0/bazel-gazelle-v0.30.0.tar.gz",
    ],
)

load("@bazel_gazelle//:deps.bzl", "gazelle_dependencies")
load("@io_bazel_rules_go//go:deps.bzl", "go_register_toolchains", "go_rules_dependencies")

go_rules_dependencies()

go_register_toolchains(go_version = "1.20.5")

gazelle_dependencies(go_repository_default_config = "//:WORKSPACE.bazel")

http_archive(
    name = "rules_rust",
    integrity = "sha256-JLN47ZcAbx9wEr5Jiib4HduZATGLiDgK7oUi/fvotzU=",
    urls = ["https://github.com/bazelbuild/rules_rust/releases/download/0.42.1/rules_rust-v0.42.1.tar.gz"],
)

load("@rules_rust//rust:repositories.bzl", "rules_rust_dependencies", "rust_register_toolchains")
load("@rules_rust//tools/rust_analyzer:deps.bzl", "rust_analyzer_dependencies")

rules_rust_dependencies()

rust_analyzer_dependencies()

rust_register_toolchains(
    edition = "2021",
    # The nightly version is required to compile fuzz tests from Bazel.
    # The version below is chosen so that it is in sync with the non-nightly version.
    versions = [
        "1.80.0",
        "nightly/2024-06-06",
    ],
)

# Necessary for our ic-os Makefile build
http_archive(
    name = "rules_foreign_cc",
    sha256 = "db6fcdb4f5ac217658f2c3aabd61e618d7fadc1cdf7d806ab1b52f2709d3fc66",
    strip_prefix = "rules_foreign_cc-9acbb356916760192d4c16301a69267fe44e6dec",
    url = "https://github.com/bazelbuild/rules_foreign_cc/archive/9acbb356916760192d4c16301a69267fe44e6dec.tar.gz",
)

load("@rules_foreign_cc//foreign_cc:repositories.bzl", "rules_foreign_cc_dependencies")

rules_foreign_cc_dependencies()

http_archive(
    name = "rules_proto",
    sha256 = "66bfdf8782796239d3875d37e7de19b1d94301e8972b3cbd2446b332429b4df1",
    strip_prefix = "rules_proto-4.0.0",
    urls = [
        "https://mirror.bazel.build/github.com/bazelbuild/rules_proto/archive/refs/tags/4.0.0.tar.gz",
        "https://github.com/bazelbuild/rules_proto/archive/refs/tags/4.0.0.tar.gz",
    ],
)

load("@rules_proto//proto:repositories.bzl", "rules_proto_dependencies", "rules_proto_toolchains")
load("//:go_deps.bzl", "go_dependencies")

# gazelle:repository_macro go_deps.bzl%go_dependencies
go_dependencies()

rules_proto_dependencies()

rules_proto_toolchains()

load("//bazel:external_crates.bzl", "external_crates_repository")
load("//bazel/sanitizers_enabled_env:defs.bzl", "sanitizers_enabled_env")

sanitizers_enabled_env(name = "sanitizers_enabled_env")

load("@sanitizers_enabled_env//:defs.bzl", "SANITIZERS_ENABLED")

external_crates_repository(
    name = "crate_index",
    cargo_lockfile = "//:Cargo.Bazel.Fuzzing.toml.lock" if SANITIZERS_ENABLED else "//:Cargo.Bazel.toml.lock",
    lockfile = "//:Cargo.Bazel.Fuzzing.json.lock" if SANITIZERS_ENABLED else "//:Cargo.Bazel.json.lock",
    sanitizers_enabled = SANITIZERS_ENABLED,
)

load("@crate_index//:defs.bzl", "crate_repositories")

crate_repositories()

# Motoko support

http_archive(
    name = "rules_motoko",
    sha256 = "f7cb0a906c8efe9d2ad8d27f0f6ac11f6409a771d74874f7e47d45959063dfe3",
    strip_prefix = "rules_motoko-0.2.1",
    urls = ["https://github.com/dfinity/rules_motoko/archive/refs/tags/v0.2.1.tar.gz"],
)

http_archive(
    name = "motoko_base",
    build_file_content = """
filegroup(name = "sources", srcs = glob(["*.mo"]), visibility = ["//visibility:public"])
      """,
    sha256 = "b143d641b31b13fe2d21832d7372dccb067ea1a740396e9fd50af3fe9e713247",
    strip_prefix = "motoko-base-moc-0.8.5/src",
    urls = ["https://github.com/dfinity/motoko-base/archive/refs/tags/moc-0.8.5.tar.gz"],
)

load("@rules_motoko//motoko:repositories.bzl", "rules_motoko_dependencies")

rules_motoko_dependencies()

# Support for constructing archives
http_archive(
    name = "rules_pkg",
    sha256 = "8f9ee2dc10c1ae514ee599a8b42ed99fa262b757058f65ad3c384289ff70c4b8",
    urls = [
        "https://mirror.bazel.build/github.com/bazelbuild/rules_pkg/releases/download/0.9.1/rules_pkg-0.9.1.tar.gz",
        "https://github.com/bazelbuild/rules_pkg/releases/download/0.9.1/rules_pkg-0.9.1.tar.gz",
    ],
)

load("@rules_pkg//:deps.bzl", "rules_pkg_dependencies")

rules_pkg_dependencies()

<<<<<<< HEAD
# Docker container support

http_archive(
    name = "io_bazel_rules_docker",
    sha256 = "b1e80761a8a8243d03ebca8845e9cc1ba6c82ce7c5179ce2b295cd36f7e394bf",
    urls = ["https://github.com/bazelbuild/rules_docker/releases/download/v0.25.0/rules_docker-v0.25.0.tar.gz"],
)

load(
    "@io_bazel_rules_docker//toolchains/docker:toolchain.bzl",
    docker_toolchain_configure = "toolchain_configure",
)

docker_toolchain_configure(
    name = "docker_config",
    gzip_target = "@pigz",
)

load(
    "@io_bazel_rules_docker//repositories:repositories.bzl",
    container_repositories = "repositories",
)

container_repositories()

load("@io_bazel_rules_docker//repositories:deps.bzl", container_deps = "deps")

container_deps(go_repository_default_config = "@//:WORKSPACE.bazel")

load(
    "@io_bazel_rules_docker//container:container.bzl",
    "container_pull",
)

container_pull(
    name = "static-file-server",
    digest = "sha256:c387c31ffb55ac5b6b4654bc9924f73eb8fb5214ebb8552a7eeffc8849f0e7dd",
    registry = "docker.io",
    repository = "halverneus/static-file-server",
)

container_pull(
    name = "bitcoind",
    digest = "sha256:17c7dd21690f3be34630db7389d2f0bff14649e27a964afef03806a6d631e0f1",
    registry = "docker.io",
    repository = "kylemanna/bitcoind",
)

container_pull(
    name = "jaeger",
    digest = "sha256:f421219dbd77248301fc42ac6e8ba5026f4bada9448ab33ac89061e21cfe3fea",
    registry = "docker.io",
    repository = "jaegertracing/all-in-one",
)

container_pull(
    name = "minica",
    digest = "sha256:c67e2c1885d438b5927176295d41aaab8a72dd9e1272ba85054bfc78191d05b0",
    registry = "docker.io",
    repository = "ryantk/minica",
)

container_pull(
    name = "rust_base",
    digest = "sha256:8e94f031353596c3fc9db6a2499bcc82dacc40cb71e0703476f9fad41677efdf",
    registry = "gcr.io",
    repository = "distroless/cc-debian11",
)

container_pull(
    name = "ubuntu_base",
    digest = "sha256:965fbcae990b0467ed5657caceaec165018ef44a4d2d46c7cdea80a9dff0d1ea",
    registry = "docker.io",
    repository = "ubuntu",
)

container_pull(
    name = "coredns",
    digest = "sha256:be7652ce0b43b1339f3d14d9b14af9f588578011092c1f7893bd55432d83a378",
    registry = "docker.io",
    repository = "coredns/coredns",
    tag = "1.10.1",
)

container_pull(
    name = "pebble",
    digest = "sha256:fc5a537bf8fbc7cc63aa24ec3142283aa9b6ba54529f86eb8ff31fbde7c5b258",
    registry = "docker.io",
    repository = "letsencrypt/pebble",
    tag = "v2.3.1",
)

container_pull(
    name = "python3",
    digest = "sha256:0a56f24afa1fc7f518aa690cb8c7be661225e40b157d9bb8c6ef402164d9faa7",
    registry = "docker.io",
    repository = "python",
    tag = "3-alpine",
)

container_pull(
    name = "alpine_openssl",
    digest = "sha256:cf89651f07a33d2faf4499f72e6f8b0ee2542cd40735d51c7e75b8965c17af0e",
    registry = "docker.io",
    repository = "alpine/openssl",
)

# This image was built with bazel (bazel build //rs/tests:ubuntu_test_runtime_image)
# then uploaded to our GitLab registry using:
#
#  $ bazel build //rs/tests:ubuntu_test_runtime_image
#  $ docker login registry.gitlab.com
#  $ docker load -i bazel-bin/rs/tests/ubuntu_test_runtime_image.tar
#  $ docker tag ubuntu_test_runtime_image:latest "registry.gitlab.com/dfinity-lab/open/public-docker-registry/ubuntu_test_runtime_image:latest"
#  $ docker image push  "registry.gitlab.com/dfinity-lab/open/public-docker-registry/ubuntu_test_runtime_image:latest"
#
# The reason we can't directly depend on //rs/tests:ubuntu_test_runtime_image is that
# the target //rs/tests/httpbin-rs:httpbin_image_base
# fails to build in our container (ci/container/container-run.sh).
container_pull(
    name = "ubuntu_test_runtime",
    digest = "sha256:d5b2f17ee8fcd45b4f1580893680b78a540f491e647a9f6971bdaab393e372f7",
    registry = "registry.gitlab.com",
    repository = "dfinity-lab/open/public-docker-registry/ubuntu_test_runtime_image",
)
=======
# Bitcoin core

load("//third_party/bitcoin-core:bitcoin-core_repository.bzl", "bitcoin_core_repository")

bitcoin_core_repository()
>>>>>>> 73e7bd41

# Third party dependencies that require special treatment

lmdb_repository()

http_archive(
    name = "pigz",
    build_file_content = """
cc_library(
    name = "zopfli",
    hdrs = glob(["zopfli/src/zopfli/*.h"]),
    srcs = glob(["zopfli/src/zopfli/*.c"]),
)

cc_binary(
    name = "pigz",
    srcs = [
        "pigz.c",
        "try.c",
        "try.h",
        "yarn.c",
        "yarn.h",
    ],
    linkopts = [
        "-lm",
        "-lpthread",
        "-lz",
    ],
    deps = [":zopfli"],
    visibility = ["//visibility:public"],
)""",
    sha256 = "688fe1d805b33a4ae8cbf86ba56aa1a5d647e959219c7d3aeb7d041c228af1ef",
    strip_prefix = "pigz-2.8",
    url = "https://github.com/madler/pigz/archive/refs/tags/v2.8.zip",
)

http_archive(
    name = "buildifier_prebuilt",
    sha256 = "72b5bb0853aac597cce6482ee6c62513318e7f2c0050bc7c319d75d03d8a3875",
    strip_prefix = "buildifier-prebuilt-6.3.3",
    urls = [
        "http://github.com/keith/buildifier-prebuilt/archive/6.3.3.tar.gz",
    ],
)

load("@buildifier_prebuilt//:deps.bzl", "buildifier_prebuilt_deps")

buildifier_prebuilt_deps()

load("@buildifier_prebuilt//:defs.bzl", "buildifier_prebuilt_register_toolchains")

buildifier_prebuilt_register_toolchains()

# Rosetta CLI

load("//bazel:rosetta_cli.bzl", "rosetta_cli_repository")

rosetta_cli_repository(name = "rosetta-cli")

# Closure compiler for JavaScript
http_archive(
    name = "io_bazel_rules_closure",
    sha256 = "a3bef45d4d052adfd7b0146efdfe55989753adbb66e1f4fa4fa8c4f9df4f8196",
    strip_prefix = "rules_closure-4326045ee6c941f12518a2ad5ad990504cf3df9d",
    urls = [
        "https://github.com/bazelbuild/rules_closure/archive/4326045ee6c941f12518a2ad5ad990504cf3df9d.zip",
    ],
)

load("@io_bazel_rules_closure//closure:repositories.bzl", "rules_closure_dependencies", "rules_closure_toolchains")

rules_closure_dependencies()

rules_closure_toolchains()

# rclone binary for upload_artifacts
load("//bazel:rclone.bzl", "rclone_repository")

rclone_repository(name = "rclone")

# trivy binary for upload_artifacts
load("//bazel:trivy.bzl", "trivy_scan")

trivy_scan(name = "trivy")

# shfmt binary for fast shell linting
load("//bazel:shfmt.bzl", "shfmt")

shfmt(name = "shfmt")

# ruff binary for fast python linting
load("//pre-commit:ruff.bzl", "ruff")

ruff(name = "ruff")

# ormolu binary for haskell linting
load("//pre-commit:ormolu.bzl", "ormolu")

ormolu(name = "ormolu")

# buf binary for protobuf linting
load("//pre-commit:buf.bzl", "buf")

buf(name = "buf")

# candid binary
load("//pre-commit:candid.bzl", "candid")

candid(name = "candid")

# dfx binary for haskell linting
load("//bazel:dfx.bzl", "dfx")

dfx(name = "dfx")

# sns-quill for SNS testing
load("//bazel:sns_quill.bzl", "sns_quill")

sns_quill(name = "sns_quill")

# idl2json for SNS testing
load("//bazel:idl2json.bzl", "idl_to_json")

idl_to_json(name = "idl2json")

load("//bazel:jq.bzl", "jq_repository")

jq_repository(name = "jq")

# TLA+ tools
http_jar(
    name = "tlaplus_community_modules",
    sha256 = "109e0828d192c33703d5cbc50b5b6e128acd816565616e27b3855949c7baba9c",
    url = "https://github.com/tlaplus/CommunityModules/releases/download/202302091937/CommunityModules-202302091937.jar",
)

http_jar(
    name = "tlaplus_community_modules_deps",
    sha256 = "762c4bdc25a0cb67043411c7f4f062cc2c038631c9c569539df880e0e78d5cf4",
    url = "https://github.com/tlaplus/CommunityModules/releases/download/202302091937/CommunityModules-deps-202302091937.jar",
)

# Apalache model checker for TLA+
http_archive(
    name = "tla_apalache",
    build_file_content = """
package(default_visibility = ["//visibility:public"])
filegroup(
  name = "contents",
  srcs = [
    "bin/apalache-mc",
    "lib/apalache.jar",
  ],
)
    """,
    sha256 = "173a683707c2a639c955328746461cad39e4b8a5adff95e156ce3bf376ba293b",
    strip_prefix = "apalache-0.44.11",
    url = "https://github.com/apalache-mc/apalache/releases/download/v0.44.11/apalache-0.44.11.tgz",
)

# Official WebAssembly test suite.
# To be used for testing libraries that handle canister Wasm code.
http_archive(
    name = "wasm_spec_testsuite",
    build_file_content = """filegroup(
         name = "wast_files",
         srcs = glob(["**/*.wast"]),
         visibility = ["//visibility:public"]
     )""",
    sha256 = "9afc0e7c250b5f0dcf32e9a95860b99a392ab78a653fcf3705778e8a9357f3c4",
    strip_prefix = "testsuite-4f77306bb63151631d84f58dedf67958eb9911b9",
    url = "https://github.com/WebAssembly/testsuite/archive/4f77306bb63151631d84f58dedf67958eb9911b9.tar.gz",
)

mainnet_core_nns_canisters()

mainnet_ck_canisters()

mainnet_sns_canisters()

# Asset canister

http_file(
    name = "asset_canister",
    downloaded_file_path = "assetstorage.wasm.gz",
    sha256 = "1286960c50eb7a773cfb5fdd77cc238588f39e21f189cc3eb0f35199a99b9c7e",
    url = "https://github.com/dfinity/sdk/raw/0.14.2/src/distributed/assetstorage.wasm.gz",
)

# Old version of wallet canister

http_file(
    name = "wallet_canister_0.7.2",
    downloaded_file_path = "wallet.wasm",
    sha256 = "1404b28b1c66491689b59e184a9de3c2be0dbdd75d952f29113b516742b7f898",
    url = "https://github.com/dfinity/sdk/raw/0.7.2/src/distributed/wallet.wasm",
)

# Bitcoin canister

http_file(
    name = "btc_canister",
    downloaded_file_path = "ic-btc-canister.wasm.gz",
    sha256 = "f18d28cbebf49cbd2b6a3dba8f6da1399b95714c7cf100d3fb31ba9c33941daa",
    url = "https://github.com/dfinity/bitcoin-canister/releases/download/release%2F2024-07-28/ic-btc-canister.wasm.gz",
)

# Bitcoin Adapter Mainnet Data for Integration Test

# The files have been generated by syncing bitcoind client, followed
# by requesting all the desired data using a bash script, such as:
#
# declare -a headers=()
# for h in {0..800000}
# do
#     hash=$(bitcoin-cli getblockhash $h)
#     header=$(bitcoin-cli getblockheader $hash | jq '{version, prev_blockhash:.previousblockhash, merkle_root:.merkleroot, time, bits, nonce}')
#     headers+=("$header")
# done
# echo "[" $(IFS=,; echo "${headers[*]}") "]"

# Contains the first 800_000 headers of the Bitcoin mainnet blockchain.
http_file(
    name = "bitcoin_adapter_mainnet_headers",
    downloaded_file_path = "mainnet_headers_800k.json.gz",
    sha256 = "fb58cd3c0e2efe298eeb96751ae2276e938b39e2f1d9760ea47a9f3a8288d214",
    url = "https://download.dfinity.systems/testdata/mainnet_headers_800k.json.gz",
)

# Contains blocks 350_990 to 350_999 (inclusive) of the Bitcoin mainnet blockchain.
http_file(
    name = "bitcoin_adapter_mainnet_blocks",
    downloaded_file_path = "blocks.json.gz",
    sha256 = "4ba1e7d0b4a2fea5692bb4c79a4c9e077325312a50facef13256ba8d45bc8f2a",
    url = "https://download.dfinity.systems/testdata/blocks.json.gz",
)

# Contains the first 800_000 headers of the Bitcoin testnet blockchain.
http_file(
    name = "bitcoin_adapter_testnet_headers",
    downloaded_file_path = "testnet_headers.json.gz",
    sha256 = "c01542d816d9631a7e59210aea29c1d46ed805b0bcbfd9e067d8d53a5e5919c8",
    url = "https://download.dfinity.systems/testdata/testnet_headers.json.gz",
)

# Contains blocks 350_990 to 350_999 (inclusive) of the Bitcoin testnet blockchain.
http_file(
    name = "bitcoin_adapter_testnet_blocks",
    downloaded_file_path = "testnet_blocks.json.gz",
    sha256 = "ae57b5b58d8a1e89545c0caedeb114d0dd179e0c5fd4a44e43321b2cdbac74fb",
    url = "https://download.dfinity.systems/testdata/testnet_blocks.json.gz",
)

# Internet Identity canister (test build)

http_file(
    name = "ii_dev_canister",
    downloaded_file_path = "internet_identity_dev.wasm.gz",
    sha256 = "2357d822cd451f25c0edab3e45db52ab140a2ac8c4b0170201c78acc5bc11779",
    url = "https://github.com/dfinity/internet-identity/releases/download/release-2024-05-13/internet_identity_dev.wasm.gz",
)

# NNS frontend dapp canister

http_file(
    name = "nns_dapp_canister",
    downloaded_file_path = "nns_dapp_canister.wasm.gz",
    sha256 = "f4c5df6fdb8ee3aa043419ed4e4cc1fafdb07b4fde1c7faeb2a6730dfa04127f",
    url = "https://github.com/dfinity/nns-dapp/releases/download/proposal-129618/nns-dapp_test.wasm.gz",
)

# SNS aggregator canister

http_file(
    name = "sns_aggregator",
    downloaded_file_path = "sns_aggregator_dev.wasm.gz",
    sha256 = "8a18ab37807605fe912080b4a072fc7735b4657e9d22b3867c345250c6e77d91",
    url = "https://github.com/dfinity/nns-dapp/releases/download/proposal-129618/sns_aggregator_dev.wasm.gz",
)

# Cycles Ledger canister

http_file(
    name = "cycles-ledger.wasm.gz",
    sha256 = "4f26aae9edef5b4e2c785c1dc6f312163af055f22954dd99d515d8a862bd59bd",
    url = "https://github.com/dfinity/cycles-ledger/releases/download/cycles-ledger-v0.2.3/cycles-ledger.wasm.gz",
)

# Subnet Rental Canister

http_file(
    name = "subnet_rental_canister",
    downloaded_file_path = "subnet_rental_canister.wasm",
    sha256 = "c4d4db8618a6ce9c24672f57cd88572a2a66ae78cbf1315fe96ae96e598c3fbf",
    url = "https://github.com/dfinity/subnet-rental-canister/releases/download/0.1.0/subnet_rental_canister.wasm",
)

# Import Python rules

http_archive(
    name = "rules_python",
    sha256 = "9d04041ac92a0985e344235f5d946f71ac543f1b1565f2cdbc9a2aaee8adf55b",
    strip_prefix = "rules_python-0.26.0",
    url = "https://github.com/bazelbuild/rules_python/releases/download/0.26.0/rules_python-0.26.0.tar.gz",
)

load("@rules_python//python:repositories.bzl", "python_register_toolchains")

python_register_toolchains(
    name = "python3_10",
    python_version = "3.10",
)

load("@python3_10//:defs.bzl", "interpreter")
load("@rules_python//python:pip.bzl", "pip_parse")

pip_parse(
    name = "python_deps",
    python_interpreter_target = interpreter,
    requirements_lock = "//:requirements.txt",
)

load("@python_deps//:requirements.bzl", "install_deps")

install_deps()

# Financial Integration artifacts for upgrade testing

# first ic-icrc1-ledger release (see https://dashboard.internetcomputer.org/proposal/104499)
http_file(
    name = "ic-icrc1-ledger-first-version.wasm.gz",
    sha256 = "7af4f7308c883c286d4a5c0448b6bd03bd4d8bffebd58c4fc7114761ad652932",
    url = "https://download.dfinity.systems/ic/0456f740295aabdd287811f1ed51829082b3df01/canisters/ic-icrc1-ledger.wasm.gz",
)

# ic-icrc1-ledger releases without ICRC-3
http_file(
    name = "ic-icrc1-ledger-wo-icrc-3.wasm.gz",
    sha256 = "dc42ffd30d6616068b2dd10023ab0ff8d49b0cbce7582c4673c18caa7412dd3a",
    url = "https://download.dfinity.systems/ic/300dc603a92b5f70dae79229793c902f346af3cc/canisters/ic-icrc1-ledger.wasm.gz",
)

http_file(
    name = "ic-icrc1-ledger-wo-icrc-3-u256.wasm.gz",
    sha256 = "8730fd2aa3b9fe67468fc5e853436f618d0b16be34ff30d7e6492eac55f78d90",
    url = "https://download.dfinity.systems/ic/300dc603a92b5f70dae79229793c902f346af3cc/canisters/ic-icrc1-ledger-u256.wasm.gz",
)

# XC artifacts for testing

# EVM RPC canister

http_file(
    name = "evm_rpc.wasm.gz",
    sha256 = "ccce0d8e3210db42ff12b03360c20246855ad8529da0f844faa343bf8b393529",
    url = "https://github.com/internet-computer-protocol/evm-rpc-canister/releases/download/release-2024-05-23/evm_rpc.wasm.gz",
)

# Haskell toolchain for spec_compliance tests

http_archive(
    name = "rules_haskell",
    sha256 = "0aa541a4278cbcc39d4c92af25f0860b745e5ce5408e9aed641d307d4267c609",
    strip_prefix = "rules_haskell-96e231409b772859926914e76296e894982db600",
    url = "https://github.com/tweag/rules_haskell/archive/96e231409b772859926914e76296e894982db600.tar.gz",
)

# Load the rules_haskell dependencies necessary for loading the toolchains
load(
    "@rules_haskell//haskell:repositories.bzl",
    "rules_haskell_dependencies",
)

rules_haskell_dependencies()

# Load the Haskell toolchains
load(
    "@rules_haskell//haskell:toolchain.bzl",
    "rules_haskell_toolchains",
)

rules_haskell_toolchains(
    version = "9.6.6",
)

load(
    "@rules_haskell//haskell:cabal.bzl",
    "stack_snapshot",
)

#
# Run this command to regenerate lock file after changing the rule above:
# bazel run @stackage-unpinned//:pin
#
stack_snapshot(
    name = "stackage",
    components = {
        "attoparsec": [
            "lib",
            "lib:attoparsec-internal",
        ],
    },
    components_dependencies = {
        "attoparsec": """{"lib:attoparsec": ["lib:attoparsec-internal"]}""",
    },
    packages = [
        "QuickCheck",
        "aeson",
        "array",
        "asn1-encoding",
        "asn1-types",
        "async",
        "atomic-write",
        "base",
        "base16",
        "base32",
        "base64-bytestring",
        "binary",
        "bytes",
        "bytestring",
        "case-insensitive",
        "cborg",
        "cereal",
        "conduit",
        "constraints",
        "containers",
        "crypton-connection",
        "crypton-x509",
        "crypton-x509-store",
        "crypton-x509-validation",
        "cryptonite",
        "data-default-class",
        "deepseq",
        "digest",
        "directory",
        "dlist",
        "ed25519",
        "either",
        "entropy",
        "file-embed",
        "filepath",
        "hashable",
        "hex-text",
        "hspec",
        "http-client",
        "http-client-tls",
        "http-types",
        "leb128-cereal",
        "megaparsec",
        "memory",
        "mtl",
        "murmur3",
        "network",
        "network-uri",
        "optparse-applicative",
        "parallel",
        "parser-combinators",
        "prettyprinter",
        "primitive",
        "process",
        "quickcheck-io",
        "random",
        "row-types",
        "safe",
        "scientific",
        "secp256k1-haskell",
        "serialise",
        "split",
        "splitmix",
        "string-conversions",
        "tasty",
        "tasty-ant-xml",
        "tasty-html",
        "tasty-hunit",
        "tasty-quickcheck",
        "tasty-rerun",
        "template-haskell",
        "temporary",
        "text",
        "time",
        "tls",
        "transformers",
        "uglymemo",
        "unordered-containers",
        "utf8-string",
        "vector",
        "wai",
        "wai-cors",
        "wai-extra",
        "warp",
        "wide-word",
        "word8",
        "zlib",
    ],
    snapshot = "lts-22.30",
    stack_snapshot_json = "//:stackage_snapshot.json",
)

http_archive(
    name = "haskell-candid",
    sha256 = "bd9d67c3f719ac4cfb5ba339b52dd8ee985b11029a53e97b3cd555334f28d1e3",
    strip_prefix = "haskell-candid-b4ebdea36ad0b7cbf6f69ddbbfffc73434ecb222",
    urls = ["https://github.com/nomeata/haskell-candid/archive/b4ebdea36ad0b7cbf6f69ddbbfffc73434ecb222.tar.gz"],
)

http_archive(
    name = "miracl-core",
    build_file_content = """
load("@rules_cc//cc:defs.bzl", "cc_library")
load("@bazel_skylib//rules:run_binary.bzl", "run_binary")
py_binary(
    name = "generate",
    srcs = ["c/config64.py"],
    main = "c/config64.py",
    data = [],
    deps = [],
)
run_binary(
    name = "cbits",
    srcs = glob(["c/*.c", "c/*.h"]),
    outs = [
      "aes.c",
      "big_384_58.c",
      "bls_BLS12381.c",
      "ecp2_BLS12381.c",
      "ecp_BLS12381.c",
      "fp12_BLS12381.c",
      "fp2_BLS12381.c",
      "fp4_BLS12381.c",
      "fp_BLS12381.c",
      "gcm.c",
      "hash.c",
      "hmac.c",
      "newhope.c",
      "oct.c",
      "pair_BLS12381.c",
      "randapi.c",
      "rand.c",
      "rom_curve_BLS12381.c",
      "rom_field_BLS12381.c",
      "share.c",
      "arch.h",
      "big_384_58.h",
      "bls_BLS12381.h",
      "config_big_384_58.h",
      "config_curve_BLS12381.h",
      "config_field_BLS12381.h",
      "core.h",
      "ecdh_BLS12381.h",
      "ecp2_BLS12381.h",
      "ecp_BLS12381.h",
      "fp12_BLS12381.h",
      "fp2_BLS12381.h",
      "fp4_BLS12381.h",
      "fp_BLS12381.h",
      "hpke_BLS12381.h",
      "mpin_BLS12381.h",
      "newhope.h",
      "pair_BLS12381.h",
      "randapi.h",
      "x509.h",
    ],
    args = ["--options=31", "--path=$(location c/arch.h)", "--output-path=$(location arch.h)"],
    target_compatible_with = ["@platforms//os:linux"],
    tool = ":generate",
    visibility = ["//visibility:public"],
)
cc_library(
    name = "lib",
    srcs = [
      ":aes.c",
      ":big_384_58.c",
      ":bls_BLS12381.c",
      ":ecp2_BLS12381.c",
      ":ecp_BLS12381.c",
      ":fp12_BLS12381.c",
      ":fp2_BLS12381.c",
      ":fp4_BLS12381.c",
      ":fp_BLS12381.c",
      ":gcm.c",
      ":hash.c",
      ":hmac.c",
      ":newhope.c",
      ":oct.c",
      ":pair_BLS12381.c",
      ":randapi.c",
      ":rand.c",
      ":rom_curve_BLS12381.c",
      ":rom_field_BLS12381.c",
      ":share.c",
    ],
    hdrs = [
      ":arch.h",
      ":big_384_58.h",
      ":bls_BLS12381.h",
      ":config_big_384_58.h",
      ":config_curve_BLS12381.h",
      ":config_field_BLS12381.h",
      ":core.h",
      ":ecdh_BLS12381.h",
      ":ecp2_BLS12381.h",
      ":ecp_BLS12381.h",
      ":fp12_BLS12381.h",
      ":fp2_BLS12381.h",
      ":fp4_BLS12381.h",
      ":fp_BLS12381.h",
      ":hpke_BLS12381.h",
      ":mpin_BLS12381.h",
      ":newhope.h",
      ":pair_BLS12381.h",
      ":randapi.h",
      ":x509.h",
    ],
    includes = [":cbits"],
    visibility = ["//visibility:public"],
    target_compatible_with = ["@platforms//os:linux"],
)""",
    patch_args = ["-p1"],
    patches = ["//hs/spec_compliance:miracl-core.patch"],
    sha256 = "b93a14c35f56eca8dddaab95dea94294d51ca680a7d6bb1c1f048e1cd71550cd",
    strip_prefix = "core-ec77b2817a0e360b1893affe4cfa44d19391efc7",
    urls = ["https://github.com/miracl/core/archive/ec77b2817a0e360b1893affe4cfa44d19391efc7.tar.gz"],
)

# interface spec v0.22
http_file(
    name = "interface_spec",
    downloaded_file_path = "ic.did",
    sha256 = "bf3987bd483cf710ff0c54134350ca188c29ff0fdd38567aa4df5e74131543e4",
    url = "https://raw.githubusercontent.com/dfinity/interface-spec/a82220c1156f5e3e80ea65be6a4f69b766cbe6d1/spec/_attachments/ic.did",
)

load("//rs/tests:kubeconfig.bzl", "kubeconfig")

kubeconfig()

http_archive(
    name = "bitcoin_core",
    build_file_content = """
package(default_visibility = ["//visibility:public"])
filegroup(
    name = "contents",
    srcs = glob(["**/*"]),
)
""",
    sha256 = "2a6974c5486f528793c79d42694b5987401e4a43c97f62b1383abf35bcee44a8",
    strip_prefix = "bitcoin-27.0",
    urls = [
        "https://bitcoin.org/bin/bitcoin-core-27.0/bitcoin-27.0-x86_64-linux-gnu.tar.gz",
    ],
)

http_file(
    name = "bitcoin_example_canister",
    downloaded_file_path = "basic_bitcoin.wasm.gz",
    sha256 = "2a428e8d35518ce22002e498f7d618a9eeeddf57371f965e92cf480dd3cbd046",
    url = "https://github.com/dfinity/examples/releases/download/rust-basic-bitcoin-24-09-16/basic_bitcoin.wasm.gz",
)<|MERGE_RESOLUTION|>--- conflicted
+++ resolved
@@ -318,140 +318,6 @@
 load("@rules_pkg//:deps.bzl", "rules_pkg_dependencies")
 
 rules_pkg_dependencies()
-
-<<<<<<< HEAD
-# Docker container support
-
-http_archive(
-    name = "io_bazel_rules_docker",
-    sha256 = "b1e80761a8a8243d03ebca8845e9cc1ba6c82ce7c5179ce2b295cd36f7e394bf",
-    urls = ["https://github.com/bazelbuild/rules_docker/releases/download/v0.25.0/rules_docker-v0.25.0.tar.gz"],
-)
-
-load(
-    "@io_bazel_rules_docker//toolchains/docker:toolchain.bzl",
-    docker_toolchain_configure = "toolchain_configure",
-)
-
-docker_toolchain_configure(
-    name = "docker_config",
-    gzip_target = "@pigz",
-)
-
-load(
-    "@io_bazel_rules_docker//repositories:repositories.bzl",
-    container_repositories = "repositories",
-)
-
-container_repositories()
-
-load("@io_bazel_rules_docker//repositories:deps.bzl", container_deps = "deps")
-
-container_deps(go_repository_default_config = "@//:WORKSPACE.bazel")
-
-load(
-    "@io_bazel_rules_docker//container:container.bzl",
-    "container_pull",
-)
-
-container_pull(
-    name = "static-file-server",
-    digest = "sha256:c387c31ffb55ac5b6b4654bc9924f73eb8fb5214ebb8552a7eeffc8849f0e7dd",
-    registry = "docker.io",
-    repository = "halverneus/static-file-server",
-)
-
-container_pull(
-    name = "bitcoind",
-    digest = "sha256:17c7dd21690f3be34630db7389d2f0bff14649e27a964afef03806a6d631e0f1",
-    registry = "docker.io",
-    repository = "kylemanna/bitcoind",
-)
-
-container_pull(
-    name = "jaeger",
-    digest = "sha256:f421219dbd77248301fc42ac6e8ba5026f4bada9448ab33ac89061e21cfe3fea",
-    registry = "docker.io",
-    repository = "jaegertracing/all-in-one",
-)
-
-container_pull(
-    name = "minica",
-    digest = "sha256:c67e2c1885d438b5927176295d41aaab8a72dd9e1272ba85054bfc78191d05b0",
-    registry = "docker.io",
-    repository = "ryantk/minica",
-)
-
-container_pull(
-    name = "rust_base",
-    digest = "sha256:8e94f031353596c3fc9db6a2499bcc82dacc40cb71e0703476f9fad41677efdf",
-    registry = "gcr.io",
-    repository = "distroless/cc-debian11",
-)
-
-container_pull(
-    name = "ubuntu_base",
-    digest = "sha256:965fbcae990b0467ed5657caceaec165018ef44a4d2d46c7cdea80a9dff0d1ea",
-    registry = "docker.io",
-    repository = "ubuntu",
-)
-
-container_pull(
-    name = "coredns",
-    digest = "sha256:be7652ce0b43b1339f3d14d9b14af9f588578011092c1f7893bd55432d83a378",
-    registry = "docker.io",
-    repository = "coredns/coredns",
-    tag = "1.10.1",
-)
-
-container_pull(
-    name = "pebble",
-    digest = "sha256:fc5a537bf8fbc7cc63aa24ec3142283aa9b6ba54529f86eb8ff31fbde7c5b258",
-    registry = "docker.io",
-    repository = "letsencrypt/pebble",
-    tag = "v2.3.1",
-)
-
-container_pull(
-    name = "python3",
-    digest = "sha256:0a56f24afa1fc7f518aa690cb8c7be661225e40b157d9bb8c6ef402164d9faa7",
-    registry = "docker.io",
-    repository = "python",
-    tag = "3-alpine",
-)
-
-container_pull(
-    name = "alpine_openssl",
-    digest = "sha256:cf89651f07a33d2faf4499f72e6f8b0ee2542cd40735d51c7e75b8965c17af0e",
-    registry = "docker.io",
-    repository = "alpine/openssl",
-)
-
-# This image was built with bazel (bazel build //rs/tests:ubuntu_test_runtime_image)
-# then uploaded to our GitLab registry using:
-#
-#  $ bazel build //rs/tests:ubuntu_test_runtime_image
-#  $ docker login registry.gitlab.com
-#  $ docker load -i bazel-bin/rs/tests/ubuntu_test_runtime_image.tar
-#  $ docker tag ubuntu_test_runtime_image:latest "registry.gitlab.com/dfinity-lab/open/public-docker-registry/ubuntu_test_runtime_image:latest"
-#  $ docker image push  "registry.gitlab.com/dfinity-lab/open/public-docker-registry/ubuntu_test_runtime_image:latest"
-#
-# The reason we can't directly depend on //rs/tests:ubuntu_test_runtime_image is that
-# the target //rs/tests/httpbin-rs:httpbin_image_base
-# fails to build in our container (ci/container/container-run.sh).
-container_pull(
-    name = "ubuntu_test_runtime",
-    digest = "sha256:d5b2f17ee8fcd45b4f1580893680b78a540f491e647a9f6971bdaab393e372f7",
-    registry = "registry.gitlab.com",
-    repository = "dfinity-lab/open/public-docker-registry/ubuntu_test_runtime_image",
-)
-=======
-# Bitcoin core
-
-load("//third_party/bitcoin-core:bitcoin-core_repository.bzl", "bitcoin_core_repository")
-
-bitcoin_core_repository()
->>>>>>> 73e7bd41
 
 # Third party dependencies that require special treatment
 
