--- conflicted
+++ resolved
@@ -57,11 +57,7 @@
         "vadimcn.vscode-lldb",
         "bazelbuild.vscode-bazel",
         "stackbuild.bazel-stack-vscode",
-<<<<<<< HEAD
         "tamasfe.even-better-toml"
-      ]
-=======
-        "bungcip.better-toml"
       ],
       "settings": {
         // Exclude bazel output directories from search
@@ -72,7 +68,6 @@
           "targets/": true
         }
       }
->>>>>>> c00371b1
     }
   }
 }