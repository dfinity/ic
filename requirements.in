ansible>=6.6.0
cbor>=1.0.0
configargparse
cvss>=2.5
fabric
GitPython>=3.1.24
https://github.com/rocklabs-io/ic-py/archive/53c375a1d6c1d09e8d24588142dece550b801cef.zip
icmplib
idracredfishsupport>=0.0.8
invoke
jira>=3.4.1
junit-xml
loguru
<<<<<<< HEAD
=======
# Remove matplotlib as it does not appear to be actively used, only for one-off plotting
# It requires a lot of complex dependencies so it is easier to just install it manually when necessary to plot something
# matplotlib>=3.6.2, <3.7
>>>>>>> 4100a56d
mypy
nested_lookup>=0.2.25
node_semver>=0.9.0
packaging>=21.3
paramiko>=2.11.0
parse>=1.19.0
pytest
pytest-cov
PyYAML>=6.0.2
requests>=2.26.0
simple-parsing
tqdm
uuid
PyGithub>=2.3.0
# packages not directly used, but required by other packages and need to be manually version pinned for python 3.12
typing_extensions>=4.6.0<|MERGE_RESOLUTION|>--- conflicted
+++ resolved
@@ -11,12 +11,9 @@
 jira>=3.4.1
 junit-xml
 loguru
-<<<<<<< HEAD
-=======
 # Remove matplotlib as it does not appear to be actively used, only for one-off plotting
 # It requires a lot of complex dependencies so it is easier to just install it manually when necessary to plot something
 # matplotlib>=3.6.2, <3.7
->>>>>>> 4100a56d
 mypy
 nested_lookup>=0.2.25
 node_semver>=0.9.0
