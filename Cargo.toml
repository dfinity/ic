--- conflicted
+++ resolved
@@ -441,11 +441,7 @@
 jsonrpc = { git = "https://github.com/apoelstra/rust-jsonrpc", rev = "e42044d" }
 
 [workspace.dependencies]
-<<<<<<< HEAD
-anyhow = "1.0.80"
-=======
 anyhow = "^1"
->>>>>>> a89a2e17
 arrayvec = "0.7.4"
 arbitrary = { version = "1.3.0", features = ["derive"] }
 askama = { version = "0.12.1", features = ["serde-json"] }
@@ -481,11 +477,7 @@
 humantime-serde = "1.1.1"
 criterion = { version = "0.5.1", features = ["html_reports", "async_tokio"] }
 crossbeam-channel = "0.5.11"
-<<<<<<< HEAD
-curve25519-dalek = { version = "4.1.2", features = [
-=======
 curve25519-dalek = { version = "4.1.3", features = [
->>>>>>> a89a2e17
     "group",
     "precomputed-tables",
 ] }
@@ -532,15 +524,9 @@
 ic-http-certification = "2.3.0"
 ic-certification = "2.3.0"
 ic-cbor = "2.3.0"
-<<<<<<< HEAD
-ic-stable-structures = "0.6.4"
-ic-utils = { version = "0.35.0", features = ["raw"] }
-ic-btc-interface = "0.2.2"
-=======
 ic-stable-structures = "0.6.5"
 ic-utils = { version = "0.37.0", features = ["raw"] }
-ic-btc-interface = "0.2.0"
->>>>>>> a89a2e17
+ic-btc-interface = "0.2.2"
 ic-btc-validation = "0.1.0"
 ic-btc-test-utils = "0.1.0"
 ic_bls12_381 = { version = "=0.9.2", default-features = false, features = [
@@ -620,15 +606,7 @@
     "stream",
 ] }
 rstest = "0.19.0"
-<<<<<<< HEAD
-rustls = { version = "0.23.8", default-features = false, features = [
-    "ring",
-    "logging",
-    "tls12",
-] }
-=======
 rustls = { version = "0.23.11", default-features = false, features = ["ring"] }
->>>>>>> a89a2e17
 serde = { version = "1.0.203", features = ["derive"] }
 serde_bytes = "0.11.14"
 serde_cbor = "0.11.2"
