--- conflicted
+++ resolved
@@ -612,10 +612,7 @@
 canbench-rs = "0.4.0"
 candid = { version = "0.10.20" }
 candid_parser = { version = "0.1.2" }
-<<<<<<< HEAD
-=======
 comparable = { version = "0.5", features = ["derive"] }
->>>>>>> af40c80b
 chrono = { version = "0.4.42", default-features = false, features = [
     "alloc",
     "clock",
@@ -630,7 +627,7 @@
 cloudflare = { git = "https://github.com/dfinity/cloudflare-rs.git", rev = "8b011d170d9d61eaad77bb9645371f6219285104", default-features = false }
 criterion = { version = "0.5.1", features = ["html_reports", "async_tokio"] }
 crossbeam-channel = "0.5.15"
-crossterm = { version = "0.29.0", features = [ "event-stream" ] }
+crossterm = { version = "0.29.0", features = ["event-stream"] }
 curve25519-dalek = { version = "4.1.3", features = [
     "group",
     "precomputed-tables",
@@ -793,12 +790,7 @@
 quote = "1.0.37"
 rand = { version = "0.8.5", features = ["small_rng"] }
 rand_chacha = "0.3.1"
-<<<<<<< HEAD
-ratatui = "0.29.0"
-raw-cpuid = "11.5"
-=======
 ratatui = "0.29"
->>>>>>> af40c80b
 rayon = "1.10.0"
 rcgen = { version = "0.13.1", features = ["zeroize"] }
 regex = "1.11.0"
