--- conflicted
+++ resolved
@@ -547,12 +547,8 @@
     "group",
     "precomputed-tables",
 ] }
-<<<<<<< HEAD
+derive-new = "0.7.0"
 dfx-core = { version = "0.1.4" }
-=======
-derive-new = "0.7.0"
-dfx-core = { version = "0.1.3" }
->>>>>>> 6f3f3884
 ed25519-dalek = { version = "2.1.1", features = [
     "std",
     "zeroize",
