--- conflicted
+++ resolved
@@ -556,15 +556,10 @@
 local-ip-address = "0.5.6"
 minicbor = { version = "0.19.1", features = ["alloc", "derive"] }
 minicbor-derive = "0.13.0"
-<<<<<<< HEAD
-nix = "0.26.4"
-num-traits = { version = "0.2.12", features = ["libm"] }
-=======
 mockall = "0.12.1"
 mockito = "1.2.0"
 nftables = "0.4"
-nix = "0.24.3"
->>>>>>> 3706c03d
+nix = "0.26.4"
 num-bigint = "0.4.6"
 num-traits = { version = "0.2.12", features = ["libm"] }
 opentelemetry = { version = "0.23.0", features = ["metrics", "trace"] }
