--- conflicted
+++ resolved
@@ -614,11 +614,7 @@
     "stream",
 ] }
 rstest = "0.19.0"
-<<<<<<< HEAD
-rustls = { version = "0.23.11", default-features = false, features = [
-=======
 rustls = { version = "0.23.12", default-features = false, features = [
->>>>>>> eb5f50e3
     "ring",
     "std",
 ] }
@@ -682,7 +678,7 @@
 uuid = { version = "1.10.0", features = ["v4", "serde"] }
 walkdir = "=2.3.3"
 walrus = "0.21.1"
-wasm-encoder = { version =  "0.212.0", features = ["wasmparser"] }
+wasm-encoder = { version = "0.212.0", features = ["wasmparser"] }
 wasmparser = "0.212.0"
 wasmprinter = "0.212.0"
 wast = "212.0.0"
