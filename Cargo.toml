[workspace]

members = [
    "packages/icrc-ledger-agent",
    "packages/icrc-ledger-client",
    "packages/icrc-ledger-client-cdk",
    "packages/icrc-ledger-types",
    "packages/ic-ethereum-types",
    "packages/ic-sha3",
    "packages/ic-ledger-hash-of",
    "packages/ic-signature-verification",
    "packages/pocket-ic",
    "packages/ic-vetkd-utils",
    "rs/artifact_pool",
    "rs/async_utils",
    "rs/backup",
    "rs/bitcoin/adapter",
    "rs/bitcoin/client",
    "rs/bitcoin/service",
    "rs/bitcoin/ckbtc/agent",
    "rs/bitcoin/ckbtc/minter",
    "rs/bitcoin/ckbtc/kyt",
    "rs/bitcoin/consensus",
    "rs/bitcoin/kyt",
    "rs/bitcoin/mock",
    "rs/bitcoin/replica_types",
    "rs/bitcoin/validation",
    "rs/boundary_node/canary_proxy",
    "rs/boundary_node/certificate_issuance/certificate_issuer",
    "rs/boundary_node/certificate_issuance/certificate_orchestrator",
    "rs/boundary_node/discower_bowndary",
    "rs/boundary_node/ic_boundary",
    "rs/boundary_node/systemd_journal_gatewayd_shim",
    "rs/canister_client",
    "rs/canister_client/sender",
    "rs/cross-chain/proposal-cli",
    "rs/cycles_account_manager",
    "rs/ethereum/cketh/minter",
    "rs/ethereum/evm-rpc-client",
    "rs/ethereum/ledger-suite-orchestrator",
    "rs/https_outcalls/adapter",
    "rs/https_outcalls/client",
    "rs/https_outcalls/consensus",
    "rs/https_outcalls/service",
    "rs/canister_sandbox",
    "rs/canonical_state",
    "rs/canonical_state/tree_hash",
    "rs/canonical_state/tree_hash/test_utils",
    "rs/certification",
    "rs/certification/test-utils",
    "rs/config",
    "rs/consensus",
    "rs/consensus/mocks",
    "rs/consensus/utils",
    "rs/criterion_time",
    "rs/crypto",
    "rs/crypto/ecdsa_secp256r1",
    "rs/crypto/ed25519",
    "rs/crypto/for_verification_only",
    "rs/crypto/iccsa",
    "rs/crypto/internal/crypto_lib/basic_sig/der_utils",
    "rs/crypto/internal/crypto_lib/basic_sig/ecdsa_secp256k1",
    "rs/crypto/internal/crypto_lib/basic_sig/ecdsa_secp256r1",
    "rs/crypto/internal/crypto_lib/basic_sig/ed25519",
    "rs/crypto/internal/crypto_lib/basic_sig/iccsa",
    "rs/crypto/internal/crypto_lib/basic_sig/iccsa/test_utils",
    "rs/crypto/internal/crypto_lib/basic_sig/rsa_pkcs1",
    "rs/crypto/internal/crypto_lib/bls12_381/type",
    "rs/crypto/internal/crypto_lib/bls12_381/vetkd",
    "rs/crypto/internal/crypto_lib/hmac",
    "rs/crypto/internal/crypto_lib/multi_sig/bls12_381",
    "rs/crypto/internal/crypto_lib/seed",
    "rs/crypto/internal/crypto_lib/sha2",
    "rs/crypto/secp256k1",
    "rs/crypto/secrets_containers",
    "rs/crypto/internal/crypto_lib/threshold_sig/bls12_381",
    "rs/crypto/internal/crypto_lib/threshold_sig/tecdsa",
    "rs/crypto/internal/crypto_lib/threshold_sig/tecdsa/test_utils",
    "rs/crypto/internal/crypto_lib/tls",
    "rs/crypto/internal/crypto_lib/types",
    "rs/crypto/internal/crypto_service_provider",
    "rs/crypto/internal/crypto_service_provider/protobuf_generator",
    "rs/crypto/internal/csp_test_utils",
    "rs/crypto/internal/logmon",
    "rs/crypto/test_utils/reproducible_rng",
    "rs/crypto/internal/test_vectors",
    "rs/crypto/node_key_generation",
    "rs/crypto/node_key_validation",
    "rs/crypto/getrandom_for_wasm",
    "rs/crypto/prng",
    "rs/crypto/sha2",
    "rs/crypto/utils/canister_threshold_sig",
    "rs/crypto/temp_crypto",
    "rs/crypto/test_utils",
    "rs/crypto/test_utils/canister_sigs",
    "rs/crypto/test_utils/canister_threshold_sigs",
    "rs/crypto/test_utils/metrics",
    "rs/crypto/test_utils/ni-dkg",
    "rs/crypto/test_utils/tls",
    "rs/crypto/tls_interfaces",
    "rs/crypto/tls_interfaces/mocks",
    "rs/crypto/tree_hash",
    "rs/crypto/tree_hash/test_utils",
    "rs/crypto/utils/basic_sig",
    "rs/crypto/utils/ni_dkg",
    "rs/crypto/utils/threshold_sig",
    "rs/crypto/utils/threshold_sig_der",
    "rs/crypto/utils/tls",
    "rs/cup_explorer",
    "rs/depcheck",
    "rs/drun",
    "rs/recovery",
    "rs/recovery/subnet_splitting",
    "rs/replay",
    "rs/embedders",
    "rs/execution_environment",
    "rs/execution_environment/benches/lib",
    "rs/execution_environment/tools",
    "rs/http_endpoints/metrics",
    "rs/http_endpoints/public",
    "rs/http_endpoints/xnet",
    "rs/http_utils",
    "rs/ic_os/dev_test_tools/deterministic_ips",
    "rs/ic_os/build_tools/dflate",
    "rs/ic_os/build_tools/diroid",
    "rs/ic_os/config",
    "rs/ic_os/fstrim_tool",
    "rs/ic_os/os_tools/guestos_tool",
    "rs/ic_os/os_tools/hostos_tool",
    "rs/ic_os/build_tools/inject_files",
    "rs/ic_os/dev_test_tools/launch-single-vm",
    "rs/ic_os/network",
    "rs/ic_os/nft_exporter",
    "rs/ic_os/nss_icos",
    "rs/ic_os/dev_test_tools/setupos-inject-configuration",
    "rs/ic_os/build_tools/partition_tools",
    "rs/ic_os/dev_test_tools/setupos-disable-checks",
    "rs/ic_os/os_tools/setupos_tool",
    "rs/ic_os/utils",
    "rs/ic_os/vsock/guest",
    "rs/ic_os/vsock/host",
    "rs/ic_os/vsock/vsock_lib",
    "rs/ingress_manager",
    "rs/interfaces",
    "rs/interfaces/adapter_client",
    "rs/interfaces/certified_stream_store",
    "rs/interfaces/certified_stream_store/mocks",
    "rs/interfaces/mocks",
    "rs/interfaces/registry",
    "rs/interfaces/registry/mocks",
    "rs/interfaces/state_manager",
    "rs/interfaces/state_manager/mocks",
    "rs/limits",
    "rs/memory_tracker",
    "rs/messaging",
    "rs/monitoring/adapter_metrics/client",
    "rs/monitoring/adapter_metrics/server",
    "rs/monitoring/adapter_metrics/service",
    "rs/monitoring/logger",
    "rs/monitoring/metrics",
    "rs/monitoring/pprof",
    "rs/nervous_system/agent",
    "rs/nervous_system/clients",
    "rs/nervous_system/collections/union_multi_map",
    "rs/nervous_system/common",
    "rs/nervous_system/common/build_metadata",
    "rs/nervous_system/common/test_canister",
    "rs/nervous_system/common/test_keys",
    "rs/nervous_system/common/test_utils",
    "rs/nervous_system/common/validation",
    "rs/nervous_system/humanize",
    "rs/nervous_system/initial_supply",
    "rs/nervous_system/integration_tests",
    "rs/nervous_system/lock",
    "rs/nervous_system/neurons_fund",
    "rs/nervous_system/neurons_fund/nfplot",
    "rs/nervous_system/proto",
    "rs/nervous_system/proto/protobuf_generator",
    "rs/nervous_system/proxied_canister_calls_tracker",
    "rs/nervous_system/root",
    "rs/nervous_system/runtime",
    "rs/nervous_system/string",
    "rs/nervous_system/temporary",
    "rs/nervous_system/tools/sync-with-released-nevous-system-wasms",
    "rs/nns/constants",
    "rs/nns/common",
    "rs/nns/common/protobuf_generator",
    "rs/nns/cmc",
    "rs/nns/governance",
    "rs/nns/governance/api",
    "rs/nns/governance/init",
    "rs/nns/governance/protobuf_generator",
    "rs/nns/handlers/lifeline/impl",
    "rs/nns/handlers/lifeline/interface",
    "rs/nns/handlers/root/impl",
    "rs/nns/handlers/root/impl/protobuf_generator",
    "rs/nns/handlers/root/interface",
    "rs/nns/identity",
    "rs/nns/init",
    "rs/nns/inspector",
    "rs/nns/integration_tests",
    "rs/nns/nns-ui",
    "rs/nns/test_utils",
    "rs/nns/test_utils/golden_nns_state",
    "rs/nns/test_utils_macros",
    "rs/nns/gtc",
    "rs/nns/gtc/protobuf_generator",
    "rs/nns/gtc_accounts",
    "rs/nns/sns-wasm",
    "rs/nns/sns-wasm/protobuf_generator",
    "rs/determinism_test",
    "rs/orchestrator",
    "rs/orchestrator/dashboard",
    "rs/orchestrator/registry_replicator",
    "rs/p2p/artifact_downloader",
    "rs/p2p/artifact_manager",
    "rs/p2p/consensus_manager",
    "rs/p2p/peer_manager",
    "rs/p2p/memory_transport",
    "rs/p2p/quic_transport",
    "rs/p2p/state_sync_manager",
    "rs/p2p/test_utils",
    "rs/replica/setup_ic_network",
    "rs/phantom_newtype",
    "rs/prep",
    "rs/protobuf",
    "rs/protobuf/generator",
    "rs/pocket_ic_server",
    "rs/registry/admin",
    "rs/registry/admin-derive",
    "rs/registry/canister",
    "rs/registry/canister/api",
    "rs/registry/canister/protobuf_generator",
    "rs/registry/client",
    "rs/registry/fake",
    "rs/registry/helpers",
    "rs/registry/local_registry",
    "rs/registry/local_store",
    "rs/registry/local_store/artifacts",
    "rs/registry/keys",
    "rs/registry/proto",
    "rs/registry/proto/generator",
    "rs/registry/proto_data_provider",
    "rs/registry/provisional_whitelist",
    "rs/registry/regedit",
    "rs/registry/node_provider_rewards",
    "rs/registry/nns_data_provider",
    "rs/registry/nns_data_provider_wrappers",
    "rs/registry/routing_table",
    "rs/registry/subnet_features",
    "rs/registry/subnet_type",
    "rs/registry/transport",
    "rs/registry/transport/protobuf_generator",
    "rs/replica",
    "rs/replica_tests",
    "rs/replicated_state",
    "rs/rosetta-api/icp",
    "rs/rosetta-api/common/rosetta_core",
    "rs/rosetta-api/icp/runner",
    "rs/rosetta-api/icp/client",
    "rs/ledger_suite/icp",
    "rs/ledger_suite/icp/archive",
    "rs/ledger_suite/icp/ledger",
    "rs/ledger_suite/icp/protobuf_generator",
    "rs/ledger_suite/icp/index",
    "rs/rosetta-api/icp/tests/integration_tests",
    "rs/ledger_suite/icp/test_utils",
    "rs/ledger_suite/common/ledger_core",
    "rs/ledger_suite/common/ledger_canister_core",
    "rs/rosetta-api/icp/ledger_canister_blocks_synchronizer",
    "rs/rosetta-api/icp/ledger_canister_blocks_synchronizer/test_utils",
    "rs/ledger_suite/icrc1",
    "rs/ledger_suite/icrc1/benchmark/generator",
    "rs/ledger_suite/icrc1/benchmark/worker",
    "rs/ledger_suite/icrc1/index",
    "rs/ledger_suite/icrc1/index-ng",
    "rs/ledger_suite/icrc1/ledger",
    "rs/ledger_suite/tests/sm-tests",
    "rs/ledger_suite/icrc1/archive",
    "rs/ledger_suite/icrc1/test_utils",
    "rs/ledger_suite/icrc1/tokens_u64",
    "rs/ledger_suite/icrc1/tokens_u256",
    "rs/ledger_suite/icp/test_utils",
    "rs/rosetta-api/icp/test_utils/sender_canister",
    "rs/rosetta-api/icrc1",
    "rs/rosetta-api/icrc1/client",
    "rs/rosetta-api/icrc1/runner",
    "rs/rosetta-api/tvl",
    "rs/rosetta-api/tvl/xrc_mock",
    "rs/rust_canisters/call_tree_test",
    "rs/rust_canisters/canister_creator",
    "rs/rust_canisters/canister_log",
    "rs/rust_canisters/canister_serve",
    "rs/rust_canisters/canister_test",
    "rs/rust_canisters/dfn_core",
    "rs/rust_canisters/dfn_candid",
    "rs/rust_canisters/dfn_http",
    "rs/rust_canisters/dfn_http_metrics",
    "rs/rust_canisters/dfn_json",
    "rs/rust_canisters/dfn_macro",
    "rs/rust_canisters/dfn_protobuf",
    "rs/rust_canisters/downstream_calls_test",
    "rs/rust_canisters/ecdsa",
    "rs/rust_canisters/http_types",
    "rs/rust_canisters/memory_test",
    "rs/rust_canisters/on_wire",
    "rs/rust_canisters/pmap",
    "rs/rust_canisters/proxy_canister",
    "rs/rust_canisters/response_payload_test",
    "rs/rust_canisters/stable_reader",
    "rs/rust_canisters/stable_structures",
    "rs/rust_canisters/statesync_test",
    "rs/rust_canisters/tests",
    "rs/rust_canisters/xnet_test",
    "rs/scenario_tests",
    "rs/sns/audit",
    "rs/sns/cli",
    "rs/sns/governance",
    "rs/sns/governance/proposal_criticality",
    "rs/sns/governance/protobuf_generator",
    "rs/sns/governance/token_valuation",
    "rs/sns/governance/proposals_amount_total_limit",
    "rs/sns/init",
    "rs/sns/init/protobuf_generator",
    "rs/sns/integration_tests",
    "rs/sns/root",
    "rs/sns/root/protobuf_generator",
    "rs/sns/swap",
    "rs/sns/swap/proto_library",
    "rs/sns/test_utils",
    "rs/starter",
    "rs/state_manager",
    "rs/state_machine_tests",
    "rs/state_layout",
    "rs/state_tool",
    "rs/sys",
    "rs/system_api",
    "rs/test_utilities",
    "rs/test_utilities/artifact_pool",
    "rs/test_utilities/consensus",
    "rs/test_utilities/execution_environment",
    "rs/test_utilities/load_wasm",
    "rs/test_utilities/compare_dirs",
    "rs/test_utilities/logger",
    "rs/test_utilities/metrics",
    "rs/test_utilities/serialization",
    "rs/test_utilities/state",
    "rs/test_utilities/time",
    "rs/test_utilities/types",
    "rs/test_utilities/tmpdir",
    "rs/tests",
    "rs/tests/consensus",
    "rs/tests/consensus/orchestrator",
    "rs/tests/consensus/subnet_recovery",
    "rs/tests/consensus/tecdsa",
    "rs/tests/consensus/upgrade",
    "rs/tests/consensus/utils",
    "rs/tests/driver",
    "rs/tests/httpbin-rs",
    "rs/tests/networking",
    "rs/tests/networking/canisters",
    "rs/tests/networking/canister_http",
    "rs/tests/nested",
    "rs/tests/nns/sns",
    "rs/tests/nns/ic_mainnet_nns_recovery",
    "rs/tests/sdk",
    "rs/tests/test_canisters/http_counter",
    "rs/tests/test_canisters/kv_store",
    "rs/tests/test_canisters/message",
    "rs/tests/testing_verification",
    "rs/tests/testing_verification/wabt-tests",
    "rs/tests/testing_verification/spec_compliance",
    "rs/tests/testing_verification/testnets",
    "rs/tla_instrumentation/local_key",
    "rs/tla_instrumentation/tla_instrumentation",
    "rs/tla_instrumentation/tla_instrumentation_proc_macros",
    "rs/tree_deserializer",
    "rs/types/types",
    "rs/types/types_test_utils",
    "rs/types/base_types",
    "rs/types/base_types/protobuf_generator",
    "rs/types/error_types",
    "rs/types/management_canister_types",
    "rs/types/wasm_types",
    "rs/universal_canister/lib",
    "rs/utils",
    "rs/utils/ensure",
    "rs/utils/lru_cache",
    "rs/utils/rustfmt",
    "rs/validator",
    "rs/validator/http_request_arbitrary",
    "rs/validator/ingress_message",
    "rs/validator/ingress_message/test_canister",
    "rs/workload_generator",
    "rs/xnet/hyper",
    "rs/xnet/payload_builder",
    "rs/xnet/uri",
]

resolver = "2"

exclude = ["universal_canister/impl"]

[workspace.package]
version = "0.9.0"
authors = ["The Internet Computer Project Developers"]
description = "Autonomous serverless cloud functionality for the public Internet."
documentation = "https://internetcomputer.org/docs/"
edition = "2021"

[profile.release]
# Add debug information to the release build (does NOT reduce the level of optimization!)
# Makes flamegraphs more readable.
# https://doc.rust-lang.org/cargo/reference/manifest.html#the-profile-sections
debug = true

[profile.release-stripped]
inherits = "release"
lto = "thin"
debug = false

[profile.release-lto]
inherits = "release"
# Enable "thin" LTO to reduce both the compilation time and the binary size.
# See: https://doc.rust-lang.org/cargo/reference/profiles.html#lto
lto = "thin"

[profile.canister-release]
inherits = "release"
debug = false
lto = true
opt-level = 'z'

[profile.dev.package.curve25519-dalek]
opt-level = 3

[profile.dev.package.ic_bls12_381]
opt-level = 3

[profile.dev.package.k256]
opt-level = 3

[profile.dev.package.sha2]
opt-level = 3

[profile.dev.package.p256]
opt-level = 3

[patch.crates-io]
# Current jsonrpc version (0.12.1) does not support ipv6 addressing. When new version is
# released this can be removed.
jsonrpc = { git = "https://github.com/apoelstra/rust-jsonrpc", rev = "e42044d" }

[workspace.dependencies]
anyhow = "^1"
arbitrary = { version = "1.3.2", features = ["derive"] }
arrayvec = "0.7.4"
actix-web = "4.9.0"
actix-rt = "2.10.0"
askama = { version = "0.12.1", features = ["serde-json"] }
assert_matches = "1.5.0"
async-recursion = "1.0.5"
async-scoped = { version = "0.8", features = ["use-tokio"] }
async-stream = "0.3.5"
async-trait = "0.1.81"
axum = "0.7.7"
backoff = "0.4"
base64 = { version = "0.13.1" }
bincode = "1.3.3"
bitcoin = { version = "0.28.2", features = ["default", "use-serde", "rand"] }
# build-info and build-info-build MUST be kept in sync!
build-info = { git = "https://github.com/dfinity-lab/build-info", rev = "701a696844fba5c87df162fbbc1ccef96f27c9d7" }
build-info-build = { git = "https://github.com/dfinity-lab/build-info", rev = "701a696844fba5c87df162fbbc1ccef96f27c9d7", default-features = false }
bytes = "1.7.2"
candid = { version = "0.10.6" }
candid_parser = { version = "0.1.2" }
chrono = { version = "0.4.38", default-features = false, features = [
    "alloc",
    "clock",
    "serde",
] }
ciborium = "0.2.1"
clap = { version = "4.5.18", features = ["derive", "string"] }
# cloudflare v0.12 is broken, master is partly fixed but unreleased yet.
# see:
# - https://github.com/cloudflare/cloudflare-rs/issues/222
# - https://github.com/cloudflare/cloudflare-rs/issues/236
cloudflare = { git = "https://github.com/dfinity/cloudflare-rs.git", rev = "a6538a036926bd756986c9c0a5de356daef48881", default-features = false, feature = [
    "rustls-tls",
] }
criterion = { version = "0.5.1", features = ["html_reports", "async_tokio"] }
crossbeam-channel = "0.5.13"
curve25519-dalek = { version = "4.1.3", features = [
    "group",
    "precomputed-tables",
] }
ed25519-dalek = { version = "2.1.1", features = [
    "std",
    "zeroize",
    "digest",
    "batch",
    "pkcs8",
    "pem",
    "hazmat",
] }
ethnum = { version = "1.3.2", features = ["serde"] }
flate2 = "1.0.31"
futures = "0.3.30"
futures-util = "0.3.30"
ic-sha3 = "1.0.0"
hex = { version = "0.4.3", features = ["serde"] }
http = "1.1.0"
http-body = "1.0.1"
http-body-util = "0.1.2"
humantime-serde = "1.1.1"
hyper = { version = "1.4.1", features = ["full"] }
hyper-rustls = { version = "0.27.3", default-features = false, features = [
    "http1",
    "http2",
    "native-tokio",
    "ring",
    "tls12",
] }
hyper-socks2 = { version = "0.9.1", default-features = false }
hyper-util = { version = "0.1.8", features = ["full"] }
ic-agent = { version = "0.37.1", features = [
    "experimental_sync_call",
    "hyper",
    "reqwest",
    "pem",
] }
ic-btc-interface = "0.2.2"
ic-btc-test-utils = "0.1.0"
ic-btc-validation = "0.1.0"
ic-cbor = "2.6.0"
ic-cdk = "0.16.0"
ic-cdk-macros = "0.9.0"
ic-cdk-timers = "0.7.0"
ic-certificate-verification = "2.6.0"
ic-certification = "2.6.0"
ic-http-certification = "2.6.0"
ic-response-verification = "2.6.0"
ic-stable-structures = "0.6.5"
ic-transport-types = { version = "0.37.1" }
ic-utils = { version = "0.37.0", features = ["raw"] }
ic_bls12_381 = { version = "=0.10.0", default-features = false, features = [
    "groups",
    "pairings",
    "alloc",
    "experimental",
    "zeroize",
] }
ic_principal = { version = "0.1.1", default-features = false }
idna = "1.0.2"
itertools = "0.12.0"
k256 = { version = "0.13.3", default-features = false, features = [
    "arithmetic",
    "ecdsa",
    "pem",
    "pkcs8",
    "precomputed-tables",
    "schnorr",
    "std",
] }
# kube is used by our test driver
kube = { version = "0.93.1" }
lazy_static = "1.4.0"
libc = "0.2.158"
libflate = "2.1.0"
libnss = "0.5.0"
local-ip-address = "0.5.6"
minicbor = { version = "0.19.1", features = ["alloc", "derive"] }
minicbor-derive = "0.13.0"
mockall = "0.13.0"
mockito = "1.2.0"
nftables = "0.4"
nix = "0.24.3"
num-bigint = "0.4.6"
num-traits = { version = "0.2.12", features = ["libm"] }
opentelemetry = { version = "0.23.0", features = ["metrics", "trace"] }
opentelemetry-otlp = { version = "0.16.0", features = ["grpc-tonic"] }
opentelemetry-prometheus = "0.16.0"
opentelemetry_sdk = { version = "0.23.0", features = ["trace", "rt-tokio"] }
p256 = { version = "0.13.2", default-features = false, features = [
    "arithmetic",
    "ecdsa",
    "pem",
    "pkcs8",
] }
pairing = "=0.23"
parking_lot = "0.12.3"
ping = "0.5.0"
pkcs8 = "0.10.2"
pprof = { version = "0.13.0", default-features = false, features = [
    "criterion",
    "flamegraph",
    "prost-codec",
] }
pretty_assertions = "1.4.0"
prometheus = { version = "0.13.4", features = ["process"] }
prometheus-parse = { version = "0.2.4" }
proptest = "1.5.0"
proptest-derive = "0.5.0"
prost = "0.13.3"
prost-build = "0.13.3"
protobuf = "2.28.0"
quinn = { version = "0.11.5", default-features = false, features = [
    "ring",
    "log",
    "runtime-tokio",
    "rustls",
] }
quinn-udp = "0.5.5"
rand = { version = "0.8.5", features = ["small_rng"] }
rand_chacha = "0.3.1"
rayon = "1.10.0"
rcgen = { version = "0.13.1", features = ["zeroize"] }
regex = "1.11.0"
reqwest = { version = "0.12.7", default-features = false, features = [
    "blocking",
    "http2",
    "json",
    "multipart",
    "rustls-tls",
    "rustls-tls-native-roots",
    "socks",
    "stream",
] }
rolling-file = "0.2.0"
rstest = "0.19.0"
rustc-demangle = { version = "0.1.16" }
<<<<<<< HEAD
rustls = { version = "0.23.13", default-features = false, features = [
=======
rustls = { version = "0.23.14", default-features = false, features = [
>>>>>>> aee21c80
    "ring",
    "std",
    "brotli",
] }
serde = { version = "1.0.203", features = ["derive"] }
serde_bytes = "0.11.15"
serde_cbor = "0.11.2"
serde_json = { version = "^1.0.107" }
serde_with = "1.14.0"
serde_yaml = "0.9.33"
sha2 = "0.10.8"
sha3 = "0.10.8"
signature = "2.2.0"
simple_asn1 = "0.6.2"
slog = { version = "2.7.0", features = [
    "max_level_trace",
    "nested-values",
    "release_max_level_trace",
] }
slog-async = { version = "2.8.0", features = ["nested-values"] }
slog-scope = "4.4.0"
slog-term = "2.9.1"
socket2 = { version = "0.5.7", features = ["all"] }
static_assertions = "1.1.0"
strum = { version = "0.26.3", default-features = false }
strum_macros = "0.26.4"
syn = { version = "1.0.109", features = ["fold", "full"] }
sync_wrapper = "1.0.1"
tar = "=0.4.39"
tempfile = "3.12.0"
thiserror = "1.0.62"
threadpool = "1.8.1"
time = { version = "0.3.36", features = ["formatting"] }
tokio = { version = "1.40.0", features = ["full"] }
tokio-metrics = "0.3.1"
tokio-rustls = { version = "0.26.0", default-features = false, features = [
    "ring",
] }
tokio-util = { version = "0.7.12", features = ["full"] }
tonic = "0.12.3"
tonic-build = "0.12.3"
tower = { version = "0.4.13", features = ["full"] }
tower-http = { version = "0.5.2", features = [
    "cors",
    "limit",
    "trace",
    "request-id",
    "util",
    "compression-full",
    "tracing",
] }
tracing = "0.1.40"
tracing-appender = "0.2.3"
tracing-opentelemetry = "0.24.0"
tracing-subscriber = { version = "0.3.18", features = [
    "env-filter",
    "fmt",
    "json",
] }
turmoil = "0.6.3"
url = { version = "2.5.2", features = ["serde"] }
uuid = { version = "1.10.0", features = ["v4", "serde"] }
walkdir = "=2.3.3"
walrus = "0.21.1"
wasm-encoder = { version = "0.217.0", features = ["wasmparser"] }
wasmparser = "0.217.0"
wasmprinter = "0.217.0"
wast = "212.0.0"
wat = "=1.212.0"
x509-cert = { version = "0.2.5", features = ["builder", "hazmat"] }
x509-parser = { version = "0.16.0" }
zeroize = { version = "1.8.1", features = ["zeroize_derive"] }
zstd = "0.13.2"

[workspace.dependencies.ic-wasm]
default-features = false
features = ["exe"]
version = "^0.8.1"<|MERGE_RESOLUTION|>--- conflicted
+++ resolved
@@ -629,11 +629,7 @@
 rolling-file = "0.2.0"
 rstest = "0.19.0"
 rustc-demangle = { version = "0.1.16" }
-<<<<<<< HEAD
-rustls = { version = "0.23.13", default-features = false, features = [
-=======
 rustls = { version = "0.23.14", default-features = false, features = [
->>>>>>> aee21c80
     "ring",
     "std",
     "brotli",
