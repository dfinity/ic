--- conflicted
+++ resolved
@@ -611,11 +611,7 @@
 build-info-build = { git = "https://github.com/dfinity-lab/build-info", rev = "701a696844fba5c87df162fbbc1ccef96f27c9d7", default-features = false }
 bytes = "1.9.0"
 canbench-rs = "0.2.1"
-<<<<<<< HEAD
-candid = { version = "0.10.18" }
-=======
 candid = { version = "0.10.20" }
->>>>>>> 948d5b92
 candid_parser = { version = "0.1.2" }
 chrono = { version = "0.4.38", default-features = false, features = [
     "alloc",
