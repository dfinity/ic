[workspace]

members = [
    "packages/icrc-cbor",
    "packages/icrc-ledger-agent",
    "packages/icrc-ledger-client",
    "packages/icrc-ledger-client-cdk",
    "packages/icrc-ledger-types",
    "packages/ic-ethereum-types",
    "packages/ic-sha3",
    "packages/ic-ledger-hash-of",
    "packages/ic-signature-verification",
    "packages/pocket-ic",
    "packages/pocket-ic/test_canister",
    "packages/ic-vetkd-utils",
    "rs/artifact_pool",
    "rs/http_endpoints/async_utils",
    "rs/backup",
    "rs/bitcoin/adapter",
    "rs/bitcoin/client",
    "rs/bitcoin/service",
    "rs/bitcoin/ckbtc/agent",
    "rs/bitcoin/ckbtc/minter",
    "rs/bitcoin/ckbtc/kyt",
    "rs/bitcoin/consensus",
    "rs/bitcoin/checker",
    "rs/bitcoin/mock",
    "rs/bitcoin/replica_types",
    "rs/bitcoin/validation",
    "rs/boundary_node/canary_proxy",
    "rs/boundary_node/anonymization/backend",
    "rs/boundary_node/anonymization/client",
    "rs/boundary_node/certificate_issuance/certificate_issuer",
    "rs/boundary_node/certificate_issuance/certificate_orchestrator",
    "rs/boundary_node/ic_boundary",
    "rs/boundary_node/rate_limits",
    "rs/boundary_node/rate_limits/api",
    "rs/boundary_node/rate_limits/canister_client",
    "rs/boundary_node/systemd_journal_gatewayd_shim",
    "rs/canister_client",
    "rs/canister_client/read_state_response_parser",
    "rs/canister_client/sender",
    "rs/cross-chain/proposal-cli",
    "rs/cycles_account_manager",
    "rs/ethereum/cketh/minter",
    "rs/ethereum/evm-rpc-client",
    "rs/ethereum/ledger-suite-orchestrator",
    "rs/https_outcalls/adapter",
    "rs/https_outcalls/client",
    "rs/https_outcalls/consensus",
    "rs/https_outcalls/service",
    "rs/canister_sandbox",
    "rs/canonical_state",
    "rs/canonical_state/tree_hash",
    "rs/canonical_state/tree_hash/test_utils",
    "rs/certification",
    "rs/certification/test-utils",
    "rs/config",
    "rs/consensus",
    "rs/consensus/mocks",
    "rs/consensus/utils",
    "rs/criterion_time",
    "rs/crypto",
    "rs/crypto/ecdsa_secp256r1",
    "rs/crypto/ed25519",
    "rs/crypto/for_verification_only",
    "rs/crypto/iccsa",
    "rs/crypto/internal/crypto_lib/basic_sig/der_utils",
    "rs/crypto/internal/crypto_lib/basic_sig/ecdsa_secp256k1",
    "rs/crypto/internal/crypto_lib/basic_sig/ecdsa_secp256r1",
    "rs/crypto/internal/crypto_lib/basic_sig/ed25519",
    "rs/crypto/internal/crypto_lib/basic_sig/iccsa",
    "rs/crypto/internal/crypto_lib/basic_sig/iccsa/test_utils",
    "rs/crypto/internal/crypto_lib/basic_sig/rsa_pkcs1",
    "rs/crypto/internal/crypto_lib/bls12_381/type",
    "rs/crypto/internal/crypto_lib/bls12_381/vetkd",
    "rs/crypto/internal/crypto_lib/hmac",
    "rs/crypto/internal/crypto_lib/multi_sig/bls12_381",
    "rs/crypto/internal/crypto_lib/seed",
    "rs/crypto/internal/crypto_lib/sha2",
    "rs/crypto/secp256k1",
    "rs/crypto/secrets_containers",
    "rs/crypto/internal/crypto_lib/threshold_sig/bls12_381",
    "rs/crypto/internal/crypto_lib/threshold_sig/canister_threshold_sig",
    "rs/crypto/internal/crypto_lib/threshold_sig/canister_threshold_sig/test_utils",
    "rs/crypto/internal/crypto_lib/tls",
    "rs/crypto/internal/crypto_lib/types",
    "rs/crypto/internal/crypto_service_provider",
    "rs/crypto/internal/crypto_service_provider/protobuf_generator",
    "rs/crypto/internal/csp_test_utils",
    "rs/crypto/internal/logmon",
    "rs/crypto/test_utils/reproducible_rng",
    "rs/crypto/internal/test_vectors",
    "rs/crypto/node_key_generation",
    "rs/crypto/node_key_validation",
    "rs/crypto/getrandom_for_wasm",
    "rs/crypto/prng",
    "rs/crypto/sha2",
    "rs/crypto/utils/canister_threshold_sig",
    "rs/crypto/temp_crypto",
    "rs/crypto/test_utils",
    "rs/crypto/test_utils/canister_sigs",
    "rs/crypto/test_utils/canister_threshold_sigs",
    "rs/crypto/test_utils/metrics",
    "rs/crypto/test_utils/ni-dkg",
    "rs/crypto/test_utils/tls",
    "rs/crypto/tls_interfaces",
    "rs/crypto/tls_interfaces/mocks",
    "rs/crypto/tree_hash",
    "rs/crypto/tree_hash/test_utils",
    "rs/crypto/utils/basic_sig",
    "rs/crypto/utils/ni_dkg",
    "rs/crypto/utils/threshold_sig",
    "rs/crypto/utils/threshold_sig_der",
    "rs/crypto/utils/tls",
    "rs/cup_explorer",
    "rs/depcheck",
    "rs/drun",
    "rs/recovery",
    "rs/recovery/subnet_splitting",
    "rs/replay",
    "rs/embedders",
    "rs/execution_environment",
    "rs/execution_environment/benches/lib",
    "rs/execution_environment/tools",
    "rs/http_endpoints/metrics",
    "rs/http_endpoints/public",
    "rs/http_endpoints/xnet",
    "rs/http_utils",
    "rs/ic_os/deterministic_ips",
    "rs/ic_os/build_tools/dflate",
    "rs/ic_os/build_tools/diroid",
    "rs/ic_os/config",
    "rs/ic_os/config_types",
    "rs/ic_os/fstrim_tool",
    "rs/ic_os/metrics_tool",
    "rs/ic_os/os_tools/guestos_tool",
    "rs/ic_os/os_tools/hostos_tool",
    "rs/ic_os/build_tools/inject_files",
    "rs/ic_os/dev_test_tools/launch-single-vm",
    "rs/ic_os/network",
    "rs/ic_os/nft_exporter",
    "rs/ic_os/nss_icos",
    "rs/ic_os/dev_test_tools/setupos-inject-configuration",
    "rs/ic_os/build_tools/partition_tools",
    "rs/ic_os/dev_test_tools/setupos-disable-checks",
    "rs/ic_os/os_tools/setupos_tool",
    "rs/ic_os/utils",
    "rs/ic_os/vsock/guest",
    "rs/ic_os/vsock/host",
    "rs/ic_os/vsock/vsock_lib",
    "rs/ingress_manager",
    "rs/interfaces",
    "rs/interfaces/adapter_client",
    "rs/interfaces/certified_stream_store",
    "rs/interfaces/certified_stream_store/mocks",
    "rs/interfaces/mocks",
    "rs/interfaces/registry",
    "rs/interfaces/registry/mocks",
    "rs/interfaces/state_manager",
    "rs/interfaces/state_manager/mocks",
    "rs/limits",
    "rs/ic_os/linux_kernel_command_line",
    "rs/memory_tracker",
    "rs/messaging",
    "rs/monitoring/adapter_metrics/client",
    "rs/monitoring/adapter_metrics/server",
    "rs/monitoring/adapter_metrics/service",
    "rs/monitoring/logger",
    "rs/monitoring/metrics",
    "rs/monitoring/pprof",
    "rs/monitoring/tracing/jaeger_exporter",
    "rs/monitoring/tracing/logging_layer",
    "rs/nervous_system/agent",
    "rs/nervous_system/clients",
    "rs/nervous_system/collections/union_multi_map",
    "rs/nervous_system/common",
    "rs/nervous_system/common/build_metadata",
    "rs/nervous_system/common/test_canister",
    "rs/nervous_system/common/test_keys",
    "rs/nervous_system/common/test_utils",
    "rs/nervous_system/common/validation",
    "rs/nervous_system/histogram",
    "rs/nervous_system/humanize",
    "rs/nervous_system/initial_supply",
    "rs/nervous_system/instruction_stats",
    "rs/nervous_system/instruction_stats_update_attribute",
    "rs/nervous_system/integration_tests",
    "rs/nervous_system/lock",
    "rs/nervous_system/linear_map",
    "rs/nervous_system/neurons_fund",
    "rs/nervous_system/neurons_fund/nfplot",
    "rs/nervous_system/proto",
    "rs/nervous_system/proto/protobuf_generator",
    "rs/nervous_system/proxied_canister_calls_tracker",
    "rs/nervous_system/root",
    "rs/nervous_system/runtime",
    "rs/nervous_system/string",
    "rs/nervous_system/temporary",
    "rs/nervous_system/tools/sync-with-released-nervous-system-wasms",
    "rs/nns/constants",
    "rs/nns/common",
    "rs/nns/common/protobuf_generator",
    "rs/nns/cmc",
    "rs/nns/governance",
    "rs/nns/governance/api",
    "rs/nns/governance/init",
    "rs/nns/governance/protobuf_generator",
    "rs/nns/handlers/lifeline/impl",
    "rs/nns/handlers/lifeline/interface",
    "rs/nns/handlers/root/impl",
    "rs/nns/handlers/root/impl/protobuf_generator",
    "rs/nns/handlers/root/interface",
    "rs/nns/identity",
    "rs/nns/init",
    "rs/nns/inspector",
    "rs/nns/integration_tests",
    "rs/nns/nns-ui",
    "rs/nns/test_utils",
    "rs/nns/test_utils/golden_nns_state",
    "rs/nns/test_utils_macros",
    "rs/nns/gtc",
    "rs/nns/gtc/protobuf_generator",
    "rs/nns/gtc_accounts",
    "rs/nns/sns-wasm",
    "rs/nns/sns-wasm/protobuf_generator",
    "rs/determinism_test",
    "rs/orchestrator",
    "rs/orchestrator/dashboard",
    "rs/orchestrator/registry_replicator",
    "rs/p2p/artifact_downloader",
    "rs/p2p/artifact_manager",
    "rs/p2p/consensus_manager",
    "rs/p2p/peer_manager",
    "rs/p2p/memory_transport",
    "rs/p2p/quic_transport",
    "rs/p2p/state_sync_manager",
    "rs/p2p/test_utils",
    "rs/replica/setup_ic_network",
    "rs/phantom_newtype",
    "rs/prep",
    "rs/protobuf",
    "rs/protobuf/generator",
    "rs/pocket_ic_server",
    "rs/registry/admin",
    "rs/registry/admin-derive",
    "rs/registry/canister",
    "rs/registry/canister/api",
    "rs/registry/canister/protobuf_generator",
    "rs/registry/canister_data_provider",
    "rs/registry/client",
    "rs/registry/canister-client",
    "rs/registry/fake",
    "rs/registry/helpers",
    "rs/registry/local_registry",
    "rs/registry/local_store",
    "rs/registry/local_store/artifacts",
    "rs/registry/keys",
    "rs/registry/proto",
    "rs/registry/proto/generator",
    "rs/registry/proto_data_provider",
    "rs/registry/provisional_whitelist",
    "rs/registry/regedit",
    "rs/registry/node_provider_rewards",
    "rs/registry/nns_data_provider",
    "rs/registry/nns_data_provider_wrappers",
    "rs/registry/routing_table",
    "rs/registry/subnet_features",
    "rs/registry/subnet_type",
    "rs/registry/transport",
    "rs/registry/transport/protobuf_generator",
    "rs/replica",
    "rs/replica_tests",
    "rs/replicated_state",
    "rs/rosetta-api/icp",
    "rs/rosetta-api/common/rosetta_core",
    "rs/rosetta-api/icp/runner",
    "rs/rosetta-api/icp/client",
    "rs/ledger_suite/icp",
    "rs/ledger_suite/icp/archive",
    "rs/ledger_suite/icp/ledger",
    "rs/ledger_suite/icp/protobuf_generator",
    "rs/ledger_suite/icp/index",
    "rs/rosetta-api/icp/tests/integration_tests",
    "rs/ledger_suite/icp/test_utils",
    "rs/ledger_suite/common/ledger_core",
    "rs/ledger_suite/common/ledger_canister_core",
    "rs/rosetta-api/icp/ledger_canister_blocks_synchronizer",
    "rs/rosetta-api/icp/ledger_canister_blocks_synchronizer/test_utils",
    "rs/ledger_suite/icrc1",
<<<<<<< HEAD
=======
    "rs/ledger_suite/icrc1/index",
>>>>>>> a1633712
    "rs/ledger_suite/icrc1/index-ng",
    "rs/ledger_suite/icrc1/ledger",
    "rs/ledger_suite/tests/sm-tests",
    "rs/ledger_suite/icrc1/archive",
    "rs/ledger_suite/icrc1/test_utils",
    "rs/ledger_suite/icrc1/tokens_u64",
    "rs/ledger_suite/icrc1/tokens_u256",
    "rs/ledger_suite/icp/test_utils",
    "rs/rosetta-api/icp/test_utils/sender_canister",
    "rs/rosetta-api/icrc1",
    "rs/rosetta-api/icrc1/client",
    "rs/rosetta-api/icrc1/runner",
    "rs/rosetta-api/tvl/xrc_mock",
    "rs/rust_canisters/call_tree_test",
    "rs/rust_canisters/canister_creator",
    "rs/rust_canisters/canister_log",
    "rs/rust_canisters/canister_serve",
    "rs/rust_canisters/canister_test",
    "rs/rust_canisters/dfn_core",
    "rs/rust_canisters/dfn_candid",
    "rs/rust_canisters/dfn_http",
    "rs/rust_canisters/dfn_http_metrics",
    "rs/rust_canisters/dfn_json",
    "rs/rust_canisters/dfn_macro",
    "rs/rust_canisters/dfn_protobuf",
    "rs/rust_canisters/downstream_calls_test",
    "rs/rust_canisters/ecdsa",
    "rs/rust_canisters/http_types",
    "rs/rust_canisters/load_simulator",
    "rs/rust_canisters/memory_test",
    "rs/rust_canisters/on_wire",
    "rs/rust_canisters/pmap",
    "rs/rust_canisters/proxy_canister",
    "rs/rust_canisters/response_payload_test",
    "rs/rust_canisters/stable_reader",
    "rs/rust_canisters/stable_structures",
    "rs/rust_canisters/statesync_test",
    "rs/rust_canisters/tests",
    "rs/rust_canisters/xnet_test",
    "rs/sns/audit",
    "rs/sns/cli",
    "rs/sns/governance",
    "rs/sns/governance/proposal_criticality",
    "rs/sns/governance/protobuf_generator",
    "rs/sns/governance/token_valuation",
    "rs/sns/governance/proposals_amount_total_limit",
    "rs/sns/init",
    "rs/sns/init/protobuf_generator",
    "rs/sns/integration_tests",
    "rs/sns/root",
    "rs/sns/root/protobuf_generator",
    "rs/sns/swap",
    "rs/sns/swap/proto_library",
    "rs/sns/test_utils",
    "rs/starter",
    "rs/state_manager",
    "rs/state_machine_tests",
    "rs/state_layout",
    "rs/state_tool",
    "rs/sys",
    "rs/system_api",
    "rs/test_utilities",
    "rs/test_utilities/artifact_pool",
    "rs/test_utilities/consensus",
    "rs/test_utilities/execution_environment",
    "rs/test_utilities/load_wasm",
    "rs/test_utilities/compare_dirs",
    "rs/test_utilities/logger",
    "rs/test_utilities/metrics",
    "rs/test_utilities/serialization",
    "rs/test_utilities/state",
    "rs/test_utilities/time",
    "rs/test_utilities/types",
    "rs/test_utilities/tmpdir",
    "rs/tests/boundary_nodes",
    "rs/tests/boundary_nodes/custom_domains",
    "rs/tests/boundary_nodes/integration_test_common",
    "rs/tests/boundary_nodes/performance_test_common",
    "rs/tests/boundary_nodes/utils",
    "rs/tests/ckbtc",
    "rs/tests/consensus",
    "rs/tests/consensus/backup",
    "rs/tests/consensus/orchestrator",
    "rs/tests/consensus/subnet_recovery",
    "rs/tests/consensus/tecdsa",
    "rs/tests/consensus/upgrade",
    "rs/tests/consensus/utils",
    "rs/tests/cross_chain",
    "rs/tests/crypto",
    "rs/tests/driver",
    "rs/tests/execution",
    "rs/tests/financial_integrations",
    "rs/tests/financial_integrations/rosetta/",
    "rs/tests/financial_integrations/rosetta/rosetta_test_lib",
    "rs/tests/message_routing",
    "rs/tests/message_routing/common",
    "rs/tests/message_routing/rejoin_test_lib",
    "rs/tests/message_routing/xnet",
    "rs/tests/message_routing/xnet/slo_test_lib",
    "rs/tests/httpbin-rs",
    "rs/tests/networking",
    "rs/tests/networking/canisters",
    "rs/tests/networking/canister_http",
    "rs/tests/networking/subnet_update_workload",
    "rs/tests/nested",
    "rs/tests/nns",
    "rs/tests/nns/sns",
    "rs/tests/nns/sns/lib",
    "rs/tests/nns/ic_mainnet_nns_recovery",
    "rs/tests/nns/cycles_minting",
    "rs/tests/nns/nns_dapp",
    "rs/tests/node",
    "rs/tests/research",
    "rs/tests/research/spec_compliance",
    "rs/tests/sdk",
    "rs/tests/test_canisters/http_counter",
    "rs/tests/test_canisters/kv_store",
    "rs/tests/test_canisters/message",
    "rs/tests/idx",
    "rs/tests/idx/wabt-tests",
    "rs/tests/testnets",
    "rs/tla_instrumentation/local_key",
    "rs/tla_instrumentation/tla_instrumentation",
    "rs/tla_instrumentation/tla_instrumentation_proc_macros",
    "rs/tree_deserializer",
    "rs/types/types",
    "rs/types/types_test_utils",
    "rs/types/base_types",
    "rs/types/base_types/protobuf_generator",
    "rs/types/error_types",
    "rs/types/management_canister_types",
    "rs/types/wasm_types",
    "rs/universal_canister/lib",
    "rs/utils",
    "rs/utils/ensure",
    "rs/utils/lru_cache",
    "rs/utils/rustfmt",
    "rs/validator",
    "rs/validator/http_request_arbitrary",
    "rs/validator/ingress_message",
    "rs/validator/ingress_message/test_canister",
    "rs/workload_generator",
    "rs/xnet/hyper",
    "rs/xnet/payload_builder",
    "rs/xnet/uri",
]

resolver = "2"

exclude = ["universal_canister/impl"]

[workspace.package]
version = "0.9.0"
authors = ["The Internet Computer Project Developers"]
description = "Autonomous serverless cloud functionality for the public Internet."
documentation = "https://internetcomputer.org/docs/"
edition = "2021"

[profile.release]
# Add debug information to the release build (does NOT reduce the level of optimization!)
# Makes flamegraphs more readable.
# https://doc.rust-lang.org/cargo/reference/manifest.html#the-profile-sections
debug = true

[profile.release-stripped]
inherits = "release"
lto = "thin"
debug = false

[profile.release-lto]
inherits = "release"
# Enable "thin" LTO to reduce both the compilation time and the binary size.
# See: https://doc.rust-lang.org/cargo/reference/profiles.html#lto
lto = "thin"

[profile.canister-release]
inherits = "release"
debug = false
lto = true
opt-level = 'z'

[profile.dev.package.curve25519-dalek]
opt-level = 3

[profile.dev.package.ic_bls12_381]
opt-level = 3

[profile.dev.package.k256]
opt-level = 3

[profile.dev.package.sha2]
opt-level = 3

[profile.dev.package.p256]
opt-level = 3

[patch.crates-io]
# Current jsonrpc version (0.12.1) does not support ipv6 addressing. When new version is
# released this can be removed.
jsonrpc = { git = "https://github.com/apoelstra/rust-jsonrpc", rev = "e42044d" }

[workspace.dependencies]
actix-web = "4.9.0"
actix-rt = "2.10.0"
anyhow = "1.0.93"
arbitrary = { version = "1.3.2", features = ["derive"] }
arrayvec = "0.7.4"
askama = { version = "0.12.1", features = ["serde-json"] }
assert_cmd = "2.0.16"
assert_matches = "1.5.0"
async-recursion = "1.0.5"
async-stream = "0.3.6"
async-trait = "0.1.83"
axum = "0.7.9"
backoff = "0.4"
base64 = { version = "0.13.1" }
bincode = "1.3.3"
bitcoin = { version = "0.28.2", features = ["default", "use-serde", "rand"] }
# build-info and build-info-build MUST be kept in sync!
build-info = { git = "https://github.com/dfinity-lab/build-info", rev = "701a696844fba5c87df162fbbc1ccef96f27c9d7" }
build-info-build = { git = "https://github.com/dfinity-lab/build-info", rev = "701a696844fba5c87df162fbbc1ccef96f27c9d7", default-features = false }
bytes = "1.9.0"
candid = { version = "0.10.6" }
candid_parser = { version = "0.1.2" }
chrono = { version = "0.4.38", default-features = false, features = [
    "alloc",
    "clock",
    "serde",
] }
ciborium = "0.2.1"
clap = { version = "4.5.18", features = ["derive", "string"] }
# cloudflare v0.12 is broken, master is partly fixed but unreleased yet.
# see:
# - https://github.com/cloudflare/cloudflare-rs/issues/222
# - https://github.com/cloudflare/cloudflare-rs/issues/236
cloudflare = { git = "https://github.com/dfinity/cloudflare-rs.git", rev = "a6538a036926bd756986c9c0a5de356daef48881", default-features = false }
criterion = { version = "0.5.1", features = ["html_reports", "async_tokio"] }
crossbeam-channel = "0.5.13"
curve25519-dalek = { version = "4.1.3", features = [
    "group",
    "precomputed-tables",
] }
ed25519-dalek = { version = "2.1.1", features = [
    "std",
    "zeroize",
    "digest",
    "batch",
    "pkcs8",
    "pem",
    "hazmat",
] }
ethnum = { version = "1.3.2", features = ["serde"] }
flate2 = "1.0.31"
futures = "0.3.31"
futures-util = "0.3.31"
hex = { version = "0.4.3", features = ["serde"] }
http = "1.2.0"
http-body = "1.0.1"
http-body-util = "0.1.2"
humantime-serde = "1.1.1"
hyper = { version = "1.5.1", features = ["full"] }
hyper-rustls = { version = "0.27.3", default-features = false, features = [
    "http1",
    "http2",
    "native-tokio",
    "ring",
    "tls12",
] }
hyper-socks2 = { version = "0.9.1", default-features = false }
hyper-util = { version = "0.1.10", features = ["full"] }
ic-agent = { version = "0.37.1", features = [
    "experimental_sync_call",
    "hyper",
    "reqwest",
    "pem",
] }
ic-bn-lib = { git = "https://github.com/dfinity/ic-bn-lib", rev = "d74a6527fbaf8a2c1a7076983cc84f5c5a727923" }
ic-btc-interface = "0.2.2"
ic-cbor = "2.6.0"
ic-cdk = "0.16.0"
ic-cdk-macros = "0.9.0"
ic-cdk-timers = "0.7.0"
ic-certificate-verification = "2.6.0"
ic-certification = "2.6.0"
ic-http-certification = "2.6.0"
ic-response-verification = "2.6.0"
ic-sha3 = "1.0.0"
ic-stable-structures = "0.6.5"
ic-transport-types = { version = "0.37.1" }
ic-utils = { version = "0.37.0", features = ["raw"] }
ic_bls12_381 = { version = "0.10.0", default-features = false, features = [
    "groups",
    "pairings",
    "alloc",
    "experimental",
    "zeroize",
] }
ic_principal = { version = "0.1.1", default-features = false }
idna = "1.0.2"
inferno = "0.12.0"
ipnet = { version = "2.10.1", features = ["serde"] }
itertools = "0.12.0"
k256 = { version = "0.13.4", default-features = false, features = [
    "arithmetic",
    "ecdsa",
    "pem",
    "pkcs8",
    "precomputed-tables",
    "schnorr",
    "std",
] }
# kube is used by our test driver
kube = { version = "0.93.1" }
lazy_static = "1.4.0"
leb128 = "0.2.5"
libc = "0.2.158"
libflate = "2.1.0"
libnss = "0.5.0"
local-ip-address = "0.5.6"
macaddr = "1.0"
minicbor = { version = "0.19.1", features = ["alloc", "derive"] }
minicbor-derive = "0.13.0"
mockall = "0.13.0"
mockito = "1.2.0"
nftables = "0.4"
nix = "0.24.3"
num_cpus = "1.16.0"
num-bigint = "0.4.6"
num-traits = { version = "0.2.12", features = ["libm"] }
opentelemetry = { version = "0.27.0", features = ["metrics", "trace"] }
opentelemetry-otlp = { version = "0.27.0", features = ["grpc-tonic"] }
opentelemetry_sdk = { version = "0.27.0", features = ["trace", "rt-tokio"] }
p256 = { version = "0.13.2", default-features = false, features = [
    "arithmetic",
    "ecdsa",
    "pem",
    "pkcs8",
] }
pairing = "0.23"
parking_lot = "0.12.3"
paste = "1.0.15"
ping = "0.5.0"
pkcs8 = "0.10.2"
pprof = { version = "0.14.0", default-features = false, features = [
    "criterion",
    "flamegraph",
    "prost-codec",
] }
predicates = "3.1.2"
pretty_assertions = "1.4.0"
proc-macro2 = "1.0.89"
prometheus = { version = "0.13.4", features = ["process"] }
prometheus-parse = { version = "0.2.4" }
proptest = "1.5.0"
proptest-derive = "0.5.0"
prost = "0.13.3"
prost-build = "0.13.3"
protobuf = "2.28.0"
quote = "1.0.37"
quinn = { version = "0.11.5", default-features = false, features = [
    "ring",
    "log",
    "runtime-tokio",
    "rustls",
] }
quinn-udp = "0.5.5"
rand = { version = "0.8.5", features = ["small_rng"] }
rand_chacha = "0.3.1"
rayon = "1.10.0"
rcgen = { version = "0.13.1", features = ["zeroize"] }
regex = "1.11.0"
reqwest = { version = "0.12.8", default-features = false, features = [
    "blocking",
    "http2",
    "json",
    "multipart",
    "rustls-tls",
    "rustls-tls-native-roots",
    "socks",
    "stream",
] }
rolling-file = "0.2.0"
rsa = { version = "0.9.6", features = ["sha2"] }
rstest = "0.19.0"
rustc-demangle = { version = "0.1.16" }
rustls = { version = "0.23.18", default-features = false, features = [
    "ring",
    "std",
    "brotli",
] }
serde = { version = "1.0.203", features = ["derive"] }
serde_bytes = "0.11.15"
serde_cbor = "0.11.2"
serde_json = { version = "^1.0.107" }
serde_with = "1.14.0"
serde_yaml = "0.9.33"
sha2 = "0.10.8"
sha3 = "0.10.8"
signature = "2.2.0"
simple_asn1 = "0.6.2"
slog = { version = "2.7.0", features = [
    "max_level_trace",
    "nested-values",
    "release_max_level_trace",
] }
slog-async = { version = "2.8.0", features = ["nested-values"] }
slog-scope = "4.4.0"
slog-term = "2.9.1"
socket2 = { version = "0.5.7", features = ["all"] }
ssh2 = "0.9.4"
static_assertions = "1.1.0"
strum = { version = "0.26.3", features = ["derive"] }
strum_macros = "0.26.4"
subtle = "2.6.1"
syn = { version = "1.0.109", features = ["fold", "full"] }
tar = "0.4.39"
tempfile = "3.12.0"
thiserror = "2.0.3"
threadpool = "1.8.1"
time = { version = "0.3.36", features = ["formatting"] }
tracing-flame = "0.2.0"
tokio = { version = "1.42.0", features = ["full"] }
tokio-metrics = "0.4.0"
tokio-rustls = { version = "0.26.0", default-features = false, features = [
    "ring",
] }
tokio-test = "0.4.4"
tokio-util = { version = "0.7.13", features = ["full"] }
tonic = "0.12.3"
tonic-build = "0.12.3"
tower = { version = "0.5.1", features = ["full"] }
tower-http = { version = "0.6.2", features = [
    "cors",
    "limit",
    "trace",
    "request-id",
    "util",
    "compression-full",
    "tracing",
] }
tracing = "0.1.41"
tracing-appender = "0.2.3"
tracing-opentelemetry = "0.28.0"
tracing-subscriber = { version = "0.3.19", features = [
    "env-filter",
    "fmt",
    "json",
    "time",
] }
turmoil = "0.6.4"
url = { version = "2.5.3", features = ["serde"] }
uuid = { version = "1.11.0", features = ["v4", "serde"] }
walkdir = "2.3.3"
walrus = "0.21.1"
wasm-encoder = { version = "0.217.0", features = ["wasmparser"] }
wasmparser = "0.217.0"
wasmprinter = "0.217.0"
wast = "212.0.0"
wat = "1.212.0"
which = "6.0.3"
x509-cert = { version = "0.2.5", features = ["builder", "hazmat"] }
x509-parser = { version = "0.16.0" }
zeroize = { version = "1.8.1", features = ["zeroize_derive"] }
zstd = "0.13.2"

[workspace.dependencies.ic-wasm]
default-features = false
features = ["exe"]
version = "^0.8.1"<|MERGE_RESOLUTION|>--- conflicted
+++ resolved
@@ -288,10 +288,6 @@
     "rs/rosetta-api/icp/ledger_canister_blocks_synchronizer",
     "rs/rosetta-api/icp/ledger_canister_blocks_synchronizer/test_utils",
     "rs/ledger_suite/icrc1",
-<<<<<<< HEAD
-=======
-    "rs/ledger_suite/icrc1/index",
->>>>>>> a1633712
     "rs/ledger_suite/icrc1/index-ng",
     "rs/ledger_suite/icrc1/ledger",
     "rs/ledger_suite/tests/sm-tests",
