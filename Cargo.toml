--- conflicted
+++ resolved
@@ -255,10 +255,7 @@
     "rs/rosetta-api",
     "rs/rosetta-api/rosetta_core",
     "rs/rosetta-api/runner",
-<<<<<<< HEAD
     "rs/rosetta-api/client",
-=======
->>>>>>> 1e38e12c
     "rs/rosetta-api/icp_ledger",
     "rs/rosetta-api/icp_ledger/archive",
     "rs/rosetta-api/icp_ledger/ledger",
