--- conflicted
+++ resolved
@@ -578,13 +578,8 @@
     "tls12",
 ] }
 hyper-socks2 = { version = "0.9.1", default-features = false }
-<<<<<<< HEAD
-hyper-util = { version = "0.1.10", features = ["full"] }
+hyper-util = { version = "0.1.12", features = ["full"] }
 ic-agent = { version = "0.40.1", features = ["pem", "ring"] }
-=======
-hyper-util = { version = "0.1.12", features = ["full"] }
-ic-agent = { version = "0.39.2", features = ["pem", "ring"] }
->>>>>>> 6a9458a7
 ic-bn-lib = { git = "https://github.com/dfinity/ic-bn-lib", rev = "ec4a6b4abab2d94e09c4d5fee2d57d7bb1260835", features = [
     "acme_alpn",
 ] }
@@ -602,16 +597,10 @@
 ic-response-verification = "3"
 ic-sha3 = "1.0.0"
 ic-stable-structures = "0.6.8"
-<<<<<<< HEAD
 ic-transport-types = { version = "0.40.1" }
 ic-utils = { version = "0.40.1", features = ["raw"] }
-ic_bls12_381 = { version = "0.10.0", default-features = false, features = [
-=======
-ic-transport-types = { version = "0.39.2" }
-ic-utils = { version = "0.39", features = ["raw"] }
 ic-vetkeys = { git = "https://github.com/dfinity/vetkeys", rev = "5885675b6ccb5269cfac9740dc3da6f14f75347f" }
 ic_bls12_381 = { version = "0.10.1", default-features = false, features = [
->>>>>>> 6a9458a7
     "groups",
     "pairings",
     "alloc",
