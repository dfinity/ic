#!/usr/bin/env python3
#
# Packs contents of a tar file into a ext4 image (possibly taking only a
# subdirectory of the full tar file). The (sparse) ext4 image itself is then
# wrapped into a tzst file.
#
# Call example:
#   build_ext4_image -s 10M -o partition.img.tzst -p boot -i dockerimg.tar -S file_contexts
#
import argparse
import os
import subprocess
import sys


def limit_file_contexts(file_contexts, base_path):
    r"""
    Projects file contexts to given base path.

    Takes an SELinux filecontext file describing the entire
    system and extracts all statements that refer to the given
    base_path. All statements not relating to that base_path are
    deleted, and all paths are adjusted such that the common
    path prefix is removed.

    Example: given this file_context input:

        /.*     system_u:object_r:default_t:s0
        /a?quota\.(user|group)  --      system_u:object_r:quota_db_t:s0
        /boot/.*        system_u:object_r:boot_t:s0
        /boot/efi(/.*)?/System\.map(-.*)?       --      system_u:object_r:system_map_t:s0
        /boot/lost\+found/.*    <<none>>


    and base_path="/boot/" will produce this output:

        .*        system_u:object_r:boot_t:s0
        efi(/.*)?/System\.map(-.*)?       --      system_u:object_r:system_map_t:s0

    """
    lines = []
    for line in file_contexts.split("\n"):
        # Drop all statements assigning no label at all
        if line.find("<<none>>") != -1:
            continue
        if base_path:
            if line.startswith(base_path):
                lines.append(line[len(base_path) :])
        else:
            lines.append(line)
    return "\n".join(lines) + "\n"


def get_root_context(file_contexts, base_path):
    for line in file_contexts.split("\n"):
        pieces = line.split()
        if len(pieces) >= 3 and pieces[0] == base_path and pieces[1] == "-d":
            return pieces[2]
    raise RuntimeError("Could determine SELinux context for root inode")


def read_fakeroot_state(statefile):
    """
    Reads fakeroot state file, key by inode.

    fakeroot state file has the following structure:
        dev=fd03,ino=136887,mode=100600,uid=0,gid=0,nlink=1,rdev=0
        dev=fd02,ino=3932193,mode=100600,uid=0,gid=0,nlink=1,rdev=0

    Read all fields by line into a dictionary, and keep this
    dictionary keyed by inode number.
    """
    entry_by_inode = {}
    for line in open(statefile, "r").readlines():
        d = {}
        for item in line[:-1].split(","):
            k, v = item.split("=")
            d[k] = v
        entry_by_inode[int(d["ino"])] = d
    return entry_by_inode


def strip_files(fs_basedir, fakeroot_statefile, strip_paths):
    flattened_paths = []
    for path in strip_paths:
        if path[0] == "/":
            path = path[1:]

        target_path = os.path.join(fs_basedir, path)
        if os.path.isdir(target_path):
            for entry in os.listdir(target_path):
                del_path = os.path.join(target_path, entry)
                flattened_paths.append(del_path)
        else:
            flattened_paths.append(target_path)

    # TODO: replace this with itertools.batched when we have Python 3.12
    BATCH_SIZE = 100
    for batch_start in range(0, len(flattened_paths), BATCH_SIZE):
        batch_end = min(batch_start + BATCH_SIZE, len(flattened_paths))
        subprocess.run(
            ["fakeroot", "-s", fakeroot_statefile, "-i", fakeroot_statefile, "rm", "-rf"]
            + flattened_paths[batch_start:batch_end],
            check=True,
        )


def prepare_tree_from_tar(in_file, fakeroot_statefile, fs_basedir, dir_to_extract):
    if in_file:
        subprocess.run(
            [
                "fakeroot",
                "-s",
                fakeroot_statefile,
                "tar",
                "xf",
                in_file,
                "--numeric-owner",
                "-C",
                fs_basedir,
                dir_to_extract,
            ],
            check=True,
        )
    else:
        subprocess.run(
            [
                "fakeroot",
                "-s",
                fakeroot_statefile,
                "chown",
                "root:root",
                fs_basedir,
            ],
            check=True,
        )


def make_argparser():
    parser = argparse.ArgumentParser()
    parser.add_argument("-s", "--size", help="Size of image to build", type=str)
    parser.add_argument("-o", "--output", help="Target (tzst) file to write partition image to", type=str)
    parser.add_argument(
        "-i", "--input", help="Source (tar) file to take files from", type=str, default="", required=False
    )
    parser.add_argument(
        "-p",
        "--path",
        help="Path to extract from tar file (only files below will be put into image)",
        required=False,
        default="",
        type=str,
    )
    parser.add_argument(
        "-S",
        "--file_contexts",
        help="Path to SELinux file_contexts description file",
        required=False,
        default="",
        type=str,
    )
    parser.add_argument(
        "--strip-paths",
        metavar="strip_paths",
        type=str,
        nargs="*",
        default=[],
        help="Directories to be cleared from the tree; expects a list of full paths",
    )
    parser.add_argument("--dflate", help="Path to our dflate tool", type=str, required=True)
    parser.add_argument("--diroid", help="Path to our diroid tool", type=str, required=True)
    return parser


def main():
    args = make_argparser().parse_args(sys.argv[1:])

    in_file = args.input
    out_file = args.output
    image_size = args.size
    limit_prefix = args.path
    file_contexts_file = args.file_contexts
    strip_paths = args.strip_paths
    if limit_prefix and limit_prefix[0] == "/":
        limit_prefix = limit_prefix[1:]

    tmpdir = os.getenv("ICOS_TMPDIR")
    if not tmpdir:
        raise RuntimeError("ICOS_TMPDIR env variable not available, should be set in BUILD script.")

    if file_contexts_file:
        original_file_contexts = open(file_contexts_file, "r").read()
        if limit_prefix:
            prefix = "/" + limit_prefix
        else:
            prefix = ""
        file_contexts = limit_file_contexts(original_file_contexts, prefix)
        file_contexts_file = os.path.join(tmpdir, "file_contexts")
        open(file_contexts_file, "w").write(file_contexts)

    fs_basedir = os.path.join(tmpdir, "fs")
    fakeroot_statefile = os.path.join(tmpdir, "fakeroot.state")
    os.mkdir(fs_basedir)

    # Prepare a filesystem tree that represents what will go into
    # the fs image. Wrap everything in fakeroot so permissions and
    # ownership will be preserved while unpacking (see below).
    prepare_tree_from_tar(in_file, fakeroot_statefile, fs_basedir, limit_prefix)
    strip_files(fs_basedir, fakeroot_statefile, strip_paths)
    subprocess.run(["sync"], check=True)

    # Now build the basic filesystem image. Wrap again in fakeroot
    # so correct permissions are read for all files etc.
<<<<<<< HEAD
    mke2fs_args = ["faketime", "-f", "1970-1-1 0:0:0", "/usr/sbin/mkfs.ext4", "-E",
                   "hash_seed=c61251eb-100b-48fe-b089-57dea7368612", "-U", "clear",
                   "-d", fs_basedir,
                   "-F",
                   out_file, str(image_size)]
=======
    mke2fs_args = [
        "faketime",
        "-f",
        "1970-1-1 0:0:0",
        "/usr/sbin/mkfs.ext4",
        "-E",
        "hash_seed=c61251eb-100b-48fe-b089-57dea7368612",
        "-U",
        "clear",
        "-F",
        image_file,
        str(image_size),
    ]
>>>>>>> c8be4fc1
    subprocess.run(mke2fs_args, check=True, env={"E2FSPROGS_FAKE_TIME": "0"})

    # Use our tool, diroid, to create an fs_config file to be used by e2fsdroid.
    # This file is a simple list of files with their desired uid, gid, and mode.
    fs_config_path = os.path.join(tmpdir, "fs_config")
    diroid_args = [
        args.diroid,
        "--fakeroot",
        fakeroot_statefile,
        "--input-dir",
        os.path.join(fs_basedir, limit_prefix),
        "--output",
        fs_config_path,
    ]
    subprocess.run(diroid_args, check=True)

<<<<<<< HEAD
    # e2fsdroid_args= ["faketime", "-f", "1970-1-1 0:0:0", "fakeroot", "-i", fakeroot_statefile, "e2fsdroid", "-e", "-a", "/", "-T", "0"]
    # e2fsdroid_args += ["-C", fs_config_path]
    # if file_contexts_file:
    #     e2fsdroid_args += ["-S", file_contexts_file]
    # e2fsdroid_args += [ out_file]
    # subprocess.run(e2fsdroid_args, check=True, env={"E2FSPROGS_FAKE_TIME": "0"})
=======
    e2fsdroid_args = [
        "faketime",
        "-f",
        "1970-1-1 0:0:0",
        "fakeroot",
        "-i",
        fakeroot_statefile,
        "e2fsdroid",
        "-e",
        "-a",
        "/",
        "-T",
        "0",
    ]
    e2fsdroid_args += ["-C", fs_config_path]
    if file_contexts_file:
        e2fsdroid_args += ["-S", file_contexts_file]
    e2fsdroid_args += ["-f", os.path.join(fs_basedir, limit_prefix), image_file]
    subprocess.run(e2fsdroid_args, check=True, env={"E2FSPROGS_FAKE_TIME": "0"})
>>>>>>> c8be4fc1

    subprocess.run(["sync"], check=True)


if __name__ == "__main__":
    main()<|MERGE_RESOLUTION|>--- conflicted
+++ resolved
@@ -211,27 +211,20 @@
 
     # Now build the basic filesystem image. Wrap again in fakeroot
     # so correct permissions are read for all files etc.
-<<<<<<< HEAD
-    mke2fs_args = ["faketime", "-f", "1970-1-1 0:0:0", "/usr/sbin/mkfs.ext4", "-E",
-                   "hash_seed=c61251eb-100b-48fe-b089-57dea7368612", "-U", "clear",
-                   "-d", fs_basedir,
+    mke2fs_args = ["faketime",
+                   "-f",
+                   "1970-1-1 0:0:0",
+                   "/usr/sbin/mkfs.ext4",
+                   "-E",
+                   "hash_seed=c61251eb-100b-48fe-b089-57dea7368612",
+                   "-U",
+                   "clear",
+                   "-d",
+                   fs_basedir,
                    "-F",
-                   out_file, str(image_size)]
-=======
-    mke2fs_args = [
-        "faketime",
-        "-f",
-        "1970-1-1 0:0:0",
-        "/usr/sbin/mkfs.ext4",
-        "-E",
-        "hash_seed=c61251eb-100b-48fe-b089-57dea7368612",
-        "-U",
-        "clear",
-        "-F",
-        image_file,
-        str(image_size),
+                   out_file,
+                   str(image_size),
     ]
->>>>>>> c8be4fc1
     subprocess.run(mke2fs_args, check=True, env={"E2FSPROGS_FAKE_TIME": "0"})
 
     # Use our tool, diroid, to create an fs_config file to be used by e2fsdroid.
@@ -248,34 +241,25 @@
     ]
     subprocess.run(diroid_args, check=True)
 
-<<<<<<< HEAD
-    # e2fsdroid_args= ["faketime", "-f", "1970-1-1 0:0:0", "fakeroot", "-i", fakeroot_statefile, "e2fsdroid", "-e", "-a", "/", "-T", "0"]
+    # e2fsdroid_args = [
+    #     "faketime",
+    #     "-f",
+    #     "1970-1-1 0:0:0",
+    #     "fakeroot",
+    #     "-i",
+    #     fakeroot_statefile,
+    #     "e2fsdroid",
+    #     "-e",
+    #     "-a",
+    #     "/",
+    #     "-T",
+    #     "0",
+    # ]
     # e2fsdroid_args += ["-C", fs_config_path]
     # if file_contexts_file:
     #     e2fsdroid_args += ["-S", file_contexts_file]
     # e2fsdroid_args += [ out_file]
     # subprocess.run(e2fsdroid_args, check=True, env={"E2FSPROGS_FAKE_TIME": "0"})
-=======
-    e2fsdroid_args = [
-        "faketime",
-        "-f",
-        "1970-1-1 0:0:0",
-        "fakeroot",
-        "-i",
-        fakeroot_statefile,
-        "e2fsdroid",
-        "-e",
-        "-a",
-        "/",
-        "-T",
-        "0",
-    ]
-    e2fsdroid_args += ["-C", fs_config_path]
-    if file_contexts_file:
-        e2fsdroid_args += ["-S", file_contexts_file]
-    e2fsdroid_args += ["-f", os.path.join(fs_basedir, limit_prefix), image_file]
-    subprocess.run(e2fsdroid_args, check=True, env={"E2FSPROGS_FAKE_TIME": "0"})
->>>>>>> c8be4fc1
 
     subprocess.run(["sync"], check=True)
 
