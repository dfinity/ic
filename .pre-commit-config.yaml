--- conflicted
+++ resolved
@@ -57,15 +57,7 @@
     pass_filenames: false
     language: system
     always_run: true
-<<<<<<< HEAD
     verbose: true
-
-  - id: buf-breaking
-    name: Check no breaking changes were introduced
-    entry: ./pre-commit/check-incompatibilities.sh
-    language: script
-    stages: [manual]
-    pass_filenames: false
 
 - repo: https://github.com/ansible/ansible-lint.git
   rev: v24.5.0
@@ -73,7 +65,4 @@
     - id: ansible-lint
       always_run: false
       files: (^|/)testnet/ansible/.+\.(yaml|yml)$
-      args: ['-i', 'testnet/ansible/.ansible-lint-ignore', 'testnet/ansible']
-=======
-    verbose: true
->>>>>>> 7dd4fd0f
+      args: ['-i', 'testnet/ansible/.ansible-lint-ignore', 'testnet/ansible']