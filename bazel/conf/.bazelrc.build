# A .bazelrc needing build configuration. Without this configuration, the
# build will most likely fail.

# To require no rustfmt issues, pass --config=fmt.
# To require no clippy issues, pass --config=clippy. Without this, warnings will still be generated.
# To enable both of the above, pass --config=lint.
# --config=ci implies --config=lint
build:ci --config=lint
# --config=lint implies both --config=fmt and --config=clippy.
build:lint --config=fmt
build:lint --config=clippy
# rust-clippy
build:clippy --aspects=@rules_rust//rust:defs.bzl%rust_clippy_aspect
build:clippy --output_groups=+clippy_checks
build --@rules_rust//:clippy.toml=//:clippy.toml --@rules_rust//:clippy_flags=-D,warnings,-D,clippy::all,-D,clippy::mem_forget,-C,debug-assertions=off
# rustfmt
build:fmt --aspects=@rules_rust//rust:defs.bzl%rustfmt_aspect
build:fmt --output_groups=+rustfmt_checks
build --@rules_rust//:rustfmt.toml=//:rustfmt.toml

# Until the lockfile format has settled, don't use a
# lockfile for MODULE.bazel
<<<<<<< HEAD
build --lockfile_mode=off
=======
common --lockfile_mode=off
>>>>>>> 4acf1b0b

# Use hermetic JDK
# See https://bazel.build/docs/bazel-and-java#hermetic-testing
build --java_runtime_version=remotejdk_17

common --experimental_allow_tags_propagation
build --nosandbox_default_allow_network
build --incompatible_strict_action_env # use an environment with a static value for PATH and do not inherit LD_LIBRARY_PATH

# default to optimized and unstripped binaries.
build --compilation_mode=opt
build --@rules_rust//:extra_rustc_flags=-Cdebug-assertions=on
build --@rules_rust//:extra_rustc_flag=-Dbindings_with_variant_name
build --strip=never

# Build everything ic-os without sandbox
build --strategy_regexp=ic-os[:/].*=local

build --workspace_status_command=$(pwd)/bazel/workspace_status.sh

build --experimental_repository_downloader_retries=3 # https://bazel.build/reference/command-line-reference#flag--experimental_repository_downloader_retries

build --flag_alias=ic_version=//bazel:ic_version
build --flag_alias=ic_version_rc_only=//bazel:ic_version_rc_only
build --flag_alias=release_build=//bazel:release_build
build --flag_alias=s3_endpoint=//ci/src/artifacts:s3_endpoint
build --flag_alias=s3_upload=//ci/src/artifacts:s3_upload
build --flag_alias=k8s=//rs/tests:k8s
build --flag_alias=timeout_value=//bazel:timeout_value

# Exclude system tests by default
# https://github.com/bazelbuild/bazel/issues/8439
build --build_tag_filters="-system_test,-upload,-fuzz_test"
test --test_tag_filters="-system_test,-post_master,-fuzz_test"
test:alltests --test_tag_filters=""
test:paritytests --test_tag_filters="-system_test"
build:ci --build_tag_filters="-system_test,-fuzz_test"
build:ci --verbose_failures
test:ci --test_tag_filters="-post_master,-system_test_hourly,-system_test_nightly,-system_test_nightly_nns,-system_test_staging,-system_test_hotfix,-system_test_benchmark,-fuzz_test,-fi_tests_nightly,-nns_tests_nightly"

test --test_output=errors
test --test_env=RUST_BACKTRACE=full

test:precommit --build_tests_only --test_tag_filters="smoke"

build:systest --build_tag_filters=
run:systest --remote_upload_local_results=true
test:systest --remote_upload_local_results=true --test_output=streamed --test_tag_filters=

build:testnet --build_tag_filters= --ic_version_rc_only=
test:testnet --test_output=streamed --test_tag_filters=

# For sandboxed actions, mount an empty, writable directory at this absolute path
# (if supported by the sandboxing implementation, ignored otherwise).
test --sandbox_tmpfs_path=/tmp

# TODO(IDX-2374): enable alltests in CI when we will have actual system tests.
#test:ci --config=alltests

# Run all tests once by default, run flaky tests up to 3 times in CI.
test    --flaky_test_attempts=1
test:ci --flaky_test_attempts=default


# So that developers can build in debug mode.
build:dev --compilation_mode=fastbuild
build:macos_ci --build_tag_filters="-system_test,-fuzz_test"

# A config to get faster compilation feedback by skipping code generation.
# We aim to do essentially the same thing as cargo check (https://doc.rust-lang.org/cargo/commands/cargo-check.html), which is to only emit metadata(.rmeta) files.
# We do this by combining pipelined compilation and requesting only metadata files via --output_groups.
#
# pipelined_compilation=True means that we now build and depend on metadata files(`.rmeta`s)
#   For more information on what pipelined compilation is, see https://internals.rust-lang.org/t/evaluating-pipelined-rustc-compilation/10199
# TODO: consider always enabling this once we've confirmed it deterministically doesn't fail
build:check --@rules_rust//rust/settings:pipelined_compilation=True
# By requesting only the output group containing the metadata files, we don't run actions that do full compilation (e.g. codegen, linking)
# and instead only run the ones that output metadata files
build:check --output_groups=build_metadata

# Fuzzing configuration
build:fuzzing --action_env="SANITIZERS_ENABLED=1"
# sanitizers are only supported in nightly
build:fuzzing --@rules_rust//rust/toolchain/channel=nightly
build:fuzzing --build_tag_filters=fuzz_test
# Ignoring transitions for now since it doesn't add any additional improvement to current setup
build:fuzzing --//bazel:enable_fuzzing_code=True

# AFL configuration
build:afl --action_env="AR=llvm-ar-18"
build:afl --action_env="AS=llvm-as-18"
build:afl --action_env="CC=afl-clang-lto"
build:afl --action_env="CXX=afl-clang-lto++"
build:afl --action_env="LD=afl-clang-lto++"
build:afl --action_env="LLVM_CONFIG=llvm-config-18"
build:afl --action_env="RANLIB=llvm-ranlib-18"
build:afl --config=fuzzing
build:afl --build_tag_filters=afl
build:afl --run_under="/ic/bin/afl_wrapper.sh"

# Suppress all additional output to make it more convenient in scripts
query --ui_event_filters=-info,-debug --noshow_progress
cquery --ui_event_filters=-info,-debug --noshow_progress

# The default value makes rules_rust pick a dummy toolchain that breaks
# our canister that depend on C deps
#   https://github.com/bazelbuild/rules_rust/issues/2764
common --noincompatible_enable_cc_toolchain_resolution

# This is disabled by default on bazel 7+ some of our targets choke
# on this (not yet clear why)
common --remote_download_all

# This option (in conjunction with remote cache issues) creates build failures
#   https://github.com/bazelbuild/bazel/issues/22387
common --noexperimental_inmemory_dotd_files<|MERGE_RESOLUTION|>--- conflicted
+++ resolved
@@ -20,11 +20,8 @@
 
 # Until the lockfile format has settled, don't use a
 # lockfile for MODULE.bazel
-<<<<<<< HEAD
-build --lockfile_mode=off
-=======
 common --lockfile_mode=off
->>>>>>> 4acf1b0b
+
 
 # Use hermetic JDK
 # See https://bazel.build/docs/bazel-and-java#hermetic-testing
