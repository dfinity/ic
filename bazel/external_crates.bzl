--- conflicted
+++ resolved
@@ -630,11 +630,7 @@
             ),
             "ic-http-gateway": crate.spec(
                 git = "https://github.com/dfinity/http-gateway",
-<<<<<<< HEAD
                 tag = "0.1.0-b0",
-=======
-                rev = "3be26b5a2c71bf56e05b910951c1935a1ac550c4",
->>>>>>> 86b5a804
             ),
             "ic-metrics-encoder": crate.spec(
                 version = "^1.1.1",
