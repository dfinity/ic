--- conflicted
+++ resolved
@@ -1388,11 +1388,7 @@
                 version = "^0.217.0",
             ),
             "wasmtime": crate.spec(
-<<<<<<< HEAD
                 version = "^26.0.0",
-=======
-                version = "=25.0.2",
->>>>>>> 5c85e7d4
                 default_features = False,
                 features = [
                     "cranelift",
