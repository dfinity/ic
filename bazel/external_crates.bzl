"""
This module declares all direct rust dependencies.

Run `./bin/bazel-pin.sh` from the top-level directory of the working tree after changing this file
to regenerate Cargo Bazel lockfiles.
"""

load("@rules_rust//crate_universe:defs.bzl", "crate", "crates_repository", "splicing_config")
load("//bazel:fuzz_testing.bzl", "DEFAULT_RUSTC_FLAGS_FOR_FUZZING")

def sanitize_external_crates(sanitizers_enabled):
    FUZZING_ANNOTATION = [crate.annotation(rustc_flags = DEFAULT_RUSTC_FLAGS_FOR_FUZZING)] if sanitizers_enabled else []
    return {
        "candid": FUZZING_ANNOTATION,
        "wasmtime": FUZZING_ANNOTATION,
        "bitcoin": FUZZING_ANNOTATION,
        "bincode": FUZZING_ANNOTATION,
        "ic-stable-structures": FUZZING_ANNOTATION,
    }

ICRC_1_REV = "26a80d777e079644cd69e883e18dad1a201f5b1a"

BUILD_INFO_REV = "701a696844fba5c87df162fbbc1ccef96f27c9d7"

def external_crates_repository(name, cargo_lockfile, lockfile, sanitizers_enabled):
    CRATE_ANNOTATIONS = {
        "canbench": [crate.annotation(
            gen_binaries = True,
        )],
        "libssh2-sys": [crate.annotation(
            # Patch for determinism issues
            patch_args = ["-p1"],
            patches = ["@@//bazel:libssh2-sys.patch"],
        )],
        "curve25519-dalek": [crate.annotation(
            rustc_flags = [
                "-C",
                "opt-level=3",
            ],
        )],
        "ic_bls12_381": [crate.annotation(
            rustc_flags = [
                "-C",
                "opt-level=3",
            ],
        )],
        "k256": [crate.annotation(
            rustc_flags = [
                "-C",
                "opt-level=3",
            ],
        )],
        "lmdb-rkv-sys": [crate.annotation(
            # patch our fork of the lmdb-rkv-sys to allow specifying the path
            # to the built static archive
            patch_args = ["-p1"],
            patches = ["@@//bazel:lmdb_rkv_sys.patch"],
            build_script_data = [
                "@lmdb//:liblmdb",
                "@lmdb//:lmdb.h",
            ],
            build_script_env = {
                "LMDB_OVERRIDE": "$(location @lmdb//:liblmdb)",
                "LMDB_H_PATH": "$(location @lmdb//:lmdb.h)",
            },
        )],
        "p256": [crate.annotation(
            rustc_flags = [
                "-C",
                "opt-level=3",
            ],
        )],
        "rustix": [crate.annotation(
            # Patch for determinism issues
            # https://github.com/bytecodealliance/rustix/issues/1199
            patch_args = ["-p1"],
            patches = ["@rustix-patch//file:downloaded"],
        )],
        "tikv-jemalloc-sys": [crate.annotation(
            # Avoid building jemalloc from rust (in part bc it creates builder-specific config files)
            build_script_data = crate.select([], {
                "x86_64-unknown-linux-gnu": [
                    "@jemalloc//:libjemalloc",
                ],
            }),
            build_script_env = crate.select(
                {},
                {
                    "x86_64-unknown-linux-gnu": {"JEMALLOC_OVERRIDE": "$(location @jemalloc//:libjemalloc)"},
                },
            ),
        )],
        "cranelift-isle": [crate.annotation(
            # Patch for determinism issues
            patch_args = ["-p4"],
            patches = ["@@//bazel:cranelift-isle.patch"],
        )],
        "cranelift-codegen-meta": [crate.annotation(
            # Patch for determinism issues
            patch_args = ["-p4"],
            patches = ["@@//bazel:cranelift-codegen-meta.patch"],
        )],
        "secp256k1-sys": [crate.annotation(
            # This specific version is used by ic-btc-kyt canister, which
            # requires an extra cfg flag to avoid linking issues.
            # Applying the same cfg to other versions of secp256k1-sys
            # may break other programs or tests.
            version = "0.10.0",
            rustc_flags = ["--cfg=rust_secp_no_symbol_renaming"],
        )],
        "sha2": [crate.annotation(
            rustc_flags = [
                "-C",
                "opt-level=3",
            ],
        )],
        "ring": [crate.annotation(
            build_script_env = {
                "CFLAGS": "-fdebug-prefix-map=$${pwd}=/source",
            },
        )],
        "ic-wasm": [crate.annotation(
            gen_binaries = True,
        )],
        "librocksdb-sys": [crate.annotation(
            build_script_env = {
                # Bazel executors assign only one core when executing
                # the build script, making rocksdb compilation
                # extremely slow. Bazel doesn't provide any way to
                # override this settings so we cheat by starting more
                # processes in parallel.
                #
                # See IDX-2406.
                "NUM_JOBS": "8",
            },
        )],
        "pprof": [crate.annotation(
            build_script_data = [
                "@com_google_protobuf//:protoc",
            ],
            build_script_env = {
                "PROTOC": "$(execpath @com_google_protobuf//:protoc)",
            },
        )],
        "prost-build": [crate.annotation(
            build_script_env = {
                "PROTOC_NO_VENDOR": "1",
            },
        )],
        "metrics-proxy": [crate.annotation(
            gen_binaries = True,
        )],
    }
    CRATE_ANNOTATIONS.update(sanitize_external_crates(sanitizers_enabled = sanitizers_enabled))
    crates_repository(
        name = name,
        isolated = True,
        cargo_lockfile = cargo_lockfile,
        lockfile = lockfile,
        cargo_config = "//:bazel/cargo.config",
        annotations = CRATE_ANNOTATIONS,
        packages = {
            "actix-rt": crate.spec(
                version = "^2.10.0",
            ),
            "actix-web": crate.spec(
                version = "^4.9.0",
            ),
            "addr": crate.spec(
                version = "^0.15.6",
                default_features = False,
                features = [
                    "idna",
                ],
            ),
            "aide": crate.spec(
                version = "^0.13.4",
                features = [
                    "axum",
                ],
            ),
            "arbitrary": crate.spec(
                version = "^1.3.2",
            ),
            "arc-swap": crate.spec(
                version = "^1.7.1",
            ),
            "anyhow": crate.spec(
                version = "^1.0.93",
            ),
            "arrayvec": crate.spec(
                version = "^0.7.4",
            ),
            "askama": crate.spec(
                version = "^0.12.1",
                features = [
                    "serde-json",
                ],
            ),
            "assert-json-diff": crate.spec(
                version = "^2.0.1",
            ),
            "assert_cmd": crate.spec(
                version = "^2.0.16",
            ),
            "assert_matches": crate.spec(
                version = "^1.5.0",
            ),
            "async-recursion": crate.spec(
                version = "^1.0.5",
            ),
            "async-scoped": crate.spec(
                version = "^0.8.0",
                features = [
                    "use-tokio",
                ],
            ),
            "async-stream": crate.spec(
                version = "^0.3.6",
            ),
            "async-trait": crate.spec(
                version = "^0.1.83",
            ),
            "axum": crate.spec(
                version = "^0.7.9",
            ),
            "axum-extra": crate.spec(
                version = "^0.9.6",
                features = ["typed-header"],
            ),
            "axum-server": crate.spec(
                version = "^0.6.0",
                features = [
                    "tls-rustls",
                ],
            ),
            "backoff": crate.spec(
                version = "^0.4.0",
            ),
            "backon": crate.spec(
                version = "^0.4.1",
            ),
            "base32": crate.spec(
                version = "^0.4.0",
            ),
            "base64": crate.spec(
                version = "^0.13.1",
            ),
            "bech32": crate.spec(
                version = "^0.9.0",
            ),
            "bincode": crate.spec(
                version = "^1.3.3",
            ),
            "bindgen": crate.spec(
                version = "^0.65.1",
                default_features = False,
                features = ["runtime"],
            ),
            "bip32": crate.spec(
                version = "^0.5.0",
                features = [
                    "secp256k1",
                ],
            ),
            "bit-vec": crate.spec(
                version = "^0.6.3",
            ),
            "bitcoin": crate.spec(
                version = "^0.32.5",
                features = [
                    "default",
                    "rand",
                    "serde",
                ],
            ),
            "bitcoin-0-28": crate.spec(
                package = "bitcoin",
                version = "^0.28.2",
                features = [
                    "default",
                    "rand",
                    "use-serde",
                ],
            ),
            "bitcoincore-rpc": crate.spec(
                version = "^0.19.0",
            ),
            "bitcoind": crate.spec(
                version = "^0.32.0",
            ),
            "bitflags": crate.spec(
                version = "^1.2.1",
            ),
            "bs58": crate.spec(
                version = "^0.5.0",
            ),
            "ic_bls12_381": crate.spec(
                version = "0.10.0",
                features = [
                    "alloc",
                    "experimental",
                    "groups",
                    "pairings",
                    "zeroize",
                ],
                default_features = False,
            ),
            "build-info": crate.spec(
                git = "https://github.com/dfinity-lab/build-info",
                rev = BUILD_INFO_REV,
            ),
            "build-info-build": crate.spec(
                git = "https://github.com/dfinity-lab/build-info",
                rev = BUILD_INFO_REV,
                default_features = False,
            ),
            "by_address": crate.spec(
                version = "^1.1.0",
            ),
            "byte-unit": crate.spec(
                version = "^4.0.14",
            ),
            "byteorder": crate.spec(
                version = "^1.3.4",
            ),
            "bytes": crate.spec(
                version = "^1.9.0",
            ),
            "cached": crate.spec(
                version = "^0.49",
                default_features = False,
            ),
            "canbench": crate.spec(
                version = "^0.1.9",
            ),
            "canbench-rs": crate.spec(
                version = "^0.1.9",
            ),
            "candid": crate.spec(
                version = "^0.10.13",
            ),
            "cargo_metadata": crate.spec(
                version = "^0.14.2",
            ),
            "candid_parser": crate.spec(
                version = "^0.1.2",
            ),
            "cc": crate.spec(
                version = "=1.1.37",
            ),
            "cddl": crate.spec(
                version = "^0.9.4",
            ),
            "cfg-if": crate.spec(version = "^1.0.0"),
            "chacha20poly1305": crate.spec(
                version = "^0.10.0",
            ),
            "chrono": crate.spec(
                version = "^0.4.38",
                default_features = False,
                features = [
                    "alloc",
                    "clock",
                    "serde",
                ],
            ),
            "ciborium": crate.spec(
                version = "^0.2.1",
            ),
            "cidr": crate.spec(
                version = "^0.2.2",
            ),
            "clap": crate.spec(
                version = "^4.5.20",
                features = [
                    "derive",
                    "string",
                ],
            ),
            "cloudflare": crate.spec(
                git = "https://github.com/dfinity/cloudflare-rs.git",
                rev = "0b1805bf11ed526445712559e6f18d3b8e024b06",
                default_features = False,
                features = [
                    "rustls-tls",
                ],
            ),
            "colored": crate.spec(
                version = "^2.0.0",
            ),
            "comparable": crate.spec(
                version = "^0.5",
                features = [
                    "derive",
                ],
            ),
            "console": crate.spec(
                version = "^0.11",
            ),
            "convert_case": crate.spec(
                version = "^0.6.0",
            ),
            "crc32fast": crate.spec(
                version = "^1.2.0",
            ),
            "criterion": crate.spec(
                version = "^0.5.1",
                features = [
                    "html_reports",
                    "async_tokio",
                ],
            ),
            "crossbeam": crate.spec(
                version = "^0.8.4",
            ),
            "crossbeam-channel": crate.spec(
                version = "^0.5.13",
            ),
            "csv": crate.spec(
                version = "^1.1",
            ),
            "ctrlc": crate.spec(
                version = "3.4.5",
                features = ["termination"],
            ),
            "curve25519-dalek": crate.spec(
                version = "^4.1.3",
                features = ["group", "precomputed-tables"],
            ),
            "cvt": crate.spec(
                version = "^0.1.1",
            ),
            "dashmap": crate.spec(
                version = "^5.3.4",
            ),
            "dfx-core": crate.spec(
                version = "^0.1.3",
            ),
            "dyn-clone": crate.spec(
                version = "^1.0.14",
            ),
            "ed25519-dalek": crate.spec(
                version = "^2.1.1",
                features = ["std", "zeroize", "digest", "batch", "pkcs8", "pem", "hazmat"],
            ),
            "educe": crate.spec(
                version = "^0.4",
            ),
            "env-file-reader": crate.spec(
                version = "^0.3",
            ),
            "erased-serde": crate.spec(
                version = "^0.3.11",
            ),
            "escargot": crate.spec(
                version = "^0.5.7",
                features = ["print"],
            ),
            "ethers-core": crate.spec(
                version = "^2.0.7",
            ),
            "ethnum": crate.spec(
                version = "^1.3.2",
                features = ["serde"],
            ),
            "evm_rpc_types": crate.spec(
                version = "^1.2.0",
            ),
            "exec": crate.spec(
                version = "^0.3.1",
            ),
            "eyre": crate.spec(
                version = "^0.6.8",
            ),
            "ff": crate.spec(
                version = "^0.12.0",
                features = [
                    "std",
                ],
                default_features = False,
            ),
            "flate2": crate.spec(
                version = "^1.0.31",
            ),
            "form_urlencoded": crate.spec(
                version = "^1.0.0",
            ),
            "fqdn": crate.spec(
                version = "0.3.11",
            ),
            "fs_extra": crate.spec(
                version = "^1.2.0",
            ),
            "futures": crate.spec(
                version = "^0.3.31",
            ),
            "futures-util": crate.spec(
                version = "^0.3.31",
            ),
            "get_if_addrs": crate.spec(
                version = "^0.5.3",
            ),
            "getrandom": crate.spec(
                version = "^0.2",
                features = [
                    "custom",
                ],
            ),
            "group": crate.spec(
                version = "^0.13",
            ),
            "hashlink": crate.spec(
                version = "^0.8.0",
            ),
            "hex": crate.spec(
                version = "^0.4.3",
                features = [
                    "serde",
                ],
            ),
            "hex-literal": crate.spec(
                version = "^0.4.1",
            ),
            "hkdf": crate.spec(
                version = "^0.12",
            ),
            "http": crate.spec(
                version = "^1.2.0",
            ),
            "http-body": crate.spec(
                version = "^1.0.1",
            ),
            "http-body-util": crate.spec(
                version = "^0.1.2",
            ),
            "hmac": crate.spec(
                version = "^0.12",
            ),
            "humantime": crate.spec(
                version = "^2.1.0",
            ),
            "humantime-serde": crate.spec(
                version = "^1.1.1",
            ),
            "hyper": crate.spec(
                version = "^1.5.1",
                features = ["full"],
            ),
            "hyper-socks2": crate.spec(
                version = "^0.9.1",
                default_features = False,
            ),
            "hyper-util": crate.spec(
                version = "^0.1.10",
                features = ["full"],
            ),
            "hyper-rustls": crate.spec(
                default_features = False,
                version = "^0.27.3",
                features = [
                    "http1",
                    "http2",
                    "native-tokio",
                    "ring",
                    "tls12",
                ],
            ),
            "ic0": crate.spec(
                version = "^0.18.11",
            ),
            "ic-agent": crate.spec(
                version = "^0.39.2",
                features = ["pem", "ring"],
            ),
            "ic-bn-lib": crate.spec(
                git = "https://github.com/dfinity/ic-bn-lib",
                rev = "d74a6527fbaf8a2c1a7076983cc84f5c5a727923",
            ),
            "ic-btc-interface": crate.spec(
                version = "^0.2.2",
            ),
            "ic-canister-log": crate.spec(
                version = "^0.2.0",
            ),
            "ic-canister-sig-creation": crate.spec(
                git = "https://github.com/dfinity/ic-canister-sig-creation",
                rev = "7f9e931954637526295269155881207f6c832d6d",
            ),
            "ic-cbor": crate.spec(
                version = "3.0.2",
            ),
            "ic-cdk": crate.spec(
                version = "^0.16.0",
            ),
            "ic-cdk-timers": crate.spec(
                version = "^0.11.0",
            ),
            "ic-cdk-macros": crate.spec(
                version = "^0.9.0",
            ),
            "ic-cdk-macros-next": crate.spec(
                package = "ic-cdk-macros",
                git = "https://github.com/dfinity/cdk-rs.git",
<<<<<<< HEAD
                branch = "next",
                # rev = "4e287ce51636b0e70768c193da38d2fc5324ea15",
=======
                rev = "4e287ce51636b0e70768c193da38d2fc5324ea15",
>>>>>>> df5828f5
            ),
            "ic-cdk-next": crate.spec(
                package = "ic-cdk",
                git = "https://github.com/dfinity/cdk-rs.git",
<<<<<<< HEAD
                branch = "next",
                # rev = "4e287ce51636b0e70768c193da38d2fc5324ea15",
=======
                rev = "4e287ce51636b0e70768c193da38d2fc5324ea15",
>>>>>>> df5828f5
            ),
            "ic-certified-map": crate.spec(
                version = "^0.3.1",
            ),
            "ic-certification": crate.spec(
                version = "3.0.2",
            ),
            "ic-certificate-verification": crate.spec(
                version = "3.0.2",
            ),
            "ic-http-certification": crate.spec(
                version = "3.0.2",
            ),
            "ic-http-gateway": crate.spec(
                version = "0.1.0",
            ),
            "ic-metrics-encoder": crate.spec(
                version = "^1.1.1",
            ),
            "ic_principal": crate.spec(
                version = "^0.1.1",
                default_features = False,
            ),
            "ic-response-verification": crate.spec(
                version = "3.0.2",
            ),
            "ic-sha3": crate.spec(
                version = "^1.0.0",
            ),
            "ic-stable-structures": crate.spec(
                version = "^0.6.5",
            ),
            "icrc1-test-env": crate.spec(
                git = "https://github.com/dfinity/ICRC-1",
                rev = ICRC_1_REV,
            ),
            "icrc1-test-suite": crate.spec(
                git = "https://github.com/dfinity/ICRC-1",
                rev = ICRC_1_REV,
            ),
            "ic-test-state-machine-client": crate.spec(
                version = "^3.0.0",
            ),
            "ic-transport-types": crate.spec(
                version = "^0.39.2",
            ),
            "ic-utils": crate.spec(
                version = "^0.39.0",
                features = ["raw"],
            ),
            "ic-verify-bls-signature": crate.spec(
                version = "^0.6.0",
                features = [
                    "alloc",
                ],
                default_features = False,
            ),
            "ic-wasm": crate.spec(
                version = "^0.8.4",
                features = [
                    "exe",
                ],
                default_features = False,
            ),
            "ic-xrc-types": crate.spec(
                version = "^1.2.0",
            ),
            "idna": crate.spec(
                version = "^1.0.2",
            ),
            "indexmap": crate.spec(
                version = "^2.2.6",
            ),
            "indicatif": crate.spec(
                version = "^0.17.3",
            ),
            "indoc": crate.spec(
                version = "^1.0.9",
            ),
            "inferno": crate.spec(
                version = "^0.12.0",
            ),
            "insta": crate.spec(
                version = "^1.31.0",
            ),
            "instant-acme": crate.spec(
                version = "^0.7.2",
            ),
            "intmap": crate.spec(
                version = "^1.1.0",
                features = ["serde"],
            ),
            "ipnet": crate.spec(
                version = "^2.10.1",
                features = ["serde"],
            ),
            "isocountry": crate.spec(
                version = "^0.3.2",
            ),
            "itertools": crate.spec(
                version = "^0.12.0",
            ),
            "json-patch": crate.spec(
                version = "^0.2.6",
            ),
            "json5": crate.spec(
                version = "^0.4.1",
            ),
            "k256": crate.spec(
                version = "^0.13.4",
                features = [
                    "arithmetic",
                    "ecdsa",
                    "pem",
                    "pkcs8",
                    "precomputed-tables",
                    "schnorr",
                    "std",
                ],
                default_features = False,
            ),
            "k8s-openapi": crate.spec(
                version = "^0.22.0",
                features = [
                    "v1_24",
                ],
            ),
            "kube": crate.spec(
                version = "^0.93.1",
            ),
            "lazy_static": crate.spec(
                version = "^1.4.0",
            ),
            "leb128": crate.spec(
                version = "^0.2.5",
            ),
            "libc": crate.spec(
                version = "^0.2.158",
            ),
            "libflate": crate.spec(
                version = "^2.1.0",
            ),
            "libfuzzer-sys": crate.spec(
                version = "^0.4.7",
                default_features = False,
            ),
            "libnss": crate.spec(
                version = "^0.5.0",
            ),
            "little-loadshedder": crate.spec(
                version = "^0.2.0",
            ),
            "lmdb-rkv": crate.spec(
                git = "https://github.com/dfinity-lab/lmdb-rs",
                rev = "4d952c8f1dca79de855af892b444d7112567b58d",
            ),
            "lmdb-rkv-sys": crate.spec(
                git = "https://github.com/dfinity-lab/lmdb-rs",
                rev = "4d952c8f1dca79de855af892b444d7112567b58d",
                default_features = False,
            ),
            "local-ip-address": crate.spec(
                version = "^0.5.6",
            ),
            "lru": crate.spec(
                version = "^0.7.8",
                default_features = False,
            ),
            "macaddr": crate.spec(
                version = "^1.0",
            ),
            "memmap2": crate.spec(
                version = "^0.9.5",
            ),
            "mach2": crate.spec(
                # Wasmtime depends on 0.4.2 but specifies 0.4.1.
                # Enforce 0.4.2 using a dummy dependency until
                # the upstream issue is fixed.
                version = "^0.4.2",
            ),
            "maplit": crate.spec(
                version = "^1.0.2",
            ),
            "maxminddb": crate.spec(
                version = "^0.24",
            ),
            "metrics-proxy": crate.spec(
                git = "https://github.com/dfinity/metrics-proxy.git",
                rev = "b6933ed79ac07baee7f3fbc0793bed95e614d27c",
                # When updating this, please make sure that the built
                # binary exports metrics http_cache_* after one
                # successful request to the proxy.  The OpenTelemetry
                # package version pinned by this software must equal
                # the OpenTelemetry version pinned by the
                # axum-otel-metrics version pinned by this software,
                # due to technical idiosyncrasies of the OpenTelemetry
                # crate.  When these do not match, custom metrics are
                # not exported.
                default_features = False,
                features = [
                    "rustls-tls-webpki-roots",
                ],
            ),
            "minicbor": crate.spec(
                version = "^0.19.1",
                features = ["alloc", "derive"],
            ),
            "minicbor-derive": crate.spec(
                version = "^0.13.0",
            ),
            "mockall": crate.spec(
                version = "^0.13.0",
            ),
            "mockito": crate.spec(
                version = "^1.2.0",
            ),
            "moka": crate.spec(
                version = "^0.12.8",
                features = [
                    "future",
                    "sync",
                ],
            ),
            "more-asserts": crate.spec(
                version = "^0.3.1",
            ),
            "nftables": crate.spec(
                version = "^0.4.1",
            ),
            "nix": crate.spec(
                version = "^0.24.3",
                features = [
                    "ptrace",
                ],
            ),
            "num-bigint": crate.spec(
                version = "^0.4.6",
            ),
            "num-bigint-dig": crate.spec(
                version = "^0.8",
                features = ["prime"],
            ),
            "num-rational": crate.spec(
                version = "^0.2.2",
            ),
            "num-traits": crate.spec(
                version = "^0.2.12",
                features = [
                    "libm",
                ],
                default_features = False,
            ),
            "num_cpus": crate.spec(
                version = "^1.16.0",
            ),
            "once_cell": crate.spec(
                version = "^1.8",
            ),
            "openssh-keys": crate.spec(
                version = "^0.5.0",
            ),
            "opentelemetry": crate.spec(
                version = "^0.27.0",
                features = [
                    "metrics",
                    "trace",
                ],
            ),
            "opentelemetry_0_20_0": crate.spec(
                package = "opentelemetry",
                version = "^0.20.0",
                features = [
                    "metrics",
                    "trace",
                ],
            ),
            "opentelemetry-otlp": crate.spec(
                version = "^0.27.0",
                features = [
                    "grpc-tonic",
                ],
            ),
            "opentelemetry_sdk": crate.spec(
                version = "^0.27.1",
                features = [
                    "trace",
                    "rt-tokio",
                ],
            ),
            "opentelemetry-prometheus": crate.spec(
                version = "^0.13.0",
            ),
            "p256": crate.spec(
                version = "^0.13.2",
                features = [
                    "arithmetic",
                    "ecdsa",
                    "pem",
                    "pkcs8",
                ],
                default_features = False,
            ),
            "pairing": crate.spec(
                version = "^0.23",
            ),
            "parking_lot": crate.spec(
                version = "^0.12.1",
            ),
            "paste": crate.spec(
                version = "^1.0.15",
            ),
            "pcre2": crate.spec(
                version = "^0.2.6",
            ),
            "pem": crate.spec(
                version = "^1.0.1",
            ),
            "pin-project-lite": crate.spec(
                version = "^0.2",
            ),
            "ping": crate.spec(
                version = "^0.5.0",
            ),
            "pkcs8": crate.spec(
                version = "^0.10.2",
            ),
            "pkg-config": crate.spec(
                version = "^0.3",
            ),
            "pprof": crate.spec(
                version = "^0.14.0",
                features = [
                    "criterion",
                    "flamegraph",
                    "prost-codec",
                ],
                default_features = False,
            ),
            "predicates": crate.spec(
                version = "^3.1.2",
            ),
            "pretty-bytes": crate.spec(
                version = "^0.2.2",
            ),
            "pretty_assertions": crate.spec(
                version = "^1.4.0",
            ),
            "priority-queue": crate.spec(
                version = "^1.3.1",
                features = [
                    "serde",
                ],
            ),
            "proc-macro2": crate.spec(
                version = "^1.0.89",
            ),
            "procfs": crate.spec(
                version = "^0.9",
                default_features = False,
            ),
            "prometheus": crate.spec(
                version = "^0.13.4",
                features = [
                    "process",
                ],
            ),
            "proptest": crate.spec(
                version = "^1.5.0",
            ),
            "prometheus-parse": crate.spec(
                version = "^0.2.4",
            ),
            "proptest-derive": crate.spec(
                version = "^0.5.0",
            ),
            "prost_0_12_0": crate.spec(
                package = "prost",
                version = "^0.12",
            ),
            "prost": crate.spec(
                version = "^0.13.3",
            ),
            "prost-build": crate.spec(
                version = "^0.13.3",
            ),
            "protobuf": crate.spec(
                version = "^2.28.0",
            ),
            "publicsuffix": crate.spec(
                version = "^2.2.3",
            ),
            "quickcheck": crate.spec(
                version = "^1.0.3",
            ),
            "quinn": crate.spec(
                version = "^0.11.5",
                default_features = False,
                features = ["ring", "log", "runtime-tokio", "rustls"],
            ),
            "quinn-udp": crate.spec(
                version = "^0.5.5",
            ),
            "quote": crate.spec(
                version = "^1.0.37",
            ),
            "rand": crate.spec(
                version = "^0.8.5",
                features = [
                    "small_rng",
                ],
            ),
            "rand_chacha": crate.spec(
                version = "^0.3.1",
            ),
            "rand_distr": crate.spec(
                version = "^0.4",
            ),
            "rand_pcg": crate.spec(
                version = "^0.3.1",
            ),
            "ratelimit": crate.spec(
                version = "^0.9.1",
            ),
            "rayon": crate.spec(
                version = "^1.10.0",
            ),
            "rcgen": crate.spec(
                version = "^0.13.1",
                features = [
                    "zeroize",
                ],
            ),
            "rgb": crate.spec(
                version = "^0.8.37",
            ),
            "regex": crate.spec(
                version = "^1.11.0",
            ),
            "reqwest": crate.spec(
                version = "^0.12.8",
                default_features = False,
                features = [
                    "blocking",
                    "http2",
                    "json",
                    "multipart",
                    "rustls-tls",
                    "rustls-tls-native-roots",
                    "stream",
                ],
            ),
            "ring": crate.spec(
                version = "^0.17.7",
                features = [
                    "std",
                ],
            ),
            "ripemd": crate.spec(
                version = "^0.1.1",
            ),
            "rlp": crate.spec(
                version = "^0.5.2",
            ),
            "rocksdb": crate.spec(
                version = "^0.22.0",
                default_features = False,
            ),
            "rolling-file": crate.spec(
                version = "^0.2.0",
            ),
            "rsa": crate.spec(
                version = "^0.9.6",
                features = ["sha2"],
            ),
            "rstest": crate.spec(
                version = "^0.19.0",
            ),
            "rusb": crate.spec(
                version = "0.9",
            ),
            "rusqlite": crate.spec(
                version = "^0.28.0",
                features = ["bundled"],
            ),
            "rust_decimal": crate.spec(
                version = "^1.36.0",
            ),
            "rust_decimal_macros": crate.spec(
                version = "^1.36.0",
            ),
            "rustc-demangle": crate.spec(
                version = "^0.1.16",
            ),
            "rustc-hash": crate.spec(
                version = "^1.1.0",
            ),
            "rustls": crate.spec(
                version = "^0.23.18",
                default_features = False,
                features = [
                    "ring",
                    "std",
                    "brotli",
                ],
            ),
            "rustls-pemfile": crate.spec(
                version = "^2.1.2",
            ),
            "rustversion": crate.spec(
                version = "^1.0",
            ),
            "rusty-fork": crate.spec(
                version = "^0.3.0",
            ),
            "schemars": crate.spec(
                version = "^0.8.16",
            ),
            "scoped_threadpool": crate.spec(
                version = "^0.1.9",
            ),
            "scopeguard": crate.spec(
                version = "^1.1.0",
            ),
            "scraper": crate.spec(
                version = "^0.17.1",
            ),
            "secp256k1": crate.spec(
                version = "^0.22",
                features = [
                    "global-context",
                    "rand-std",
                ],
            ),
            "semver": crate.spec(
                version = "^1.0.9",
                features = [
                    "serde",
                ],
            ),
            "serde": crate.spec(
                version = "^1.0.203",
                features = [
                    "derive",
                ],
                default_features = False,
            ),
            "serde-bytes-repr": crate.spec(
                version = "^0.1.5",
            ),
            "serde_bytes": crate.spec(
                version = "^0.11.15",
            ),
            "serde_cbor": crate.spec(
                version = "^0.11.2",
            ),
            "serde_json": crate.spec(
                version = "^1.0.107",
            ),
            "serde_regex": crate.spec(
                version = "^1.1.0",
            ),
            "serde_with": crate.spec(
                version = "^1.14.0",
            ),
            "serde_yaml": crate.spec(
                version = "^0.9.33",
            ),
            "sha2": crate.spec(
                version = "^0.10.8",
            ),
            "sha3": crate.spec(
                version = "^0.10.8",
            ),
            "signal-hook": crate.spec(
                version = "^0.3.6",
                features = [
                    "iterator",
                ],
            ),
            "signature": crate.spec(
                version = "^2.2.0",
            ),
            "simple_asn1": crate.spec(
                version = "^0.6.2",
            ),
            "simple_moving_average": crate.spec(
                version = "^1.0.2",
            ),
            "slog": crate.spec(
                version = "^2.7.0",
                features = [
                    "max_level_trace",
                    "nested-values",
                    "release_max_level_trace",
                ],
            ),
            "slog-async": crate.spec(
                version = "^2.8.0",
                features = [
                    "nested-values",
                ],
            ),
            "slog-envlogger": crate.spec(
                version = "^2.2.0",
            ),
            "slog-json": crate.spec(
                version = "^2.6.1",
                features = [
                    "nested-values",
                ],
            ),
            "slog-scope": crate.spec(
                version = "^4.4.0",
            ),
            "slog-term": crate.spec(
                version = "^2.9.1",
            ),
            "socket2": crate.spec(
                version = "^0.5.7",
                features = [
                    "all",
                ],
            ),
            "ssh2": crate.spec(
                version = "0.9.4",
            ),
            "static_assertions": crate.spec(
                version = "1.1.0",
            ),
            "strum": crate.spec(
                version = "^0.26.3",
                default_features = False,
            ),
            "strum_macros": crate.spec(
                version = "^0.26.4",
            ),
            "stubborn-io": crate.spec(
                version = "^0.3.2",
            ),
            "subtle": crate.spec(
                version = "^2.6.1",
            ),
            "syn": crate.spec(
                version = "^1.0.109",
                features = [
                    "fold",
                    "full",
                ],
            ),
            "syscalls": crate.spec(
                version = "^0.6.18",
            ),
            "tar": crate.spec(
                version = "^0.4.38",
            ),
            "tarpc": crate.spec(
                version = "^0.34",
                features = [
                    "full",
                ],
            ),
            "tempfile": crate.spec(
                version = "^3.12.0",
            ),
            "tester": crate.spec(
                version = "^0.7.0",
            ),
            "test-strategy": crate.spec(
                version = "^0.3.1",
            ),
            "textplots": crate.spec(
                version = "^0.8",
            ),
            "thiserror": crate.spec(
                version = "^2.0.3",
            ),
            "thousands": crate.spec(
                version = "^0.2.0",
            ),
            "threadpool": crate.spec(
                version = "^1.8.1",
            ),
            "tikv-jemalloc-ctl": crate.spec(
                version = "^0.5",
            ),
            "tikv-jemallocator": crate.spec(
                version = "^0.5",
            ),
            "time": crate.spec(
                version = "^0.3.36",
            ),
            "tokio": crate.spec(
                version = "^1.42.0",
                features = ["full"],
            ),
            "tokio-io-timeout": crate.spec(
                version = "^1.2.0",
            ),
            "tokio-metrics": crate.spec(
                version = "^0.4.0",
            ),
            "tokio-rustls": crate.spec(
                version = "^0.26.0",
                default_features = False,
                features = [
                    "ring",
                ],
            ),
            "tokio-stream": crate.spec(
                version = "^0.1.17",
            ),
            "tokio-serde": crate.spec(
                version = "^0.8",
                features = [
                    "bincode",
                    "json",
                ],
            ),
            "tokio-socks": crate.spec(
                version = "^0.5.1",
            ),
            "tokio-test": crate.spec(
                version = "^0.4.4",
            ),
            "tokio-util": crate.spec(
                version = "^0.7.13",
                features = [
                    "codec",
                    "time",
                    "rt",
                ],
            ),
            "toml": crate.spec(
                version = "^0.5.9",
            ),
            "tonic": crate.spec(
                version = "^0.12.3",
            ),
            "tonic-build": crate.spec(
                version = "^0.12.3",
            ),
            "tower": crate.spec(
                version = "^0.5.1",
                features = ["full"],
            ),
            "tower-http": crate.spec(
                version = "^0.6.2",
                features = [
                    "cors",
                    "limit",
                    "trace",
                    "request-id",
                    "util",
                    "compression-full",
                    "tracing",
                ],
            ),
            "tower_governor": crate.spec(
                version = "^0.4.2",
            ),
            "tower-request-id": crate.spec(
                version = "^0.3.0",
            ),
            "tower-test": crate.spec(
                version = "^0.4.0",
            ),
            "tracing": crate.spec(
                version = "^0.1.41",
            ),
            "tracing-appender": crate.spec(
                version = "^0.2.3",
            ),
            "tracing-flame": crate.spec(
                version = "^0.2.0",
            ),
            "tracing-opentelemetry": crate.spec(
                version = "^0.28.0",
            ),
            "tracing-serde": crate.spec(
                version = "^0.1.3",
            ),
            "tracing-slog": crate.spec(
                version = "^0.2",
            ),
            "tracing-subscriber": crate.spec(
                version = "^0.3.19",
                features = [
                    "env-filter",
                    "fmt",
                    "json",
                    "time",
                ],
            ),
            "trust-dns-resolver": crate.spec(
                version = "^0.22.0",
            ),
            "turmoil": crate.spec(
                version = "^0.6.4",
            ),
            "url": crate.spec(
                version = "^2.5.3",
                features = [
                    "serde",
                ],
            ),
            "uuid": crate.spec(
                version = "^1.11.0",
                features = [
                    "v4",
                    "serde",
                ],
            ),
            "vsock": crate.spec(
                version = "^0.4",
            ),
            "walkdir": crate.spec(
                version = "^2.3.1",
            ),
            "warp": crate.spec(
                version = "^0.3.7",
                features = ["tls"],
            ),
            "wasm-bindgen": crate.spec(
                version = "^0.2",
            ),
            "wasm-encoder": crate.spec(
                version = "^0.217.0",
                features = [
                    "wasmparser",
                ],
            ),
            "wasm-smith": crate.spec(
                version = "^0.212.0",
                default_features = False,
                features = [
                    "wasmparser",
                ],
            ),
            "wasmparser": crate.spec(
                version = "^0.217.0",
            ),
            "wasmprinter": crate.spec(
                version = "^0.217.0",
            ),
            "wasmtime": crate.spec(
                version = "^28.0.0",
                default_features = False,
                features = [
                    "cranelift",
                    "gc",
                    "gc-null",
                    "parallel-compilation",
                    "runtime",
                ],
            ),
            "wasmtime-environ": crate.spec(
                version = "^28.0.0",
            ),
            "wast": crate.spec(
                version = "^212.0.0",
            ),
            "wat": crate.spec(
                version = "1.212.0",
            ),
            "wee_alloc": crate.spec(
                version = "^0.4.3",
            ),
            "which": crate.spec(
                version = "^4.2.2",
            ),
            "wsl": crate.spec(
                version = "^0.1.0",
            ),
            "wycheproof": crate.spec(
                version = "^0.6",
                default_features = False,
                features = [
                    "ecdsa",
                    "eddsa",
                    "hkdf",
                    "mac",
                    "rsa_sig",
                ],
            ),
            "x509-cert": crate.spec(
                version = "^0.2.5",
                features = [
                    "builder",
                    "hazmat",
                ],
            ),
            "x509-parser": crate.spec(
                version = "^0.16.0",
            ),
            "yansi": crate.spec(
                version = "^0.5.0",
            ),
            "zeroize": crate.spec(
                version = "^1.8.1",
                features = [
                    "zeroize_derive",
                ],
            ),
            "zstd": crate.spec(
                version = "^0.13.2",
            ),
        },
        splicing_config = splicing_config(
            resolver_version = "2",
        ),
    )<|MERGE_RESOLUTION|>--- conflicted
+++ resolved
@@ -602,22 +602,12 @@
             "ic-cdk-macros-next": crate.spec(
                 package = "ic-cdk-macros",
                 git = "https://github.com/dfinity/cdk-rs.git",
-<<<<<<< HEAD
-                branch = "next",
-                # rev = "4e287ce51636b0e70768c193da38d2fc5324ea15",
-=======
                 rev = "4e287ce51636b0e70768c193da38d2fc5324ea15",
->>>>>>> df5828f5
             ),
             "ic-cdk-next": crate.spec(
                 package = "ic-cdk",
                 git = "https://github.com/dfinity/cdk-rs.git",
-<<<<<<< HEAD
-                branch = "next",
-                # rev = "4e287ce51636b0e70768c193da38d2fc5324ea15",
-=======
                 rev = "4e287ce51636b0e70768c193da38d2fc5324ea15",
->>>>>>> df5828f5
             ),
             "ic-certified-map": crate.spec(
                 version = "^0.3.1",
