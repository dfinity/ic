"""
This module declares all direct rust dependencies.

Run `./bin/bazel-pin.sh` from the top-level directory of the working tree after changing this file
to regenerate Cargo Bazel lockfiles.
"""

load("@rules_rust//crate_universe:defs.bzl", "crate", "crates_repository", "splicing_config")
load("//bazel:fuzz_testing.bzl", "DEFAULT_RUSTC_FLAGS_FOR_FUZZING")

def sanitize_external_crates(sanitizers_enabled):
    FUZZING_ANNOTATION = [crate.annotation(rustc_flags = DEFAULT_RUSTC_FLAGS_FOR_FUZZING)] if sanitizers_enabled else []
    return {
        "candid": FUZZING_ANNOTATION,
        "wasmtime": FUZZING_ANNOTATION,
        "bitcoin": FUZZING_ANNOTATION,
        "bincode": FUZZING_ANNOTATION,
        "ic-stable-structures": FUZZING_ANNOTATION,
    }

ICRC_1_REV = "26a80d777e079644cd69e883e18dad1a201f5b1a"

BUILD_INFO_REV = "701a696844fba5c87df162fbbc1ccef96f27c9d7"

def external_crates_repository(name, cargo_lockfile, lockfile, sanitizers_enabled):
    CRATE_ANNOTATIONS = {
        "canbench": [crate.annotation(
            gen_binaries = True,
        )],
        "libssh2-sys": [crate.annotation(
            # Patch for determinism issues
            patch_args = ["-p1"],
            patches = ["@@//bazel:libssh2-sys.patch"],
        )],
        "curve25519-dalek": [crate.annotation(
            rustc_flags = [
                "-C",
                "opt-level=3",
            ],
        )],
        "ic_bls12_381": [crate.annotation(
            rustc_flags = [
                "-C",
                "opt-level=3",
            ],
        )],
        "k256": [crate.annotation(
            rustc_flags = [
                "-C",
                "opt-level=3",
            ],
        )],
        "lmdb-rkv-sys": [crate.annotation(
            # patch our fork of the lmdb-rkv-sys to allow specifying the path
            # to the built static archive
            patch_args = ["-p1"],
            patches = ["@@//bazel:lmdb_rkv_sys.patch"],
            build_script_data = [
                "@lmdb//:liblmdb",
                "@lmdb//:lmdb.h",
            ],
            build_script_env = {
                "LMDB_OVERRIDE": "$(location @lmdb//:liblmdb)",
                "LMDB_H_PATH": "$(location @lmdb//:lmdb.h)",
            },
        )],
        "p256": [crate.annotation(
            rustc_flags = [
                "-C",
                "opt-level=3",
            ],
        )],
        "tikv-jemalloc-sys": [crate.annotation(
            # Avoid building jemalloc from rust (in part bc it creates builder-specific config files)
            build_script_data = crate.select([], {
                "x86_64-unknown-linux-gnu": [
                    "@jemalloc//:libjemalloc",
                ],
            }),
            build_script_env = crate.select(
                {},
                {
                    "x86_64-unknown-linux-gnu": {"JEMALLOC_OVERRIDE": "$(location @jemalloc//:libjemalloc)"},
                },
            ),
        )],
        "cranelift-isle": [crate.annotation(
            # Patch for determinism issues
            patch_args = ["-p4"],
            patches = ["@@//bazel:cranelift-isle.patch"],
        )],
<<<<<<< HEAD
        "cranelift-srcgen": [crate.annotation(
            # Patch for issue https://github.com/bytecodealliance/wasmtime/issues/9553
            patch_args = ["-p3"],
            patches = ["@@//bazel:cranelift-srcgen-lib.patch"],
=======
        "cranelift-codegen-meta": [crate.annotation(
            patch_args = ["-p4"],
            patches = [
                "@@//bazel:cranelift-codegen-meta-isle.patch",  # Patch for issue: https://github.com/bytecodealliance/wasmtime/pull/10334
            ],
>>>>>>> 31ec56b2
        )],
        "cranelift-assembler-x64": [crate.annotation(
            # Patch for determinism issues
            patch_args = ["-p3"],
            patches = ["@@//bazel:cranelift-assembler-lib.patch"],
        )],
        "secp256k1-sys": [crate.annotation(
            # This specific version is used by ic-btc-kyt canister, which
            # requires an extra cfg flag to avoid linking issues.
            # Applying the same cfg to other versions of secp256k1-sys
            # may break other programs or tests.
            version = "0.10.0",
            rustc_flags = ["--cfg=rust_secp_no_symbol_renaming"],
        )],
        "sha2": [crate.annotation(
            rustc_flags = [
                "-C",
                "opt-level=3",
            ],
        )],
        "ring": [crate.annotation(
            build_script_env = {
                "CFLAGS": "-fdebug-prefix-map=$${pwd}=/source",
            },
        )],
        "ic-wasm": [crate.annotation(
            gen_binaries = True,
        )],
        "librocksdb-sys": [crate.annotation(
            build_script_env = {
                # Bazel executors assign only one core when executing
                # the build script, making rocksdb compilation
                # extremely slow. Bazel doesn't provide any way to
                # override this settings so we cheat by starting more
                # processes in parallel.
                #
                # See IDX-2406.
                "NUM_JOBS": "8",
            },
        )],
        "pprof": [crate.annotation(
            build_script_data = [
                "@com_google_protobuf//:protoc",
            ],
            build_script_env = {
                "PROTOC": "$(execpath @com_google_protobuf//:protoc)",
            },
        )],
        "prost-build": [crate.annotation(
            build_script_env = {
                "PROTOC_NO_VENDOR": "1",
            },
        )],
        "metrics-proxy": [crate.annotation(
            gen_binaries = True,
        )],
    }
    CRATE_ANNOTATIONS.update(sanitize_external_crates(sanitizers_enabled = sanitizers_enabled))
    crates_repository(
        name = name,
        isolated = True,
        cargo_lockfile = cargo_lockfile,
        lockfile = lockfile,
        cargo_config = "//:bazel/cargo.config",
        annotations = CRATE_ANNOTATIONS,
        packages = {
            "actix-rt": crate.spec(
                version = "^2.10.0",
            ),
            "actix-web": crate.spec(
                version = "^4.9.0",
            ),
            "actix-web-prom": crate.spec(
                version = "0.9.0",
            ),
            "addr": crate.spec(
                version = "^0.15.6",
                default_features = False,
                features = [
                    "idna",
                ],
            ),
            "aide": crate.spec(
                version = "^0.14.1",
                features = [
                    "axum",
                    "axum-json",
                ],
            ),
            "arbitrary": crate.spec(
                version = "^1.3.2",
            ),
            "arc-swap": crate.spec(
                version = "^1.7.1",
            ),
            "anyhow": crate.spec(
                version = "^1.0.93",
            ),
            "arrayvec": crate.spec(
                version = "^0.7.4",
            ),
            "askama": crate.spec(
                version = "^0.12.1",
                features = [
                    "serde-json",
                ],
            ),
            "assert-json-diff": crate.spec(
                version = "^2.0.1",
            ),
            "assert_cmd": crate.spec(
                version = "^2.0.16",
            ),
            "assert_matches": crate.spec(
                version = "^1.5.0",
            ),
            "async-recursion": crate.spec(
                version = "^1.0.5",
            ),
            "async-scoped": crate.spec(
                version = "^0.8.0",
                features = [
                    "use-tokio",
                ],
            ),
            "async-stream": crate.spec(
                version = "^0.3.6",
            ),
            "async-trait": crate.spec(
                version = "^0.1.83",
            ),
            "axum": crate.spec(
                version = "^0.8.1",
            ),
            "axum-extra": crate.spec(
                version = "^0.10.0",
                features = ["typed-header"],
            ),
            "axum-server": crate.spec(
                version = "^0.7.1",
                features = [
                    "tls-rustls-no-provider",
                ],
            ),
            "backoff": crate.spec(
                version = "^0.4.0",
            ),
            "backon": crate.spec(
                version = "^0.4.1",
            ),
            "base32": crate.spec(
                version = "^0.4.0",
            ),
            "base64": crate.spec(
                version = "^0.13.1",
            ),
            "bech32": crate.spec(
                version = "^0.9.0",
            ),
            "bincode": crate.spec(
                version = "^1.3.3",
            ),
            "bindgen": crate.spec(
                version = "^0.65.1",
                default_features = False,
                features = ["runtime"],
            ),
            "bip32": crate.spec(
                version = "^0.5.0",
                features = [
                    "secp256k1",
                ],
            ),
            "bit-vec": crate.spec(
                version = "^0.6.3",
            ),
            "bitcoin": crate.spec(
                version = "^0.32.5",
                features = [
                    "default",
                    "rand",
                    "serde",
                ],
            ),
            "bitcoin-0-28": crate.spec(
                package = "bitcoin",
                version = "^0.28.2",
                features = [
                    "default",
                    "rand",
                    "use-serde",
                ],
            ),
            "bitcoincore-rpc": crate.spec(
                version = "^0.19.0",
            ),
            "bitcoind": crate.spec(
                version = "^0.32.0",
            ),
            "bitflags": crate.spec(
                version = "^1.2.1",
            ),
            "bs58": crate.spec(
                version = "^0.5.0",
            ),
            "ic_bls12_381": crate.spec(
                version = "0.10.1",
                features = [
                    "alloc",
                    "experimental",
                    "groups",
                    "pairings",
                    "zeroize",
                ],
                default_features = False,
            ),
            "build-info": crate.spec(
                git = "https://github.com/dfinity-lab/build-info",
                rev = BUILD_INFO_REV,
            ),
            "build-info-build": crate.spec(
                git = "https://github.com/dfinity-lab/build-info",
                rev = BUILD_INFO_REV,
                default_features = False,
            ),
            "by_address": crate.spec(
                version = "^1.1.0",
            ),
            "byte-unit": crate.spec(
                version = "^4.0.14",
            ),
            "byteorder": crate.spec(
                version = "^1.3.4",
            ),
            "bytes": crate.spec(
                version = "^1.9.0",
            ),
            "cached": crate.spec(
                version = "^0.49",
                default_features = False,
            ),
            "canbench": crate.spec(
                version = "^0.1.9",
            ),
            "canbench-rs": crate.spec(
                version = "^0.1.9",
            ),
            "candid": crate.spec(
                version = "^0.10.13",
            ),
            "cargo_metadata": crate.spec(
                version = "^0.14.2",
            ),
            "candid_parser": crate.spec(
                version = "^0.1.2",
            ),
            "cc": crate.spec(
                version = "=1.1.37",
            ),
            "cddl": crate.spec(
                version = "^0.9.4",
            ),
            "cfg-if": crate.spec(version = "^1.0.0"),
            "chacha20poly1305": crate.spec(
                version = "^0.10.0",
            ),
            "chrono": crate.spec(
                version = "^0.4.38",
                default_features = False,
                features = [
                    "alloc",
                    "clock",
                    "serde",
                ],
            ),
            "ciborium": crate.spec(
                version = "^0.2.1",
            ),
            "cidr": crate.spec(
                version = "^0.2.2",
            ),
            "clap": crate.spec(
                version = "^4.5.20",
                features = [
                    "derive",
                    "string",
                ],
            ),
            "cloudflare": crate.spec(
                git = "https://github.com/dfinity/cloudflare-rs.git",
                rev = "8b011d170d9d61eaad77bb9645371f6219285104",
                default_features = False,
                features = [
                    "rustls-tls",
                ],
            ),
            "colored": crate.spec(
                version = "^2.0.0",
            ),
            "comparable": crate.spec(
                version = "^0.5",
                features = [
                    "derive",
                ],
            ),
            "console": crate.spec(
                version = "^0.11",
            ),
            "convert_case": crate.spec(
                version = "^0.6.0",
            ),
            "crc32fast": crate.spec(
                version = "^1.2.0",
            ),
            "criterion": crate.spec(
                version = "^0.5.1",
                features = [
                    "html_reports",
                    "async_tokio",
                ],
            ),
            "crossbeam": crate.spec(
                version = "^0.8.4",
            ),
            "crossbeam-channel": crate.spec(
                version = "^0.5.15",
            ),
            "csv": crate.spec(
                version = "^1.1",
            ),
            "ctrlc": crate.spec(
                version = "3.4.5",
                features = ["termination"],
            ),
            "curve25519-dalek": crate.spec(
                version = "^4.1.3",
                features = ["group", "precomputed-tables"],
            ),
            "cvt": crate.spec(
                version = "^0.1.1",
            ),
            "darling": crate.spec(
                version = "^0.20.11",
            ),
            "dashmap": crate.spec(
                version = "^5.3.4",
            ),
            "dfx-core": crate.spec(
                version = "^0.1.3",
            ),
            "dyn-clone": crate.spec(
                version = "^1.0.14",
            ),
            "ed25519-dalek": crate.spec(
                version = "^2.1.1",
                features = ["std", "zeroize", "digest", "batch", "pkcs8", "pem", "hazmat"],
            ),
            "educe": crate.spec(
                version = "^0.4",
            ),
            "env-file-reader": crate.spec(
                version = "^0.3",
            ),
            "erased-serde": crate.spec(
                version = "^0.3.11",
            ),
            "escargot": crate.spec(
                version = "^0.5.7",
                features = ["print"],
            ),
            "ethers-core": crate.spec(
                version = "^2.0.7",
            ),
            "ethnum": crate.spec(
                version = "^1.3.2",
                features = ["serde"],
            ),
            "evm_rpc_types": crate.spec(
                version = "^1.3.0",
            ),
            "exec": crate.spec(
                version = "^0.3.1",
            ),
            "eyre": crate.spec(
                version = "^0.6.8",
            ),
            "ff": crate.spec(
                version = "^0.12.0",
                features = [
                    "std",
                ],
                default_features = False,
            ),
            "flate2": crate.spec(
                version = "^1.0.31",
            ),
            "form_urlencoded": crate.spec(
                version = "^1.0.0",
            ),
            "fqdn": crate.spec(
                version = "0.3.11",
            ),
            "fs_extra": crate.spec(
                version = "^1.2.0",
            ),
            "futures": crate.spec(
                version = "^0.3.31",
            ),
            "futures-util": crate.spec(
                version = "^0.3.31",
            ),
            "get_if_addrs": crate.spec(
                version = "^0.5.3",
            ),
            "getrandom": crate.spec(
                version = "^0.2",
                features = [
                    "custom",
                ],
            ),
            "group": crate.spec(
                version = "^0.13",
            ),
            "hashlink": crate.spec(
                version = "^0.8.0",
            ),
            "hex": crate.spec(
                version = "^0.4.3",
                features = [
                    "serde",
                ],
            ),
            "hex-literal": crate.spec(
                version = "^0.4.1",
            ),
            "hkdf": crate.spec(
                version = "^0.12",
            ),
            "http": crate.spec(
                version = "^1.2.0",
            ),
            "http-body": crate.spec(
                version = "^1.0.1",
            ),
            "http-body-util": crate.spec(
                version = "^0.1.2",
            ),
            "hmac": crate.spec(
                version = "^0.12",
            ),
            "hpke": crate.spec(
                version = "^0.12",
                default_features = False,
                features = ["p384", "alloc"],
            ),
            "humantime": crate.spec(
                version = "^2.1.0",
            ),
            "humantime-serde": crate.spec(
                version = "^1.1.1",
            ),
            "hyper": crate.spec(
                version = "^1.5.1",
                features = ["full"],
            ),
            "hyper-socks2": crate.spec(
                version = "^0.9.1",
                default_features = False,
            ),
            "hyper-util": crate.spec(
                version = "^0.1.10",
                features = ["full"],
            ),
            "hyper-rustls": crate.spec(
                default_features = False,
                version = "^0.27.3",
                features = [
                    "http1",
                    "http2",
                    "native-tokio",
                    "ring",
                    "tls12",
                ],
            ),
            "ic0": crate.spec(
                version = "^0.18.11",
            ),
            "ic-agent": crate.spec(
                version = "^0.39.2",
                features = ["pem", "ring"],
            ),
            "ic-bn-lib": crate.spec(
                git = "https://github.com/dfinity/ic-bn-lib",
                rev = "686cff6ccd422716d48767a299ab33044a27d4ad",
            ),
            "ic-btc-interface": crate.spec(
                version = "^0.2.2",
            ),
            "ic-canister-log": crate.spec(
                version = "^0.2.0",
            ),
            "ic-canister-sig-creation": crate.spec(
                git = "https://github.com/dfinity/ic-canister-sig-creation",
                rev = "7f9e931954637526295269155881207f6c832d6d",
            ),
            "ic-cbor": crate.spec(
                version = "3.0.3",
            ),
            "ic-cdk": crate.spec(
                version = "^0.17.0",
            ),
            "ic-cdk-timers": crate.spec(
                version = "^0.11.0",
            ),
            "ic-cdk-macros": crate.spec(
                version = "^0.17.0",
            ),
            "ic-cdk-macros-next": crate.spec(
                package = "ic-cdk-macros",
                git = "https://github.com/dfinity/cdk-rs.git",
                rev = "4e287ce51636b0e70768c193da38d2fc5324ea15",
            ),
            "ic-cdk-next": crate.spec(
                package = "ic-cdk",
                git = "https://github.com/dfinity/cdk-rs.git",
                rev = "4e287ce51636b0e70768c193da38d2fc5324ea15",
            ),
            "ic-certified-map": crate.spec(
                version = "^0.3.1",
            ),
            "ic-certification": crate.spec(
                version = "3.0.3",
            ),
            "ic-certificate-verification": crate.spec(
                version = "3.0.3",
            ),
            "ic-gateway": crate.spec(
                git = "https://github.com/dfinity/ic-gateway",
                rev = "469d2daee8b44aadb46400bcb2832d560baf7272",
            ),
            "ic-http-certification": crate.spec(
                version = "3.0.3",
            ),
            "ic-http-gateway": crate.spec(
                version = "0.2.0",
            ),
            "ic-metrics-encoder": crate.spec(
                version = "^1.1.1",
            ),
            "ic-management-canister-types": crate.spec(
                version = "0.3.0",
            ),
            "ic_principal": crate.spec(
                version = "^0.1.1",
                default_features = False,
            ),
            "ic-response-verification": crate.spec(
                version = "3.0.3",
            ),
            "ic-sha3": crate.spec(
                version = "^1.0.0",
            ),
            "ic-stable-structures": crate.spec(
                version = "^0.6.8",
            ),
            "icrc1-test-env": crate.spec(
                git = "https://github.com/dfinity/ICRC-1",
                rev = ICRC_1_REV,
            ),
            "icrc1-test-suite": crate.spec(
                git = "https://github.com/dfinity/ICRC-1",
                rev = ICRC_1_REV,
            ),
            "ic-test-state-machine-client": crate.spec(
                version = "^3.0.0",
            ),
            "ic-transport-types": crate.spec(
                version = "^0.39.3",
            ),
            "ic-utils": crate.spec(
                version = "^0.39.0",
                features = ["raw"],
            ),
            "ic-verify-bls-signature": crate.spec(
                version = "^0.6.0",
                features = [
                    "alloc",
                ],
                default_features = False,
            ),
            "ic-wasm": crate.spec(
                version = "^0.8.4",
                features = [
                    "exe",
                ],
                default_features = False,
            ),
            "ic-xrc-types": crate.spec(
                version = "^1.2.0",
            ),
            "idna": crate.spec(
                version = "^1.0.2",
            ),
            "indexmap": crate.spec(
                version = "^2.2.6",
            ),
            "indicatif": crate.spec(
                version = "^0.17.3",
            ),
            "indoc": crate.spec(
                version = "^1.0.9",
            ),
            "inferno": crate.spec(
                version = "^0.12.0",
            ),
            "insta": crate.spec(
                version = "^1.31.0",
            ),
            "instant-acme": crate.spec(
                version = "^0.7.2",
            ),
            "intmap": crate.spec(
                version = "^1.1.0",
                features = ["serde"],
            ),
            "ipnet": crate.spec(
                version = "^2.10.1",
                features = ["serde"],
            ),
            "isocountry": crate.spec(
                version = "^0.3.2",
            ),
            "itertools": crate.spec(
                version = "^0.12.0",
            ),
            "json-patch": crate.spec(
                version = "^0.2.6",
            ),
            "json5": crate.spec(
                version = "^0.4.1",
            ),
            "k256": crate.spec(
                version = "^0.13.4",
                features = [
                    "arithmetic",
                    "ecdsa",
                    "pem",
                    "pkcs8",
                    "precomputed-tables",
                    "schnorr",
                    "std",
                ],
                default_features = False,
            ),
            "k8s-openapi": crate.spec(
                version = "^0.22.0",
                features = [
                    "v1_28",
                    "schemars",
                ],
            ),
            "kube": crate.spec(
                version = "^0.94.0",
                features = [
                    "client",
                    "derive",
                ],
            ),
            "lazy_static": crate.spec(
                version = "^1.4.0",
            ),
            "leb128": crate.spec(
                version = "^0.2.5",
            ),
            "libc": crate.spec(
                version = "^0.2.158",
            ),
            "libflate": crate.spec(
                version = "^2.1.0",
            ),
            "libfuzzer-sys": crate.spec(
                version = "^0.4.7",
                default_features = False,
            ),
            "libnss": crate.spec(
                version = "^0.5.0",
            ),
            "little-loadshedder": crate.spec(
                version = "^0.2.0",
            ),
            "lmdb-rkv": crate.spec(
                git = "https://github.com/dfinity-lab/lmdb-rs",
                rev = "4d952c8f1dca79de855af892b444d7112567b58d",
            ),
            "lmdb-rkv-sys": crate.spec(
                git = "https://github.com/dfinity-lab/lmdb-rs",
                rev = "4d952c8f1dca79de855af892b444d7112567b58d",
                default_features = False,
            ),
            "local-ip-address": crate.spec(
                version = "^0.5.6",
            ),
            "lru": crate.spec(
                version = "^0.7.8",
                default_features = False,
            ),
            "macaddr": crate.spec(
                version = "^1.0",
            ),
            "memmap2": crate.spec(
                version = "^0.9.5",
            ),
            "maplit": crate.spec(
                version = "^1.0.2",
            ),
            "maxminddb": crate.spec(
                version = "^0.24",
            ),
            "metrics-proxy": crate.spec(
                git = "https://github.com/dfinity/metrics-proxy.git",
                rev = "b6933ed79ac07baee7f3fbc0793bed95e614d27c",
                # When updating this, please make sure that the built
                # binary exports metrics http_cache_* after one
                # successful request to the proxy.  The OpenTelemetry
                # package version pinned by this software must equal
                # the OpenTelemetry version pinned by the
                # axum-otel-metrics version pinned by this software,
                # due to technical idiosyncrasies of the OpenTelemetry
                # crate.  When these do not match, custom metrics are
                # not exported.
                default_features = False,
                features = [
                    "rustls-tls-webpki-roots",
                ],
            ),
            "minicbor": crate.spec(
                version = "^0.19.1",
                features = ["alloc", "derive"],
            ),
            "minicbor-derive": crate.spec(
                version = "^0.13.0",
            ),
            "mockall": crate.spec(
                version = "^0.13.0",
            ),
            "mockito": crate.spec(
                version = "^1.6.1",
            ),
            "moka": crate.spec(
                version = "^0.12.8",
                features = [
                    "future",
                    "sync",
                ],
            ),
            "more-asserts": crate.spec(
                version = "^0.3.1",
            ),
            "nftables": crate.spec(
                version = "^0.4.1",
            ),
            "nix": crate.spec(
                version = "^0.24.3",
                features = [
                    "ptrace",
                ],
            ),
            "num-bigint": crate.spec(
                version = "^0.4.6",
            ),
            "num-bigint-dig": crate.spec(
                version = "^0.8",
                features = ["prime"],
            ),
            "num-rational": crate.spec(
                version = "^0.2.2",
            ),
            "num-traits": crate.spec(
                version = "^0.2.12",
                features = [
                    "libm",
                ],
                default_features = False,
            ),
            "num_cpus": crate.spec(
                version = "^1.16.0",
            ),
            "once_cell": crate.spec(
                version = "^1.8",
            ),
            "openssh-keys": crate.spec(
                version = "^0.5.0",
            ),
            "opentelemetry": crate.spec(
                version = "^0.27.0",
                features = [
                    "metrics",
                    "trace",
                ],
            ),
            "opentelemetry-otlp": crate.spec(
                version = "^0.27.0",
                features = [
                    "grpc-tonic",
                ],
            ),
            "opentelemetry_sdk": crate.spec(
                version = "^0.27.1",
                features = [
                    "trace",
                    "rt-tokio",
                ],
            ),
            "opentelemetry-prometheus": crate.spec(
                version = "^0.13.0",
            ),
            "p256": crate.spec(
                version = "^0.13.2",
                features = [
                    "arithmetic",
                    "ecdsa",
                    "pem",
                    "pkcs8",
                ],
                default_features = False,
            ),
            "pairing": crate.spec(
                version = "^0.23",
            ),
            "parking_lot": crate.spec(
                version = "^0.12.1",
            ),
            "paste": crate.spec(
                version = "^1.0.15",
            ),
            "pcre2": crate.spec(
                version = "^0.2.6",
            ),
            "pem": crate.spec(
                version = "^1.0.1",
            ),
            "pin-project-lite": crate.spec(
                version = "^0.2",
            ),
            "ping": crate.spec(
                version = "^0.5.0",
            ),
            "pkcs8": crate.spec(
                version = "^0.10.2",
            ),
            "pkg-config": crate.spec(
                version = "^0.3",
            ),
            "pprof": crate.spec(
                version = "^0.14.0",
                features = [
                    "criterion",
                    "flamegraph",
                    "prost-codec",
                ],
                default_features = False,
            ),
            "predicates": crate.spec(
                version = "^3.1.2",
            ),
            "pretty-bytes": crate.spec(
                version = "^0.2.2",
            ),
            "pretty_assertions": crate.spec(
                version = "^1.4.0",
            ),
            "priority-queue": crate.spec(
                version = "^1.3.1",
                features = [
                    "serde",
                ],
            ),
            "proc-macro2": crate.spec(
                version = "^1.0.89",
            ),
            "procfs": crate.spec(
                version = "^0.9",
                default_features = False,
            ),
            "prometheus": crate.spec(
                version = "^0.13.4",
                features = [
                    "process",
                ],
            ),
            "proptest": crate.spec(
                version = "^1.5.0",
            ),
            "prometheus-parse": crate.spec(
                version = "^0.2.4",
            ),
            "proptest-derive": crate.spec(
                version = "^0.5.0",
            ),
            "prost_0_12_0": crate.spec(
                package = "prost",
                version = "^0.12",
            ),
            "prost": crate.spec(
                version = "^0.13.3",
            ),
            "prost-build": crate.spec(
                version = "^0.13.3",
            ),
            "protobuf": crate.spec(
                version = "^2.28.0",
            ),
            "publicsuffix": crate.spec(
                version = "^2.2.3",
            ),
            "quickcheck": crate.spec(
                version = "^1.0.3",
            ),
            "quinn": crate.spec(
                version = "^0.11.5",
                default_features = False,
                features = ["ring", "log", "runtime-tokio", "rustls"],
            ),
            "quinn-udp": crate.spec(
                version = "^0.5.5",
            ),
            "quote": crate.spec(
                version = "^1.0.37",
            ),
            "rand": crate.spec(
                version = "^0.8.5",
                features = [
                    "small_rng",
                ],
            ),
            "rand_chacha": crate.spec(
                version = "^0.3.1",
            ),
            "rand_distr": crate.spec(
                version = "^0.4",
            ),
            "rand_pcg": crate.spec(
                version = "^0.3.1",
            ),
            "ratelimit": crate.spec(
                version = "^0.9.1",
            ),
            "rayon": crate.spec(
                version = "^1.10.0",
            ),
            "rcgen": crate.spec(
                version = "^0.13.1",
                features = [
                    "zeroize",
                ],
            ),
            "rgb": crate.spec(
                version = "^0.8.37",
            ),
            "regex": crate.spec(
                version = "^1.11.0",
            ),
            "reqwest": crate.spec(
                version = "^0.12.12",
                default_features = False,
                features = [
                    "blocking",
                    "http2",
                    "json",
                    "multipart",
                    "rustls-tls",
                    "rustls-tls-native-roots",
                    "stream",
                ],
            ),
            "ring": crate.spec(
                version = "^0.17.7",
                features = [
                    "std",
                ],
            ),
            "ripemd": crate.spec(
                version = "^0.1.1",
            ),
            "rlp": crate.spec(
                version = "^0.5.2",
            ),
            "rocksdb": crate.spec(
                version = "^0.22.0",
                default_features = False,
            ),
            "rolling-file": crate.spec(
                version = "^0.2.0",
            ),
            "rsa": crate.spec(
                version = "^0.9.6",
                features = ["sha2"],
            ),
            "rstest": crate.spec(
                version = "^0.19.0",
            ),
            "rusb": crate.spec(
                version = "0.9",
            ),
            "rusqlite": crate.spec(
                version = "^0.28.0",
                features = ["bundled"],
            ),
            "rust_decimal": crate.spec(
                version = "^1.36.0",
            ),
            "rust_decimal_macros": crate.spec(
                version = "^1.36.0",
            ),
            "rustc-demangle": crate.spec(
                version = "^0.1.16",
            ),
            "rustc-hash": crate.spec(
                version = "^1.1.0",
            ),
            "rustls": crate.spec(
                version = "^0.23.18",
                default_features = False,
                features = [
                    "ring",
                    "std",
                    "brotli",
                ],
            ),
            "rustls-pemfile": crate.spec(
                version = "^2.1.2",
            ),
            "rustversion": crate.spec(
                version = "^1.0",
            ),
            "rusty-fork": crate.spec(
                version = "^0.3.0",
            ),
            "schemars": crate.spec(
                version = "^0.8.21",
                features = [
                    "derive",
                ],
            ),
            "scoped_threadpool": crate.spec(
                version = "^0.1.9",
            ),
            "scopeguard": crate.spec(
                version = "^1.1.0",
            ),
            "scraper": crate.spec(
                version = "^0.17.1",
            ),
            "secp256k1": crate.spec(
                version = "^0.22",
                features = [
                    "global-context",
                    "rand-std",
                ],
            ),
            "semver": crate.spec(
                version = "^1.0.9",
                features = [
                    "serde",
                ],
            ),
            "serde": crate.spec(
                version = "^1.0.203",
                features = [
                    "derive",
                ],
                default_features = False,
            ),
            "serde-bytes-repr": crate.spec(
                version = "^0.1.5",
            ),
            "serde_bytes": crate.spec(
                version = "^0.11.15",
            ),
            "serde_cbor": crate.spec(
                version = "^0.11.2",
            ),
            "serde_json": crate.spec(
                version = "^1.0.107",
            ),
            "serde_regex": crate.spec(
                version = "^1.1.0",
            ),
            "serde_with": crate.spec(
                version = "^1.14.0",
            ),
            "serde_yaml": crate.spec(
                version = "^0.9.33",
            ),
            "sha2": crate.spec(
                version = "^0.10.8",
            ),
            "sha3": crate.spec(
                version = "^0.10.8",
            ),
            "signal-hook": crate.spec(
                version = "^0.3.6",
                features = [
                    "iterator",
                ],
            ),
            "signature": crate.spec(
                version = "^2.2.0",
            ),
            "simple_asn1": crate.spec(
                version = "^0.6.2",
            ),
            "simple_moving_average": crate.spec(
                version = "^1.0.2",
            ),
            "slog": crate.spec(
                version = "^2.7.0",
                features = [
                    "max_level_trace",
                    "nested-values",
                    "release_max_level_trace",
                ],
            ),
            "slog-async": crate.spec(
                version = "^2.8.0",
                features = [
                    "nested-values",
                ],
            ),
            "slog-envlogger": crate.spec(
                version = "^2.2.0",
            ),
            "slog-json": crate.spec(
                version = "^2.6.1",
                features = [
                    "nested-values",
                ],
            ),
            "slog-scope": crate.spec(
                version = "^4.4.0",
            ),
            "slog-term": crate.spec(
                version = "^2.9.1",
            ),
            "slotmap": crate.spec(
                version = "^1.0.7",
            ),
            "socket2": crate.spec(
                version = "^0.5.7",
                features = [
                    "all",
                ],
            ),
            "socks5-impl": crate.spec(
                version = "0.6",
                features = [
                    "tokio",
                ],
            ),
            "ssh2": crate.spec(
                version = "0.9.4",
            ),
            "static_assertions": crate.spec(
                version = "1.1.0",
            ),
            "strum": crate.spec(
                version = "^0.26.3",
                default_features = False,
            ),
            "strum_macros": crate.spec(
                version = "^0.26.4",
            ),
            "stubborn-io": crate.spec(
                version = "^0.3.2",
            ),
            "subtle": crate.spec(
                version = "^2.6.1",
            ),
            "syn": crate.spec(
                version = "^1.0.109",
                features = [
                    "fold",
                    "full",
                ],
            ),
            "syn2": crate.spec(
                package = "syn",
                version = "^2.0.101",
            ),
            "syscalls": crate.spec(
                version = "^0.6.18",
            ),
            "tar": crate.spec(
                version = "^0.4.38",
            ),
            "tarpc": crate.spec(
                version = "^0.34",
                features = [
                    "full",
                ],
            ),
            "tempfile": crate.spec(
                version = "^3.12.0",
            ),
            "tester": crate.spec(
                version = "^0.7.0",
            ),
            "test-strategy": crate.spec(
                version = "^0.3.1",
            ),
            "textplots": crate.spec(
                version = "^0.8",
            ),
            "thiserror": crate.spec(
                version = "^2.0.3",
            ),
            "thousands": crate.spec(
                version = "^0.2.0",
            ),
            "threadpool": crate.spec(
                version = "^1.8.1",
            ),
            "tikv-jemalloc-ctl": crate.spec(
                version = "^0.6",
                features = ["stats"],
            ),
            "tikv-jemallocator": crate.spec(
                version = "^0.6",
            ),
            "time": crate.spec(
                version = "^0.3.36",
            ),
            "tokio": crate.spec(
                version = "^1.42.0",
                features = ["full"],
            ),
            "tokio-io-timeout": crate.spec(
                version = "^1.2.0",
            ),
            "tokio-metrics": crate.spec(
                version = "^0.4.0",
            ),
            "tokio-rustls": crate.spec(
                version = "^0.26.0",
                default_features = False,
                features = [
                    "ring",
                ],
            ),
            "tokio-stream": crate.spec(
                version = "^0.1.17",
            ),
            "tokio-serde": crate.spec(
                version = "^0.8",
                features = [
                    "bincode",
                    "json",
                ],
            ),
            "tokio-socks": crate.spec(
                version = "^0.5.1",
            ),
            "tokio-test": crate.spec(
                version = "^0.4.4",
            ),
            "tokio-util": crate.spec(
                version = "^0.7.13",
                features = [
                    "codec",
                    "time",
                    "rt",
                ],
            ),
            "toml": crate.spec(
                version = "^0.5.9",
            ),
            "tonic": crate.spec(
                version = "^0.12.3",
            ),
            "tonic-build": crate.spec(
                version = "^0.12.3",
            ),
            "tower": crate.spec(
                version = "^0.5.1",
                features = ["full"],
            ),
            "tower-http": crate.spec(
                version = "^0.6.2",
                features = [
                    "cors",
                    "limit",
                    "trace",
                    "request-id",
                    "util",
                    "compression-full",
                    "tracing",
                ],
            ),
            # axum 0.8 support not yet released, use git
            "tower_governor": crate.spec(
                git = "https://github.com/benwis/tower-governor",
                rev = "bc9a6eacafcaec1e732886ceae8ae324bbd327df",
            ),
            "tower-request-id": crate.spec(
                version = "^0.3.0",
            ),
            "tower-test": crate.spec(
                version = "^0.4.0",
            ),
            "tracing": crate.spec(
                version = "^0.1.41",
            ),
            "tracing-appender": crate.spec(
                version = "^0.2.3",
            ),
            "tracing-flame": crate.spec(
                version = "^0.2.0",
            ),
            "tracing-opentelemetry": crate.spec(
                version = "^0.28.0",
            ),
            "tracing-serde": crate.spec(
                version = "^0.1.3",
            ),
            "tracing-slog": crate.spec(
                version = "^0.2",
            ),
            "tracing-subscriber": crate.spec(
                version = "^0.3.19",
                features = [
                    "env-filter",
                    "fmt",
                    "json",
                    "time",
                ],
            ),
            "trust-dns-resolver": crate.spec(
                version = "^0.22.0",
            ),
            "turmoil": crate.spec(
                version = "^0.6.4",
            ),
            "url": crate.spec(
                version = "^2.5.3",
                features = [
                    "serde",
                ],
            ),
            "uuid": crate.spec(
                version = "^1.11.0",
                features = [
                    "v4",
                    "serde",
                ],
            ),
            "vsock": crate.spec(
                version = "^0.4",
            ),
            "walkdir": crate.spec(
                version = "^2.3.1",
            ),
            "warp": crate.spec(
                version = "^0.3.7",
                features = ["tls"],
            ),
            "wasm-bindgen": crate.spec(
                version = "^0.2",
            ),
            "wasm-encoder": crate.spec(
                version = "^0.228.0",
                features = [
                    "wasmparser",
                ],
            ),
            "wasm-smith": crate.spec(
                version = "^0.228.0",
                default_features = False,
                features = [
                    "wasmparser",
                ],
            ),
            "wasmparser": crate.spec(
                version = "^0.228.0",
            ),
            "wasmprinter": crate.spec(
                version = "^0.228.0",
            ),
            "wasmtime": crate.spec(
                version = "^32.0.0",
                default_features = False,
                features = [
                    "cranelift",
                    "gc",
                    "gc-null",
                    "parallel-compilation",
                    "runtime",
                ],
            ),
            "wasmtime-environ": crate.spec(
                version = "^32.0.0",
            ),
            "wast": crate.spec(
                version = "^228.0.0",
            ),
            "wat": crate.spec(
                version = "^1.228.0",
            ),
            "wee_alloc": crate.spec(
                version = "^0.4.3",
            ),
            "which": crate.spec(
                version = "^4.2.2",
            ),
            "wsl": crate.spec(
                version = "^0.1.0",
            ),
            "wycheproof": crate.spec(
                version = "^0.6",
                default_features = False,
                features = [
                    "ecdsa",
                    "eddsa",
                    "hkdf",
                    "mac",
                    "rsa_sig",
                ],
            ),
            "x509-cert": crate.spec(
                version = "^0.2.5",
                features = [
                    "builder",
                    "hazmat",
                ],
            ),
            "x509-parser": crate.spec(
                version = "^0.16.0",
            ),
            "yansi": crate.spec(
                version = "^0.5.0",
            ),
            "zeroize": crate.spec(
                version = "^1.8.1",
                features = [
                    "zeroize_derive",
                ],
            ),
            "zstd": crate.spec(
                version = "^0.13.2",
            ),
        },
        splicing_config = splicing_config(
            resolver_version = "2",
        ),
    )<|MERGE_RESOLUTION|>--- conflicted
+++ resolved
@@ -89,18 +89,10 @@
             patch_args = ["-p4"],
             patches = ["@@//bazel:cranelift-isle.patch"],
         )],
-<<<<<<< HEAD
-        "cranelift-srcgen": [crate.annotation(
-            # Patch for issue https://github.com/bytecodealliance/wasmtime/issues/9553
-            patch_args = ["-p3"],
-            patches = ["@@//bazel:cranelift-srcgen-lib.patch"],
-=======
         "cranelift-codegen-meta": [crate.annotation(
+            # Patch for issue: https://github.com/bytecodealliance/wasmtime/pull/10334
             patch_args = ["-p4"],
-            patches = [
-                "@@//bazel:cranelift-codegen-meta-isle.patch",  # Patch for issue: https://github.com/bytecodealliance/wasmtime/pull/10334
-            ],
->>>>>>> 31ec56b2
+            patches = ["@@//bazel:cranelift-codegen-meta-isle.patch"],
         )],
         "cranelift-assembler-x64": [crate.annotation(
             # Patch for determinism issues
