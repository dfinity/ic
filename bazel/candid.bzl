"""
This module defines functions for checking backward compatibility of candid interfaces.
"""

def _did_git_test_impl(ctx):
    check_did = ctx.executable._check_did
    script = """#!/usr/bin/env bash

set -xeuo pipefail

if [[ $OVERRIDE_DIDC_CHECK == "true" ]]; then
    echo "Override didc check requested. Skipping didc_check."
    exit 0
fi

# Note that MERGE_BASE_SHA is only set on Pull Requests.
# On other events we set the merge_base to HEAD which means we compare the
# did interface file against itself.
readonly merge_base=${{MERGE_BASE_SHA:-HEAD}}

readonly tmpfile=$(mktemp $TEST_TMPDIR/prev.XXXXXX)
readonly errlog=$(mktemp $TEST_TMPDIR/err.XXXXXX)

if ! git show $merge_base:{did_path} > $tmpfile 2> $errlog; then
    if grep -sq -- "exists on disk, but not in \\|does not exist in 'HEAD'" $errlog; then
        echo "{did_path} is a new file, skipping backwards compatibility check"
        exit 0
    else
        cat $errlog
        exit 1
    fi
fi

echo MERGE_BASE=$merge_base
echo DID_PATH={did_path}

{check_did} {did_path} "$tmpfile"
echo "{did_path} passed candid checks"

# In addition to the usual `didc check after.did before.did` it can be helpful to check the reverse as well.
# This is This is useful when it is expected that clients will "jump the gun", i.e. upgrade before servers.
# This is an unusual (but not unheard of) use case.
if [ {enable_also_reverse} = True ]; then
    echo "running also-reverse check"
    {check_did} "$tmpfile" {did_path}
fi
    """.format(check_did = check_did.short_path, did_path = ctx.file.did.path, enable_also_reverse = ctx.attr.enable_also_reverse)

    ctx.actions.write(output = ctx.outputs.executable, content = script)

    files = depset(direct = [check_did, ctx.file.did, ctx.file._git])
    runfiles = ctx.runfiles(files = files.to_list())

    return [
        DefaultInfo(runfiles = runfiles),
<<<<<<< HEAD
        RunEnvironmentInfo(inherited_environment = ["MERGE_BASE_SHA", "CI_PULL_REQUEST_TITLE"]),
=======
        RunEnvironmentInfo(inherited_environment = ["CI_PULL_REQUEST_TARGET_BRANCH_SHA", "OVERRIDE_DIDC_CHECK"]),
>>>>>>> 4cfb70f6
    ]

CHECK_DID = attr.label(
    default = Label("//rs/tools/check_did"),
    executable = True,
    allow_single_file = True,
    cfg = "exec",
)

_did_git_test = rule(
    implementation = _did_git_test_impl,
    attrs = {
        "did": attr.label(allow_single_file = True),
        "enable_also_reverse": attr.bool(default = False),
        "_check_did": CHECK_DID,
        "_git": attr.label(allow_single_file = True, default = "//:.git"),
    },
    test = True,
)

def did_git_test(name, did, **kwargs):
    """Defines a test checking whether a Candid interface evolves in a backward-compatible way.

    Args:
      name: the test name.
      did: the Candid file, must be a repository file.
      **kwargs: additional keyword arguments to pass to the test rule.
            enable_also_reverse (bool, optional): whether the test should also run candid checks in reverse order
    """
    kwargs.setdefault("tags", ["local", "no-sandbox", "smoke"])
    _did_git_test(name = name, did = did, **kwargs)<|MERGE_RESOLUTION|>--- conflicted
+++ resolved
@@ -53,11 +53,7 @@
 
     return [
         DefaultInfo(runfiles = runfiles),
-<<<<<<< HEAD
-        RunEnvironmentInfo(inherited_environment = ["MERGE_BASE_SHA", "CI_PULL_REQUEST_TITLE"]),
-=======
-        RunEnvironmentInfo(inherited_environment = ["CI_PULL_REQUEST_TARGET_BRANCH_SHA", "OVERRIDE_DIDC_CHECK"]),
->>>>>>> 4cfb70f6
+        RunEnvironmentInfo(inherited_environment = ["MERGE_BASE_SHA", "OVERRIDE_DIDC_CHECK"]),
     ]
 
 CHECK_DID = attr.label(
