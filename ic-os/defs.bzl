"""
A macro to build multiple versions of the ICOS image (i.e., dev vs prod).

This macro defines the overall build process for ICOS images, including:
  - Version management.
  - Building bootloader, container, and filesystem images.
  - Injecting variant-specific extra partitions via a custom mechanism.
  - Assembling the final disk image and upload targets.
  - Additional developer and test utilities.
"""

load("@bazel_skylib//rules:copy_file.bzl", "copy_file")
load("//bazel:defs.bzl", "gzip_compress", "zstd_compress")
load("//ci/src/artifacts:upload.bzl", "upload_artifacts")
load("//ic-os/bootloader:defs.bzl", "build_grub_partition")
load("//ic-os/components:boundary-guestos.bzl", boundary_component_files = "component_files")
load("//ic-os/components:defs.bzl", "tree_hash")
load("//ic-os/components/conformance_tests:defs.bzl", "component_file_references_test")
load("//toolchains/sysimage:toolchain.bzl", "build_container_base_image", "build_container_filesystem", "disk_image", "disk_image_no_tar", "ext4_image", "upgrade_image")

def icos_build(
        name,
        image_deps_func,
        mode = None,
        malicious = False,
        upgrades = True,
        vuln_scan = True,
        visibility = None,
        tags = None,
        build_local_base_image = False,
        installable = False,
        ic_version = "//bazel:version.txt"):
    """
    Generic ICOS build tooling.

    Args:
      name: Name for the generated filegroup.
      image_deps_func: Function to be used to generate image manifest
      mode: dev or prod. If not specified, will use the value of `name`
      malicious: if True, bundle the `malicious_replica`
      upgrades: if True, build upgrade images as well
      vuln_scan: if True, create targets for vulnerability scanning
      visibility: See Bazel documentation
      tags: See Bazel documentation
      build_local_base_image: if True, build the base images from scratch. Do not download the docker.io base image.
      installable: if True, create install and debug targets, else create launch ones.
      ic_version: the label pointing to the target that returns IC version

    Returns:
      A struct containing the labels of the images that were built.
    """

    if mode == None:
        mode = name

    image_deps = image_deps_func(mode, malicious)
    has_boot_args = "boot_args_template" in image_deps

    # -------------------- Version management --------------------

    copy_file(
        name = "copy_version_txt",
        src = ic_version,
        out = "version.txt",
        allow_symlink = True,
        visibility = ["//visibility:public"],
        tags = ["manual"],
    )

    if upgrades:
        native.genrule(
            name = "test_version_txt",
            srcs = [":copy_version_txt"],
            outs = ["version-test.txt"],
            cmd = "sed -e 's/.*/&-test/' < $< > $@",
            tags = ["manual"],
        )

    # -------------------- Build grub partition --------------------

    build_grub_partition("partition-grub.tzst", grub_config = image_deps.get("grub_config", default = None), tags = ["manual"])

    # -------------------- Build the container image --------------------

    if build_local_base_image:
        base_image_tag = "base-image-" + name  # Reuse for build_container_filesystem_tar
        package_files_arg = "PACKAGE_FILES=packages.common"
        if "dev" in mode:
            package_files_arg += " packages.dev"

        build_container_base_image(
            name = "base_image.tar",
            context_files = [image_deps["container_context_files"]],
            image_tag = base_image_tag,
            dockerfile = image_deps["base_dockerfile"],
            build_args = [package_files_arg],
            target_compatible_with = ["@platforms//os:linux"],
            tags = ["manual"],
        )

        build_container_filesystem(
            name = "rootfs-tree.tar",
            context_files = [image_deps["container_context_files"]],
            component_files = image_deps["component_files"],
            dockerfile = image_deps["dockerfile"],
            build_args = image_deps["build_args"],
            file_build_arg = image_deps["file_build_arg"],
            base_image_tar_file = ":base_image.tar",
            base_image_tar_file_tag = base_image_tag,
            target_compatible_with = ["@platforms//os:linux"],
            tags = ["manual"],
        )
    else:
        build_container_filesystem(
            name = "rootfs-tree.tar",
            context_files = [image_deps["container_context_files"]],
            component_files = image_deps["component_files"],
            dockerfile = image_deps["dockerfile"],
            build_args = image_deps["build_args"],
            file_build_arg = image_deps["file_build_arg"],
            target_compatible_with = ["@platforms//os:linux"],
            tags = ["manual"],
        )

    # Extract SElinux file_contexts to use later when building ext4 filesystems
    tar_extract(
        name = "file_contexts",
        src = "rootfs-tree.tar",
        path = "etc/selinux/default/contexts/files/file_contexts",
        target_compatible_with = ["@platforms//os:linux"],
        tags = ["manual"],
    )

    # -------------------- Extract root and boot partitions --------------------

    # NOTE: e2fsdroid does not support filenames with spaces, fortunately,
    # these only occur in firmware that we do not use.
    PARTITION_ROOT_STRIP_PATHS = [
        "/run",
        "/boot",
        "/var",
        "/usr/lib/firmware/brcm/brcmfmac43241b4-sdio.Intel Corp.-VALLEYVIEW C0 PLATFORM.txt.zst",
        "/usr/lib/firmware/brcm/brcmfmac43340-sdio.ASUSTeK COMPUTER INC.-TF103CE.txt.zst",
        "/usr/lib/firmware/brcm/brcmfmac43362-sdio.ASUSTeK COMPUTER INC.-ME176C.txt.zst",
        "/usr/lib/firmware/brcm/brcmfmac43430a0-sdio.ONDA-V80 PLUS.txt.zst",
        "/usr/lib/firmware/brcm/brcmfmac43455-sdio.MINIX-NEO Z83-4.txt.zst",
        "/usr/lib/firmware/brcm/brcmfmac43455-sdio.Raspberry Pi Foundation-Raspberry Pi 4 Model B.txt.zst",
        "/usr/lib/firmware/brcm/brcmfmac43455-sdio.Raspberry Pi Foundation-Raspberry Pi Compute Module 4.txt.zst",
        "/usr/lib/firmware/brcm/brcmfmac4356-pcie.Intel Corporation-CHERRYVIEW D1 PLATFORM.txt.zst",
        "/usr/lib/firmware/brcm/brcmfmac4356-pcie.Xiaomi Inc-Mipad2.txt.zst",
    ]

<<<<<<< HEAD
    ext4_image(
        name = "partition-boot.tzst",
        src = ":rootfs-tree.tar",
        file_contexts = ":file_contexts",
        partition_size = image_deps["bootfs_size"],
        subdir = "boot",
        target_compatible_with = [
            "@platforms//os:linux",
        ],
        extra_files = {
            k: v
            for k, v in (
                image_deps["bootfs"].items() + [
                    (":version.txt", "/version.txt:0644"),
                    (":extra_boot_args", "/extra_boot_args:0644"),
                ] +
                [(":boot_args", "/boot_args:0644")] if has_boot_args else []
            )
        },
        tags = ["manual", "no-cache"],
    )
=======
    # Generate partition images for default image and test image (when upgrades is True).
    for test_suffix in (["", "-test"] if upgrades else [""]):
        partition_root = "partition-root" + test_suffix
        partition_root_unsigned_tzst = partition_root + "-unsigned.tzst"
        partition_root_signed_tzst = partition_root + ".tzst"
        partition_root_hash = partition_root + "-hash"
        partition_boot_tzst = "partition-boot" + test_suffix + ".tzst"
        version_txt = "version" + test_suffix + ".txt"
        boot_args = "boot" + test_suffix + "_args"
        extra_boot_args = "extra_boot" + test_suffix + "_args"
>>>>>>> 99e5d1fc

        ext4_image(
            name = partition_root_unsigned_tzst,
            testonly = malicious,
            src = ":rootfs-tree.tar",
            file_contexts = ":file_contexts",
            partition_size = image_deps["rootfs_size"],
            strip_paths = PARTITION_ROOT_STRIP_PATHS,
            extra_files = {
                k: v
                for k, v in (image_deps["rootfs"].items() + [(version_txt, "/opt/ic/share/version.txt:0644")])
            },
            target_compatible_with = ["@platforms//os:linux"],
            tags = ["manual", "no-cache"],
        )

<<<<<<< HEAD
    # When boot_args are fixed, don't bother signing
    if "extra_boot_args_template" not in image_deps:
        native.alias(name = "partition-root.tzst", actual = ":partition-root-unsigned.tzst", tags = ["manual", "no-cache"])
        native.alias(name = "extra_boot_args", actual = image_deps["extra_boot_args"], tags = ["manual"])

        if upgrades:
            native.alias(name = "partition-root-test.tzst", actual = ":partition-root-test-unsigned.tzst", tags = ["manual", "no-cache"])
            native.alias(name = "extra_boot_test_args", actual = image_deps["extra_boot_args"], tags = ["manual"])
    else:
        native.alias(name = "extra_boot_args_template", actual = image_deps["extra_boot_args_template"], tags = ["manual"])

        native.genrule(
            name = "partition-root-sign",
            testonly = malicious,
            srcs = ["partition-root-unsigned.tzst"],
            outs = ["partition-root.tzst", "partition-root-hash"],
            cmd = "$(location //toolchains/sysimage:proc_wrapper) $(location //toolchains/sysimage:verity_sign) -i $< -o $(location :partition-root.tzst) -r $(location partition-root-hash) --dflate $(location //rs/ic_os/build_tools/dflate)",
            executable = False,
            tools = ["//toolchains/sysimage:proc_wrapper", "//toolchains/sysimage:verity_sign", "//rs/ic_os/build_tools/dflate"],
=======
        ext4_image(
            name = partition_boot_tzst,
            src = ":rootfs-tree.tar",
            file_contexts = ":file_contexts",
            partition_size = image_deps["bootfs_size"],
            subdir = "boot",
            target_compatible_with = ["@platforms//os:linux"],
            extra_files = {
                k: v
                for k, v in (
                    image_deps["bootfs"].items() + [
                        (version_txt, "/version.txt:0644"),
                        (extra_boot_args, "/extra_boot_args:0644"),
                        (boot_args, "/boot_args:0644"),
                    ]
                )
            },
>>>>>>> 99e5d1fc
            tags = ["manual", "no-cache"],
        )

        # The kernel command line (boot args) was previously split into two parts:
        # 1. Dynamic args calculated at boot time in grub.cfg
        # 2. Static args stored in EXTRA_BOOT_ARGS on the boot partition
        #
        # For stable and predicatable measurements with AMD SEV, we now precalculate and combine both parts
        # into a single complete kernel command line that is:
        # - Generated during image build
        # - Stored statically on the boot partition
        # - Measured as part of the SEV launch measurement
        #
        # For backwards compatibility in the GuestOS and compatibility with the HostOS and SetupOS, we continue
        # to support the old way of calculating the dynamic args (see :extra_boot_args) and we derive boot_args
        # from it.
        native.genrule(
            name = "generate-" + boot_args,
            outs = [boot_args],
            srcs = [extra_boot_args, ":boot_args_template"],
            cmd = """
                source "$(location """ + extra_boot_args + """)"
                if [ ! -v EXTRA_BOOT_ARGS ]; then
                    echo "EXTRA_BOOT_ARGS is not set in $(location """ + extra_boot_args + """)"
                    exit 1
                fi
                m4 --define=EXTRA_BOOT_ARGS="$${EXTRA_BOOT_ARGS}" "$(location :boot_args_template)" > $@
            """,
            tags = ["manual"],
        )

        # Sign only if extra_boot_args_template is provided
        if "extra_boot_args_template" in image_deps:
            extra_boot_args_template = str(image_deps["extra_boot_args_template"])
            native.genrule(
                name = "generate-" + partition_root_signed_tzst,
                testonly = malicious,
                srcs = [partition_root_unsigned_tzst],
                outs = [partition_root_signed_tzst, partition_root_hash],
                cmd = "$(location //toolchains/sysimage:proc_wrapper) " +
                      "$(location //toolchains/sysimage:verity_sign) " +
                      "-i $< -o $(location :" + partition_root_signed_tzst + ") " +
                      "-r $(location " + partition_root_hash + ") " +
                      "--dflate $(location //rs/ic_os/build_tools/dflate)",
                executable = False,
                tools = [
                    "//toolchains/sysimage:proc_wrapper",
                    "//toolchains/sysimage:verity_sign",
                    "//rs/ic_os/build_tools/dflate",
                ],
                tags = ["manual", "no-cache"],
            )

            native.genrule(
                name = "generate-" + extra_boot_args,
                srcs = [extra_boot_args_template, partition_root_hash],
                outs = [extra_boot_args],
                cmd = "sed -e s/ROOT_HASH/$$(cat $(location " + partition_root_hash + "))/ " +
                      "< $(location " + extra_boot_args_template + ") > $@",
                tags = ["manual"],
            )
        else:
            native.alias(name = partition_root_signed_tzst, actual = partition_root_unsigned_tzst, tags = ["manual", "no-cache"])
            native.alias(name = extra_boot_args, actual = image_deps["extra_boot_args"], tags = ["manual"])

<<<<<<< HEAD
    if has_boot_args:
        native.alias(
            name = "boot_args_template",
            actual = image_deps["boot_args_template"],
        )

        # The kernel command line (boot args) was previously split into two parts:
        # 1. Dynamic args calculated at boot time in grub.cfg
        # 2. Static args stored in EXTRA_BOOT_ARGS on the boot partition
        #
        # For stable and predicatable measurements with AMD SEV, we now precalculate and combine both parts
        # into a single complete kernel command line that is:
        # - Generated during image build
        # - Stored statically on the boot partition
        # - Measured as part of the SEV launch measurement
        #
        # For backwards compatibility in the GuestOS and compatibility with the HostOS and SetupOS, we continue
        # to support the old way of calculating the dynamic args (see :extra_boot_args) and we derive boot_args
        # from it.
        native.genrule(
            name = "generate_boot_args",
            outs = ["boot_args"],
            srcs = [":extra_boot_args", ":boot_args_template"],
            cmd = """
                source "$(location :extra_boot_args)"
                if [ ! -v EXTRA_BOOT_ARGS ]; then
                    echo "EXTRA_BOOT_ARGS is not set in $(location :extra_boot_args)"
                    exit 1
                fi
                sed "s/EXTRA_BOOT_ARGS/$${EXTRA_BOOT_ARGS}/" "$(location :boot_args_template)" > $@
            """,
            tags = ["manual"],
        )
    if upgrades:
        ext4_image(
            name = "partition-boot-test.tzst",
            src = ":rootfs-tree.tar",
            file_contexts = ":file_contexts",
            partition_size = image_deps["bootfs_size"],
            subdir = "boot",
            target_compatible_with = [
                "@platforms//os:linux",
            ],
            extra_files = {
                k: v
                for k, v in (
                    image_deps["bootfs"].items() + [
                        (":version-test.txt", "/version.txt:0644"),
                        (":extra_boot_test_args", "/extra_boot_args:0644"),
                    ]
                )
            },
            tags = ["manual", "no-cache"],
        )
=======
    component_file_references_test(
        name = name + "_component_file_references_test",
        image = ":partition-root-unsigned.tzst",
        component_files = image_deps["component_files"].keys(),
        # Inherit tags for this test, to avoid triggering builds for local base images
        tags = tags,
    )

    native.alias(
        name = "boot_args_template",
        actual = image_deps["boot_args_template"],
    )
>>>>>>> 99e5d1fc

    # -------------------- Assemble disk partitions ---------------

    # Build a list of custom partitions to allow "injecting" variant-specific partition logic.
    custom_partitions = image_deps.get("custom_partitions", lambda mode: [])(mode)

    partitions = [
        "//ic-os/bootloader:partition-esp.tzst",
        ":partition-grub.tzst",
        ":partition-boot.tzst",
        ":partition-root.tzst",
    ] + custom_partitions

    # -------------------- Assemble disk image --------------------

    disk_image(
        name = "disk-img.tar",
        layout = image_deps["partition_table"],
        partitions = partitions,
        expanded_size = image_deps.get("expanded_size", default = None),
        tags = ["manual", "no-cache"],
        target_compatible_with = ["@platforms//os:linux"],
    )

    # Disk images just for testing.
    disk_image_no_tar(
        name = "disk.img",
        layout = image_deps["partition_table"],
        partitions = partitions,
        expanded_size = image_deps.get("expanded_size", default = None),
        tags = ["manual", "no-cache"],
        target_compatible_with = ["@platforms//os:linux"],
    )

    zstd_compress(
        name = "disk-img.tar.zst",
        srcs = [":disk-img.tar"],
        visibility = visibility,
        tags = ["manual"],
    )

    # -------------------- Assemble upgrade image --------------------

    if upgrades:
        for test_suffix in ["", "-test"]:
            update_image_tar = "update-img" + test_suffix + ".tar"

            upgrade_image(
                name = update_image_tar,
                boot_partition = ":partition-boot" + test_suffix + ".tzst",
                root_partition = ":partition-root" + test_suffix + ".tzst",
                tags = ["manual", "no-cache"],
                target_compatible_with = ["@platforms//os:linux"],
                version_file = ":version" + test_suffix + ".txt",
            )

            zstd_compress(
                name = update_image_tar + ".zst",
                srcs = [update_image_tar],
                visibility = visibility,
                tags = ["manual"],
            )

    # -------------------- Vulnerability Scanning Tool ------------

    if vuln_scan:
        native.sh_binary(
            name = "vuln-scan",
            srcs = ["//ic-os:vuln-scan/vuln-scan.sh"],
            data = [
                "@trivy//:trivy",
                ":rootfs-tree.tar",
                "//ic-os:vuln-scan/vuln-scan.html",
            ],
            env = {
                "trivy_path": "$(rootpath @trivy//:trivy)",
                "CONTAINER_TAR": "$(rootpaths :rootfs-tree.tar)",
                "TEMPLATE_FILE": "$(rootpath //ic-os:vuln-scan/vuln-scan.html)",
            },
            tags = ["manual"],
        )

    # -------------------- Tree Hash Tool -------------------------

    # Helpful tool to print a hash of all input component files
    tree_hash(
        name = "component-files-hash",
        src = image_deps["component_files"],
        tags = ["manual"],
    )

    native.genrule(
        name = "echo-component-files-hash",
        srcs = [":component-files-hash"],
        outs = ["component-files-hash-script"],
        cmd = """
        HASH="$(location :component-files-hash)"
        cat <<EOF > $@
#!/usr/bin/env bash
set -euo pipefail
cat $$HASH
EOF
        """,
        executable = True,
        tags = ["manual"],
    )

    # -------------------- VM Developer Tools --------------------

    native.sh_binary(
        name = "launch-remote-vm",
        srcs = ["//ic-os:dev-tools/launch-remote-vm.sh"],
        data = [
            "//rs/ic_os/dev_test_tools/launch-single-vm:launch-single-vm",
            "//ic-os/components:hostos-scripts/build-bootstrap-config-image.sh",
            ":disk-img.tar.zst",
            "//rs/tests/nested:empty-disk-img.tar.zst",
            ":version.txt",
            "//bazel:upload_systest_dep",
        ],
        env = {
            "BIN": "$(location //rs/ic_os/dev_test_tools/launch-single-vm:launch-single-vm)",
            "UPLOAD_SYSTEST_DEP": "$(location //bazel:upload_systest_dep)",
            "SCRIPT": "$(location //ic-os/components:hostos-scripts/build-bootstrap-config-image.sh)",
            "VERSION_FILE": "$(location :version.txt)",
            "DISK_IMG": "$(location :disk-img.tar.zst)",
            "EMPTY_DISK_IMG_PATH": "$(location //rs/tests/nested:empty-disk-img.tar.zst)",
        },
        testonly = True,
        tags = ["manual"],
    )

    native.genrule(
        name = "launch-local-vm-script",
        outs = ["launch_local_vm_script"],
        cmd = """
        cat <<"EOF" > $@
#!/usr/bin/env bash
set -eo pipefail
IMG=$$1
INSTALLABLE=$$2
VIRT=$$3
PREPROC=$$4
PREPROC_FLAGS=$$5
set -u
TEMP=$$(mktemp -d --suffix=.qemu-launch-remote-vm)
# Clean up after ourselves when exiting.
trap 'rm -rf "$$TEMP"' EXIT
CID=$$(($$RANDOM + 3))
cd "$$TEMP"
cp --reflink=auto --sparse=always --no-preserve=mode,ownership "$$IMG" disk.img
if [ "$$PREPROC" != "" ] ; then
    "$$PREPROC" $$PREPROC_FLAGS --image-path disk.img
fi
if [ "$$INSTALLABLE" == "yes" ]
then
    truncate -s 128G target.img
    add_disk="-drive file=target.img,format=raw,if=virtio"
else
    add_disk=
fi
if [ "$$VIRT" == "kvm" ]; then
    qemu-system-x86_64 -machine type=q35,accel=kvm -enable-kvm -nographic -m 4G -bios /usr/share/ovmf/OVMF.fd -device vhost-vsock-pci,guest-cid=$$CID -boot c $$add_disk -drive file=disk.img,format=raw,if=virtio -netdev user,id=user.0,hostfwd=tcp::2222-:22 -device virtio-net,netdev=user.0
    exit $$?
else
    qemu-system-x86_64 -machine type=q35 -nographic -m 4G -bios /usr/share/ovmf/OVMF.fd -boot c $$add_disk -drive file=disk.img,format=raw,if=virtio -netdev user,id=user.0,hostfwd=tcp::2222-:22 -device virtio-net,netdev=user.0
    exit $$?
fi
EOF
        """,
        executable = True,
        tags = ["manual"],
    )

    for accel, variant in (("kvm", ""), ("qemu", " no kvm")):
        if installable:
            # Installable produces interactive-install{,-no-kvm} variants that
            # cause the install to proceed fearlessly and reboot to HostOS.
            # It also produces interactive-debug{,-no-kvm} variants that cause
            # the installer to halt so SetupOS can be interactively debugged without
            # worrying that the installation routine will install then reboot.
            preproc_checks = ["//rs/ic_os/dev_test_tools/setupos-disable-checks:setupos-disable-checks"]
            for action, action_flags in (("install", ""), ("debug", "--defeat-installer")):
                native.genrule(
                    name = "interactive-" + action + variant.replace(" ", "-"),
                    srcs = [":disk.img"],
                    tools = [":launch-local-vm-script"] + preproc_checks,
                    outs = ["interactive_" + action + variant.replace(" ", "_")],
                    cmd = """
            cat <<"EOF" > $@
#!/usr/bin/env bash
set -euo pipefail
exec $(location :launch-local-vm-script) "$$PWD/$(location :disk.img)" yes """ + accel + """ "$$PWD/$(location //rs/ic_os/dev_test_tools/setupos-disable-checks:setupos-disable-checks)" """ + action_flags + """>&2
EOF
                    """,
                    executable = True,
                    tags = ["manual"],
                )
        else:
            # Variants provide KVM / non-KVM support to run inside VMs and containers.
            # VHOST for nested VMs is not configured at the moment (should be possible).
            native.genrule(
                name = "launch-local-vm" + variant.replace(" ", "-"),
                srcs = [":disk.img"],
                tools = [":launch-local-vm-script"],
                outs = ["launch_local_vm" + variant.replace(" ", "_")],
                cmd = """
                cat <<"EOF" > $@
#!/usr/bin/env bash
set -euo pipefail
exec $(location :launch-local-vm-script) "$$PWD/$(location :disk.img)" no """ + accel + """ >&2
EOF
                """,
                executable = True,
                tags = ["manual"],
            )

    # -------------------- final "return" target --------------------
    # The good practice is to have the last target in the macro with `name = name`.
    # This allows users to just do `bazel build //some/path:macro_instance` without need to know internals of the macro

    native.filegroup(
        name = name,
        testonly = malicious,
        srcs = [
            ":disk-img.tar.zst",
        ] + ([
            ":update-img.tar.zst",
            ":update-img-test.tar.zst",
        ] if upgrades else []),
        visibility = visibility,
        tags = tags,
    )

    icos_images = struct(
        disk_image = ":disk-img.tar.zst",
        update_image = ":update-img.tar.zst",
        update_image_test = ":update-img-test.tar.zst",
    )
    return icos_images

# end def icos_build

def boundary_node_icos_build(
        name,
        image_deps_func,
        mode = None,
        visibility = None,
        ic_version = "//bazel:version.txt"):
    """
    A boundary node ICOS build parameterized by mode.

    Args:
      name: Name for the generated filegroup.
      image_deps_func: Function to be used to generate image manifest
      mode: dev, or prod. If not specified, will use the value of `name`
      visibility: See Bazel documentation
      ic_version: the label pointing to the target that returns IC version
    """
    if mode == None:
        mode = name

    image_deps = image_deps_func(mode)

    native.sh_binary(
        name = "vuln-scan",
        srcs = ["//ic-os:vuln-scan/vuln-scan.sh"],
        data = [
            "@trivy//:trivy",
            ":rootfs-tree.tar",
            "//ic-os:vuln-scan/vuln-scan.html",
        ],
        env = {
            "trivy_path": "$(rootpath @trivy//:trivy)",
            "CONTAINER_TAR": "$(rootpaths :rootfs-tree.tar)",
            "TEMPLATE_FILE": "$(rootpath //ic-os:vuln-scan/vuln-scan.html)",
        },
        tags = ["manual"],
    )

    build_grub_partition("partition-grub.tzst", tags = ["manual"])

    build_container_filesystem(
        name = "rootfs-tree.tar",
        context_files = ["//ic-os/boundary-guestos/context:context-files"],
        component_files = boundary_component_files,
        dockerfile = image_deps["dockerfile"],
        build_args = image_deps["build_args"],
        file_build_arg = image_deps["file_build_arg"],
        target_compatible_with = ["@platforms//os:linux"],
        tags = ["manual"],
    )

    # Helpful tool to print a hash of all input component files
    tree_hash(
        name = "component-files-hash",
        src = boundary_component_files,
        tags = ["manual"],
    )

    native.genrule(
        name = "echo-component-files-hash",
        srcs = [
            ":component-files-hash",
        ],
        outs = ["component-files-hash-script"],
        cmd = """
        HASH="$(location :component-files-hash)"
        cat <<EOF > $@
#!/usr/bin/env bash
set -euo pipefail
cat $$HASH
EOF
        """,
        executable = True,
        tags = ["manual"],
    )

    ext4_image(
        name = "partition-config.tzst",
        partition_size = "100M",
        target_compatible_with = [
            "@platforms//os:linux",
        ],
        tags = ["manual"],
    )

    copy_file(
        name = "copy_version_txt",
        src = ic_version,
        out = "version.txt",
        allow_symlink = True,
        tags = ["manual"],
    )

    ext4_image(
        name = "partition-boot.tzst",
        src = ":rootfs-tree.tar",
        partition_size = "1G",
        subdir = "boot/",
        target_compatible_with = [
            "@platforms//os:linux",
        ],
        extra_files = {
            k: v
            for k, v in (
                image_deps["bootfs"].items() + [
                    ("version.txt", "/version.txt:0644"),
                    ("extra_boot_args", "/extra_boot_args:0644"),
                ]
            )
        },
        tags = ["manual", "no-cache"],
    )

    ext4_image(
        name = "partition-root-unsigned.tzst",
        src = ":rootfs-tree.tar",
        partition_size = "3G",
        strip_paths = [
            "/run",
            "/boot",
        ],
        extra_files = {
            k: v
            for k, v in (image_deps["rootfs"].items() + [(":version.txt", "/opt/ic/share/version.txt:0644")])
        },
        tags = ["manual", "no-cache"],
        target_compatible_with = [
            "@platforms//os:linux",
        ],
    )

    native.genrule(
        name = "partition-root-sign",
        srcs = ["partition-root-unsigned.tzst"],
        outs = ["partition-root.tzst", "partition-root-hash"],
        cmd = "$(location //toolchains/sysimage:proc_wrapper) $(location //toolchains/sysimage:verity_sign) -i $< -o $(location :partition-root.tzst) -r $(location partition-root-hash) --dflate $(location //rs/ic_os/build_tools/dflate)",
        executable = False,
        tools = ["//toolchains/sysimage:proc_wrapper", "//toolchains/sysimage:verity_sign", "//rs/ic_os/build_tools/dflate"],
        tags = ["manual", "no-cache"],
    )

    native.genrule(
        name = "extra_boot_args_root_hash",
        srcs = [
            "//ic-os/boundary-guestos:bootloader/extra_boot_args.template",
            ":partition-root-hash",
        ],
        outs = ["extra_boot_args"],
        cmd = "sed -e s/ROOT_HASH/$$(cat $(location :partition-root-hash))/ < $(location //ic-os/boundary-guestos:bootloader/extra_boot_args.template) > $@",
        tags = ["manual"],
    )

    disk_image(
        name = "disk-img.tar",
        layout = "//ic-os/boundary-guestos:partitions.csv",
        partitions = [
            "//ic-os/bootloader:partition-esp.tzst",
            ":partition-grub.tzst",
            ":partition-config.tzst",
            ":partition-boot.tzst",
            ":partition-root.tzst",
        ],
        expanded_size = "50G",
        tags = ["manual", "no-cache"],
        target_compatible_with = [
            "@platforms//os:linux",
        ],
    )

    zstd_compress(
        name = "disk-img.tar.zst",
        srcs = ["disk-img.tar"],
        visibility = visibility,
        tags = ["manual"],
    )

    gzip_compress(
        name = "disk-img.tar.gz",
        srcs = ["disk-img.tar"],
        visibility = visibility,
        tags = ["manual"],
    )

    sha256sum(
        name = "disk-img.tar.gz.sha256",
        srcs = [":disk-img.tar.gz"],
        visibility = visibility,
        tags = ["manual"],
    )

    upload_suffix = ""
    if mode == "dev":
        upload_suffix += "-dev"

    upload_artifacts(
        name = "upload_disk-img",
        inputs = [
            ":disk-img.tar.zst",
            ":disk-img.tar.gz",
        ],
        remote_subdir = "boundary-os/disk-img" + upload_suffix,
        visibility = visibility,
    )

    native.filegroup(
        name = name,
        srcs = [":disk-img.tar.zst", ":disk-img.tar.gz"],
        visibility = visibility,
    )

# Only used by boundary_node_icos_build
def _tar_extract_impl(ctx):
    in_tar = ctx.files.src[0]
    out = ctx.actions.declare_file(ctx.label.name)

    ctx.actions.run_shell(
        inputs = [in_tar],
        outputs = [out],
        command = "tar xOf %s --occurrence=1 %s > %s" % (
            in_tar.path,
            ctx.attr.path,
            out.path,
        ),
    )

    return [DefaultInfo(files = depset([out]))]

tar_extract = rule(
    implementation = _tar_extract_impl,
    attrs = {
        "src": attr.label(
            allow_files = True,
            mandatory = True,
        ),
        "path": attr.string(
            mandatory = True,
        ),
    },
)

# Only used by boundary_node_icos_build
def _sha256sum_impl(ctx):
    out = ctx.actions.declare_file(ctx.label.name)
    input_paths = []
    for src in ctx.files.srcs:
        input_paths.append(src.path)
    input_paths = " ".join(input_paths)

    ctx.actions.run_shell(
        inputs = ctx.files.srcs,
        outputs = [out],
        command = "cat {} | sha256sum | sed -e 's/ \\+-/{}/' > {}".format(input_paths, ctx.attr.suffix, out.path),
    )

    return [DefaultInfo(files = depset([out]))]

sha256sum = rule(
    implementation = _sha256sum_impl,
    attrs = {
        "srcs": attr.label_list(
            allow_files = True,
            mandatory = True,
        ),
        "suffix": attr.string(
            default = "",
        ),
    },
)<|MERGE_RESOLUTION|>--- conflicted
+++ resolved
@@ -54,7 +54,6 @@
         mode = name
 
     image_deps = image_deps_func(mode, malicious)
-    has_boot_args = "boot_args_template" in image_deps
 
     # -------------------- Version management --------------------
 
@@ -150,29 +149,6 @@
         "/usr/lib/firmware/brcm/brcmfmac4356-pcie.Xiaomi Inc-Mipad2.txt.zst",
     ]
 
-<<<<<<< HEAD
-    ext4_image(
-        name = "partition-boot.tzst",
-        src = ":rootfs-tree.tar",
-        file_contexts = ":file_contexts",
-        partition_size = image_deps["bootfs_size"],
-        subdir = "boot",
-        target_compatible_with = [
-            "@platforms//os:linux",
-        ],
-        extra_files = {
-            k: v
-            for k, v in (
-                image_deps["bootfs"].items() + [
-                    (":version.txt", "/version.txt:0644"),
-                    (":extra_boot_args", "/extra_boot_args:0644"),
-                ] +
-                [(":boot_args", "/boot_args:0644")] if has_boot_args else []
-            )
-        },
-        tags = ["manual", "no-cache"],
-    )
-=======
     # Generate partition images for default image and test image (when upgrades is True).
     for test_suffix in (["", "-test"] if upgrades else [""]):
         partition_root = "partition-root" + test_suffix
@@ -183,7 +159,6 @@
         version_txt = "version" + test_suffix + ".txt"
         boot_args = "boot" + test_suffix + "_args"
         extra_boot_args = "extra_boot" + test_suffix + "_args"
->>>>>>> 99e5d1fc
 
         ext4_image(
             name = partition_root_unsigned_tzst,
@@ -200,27 +175,6 @@
             tags = ["manual", "no-cache"],
         )
 
-<<<<<<< HEAD
-    # When boot_args are fixed, don't bother signing
-    if "extra_boot_args_template" not in image_deps:
-        native.alias(name = "partition-root.tzst", actual = ":partition-root-unsigned.tzst", tags = ["manual", "no-cache"])
-        native.alias(name = "extra_boot_args", actual = image_deps["extra_boot_args"], tags = ["manual"])
-
-        if upgrades:
-            native.alias(name = "partition-root-test.tzst", actual = ":partition-root-test-unsigned.tzst", tags = ["manual", "no-cache"])
-            native.alias(name = "extra_boot_test_args", actual = image_deps["extra_boot_args"], tags = ["manual"])
-    else:
-        native.alias(name = "extra_boot_args_template", actual = image_deps["extra_boot_args_template"], tags = ["manual"])
-
-        native.genrule(
-            name = "partition-root-sign",
-            testonly = malicious,
-            srcs = ["partition-root-unsigned.tzst"],
-            outs = ["partition-root.tzst", "partition-root-hash"],
-            cmd = "$(location //toolchains/sysimage:proc_wrapper) $(location //toolchains/sysimage:verity_sign) -i $< -o $(location :partition-root.tzst) -r $(location partition-root-hash) --dflate $(location //rs/ic_os/build_tools/dflate)",
-            executable = False,
-            tools = ["//toolchains/sysimage:proc_wrapper", "//toolchains/sysimage:verity_sign", "//rs/ic_os/build_tools/dflate"],
-=======
         ext4_image(
             name = partition_boot_tzst,
             src = ":rootfs-tree.tar",
@@ -238,7 +192,6 @@
                     ]
                 )
             },
->>>>>>> 99e5d1fc
             tags = ["manual", "no-cache"],
         )
 
@@ -304,62 +257,6 @@
             native.alias(name = partition_root_signed_tzst, actual = partition_root_unsigned_tzst, tags = ["manual", "no-cache"])
             native.alias(name = extra_boot_args, actual = image_deps["extra_boot_args"], tags = ["manual"])
 
-<<<<<<< HEAD
-    if has_boot_args:
-        native.alias(
-            name = "boot_args_template",
-            actual = image_deps["boot_args_template"],
-        )
-
-        # The kernel command line (boot args) was previously split into two parts:
-        # 1. Dynamic args calculated at boot time in grub.cfg
-        # 2. Static args stored in EXTRA_BOOT_ARGS on the boot partition
-        #
-        # For stable and predicatable measurements with AMD SEV, we now precalculate and combine both parts
-        # into a single complete kernel command line that is:
-        # - Generated during image build
-        # - Stored statically on the boot partition
-        # - Measured as part of the SEV launch measurement
-        #
-        # For backwards compatibility in the GuestOS and compatibility with the HostOS and SetupOS, we continue
-        # to support the old way of calculating the dynamic args (see :extra_boot_args) and we derive boot_args
-        # from it.
-        native.genrule(
-            name = "generate_boot_args",
-            outs = ["boot_args"],
-            srcs = [":extra_boot_args", ":boot_args_template"],
-            cmd = """
-                source "$(location :extra_boot_args)"
-                if [ ! -v EXTRA_BOOT_ARGS ]; then
-                    echo "EXTRA_BOOT_ARGS is not set in $(location :extra_boot_args)"
-                    exit 1
-                fi
-                sed "s/EXTRA_BOOT_ARGS/$${EXTRA_BOOT_ARGS}/" "$(location :boot_args_template)" > $@
-            """,
-            tags = ["manual"],
-        )
-    if upgrades:
-        ext4_image(
-            name = "partition-boot-test.tzst",
-            src = ":rootfs-tree.tar",
-            file_contexts = ":file_contexts",
-            partition_size = image_deps["bootfs_size"],
-            subdir = "boot",
-            target_compatible_with = [
-                "@platforms//os:linux",
-            ],
-            extra_files = {
-                k: v
-                for k, v in (
-                    image_deps["bootfs"].items() + [
-                        (":version-test.txt", "/version.txt:0644"),
-                        (":extra_boot_test_args", "/extra_boot_args:0644"),
-                    ]
-                )
-            },
-            tags = ["manual", "no-cache"],
-        )
-=======
     component_file_references_test(
         name = name + "_component_file_references_test",
         image = ":partition-root-unsigned.tzst",
@@ -372,7 +269,6 @@
         name = "boot_args_template",
         actual = image_deps["boot_args_template"],
     )
->>>>>>> 99e5d1fc
 
     # -------------------- Assemble disk partitions ---------------
 
