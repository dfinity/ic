--- conflicted
+++ resolved
@@ -191,13 +191,8 @@
                 for k, v in (
                     image_deps["bootfs"].items() + [
                         (version_txt, "/version.txt:0644"),
-<<<<<<< HEAD
                         (boot_args, "/boot_args:0644"),
                     ]
-=======
-                    ] + ([(extra_boot_args, "/extra_boot_args:0644")] if "boot_args_template" not in image_deps else []) +
-                    ([(boot_args, "/boot_args:0644")] if "boot_args_template" in image_deps else [])
->>>>>>> 98f46665
                 )
             },
             tags = ["manual", "no-cache"],
@@ -207,7 +202,6 @@
         # - For OS requiring root signing: Template includes ROOT_HASH placeholder that gets substituted with dm-verity hash
         # - For OS not requiring root signing: Template is used as-is without ROOT_HASH substitution
         #
-<<<<<<< HEAD
         # This provides:
         # - Consistent boot argument handling across all OS types
         # - Predictable measurements for AMD SEV (especially important for signed root partitions)
@@ -215,20 +209,6 @@
 
         if image_deps.get("requires_root_signing", False):
             # Sign the root partition and substitute ROOT_HASH in boot args
-=======
-        # For stable and predictable measurements with AMD SEV, we now pre-calculate and combine both parts
-        # into a single complete kernel command line that is:
-        # - Generated during image build
-        # - Stored statically on the boot partition
-        # - Measured as part of the SEV launch measurement
-        #
-        # For HostOS and SetupOS, we continue
-        # to support the old way of calculating the dynamic args (see :extra_boot_args) and we derive boot_args
-        # from it.
-
-        # Sign only for guestos builds (which have boot_args_template)
-        if "boot_args_template" in image_deps:
->>>>>>> 98f46665
             native.genrule(
                 name = "generate-" + partition_root_signed_tzst,
                 testonly = malicious,
