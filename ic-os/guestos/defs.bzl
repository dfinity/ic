--- conflicted
+++ resolved
@@ -31,43 +31,20 @@
             "//publish/binaries:canister_sandbox": "/opt/ic/bin/canister_sandbox:0755",     # Need for the canister sandboxing to work.
             "//publish/binaries:compiler_sandbox": "/opt/ic/bin/compiler_sandbox:0755",     # Need for the Wasm compilation sandboxing to work.
             "//publish/binaries:sandbox_launcher": "/opt/ic/bin/sandbox_launcher:0755",     # Need for the canister/compilation sandboxing to work.
-<<<<<<< HEAD
-            # TODO crypto
-            "//publish/binaries:fstrim_tool": "/opt/ic/bin/fstrim_tool:0755",
-            # TODO node
-            "//publish/binaries:guestos_tool": "/opt/ic/bin/guestos_tool:0755",
-            "//publish/binaries:ic-btc-adapter": "/opt/ic/bin/ic-btc-adapter:0755",         # Required by the Bitcoin integration - https://internetcomputer.org/docs/current/references/ic-interface-spec#ic-bitcoin-api
-            "//publish/binaries:ic-consensus-pool-util": "/opt/ic/bin/ic-consensus-pool-util:0755",  # May be used during recoveries to export/import consensus pool artifacts
-            # Required by the HTTPS outcalls feature - https://internetcomputer.org/docs/current/references/ic-interface-spec#ic-bitcoin-api
-            "//rs/https_outcalls/adapter:ic-https-outcalls-adapter": "/opt/ic/bin/ic-https-outcalls-adapter:0755",  # `//publish/binaries:ic-https-outcalls-adapter` is for testing and must NOT be used here
-            "//publish/binaries:ic-crypto-csp": "/opt/ic/bin/ic-crypto-csp:0755",           # Crypto provider required by the IC protocol.
-            # TODO consensus
-            "//publish/binaries:ic-regedit": "/opt/ic/bin/ic-regedit:0755",
-            "//publish/binaries:ic-recovery": "/opt/ic/bin/ic-recovery:0755",               # Required for performing subnet recoveries on the node directly
-            "//publish/binaries:orchestrator": "/opt/ic/bin/orchestrator:0755",             # Replica process manager. Required for upgrades, node addition, etc.
-            "//publish/binaries:ic-boundary-tls": "/opt/ic/bin/ic-boundary:0755",           # API Boundary Node. The same GuestOS is used both for the replica and API boundary nodes.
-            # Main protocol binary.
-            ("//publish/malicious:replica" if malicious else "//publish/binaries:replica"): "/opt/ic/bin/replica:0755",  # Install the malicious replica if set
-            # TODO DRE
-=======
             "//publish/binaries:ic-btc-adapter": "/opt/ic/bin/ic-btc-adapter:0755",         # Required by the Bitcoin integration.
             "//rs/https_outcalls/adapter:ic-https-outcalls-adapter": "/opt/ic/bin/ic-https-outcalls-adapter:0755",  # Required by the HTTPS outcalls feature. `//publish/binaries:ic-https-outcalls-adapter` is for testing and must NOT be used here
             "//publish/binaries:ic-crypto-csp": "/opt/ic/bin/ic-crypto-csp:0755",           # Crypto provider required by the IC protocol.
             "//publish/binaries:orchestrator": "/opt/ic/bin/orchestrator:0755",             # Replica process manager. Required for upgrades, node addition, etc.
             ("//publish/malicious:replica" if malicious else "//publish/binaries:replica"): "/opt/ic/bin/replica:0755",  # Main protocol binary. Installs the malicious replica if set.
             "//publish/binaries:ic-boundary-tls": "/opt/ic/bin/ic-boundary:0755",           # API Boundary Node. The same GuestOS is used both for the replica and API boundary nodes.
-            # TODO consensus
-            "//publish/binaries:ic-consensus-pool-util": "/opt/ic/bin/ic-consensus-pool-util:0755",
-            # TODO consensus
-            "//publish/binaries:ic-regedit": "/opt/ic/bin/ic-regedit:0755",
-            # TODO consensus
-            "//publish/binaries:ic-recovery": "/opt/ic/bin/ic-recovery:0755",
+            "//publish/binaries:ic-consensus-pool-util": "/opt/ic/bin/ic-consensus-pool-util:0755",  # May be used during recoveries to export/import consensus pool artifacts.
+            "//publish/binaries:ic-regedit": "/opt/ic/bin/ic-regedit:0755",                 # May be used for inspecting and recovering the registry.
+            "//publish/binaries:ic-recovery": "/opt/ic/bin/ic-recovery:0755",               # Required for performing subnet recoveries on the node directly.
             # TODO crypto, node
             "//publish/binaries:fstrim_tool": "/opt/ic/bin/fstrim_tool:0755",
             # TODO node
             "//publish/binaries:guestos_tool": "/opt/ic/bin/guestos_tool:0755",
             # TODO dre
->>>>>>> 0609906d
             "//publish/binaries:metrics-proxy": "/opt/ic/bin/metrics-proxy:0755",
             # TODO node
             "//publish/binaries:nft-exporter": "/opt/ic/bin/nft-exporter:0755",
