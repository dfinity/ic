"""
Hold manifest common to all GuestOS variants.
"""

load("//ic-os/components:guestos.bzl", "component_files")

# Declare the dependencies that we will have for the built filesystem images.
# This needs to be done separately from the build rules because we want to
# compute the hash over all inputs going into the image and derive the
# "version.txt" file from it.

def image_deps(mode, malicious = False):
    """
    Define all GuestOS inputs.

    Args:
      mode: Variant to be built, dev or prod.
      malicious: if True, bundle the `malicious_replica`
    Returns:
      A dict containing inputs to build this image.
    """

    deps = {
        "base_dockerfile": "//ic-os/guestos/context:Dockerfile.base",
        "dockerfile": "//ic-os/guestos/context:Dockerfile",

        # Extra files to be added to rootfs and bootfs
        "bootfs": {},
        "rootfs": {
            # additional files to install
            # Required by the IC protocol
            "//publish/binaries:canister_sandbox": "/opt/ic/bin/canister_sandbox:0755",  # Need for the canister sandboxing to work.
            "//publish/binaries:compiler_sandbox": "/opt/ic/bin/compiler_sandbox:0755",  # Need for the Wasm compilation sandboxing to work.
            "//publish/binaries:sandbox_launcher": "/opt/ic/bin/sandbox_launcher:0755",  # Need for the canister/compilation sandboxing to work.
            "//publish/binaries:ic-btc-adapter": "/opt/ic/bin/ic-btc-adapter:0755",  # Need for the Bitcoin integration.
            "//publish/binaries:ic-https-outcalls-adapter-https-only": "/opt/ic/bin/ic-https-outcalls-adapter:0755",  # Need for the HTTPS outcalls feature. `//publish/binaries:ic-https-outcalls-adapter` is for testing and must NOT be used here
            "//publish/binaries:ic-crypto-csp": "/opt/ic/bin/ic-crypto-csp:0755",  # Crypto operations provider, required by the IC protocol (signing, etc).
            "//publish/binaries:orchestrator": "/opt/ic/bin/orchestrator:0755",  # Replica process manager, required by the IC protocol (upgrades, node addition, etc).
            ("//publish/malicious:replica" if malicious else "//publish/binaries:replica"): "/opt/ic/bin/replica:0755",  # Main protocol binary, required by the IC protocol. Installs the malicious replica iff set only in test builds.
            "//publish/binaries:ic-boundary-tls": "/opt/ic/bin/ic-boundary:0755",  # API boundary node binary, required by the IC protocol. The same GuestOS is used both for the replica and API boundary nodes.
            "//publish/binaries:ic-consensus-pool-util": "/opt/ic/bin/ic-consensus-pool-util:0755",  # May be used during recoveries to export/import consensus pool artifacts.
            "//publish/binaries:ic-recovery": "/opt/ic/bin/ic-recovery:0755",  # Required for performing subnet recoveries on the node directly.
            "//publish/binaries:ic-admin": "/opt/ic/bin/ic-admin:0755",  # Required for issuing recovery proposals directly from the node (primarily used for system tests).
            "//publish/binaries:state-tool": "/opt/ic/bin/state-tool:0755",  # May be used during recoveries for calculating the state hash and inspecting the state more generally.
            "//publish/binaries:ic-regedit": "/opt/ic/bin/ic-regedit:0755",  # May be used for inspecting and recovering the registry.
            # Required by the GuestOS
            "//rs/ic_os/release:fstrim_tool": "/opt/ic/bin/fstrim_tool:0755",  # The GuestOS periodically calls fstrim to trigger the host os to free the memory that stored old version of the secret key store, so that it can be garbage collected more quickly.
            "//rs/ic_os/release:guestos_tool": "/opt/ic/bin/guestos_tool:0755",  # Tool for generating network config and hardware observability.
            "//rs/ic_os/release:nft-exporter": "/opt/ic/bin/nft-exporter:0755",  # Firewall (NFTables) counter exporter for observability.
            "//rs/ic_os/release:vsock_guest": "/opt/ic/bin/vsock_guest:0755",  # HostOS <--> GuestOS communication client.
            "//cpp:infogetty": "/opt/ic/bin/infogetty:0755",  # Terminal manager that replaces the login shell.
            "//rs/ic_os/release:metrics-proxy": "/opt/ic/bin/metrics-proxy:0755",  # Proxies, filters, and serves public node metrics.
            "//rs/ic_os/release:metrics_tool": "/opt/ic/bin/metrics_tool:0755",  # Collects and reports custom metrics.

            # additional libraries to install
            "//rs/ic_os/release:nss_icos": "/usr/lib/x86_64-linux-gnu/libnss_icos.so.2:0644",  # Allows referring to the guest IPv6 by name guestos from host, and host as hostos from guest.

            # TODO(NODE-1518): delete config tool from guestos after switch to new icos config
            "//rs/ic_os/release:config": "/opt/ic/bin/config:0755",
        },

        # Set various configuration values
        "container_context_files": Label("//ic-os/guestos/context:context-files"),
        "component_files": component_files,
        "partition_table": Label("//ic-os/guestos:partitions.csv"),
        "expanded_size": "50G",
        "rootfs_size": "3G",
        "bootfs_size": "1G",
        "grub_config": Label("//ic-os/bootloader:guestos_grub.cfg"),

        # Add any custom partitions to the manifest
        "custom_partitions": lambda _: [Label("//ic-os/guestos:partition-config.tzst")],
<<<<<<< HEAD
        "boot_args_template": Label("//ic-os/bootloader:guestos_boot_args.template"),
        # GuestOS requires dm-verity root partition signing for security
        "requires_root_signing": True,
=======

        # We will install boot_args_template onto the system, after substituting the
        # hash of the root filesystem into it.
        "boot_args_template": Label("//ic-os/guestos/context:boot_args.template"),
>>>>>>> 98f46665
    }

    dev_build_args = ["BUILD_TYPE=dev", "ROOT_PASSWORD=root"]
    prod_build_args = ["BUILD_TYPE=prod"]
    dev_file_build_arg = "BASE_IMAGE=docker-base.dev"
    prod_file_build_arg = "BASE_IMAGE=docker-base.prod"

    # Determine build configuration based on mode name
    if "dev" in mode:
        deps.update({
            "build_args": dev_build_args,
            "file_build_arg": dev_file_build_arg,
        })
    else:
        deps.update({
            "build_args": prod_build_args,
            "file_build_arg": prod_file_build_arg,
        })

    # Update dev rootfs
    if "dev" in mode:
        deps["rootfs"].pop("//rs/ic_os/release:config", None)
        deps["rootfs"].update({"//rs/ic_os/release:config_dev": "/opt/ic/bin/config:0755"})
        deps["rootfs"].update({"//ic-os/guestos/context:allow_console_root": "/etc/allow_console_root:0644"})

    return deps<|MERGE_RESOLUTION|>--- conflicted
+++ resolved
@@ -67,19 +67,13 @@
         "rootfs_size": "3G",
         "bootfs_size": "1G",
         "grub_config": Label("//ic-os/bootloader:guestos_grub.cfg"),
+        "grub_config": Label("//ic-os/bootloader:guestos_grub.cfg"),
 
         # Add any custom partitions to the manifest
         "custom_partitions": lambda _: [Label("//ic-os/guestos:partition-config.tzst")],
-<<<<<<< HEAD
         "boot_args_template": Label("//ic-os/bootloader:guestos_boot_args.template"),
         # GuestOS requires dm-verity root partition signing for security
         "requires_root_signing": True,
-=======
-
-        # We will install boot_args_template onto the system, after substituting the
-        # hash of the root filesystem into it.
-        "boot_args_template": Label("//ic-os/guestos/context:boot_args.template"),
->>>>>>> 98f46665
     }
 
     dev_build_args = ["BUILD_TYPE=dev", "ROOT_PASSWORD=root"]
