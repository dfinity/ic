#!/usr/bin/env bash

set -o nounset
set -o pipefail

SHELL="/bin/bash"
PATH="/sbin:/bin:/usr/sbin:/usr/bin"

source /opt/ic/bin/functions.sh

LV="/dev/mapper/hostlvm-guestos"

function install_guestos() {
    echo "* Installing GuestOS disk-image..."

    vgchange -ay hostlvm
    log_and_halt_installation_on_error "${?}" "Unable to activate HostOS volume group."

    TMPDIR=$(mktemp -d)
<<<<<<< HEAD
    # Release RAM.  Cannot be run concurrently with install-hostos.sh.
    rm -f disk.img
    # Extract the disk image to RAM.
    echo "* Temporarily extracting the GuestOS image to memory; please stand by for a few seconds"
    tar xafS /data/guest-os.img.tar.zst -C "${TMPDIR}" disk.img
    log_and_halt_installation_on_error "${?}" "Unable to extract GuestOS disk-image."
    # Duplicate the image to the disk.
    # Progress is handled by status=progress.
    # Makes a huge difference when running the setup under QEMU with no KVM.
    # dd will detect nulls in chunks of 4M and sparsify the writes.
    # In *non-KVM-accelerated* VM, this goes 500 MB/s, three times as fast as before.
    echo "* Writing the GuestOS image to ${LV}"
    dd if="${TMPDIR}/disk.img" of=${LV} bs=10M conv=sparse status=progress
=======
    # Extract the disk image to RAM.  Cannot be run concurrently with install-hostos.sh.
    echo "* Temporarily extracting the GuestOS image to RAM; please stand by for a few seconds"
    tar xaf /data/guest-os.img.tar.zst -C "${TMPDIR}" disk.img
    log_and_halt_installation_on_error "${?}" "Unable to extract GuestOS disk-image."
    # Write the extracted image to the disk.
    # Progress is handled by status=progress.
    # dd will detect nulls in chunks of 4M and sparsify the writes.
    # Makes a huge difference when running the setup under QEMU with no KVM.
    # In *non-KVM-accelerated* VM, this goes 500 MB/s, three times as fast as before.
    echo "* Writing the GuestOS image to ${LV}"
    dd if="${TMPDIR}/disk.img" of=${LV} bs=4M conv=sparse status=progress
>>>>>>> 12678d43
    log_and_halt_installation_on_error "${?}" "Unable to install GuestOS disk-image."

    rm -rf "${TMPDIR}"

    sync
    log_and_halt_installation_on_error "${?}" "Unable to synchronize cached writes to persistent storage."

    vgchange -an hostlvm
    log_and_halt_installation_on_error "${?}" "Unable to deactivate HostOS volume group."
}

# Establish run order
main() {
    log_start "$(basename $0)"
    install_guestos
    log_end "$(basename $0)"
}

main<|MERGE_RESOLUTION|>--- conflicted
+++ resolved
@@ -17,21 +17,6 @@
     log_and_halt_installation_on_error "${?}" "Unable to activate HostOS volume group."
 
     TMPDIR=$(mktemp -d)
-<<<<<<< HEAD
-    # Release RAM.  Cannot be run concurrently with install-hostos.sh.
-    rm -f disk.img
-    # Extract the disk image to RAM.
-    echo "* Temporarily extracting the GuestOS image to memory; please stand by for a few seconds"
-    tar xafS /data/guest-os.img.tar.zst -C "${TMPDIR}" disk.img
-    log_and_halt_installation_on_error "${?}" "Unable to extract GuestOS disk-image."
-    # Duplicate the image to the disk.
-    # Progress is handled by status=progress.
-    # Makes a huge difference when running the setup under QEMU with no KVM.
-    # dd will detect nulls in chunks of 4M and sparsify the writes.
-    # In *non-KVM-accelerated* VM, this goes 500 MB/s, three times as fast as before.
-    echo "* Writing the GuestOS image to ${LV}"
-    dd if="${TMPDIR}/disk.img" of=${LV} bs=10M conv=sparse status=progress
-=======
     # Extract the disk image to RAM.  Cannot be run concurrently with install-hostos.sh.
     echo "* Temporarily extracting the GuestOS image to RAM; please stand by for a few seconds"
     tar xaf /data/guest-os.img.tar.zst -C "${TMPDIR}" disk.img
@@ -43,7 +28,6 @@
     # In *non-KVM-accelerated* VM, this goes 500 MB/s, three times as fast as before.
     echo "* Writing the GuestOS image to ${LV}"
     dd if="${TMPDIR}/disk.img" of=${LV} bs=4M conv=sparse status=progress
->>>>>>> 12678d43
     log_and_halt_installation_on_error "${?}" "Unable to install GuestOS disk-image."
 
     rm -rf "${TMPDIR}"
