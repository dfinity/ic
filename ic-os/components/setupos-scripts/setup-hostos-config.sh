--- conflicted
+++ resolved
@@ -42,11 +42,7 @@
             cp -a "${CONFIG_DIR}/ssh_authorized_keys" /media/
             log_and_halt_installation_on_error "${?}" "Unable to copy SSH authorized keys to hostOS config partition."
         else
-<<<<<<< HEAD
-            echo >&2 "Warning: SSH authorized keys are not configured."
-=======
             log_and_halt_installation_on_error "1" "use_ssh_authorized_keys set to true but not found"
->>>>>>> 36e2b45d
         fi
     else
         echo >&2 "SSH keys not in use."
