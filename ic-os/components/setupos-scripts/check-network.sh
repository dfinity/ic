#!/usr/bin/env bash

set -o nounset
set -o pipefail

SHELL="/bin/bash"
PATH="/sbin:/bin:/usr/sbin:/usr/bin"

source /opt/ic/bin/config.sh
source /opt/ic/bin/functions.sh

function read_config_variables() {
    ipv6_prefix=$(get_config_value '.network_settings.ipv6_config.Deterministic.prefix')
    ipv6_gateway=$(get_config_value '.network_settings.ipv6_config.Deterministic.gateway')
    ipv4_address=$(get_config_value '.network_settings.ipv4_config.address')
    ipv4_prefix_length=$(get_config_value '.network_settings.ipv4_config.prefix_length')
    ipv4_gateway=$(get_config_value '.network_settings.ipv4_config.gateway')
    domain_name=$(get_config_value '.network_settings.domain_name')
}

# WARNING: Uses 'eval' for command execution.
# Ensure 'command' is a trusted, fixed string.
function eval_command_with_retries() {
    local command="${1}"
    local error_message="${2}"
    local result=""
    local attempt_count=0
    local exit_code=1

    while [ ${exit_code} -ne 0 ] && [ ${attempt_count} -lt 3 ]; do
        result=$(eval "${command}")
        exit_code=$?
        ((attempt_count++))

        if [ ${exit_code} -ne 0 ] && [ ${attempt_count} -lt 3 ]; then
            sleep 1
        fi
    done

    if [ ${exit_code} -ne 0 ]; then
        local ip6_output=$(ip -6 addr show)
        local ip6_route_output=$(ip -6 route show)
        local dns_servers=$(grep 'nameserver' /etc/resolv.conf)

        log_and_halt_installation_on_error "${exit_code}" "${error_message}
Output of 'ip -6 addr show':
${ip6_output}

Output of 'ip -6 route show':
${ip6_route_output}

Configured DNS servers:
${dns_servers}"
    fi

    echo "${result}"
}

function get_network_settings() {
    ipv6_capable_interfaces=$(eval_command_with_retries \
        "ip -6 addr show | awk '/^[0-9]+: / {print \$2}' | sed 's/://g' | grep -v '^lo$'" \
        "Failed to get system's network interfaces.")

    if [ -z "${ipv6_capable_interfaces}" ]; then
        log_and_halt_installation_on_error "1" "No network interfaces with IPv6 addresses found."
    else
        echo "IPv6-capable interfaces found:"
        echo "${ipv6_capable_interfaces}"
    fi

    # Full IPv6 address
    ipv6_address_system_full=$(eval_command_with_retries \
        "ip -6 addr show | awk '(/inet6/) && (!/\sfe80|\s::1/) { print \$2 }'" \
        "Failed to get system's network configuration.")

    if [ -z "${ipv6_address_system_full}" ]; then
        log_and_halt_installation_on_error "1" "No IPv6 addresses found."
    fi

    ipv6_prefix_system=$(eval_command_with_retries \
        "echo ${ipv6_address_system_full} | cut -d: -f1-4" \
        "Failed to get system's IPv6 prefix.")

    ipv6_subnet_system=$(eval_command_with_retries \
        "echo ${ipv6_address_system_full} | awk -F '/' '{ print \"/\" \$2 }'" \
        "Failed to get system's IPv6 subnet.")

    ipv6_gateway_system=$(eval_command_with_retries \
        "ip -6 route show | awk '(/^default/) { print \$3 }'" \
        "Failed to get system's IPv6 gateway.")

    ipv6_address_system=$(eval_command_with_retries \
        "echo ${ipv6_address_system_full} | awk -F '/' '{ print \$1 }'" \
        "Failed to get system's IPv6 address.")

    HOSTOS_IPV6_ADDRESS=$(/opt/ic/bin/setupos_tool generate-ipv6-address --node-type HostOS)
    GUESTOS_IPV6_ADDRESS=$(/opt/ic/bin/setupos_tool generate-ipv6-address --node-type GuestOS)
}

function print_network_settings() {
    echo "* Printing user defined network settings..."
    echo "  IPv6 Prefix : ${ipv6_prefix}"
    echo "  IPv6 Gateway: ${ipv6_gateway}"
<<<<<<< HEAD
    if [[ -n ${ipv4_address} && -n ${ipv4_prefix_length} && -n ${ipv4_gateway} ]]; then
=======
    if [[ -v ipv4_address && -n ${ipv4_address} && -v ipv4_prefix_length && -n ${ipv4_prefix_length} && -v ipv4_gateway && -n ${ipv4_gateway} && -v domain && -n ${domain} ]]; then
>>>>>>> da0106ca
        echo "  IPv4 Address: ${ipv4_address}"
        echo "  IPv4 Prefix Length: ${ipv4_prefix_length}"
        echo "  IPv4 Gateway: ${ipv4_gateway}"
    fi
    if [[ -n ${domain_name} ]]; then
        echo "  Domain name : ${domain_name}"
    fi
    echo " "

    echo "* Printing system's network settings..."
    echo "  IPv6 Prefix : ${ipv6_prefix_system}"
    echo "  IPv6 Subnet : ${ipv6_subnet_system}"
    echo "  IPv6 Gateway: ${ipv6_gateway_system}"
    echo " "

    echo "* Printing IPv6 addresses..."
    echo "  SetupOS: ${ipv6_address_system_full}"
    echo "  HostOS : ${HOSTOS_IPV6_ADDRESS}"
    echo "  GuestOS: ${GUESTOS_IPV6_ADDRESS}"
    echo " "
}

function validate_domain_name() {
    local domain_part
    local -a domain_parts

    IFS='.' read -ra domain_parts <<<"${domain_name}"

    if [ ${#domain_parts[@]} -lt 2 ]; then
        log_and_halt_installation_on_error 1 "Domain validation error: less than two domain parts in domain: ${domain_name}"
    fi

    for domain_part in "${domain_parts[@]}"; do
        if [ -z "$domain_part" ] || [ ${#domain_part} -gt 63 ]; then
            log_and_halt_installation_on_error 1 "Domain validation error: domain part length violation: ${domain_part}"
        fi

        if [[ $domain_part == -* ]] || [[ $domain_part == *- ]]; then
            log_and_halt_installation_on_error 1 "Domain validation error: domain part starts or ends with a hyphen: ${domain_part}"
        fi

        if ! [[ $domain_part =~ ^[a-zA-Z0-9-]+$ ]]; then
            log_and_halt_installation_on_error 1 "Domain validation error: invalid characters in domain part: ${domain_part}"
        fi
    done
}

function setup_ipv4_network() {
    echo "* Setting up IPv4 network..."

    ip addr add ${ipv4_address}/${ipv4_prefix_length} dev 'br6'
    log_and_halt_installation_on_error "${?}" "Unable to add IPv4 address to interface."

    ip route add default via ${ipv4_gateway}
    log_and_halt_installation_on_error "${?}" "Unable to set default route in IPv4 network configuration."
}

function ping_ipv4_gateway() {
    echo "* Pinging IPv4 gateway..."
    # wait 20 seconds maximum for any network changes to settle.
    ping4 -c 2 -w 20 ${ipv4_gateway} >/dev/null 2>&1
    log_and_halt_installation_on_error "${?}" "Unable to ping IPv4 gateway."

    echo "  success"
}

function ping_ipv6_gateway() {
    echo "* Pinging IPv6 gateway..."

    ping6 -c 4 ${ipv6_gateway_system} >/dev/null 2>&1
    log_and_halt_installation_on_error "${?}" "Unable to ping IPv6 gateway."

    echo "  success"
    echo " "
}

function query_nns_nodes() {
    echo "* Querying NNS nodes..."

    local nns_url_list=($(get_config_value '.icos_settings.nns_urls' | jq -r '.[]'))
    local success=false

    for url in "${nns_url_list[@]}"; do
        # When running against testnets, we need to ignore self signed certs
        # with `--insecure`. This check is only meant to confirm from SetupOS
        # that NNS urls are reachable, so we do not mind that it is "weak".
        if curl --insecure --head --connect-timeout 3 --silent "${url}" >/dev/null 2>&1; then
            echo "  okay: ${url}"
            success=true
            break
        else
            echo "  fail: ${url}"
        fi
    done

    if $success; then
        echo "  success"
    else
        log_and_halt_installation_on_error "1" "Unable to query enough healthy NNS nodes."
    fi
}

# Establish run order
main() {
    log_start "$(basename $0)"
<<<<<<< HEAD
    read_config_variables
    get_network_settings
    print_network_settings

    if [[ -n ${ipv4_address} && -n ${ipv4_prefix_length} && -n ${ipv4_gateway} ]]; then
        validate_domain_name
        setup_ipv4_network
        ping_ipv4_gateway
    fi

    ping_ipv6_gateway
    query_nns_nodes
=======
    if kernel_cmdline_bool_default_true ic.setupos.check_network; then
        read_variables
        get_network_settings
        print_network_settings

        if [[ -n ${ipv4_address} && -n ${ipv4_prefix_length} && -n ${ipv4_gateway} ]]; then
            validate_domain_name
            setup_ipv4_network
            ping_ipv4_gateway
        fi

        ping_ipv6_gateway
        assemble_nns_nodes_list
        query_nns_nodes
    else
        echo "* Network checks skipped by request via kernel command line"
    fi
>>>>>>> da0106ca
    log_end "$(basename $0)"
}

main<|MERGE_RESOLUTION|>--- conflicted
+++ resolved
@@ -101,11 +101,7 @@
     echo "* Printing user defined network settings..."
     echo "  IPv6 Prefix : ${ipv6_prefix}"
     echo "  IPv6 Gateway: ${ipv6_gateway}"
-<<<<<<< HEAD
     if [[ -n ${ipv4_address} && -n ${ipv4_prefix_length} && -n ${ipv4_gateway} ]]; then
-=======
-    if [[ -v ipv4_address && -n ${ipv4_address} && -v ipv4_prefix_length && -n ${ipv4_prefix_length} && -v ipv4_gateway && -n ${ipv4_gateway} && -v domain && -n ${domain} ]]; then
->>>>>>> da0106ca
         echo "  IPv4 Address: ${ipv4_address}"
         echo "  IPv4 Prefix Length: ${ipv4_prefix_length}"
         echo "  IPv4 Gateway: ${ipv4_gateway}"
@@ -211,22 +207,8 @@
 # Establish run order
 main() {
     log_start "$(basename $0)"
-<<<<<<< HEAD
-    read_config_variables
-    get_network_settings
-    print_network_settings
-
-    if [[ -n ${ipv4_address} && -n ${ipv4_prefix_length} && -n ${ipv4_gateway} ]]; then
-        validate_domain_name
-        setup_ipv4_network
-        ping_ipv4_gateway
-    fi
-
-    ping_ipv6_gateway
-    query_nns_nodes
-=======
     if kernel_cmdline_bool_default_true ic.setupos.check_network; then
-        read_variables
+        read_config_variables
         get_network_settings
         print_network_settings
 
@@ -237,12 +219,10 @@
         fi
 
         ping_ipv6_gateway
-        assemble_nns_nodes_list
         query_nns_nodes
     else
         echo "* Network checks skipped by request via kernel command line"
     fi
->>>>>>> da0106ca
     log_end "$(basename $0)"
 }
 
