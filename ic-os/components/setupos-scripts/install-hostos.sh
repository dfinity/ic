--- conflicted
+++ resolved
@@ -13,18 +13,6 @@
     echo "* Installing HostOS disk-image to ${target_drive}..."
 
     TMPDIR=$(mktemp -d)
-<<<<<<< HEAD
-    # Release RAM.  Cannot be run concurrently with install-guestos.sh.
-    rm -f disk.img
-    # Extract the disk image to RAM.
-    echo "* Temporarily extracting the HostOS image to memory; please stand by for a few seconds"
-    tar xafS /data/host-os.img.tar.zst -C "${TMPDIR}" disk.img
-    log_and_halt_installation_on_error "${?}" "Unable to extract HostOS disk-image."
-    # Duplicate the image to the disk.
-    # Progress is handled by status=progress.
-    # Makes a huge difference when running the setup under QEMU with no KVM.
-    # dd will detect nulls in chunks of 4M and sparsify the writes.
-=======
     # Extract the disk image to RAM.  Cannot run concurrently with install-guestos.sh.
     echo "* Temporarily extracting the HostOS image to memory; please stand by for a few seconds"
     tar xaf /data/host-os.img.tar.zst -C "${TMPDIR}" disk.img
@@ -33,7 +21,6 @@
     # Progress is handled by status=progress.
     # dd will detect nulls in chunks of 4M and sparsify the writes.
     # Makes a huge difference when running the setup under QEMU with no KVM.
->>>>>>> 12678d43
     # In *non-KVM-accelerated* VM, this goes 500 MB/s, three times as fast as before.
     echo "* Writing the HostOS image to /dev/${target_drive}"
     dd if="${TMPDIR}/disk.img" of="/dev/${target_drive}" bs=4M conv=sparse status=progress
