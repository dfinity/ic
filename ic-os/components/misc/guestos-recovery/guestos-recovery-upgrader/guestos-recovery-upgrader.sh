#!/bin/bash

set -e

# Perform a manual GuestOS upgrade from the HostOS

# Constants for partitions and paths
GRUB_PARTITION_NUM=2
BOOT_PARTITION_A=4
ROOT_PARTITION_A=5
VAR_PARTITION_A=6
BOOT_PARTITION_B=7
ROOT_PARTITION_B=8
VAR_PARTITION_B=9

MAX_ATTEMPTS=10
RETRY_DELAY=5

GUESTOS_DEVICE="/dev/hostlvm/guestos"

BASE_URLS=(
    "https://download.dfinity.systems"
    "https://download.dfinity.network"
)

source /opt/ic/bin/grub.sh

# Helper function to extract a value from /proc/cmdline
get_cmdline_var() {
    local var="$1"
    grep -oP "${var}=[^ ]*" /proc/cmdline | head -n1 | cut -d= -f2-
}

verify_hash() {
    local file_path="$1"
    local expected_hash="$2"
    local artifact_name="$3"

    echo "Verifying ${artifact_name} hash..."
    local actual_hash=$(sha256sum "$file_path" | cut -d' ' -f1)
    if [ "$actual_hash" != "$expected_hash" ]; then
        echo "ERROR: ${artifact_name} hash verification failed"
        echo "Expected hash: $expected_hash"
        echo "Got hash: $actual_hash"
        return 1
    fi
    echo "${artifact_name} hash verification successful"
    return 0
}

download_file() {
    local url_path="$1"
    local output_file="$2"
    local artifact_name="$3"

    local download_successful=false
    for base_url in "${BASE_URLS[@]}"; do
        local url="${base_url}${url_path}"
        echo "Attempting to download ${artifact_name} from $url..."

        if curl --proto '=https' --location --proto-redir '=https' --tlsv1.2 --silent --show-error --fail -o "$output_file" "$url"; then
            echo "Download from $base_url completed successfully"
            download_successful=true
            break
        else
            echo "WARNING: Failed to download from $base_url"
            # Remove partial download file if it exists
            rm -f "$output_file"
        fi
    done

    if [ "$download_successful" = false ]; then
        echo "ERROR: Failed to download ${artifact_name} from all available URLs"
        return 1
    fi
    return 0
}

retry_operation() {
    local operation_name="$1"
    local operation_function="$2"
    shift 2
    local operation_args=("$@")

    echo "Starting ${operation_name} with retry logic (max attempts: $MAX_ATTEMPTS, delay: ${RETRY_DELAY}s)..."

    local attempt=1
    while [ $attempt -le $MAX_ATTEMPTS ]; do
        echo "=== ${operation_name} attempt $attempt/$MAX_ATTEMPTS ==="

        if "$operation_function" "${operation_args[@]}"; then
            echo "✓ ${operation_name} completed successfully on attempt $attempt"
            return 0
        else
            echo "✗ ${operation_name} failed on attempt $attempt"

            if [ $attempt -lt $MAX_ATTEMPTS ]; then
                echo "Waiting ${RETRY_DELAY} seconds before retry..."
                sleep $RETRY_DELAY
            fi
        fi

        ((attempt++))
    done

    echo "ERROR: Failed to complete ${operation_name} after $MAX_ATTEMPTS attempts"
    return 1
}

get_upgrade_target_partitions() {
    local lodev="$1"
    local boot_alternative="$2"

    # boot_alternative is the system that is *currently running*
    if [ "$boot_alternative" = "A" ]; then
        echo "${lodev}p${BOOT_PARTITION_B} ${lodev}p${ROOT_PARTITION_B} ${lodev}p${VAR_PARTITION_B}"
    else
        echo "${lodev}p${BOOT_PARTITION_A} ${lodev}p${ROOT_PARTITION_A} ${lodev}p${VAR_PARTITION_A}"
    fi
}

prepare_guestos_upgrade() {
    echo "Starting guestos upgrade preparation"
    lodev="$(losetup -Pf --show ${GUESTOS_DEVICE})"
    echo "Set up loop device: $lodev"

    workdir="$(mktemp -d)"
    grubdir="${workdir}/grub"
    mkdir "${grubdir}"
    echo "Created temporary directories in $workdir"

    mount -o rw,sync "${lodev}p${GRUB_PARTITION_NUM}" "${grubdir}"
    echo "Mounted grub partition at ${grubdir}"

    boot_alternative="$(grep -oP '^boot_alternative=\K[a-zA-Z]+' "${grubdir}/grubenv")"
    echo "Current boot alternative: $boot_alternative"

    # Get upgrade partition targets
    read -r boot_target root_target var_target < <(get_upgrade_target_partitions "$lodev" "$boot_alternative")
    echo "Target boot partition: $boot_target"
    echo "Target root partition: $root_target"
    echo "Target var partition: $var_target"
}

download_and_verify_upgrade() {
    local version="$1"
    local expected_hash="$2"
    local tmpdir="$3"

    local url_path="/ic/${version}/guest-os/update-img-recovery/update-img.tar.zst"
    local output_file="$tmpdir/upgrade.tar.zst"

    if ! download_file "$url_path" "$output_file" "upgrade file"; then
        return 1
    fi

<<<<<<< HEAD
    if ! verify_hash "$output_file" "$expected_hash" "upgrade image"; then
=======
    echo "Verifying upgrade image hash..."
    local actual_hash=$(sha256sum "$tmpdir/upgrade.tar.zst" | cut -d' ' -f1)
    if [ "$actual_hash" != "$expected_hash" ]; then
        echo "ERROR: Hash verification failed"
        echo "Expected hash: $expected_hash"
        echo "Got hash: $actual_hash"
        echo "Full hash: $actual_hash"
>>>>>>> f7c819ae
        return 1
    fi

    return 0
}

extract_upgrade() {
    local tmpdir="$1"
    echo "Extracting upgrade file..."
    zstd -d "$tmpdir/upgrade.tar.zst" -o "$tmpdir/upgrade.tar"
    tar -xf "$tmpdir/upgrade.tar" -C "$tmpdir"
    echo "Extraction completed"
}

install_upgrade() {
    local tmpdir="$1"
    echo "Installing upgrade..."

    echo "=== Recovery Upgrader Mode ==="
    echo "Grubenv file: ${grubdir}/grubenv"
    echo "Boot device: ${boot_target}"
    echo "Root device: ${root_target}"
    echo "Var device: ${var_target}"
    echo "Boot image: $tmpdir/boot.img"
    echo "Root image: $tmpdir/root.img"

    echo "Reading grubenv configuration..."
    read_grubenv "${grubdir}/grubenv"
    echo "Current boot alternative: ${boot_alternative}"
    echo "Current boot cycle: ${boot_cycle}"

    echo "Writing boot image to ${boot_target}..."
    dd if="$tmpdir/boot.img" of="${boot_target}" bs=1M status=progress
    echo "Boot image written successfully"

    echo "Writing root image to ${root_target}..."
    dd if="$tmpdir/root.img" of="${root_target}" bs=1M status=progress
    echo "Root image written successfully"

    echo "Wiping var partition header on ${var_target}..."
    dd if=/dev/zero of="${var_target}" bs=1M count=16 status=progress
    echo "Var partition header wiped successfully"

    echo "Updating grubenv to prepare for next boot..."
    if [[ "${boot_target}" == *"p7" ]]; then
        boot_alternative="B"
    elif [[ "${boot_target}" == *"p4" ]]; then
        boot_alternative="A"
    else
        echo "ERROR: Invalid boot device partition number"
        exit 1
    fi
    boot_cycle=first_boot
    echo "Setting boot_alternative to ${boot_alternative} and boot_cycle to ${boot_cycle}"
    write_grubenv "${grubdir}/grubenv" "$boot_alternative" "$boot_cycle"
    echo "Grubenv updated successfully"

    echo "Upgrade installation complete"
}

download_and_verify_recovery() {
    local expected_recovery_hash="$1"
    local tmpdir="$2"

    local url_path="/recovery/${expected_recovery_hash}/recovery.tar.zst"
    local output_file="$tmpdir/recovery.tar.zst"

    if ! download_file "$url_path" "$output_file" "recovery artifact"; then
        return 1
    fi

    if ! verify_hash "$output_file" "$expected_recovery_hash" "recovery artifact"; then
        return 1
    fi

    return 0
}

guestos_upgrade_cleanup() {
    echo "Starting cleanup"
    if [ -n "${grubdir}" ] && mountpoint -q "${grubdir}"; then
        umount "${grubdir}"
        echo "Unmounted ${grubdir}"
    fi
    if [ -n "${lodev}" ]; then
        losetup -d "${lodev}"
        echo "Detached loop device ${lodev}"
    fi
    if [ -n "${workdir}" ] && [ -d "${workdir}" ]; then
        rm -rf "${workdir}"
        echo "Removed temporary directory ${workdir}"
    fi
}

main() {
    echo "Starting GuestOS Recovery Upgrader"

    VERSION="$(get_cmdline_var version)"
    VERSION_HASH="$(get_cmdline_var version-hash)"
<<<<<<< HEAD
    RECOVERY_HASH="$(get_cmdline_var recovery-hash)"

    if [ -z "$VERSION" ] || [ -z "$VERSION_HASH" ]; then
        echo "ERROR: version and version-hash parameters are required"
        echo "Usage: version=<commit-hash> version-hash=<sha256> [recovery-hash=<sha256>]"
=======

    if [ -z "$VERSION" ] || [ -z "$VERSION_HASH" ]; then
        echo "ERROR: Both version and version-hash parameters are required"
        echo "Usage: version=<commit-hash> version-hash=<sha256>"
>>>>>>> f7c819ae
        exit 1
    fi

    echo "Version: $VERSION"
    echo "Version hash: $VERSION_HASH"
<<<<<<< HEAD
    if [ -n "$RECOVERY_HASH" ]; then
        echo "Recovery hash: $RECOVERY_HASH"
    else
        echo "Recovery hash not provided (optional)"
    fi
=======
>>>>>>> f7c819ae

    TMPDIR=$(mktemp -d)
    trap 'guestos_upgrade_cleanup; rm -rf "$TMPDIR"' EXIT

    prepare_guestos_upgrade

<<<<<<< HEAD
    if ! retry_operation "recovery-GuestOS upgrade image download and verification" download_and_verify_upgrade "$VERSION" "$VERSION_HASH" "$TMPDIR"; then
        exit 1
    fi
=======
    echo "Starting download and verification with retry logic (max attempts: $MAX_ATTEMPTS, delay: ${RETRY_DELAY}s)..."

    attempt=1
    while [ $attempt -le $MAX_ATTEMPTS ]; do
        echo "=== Download attempt $attempt/$MAX_ATTEMPTS ==="

        if download_and_verify_upgrade "$VERSION" "$VERSION_HASH" "$TMPDIR"; then
            echo "✓ Download and verification completed successfully on attempt $attempt"
            break
        else
            echo "✗ Download and verification failed on attempt $attempt"
>>>>>>> f7c819ae

    if [ -n "$RECOVERY_HASH" ]; then
        if ! retry_operation "recovery artifact download and verification" download_and_verify_recovery "$RECOVERY_HASH" "$TMPDIR"; then
            exit 1
        fi
    else
        echo "Skipping recovery artifact download and verification (recovery-hash not provided)"
    fi

    extract_upgrade "$TMPDIR"
    install_upgrade "$TMPDIR"

    echo "Recovery Upgrader completed successfully"

    echo "Launching GuestOS on the new version..."
}

main<|MERGE_RESOLUTION|>--- conflicted
+++ resolved
@@ -145,6 +145,7 @@
 download_and_verify_upgrade() {
     local version="$1"
     local expected_hash="$2"
+    local expected_hash="$2"
     local tmpdir="$3"
 
     local url_path="/ic/${version}/guest-os/update-img-recovery/update-img.tar.zst"
@@ -154,17 +155,7 @@
         return 1
     fi
 
-<<<<<<< HEAD
     if ! verify_hash "$output_file" "$expected_hash" "upgrade image"; then
-=======
-    echo "Verifying upgrade image hash..."
-    local actual_hash=$(sha256sum "$tmpdir/upgrade.tar.zst" | cut -d' ' -f1)
-    if [ "$actual_hash" != "$expected_hash" ]; then
-        echo "ERROR: Hash verification failed"
-        echo "Expected hash: $expected_hash"
-        echo "Got hash: $actual_hash"
-        echo "Full hash: $actual_hash"
->>>>>>> f7c819ae
         return 1
     fi
 
@@ -264,54 +255,30 @@
 
     VERSION="$(get_cmdline_var version)"
     VERSION_HASH="$(get_cmdline_var version-hash)"
-<<<<<<< HEAD
     RECOVERY_HASH="$(get_cmdline_var recovery-hash)"
 
     if [ -z "$VERSION" ] || [ -z "$VERSION_HASH" ]; then
         echo "ERROR: version and version-hash parameters are required"
         echo "Usage: version=<commit-hash> version-hash=<sha256> [recovery-hash=<sha256>]"
-=======
-
-    if [ -z "$VERSION" ] || [ -z "$VERSION_HASH" ]; then
-        echo "ERROR: Both version and version-hash parameters are required"
-        echo "Usage: version=<commit-hash> version-hash=<sha256>"
->>>>>>> f7c819ae
         exit 1
     fi
 
     echo "Version: $VERSION"
     echo "Version hash: $VERSION_HASH"
-<<<<<<< HEAD
     if [ -n "$RECOVERY_HASH" ]; then
         echo "Recovery hash: $RECOVERY_HASH"
     else
         echo "Recovery hash not provided (optional)"
     fi
-=======
->>>>>>> f7c819ae
 
     TMPDIR=$(mktemp -d)
     trap 'guestos_upgrade_cleanup; rm -rf "$TMPDIR"' EXIT
 
     prepare_guestos_upgrade
 
-<<<<<<< HEAD
     if ! retry_operation "recovery-GuestOS upgrade image download and verification" download_and_verify_upgrade "$VERSION" "$VERSION_HASH" "$TMPDIR"; then
         exit 1
     fi
-=======
-    echo "Starting download and verification with retry logic (max attempts: $MAX_ATTEMPTS, delay: ${RETRY_DELAY}s)..."
-
-    attempt=1
-    while [ $attempt -le $MAX_ATTEMPTS ]; do
-        echo "=== Download attempt $attempt/$MAX_ATTEMPTS ==="
-
-        if download_and_verify_upgrade "$VERSION" "$VERSION_HASH" "$TMPDIR"; then
-            echo "✓ Download and verification completed successfully on attempt $attempt"
-            break
-        else
-            echo "✗ Download and verification failed on attempt $attempt"
->>>>>>> f7c819ae
 
     if [ -n "$RECOVERY_HASH" ]; then
         if ! retry_operation "recovery artifact download and verification" download_and_verify_recovery "$RECOVERY_HASH" "$TMPDIR"; then
