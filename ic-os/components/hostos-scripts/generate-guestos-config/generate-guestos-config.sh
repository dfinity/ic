--- conflicted
+++ resolved
@@ -6,6 +6,7 @@
 
 source /opt/ic/bin/logging.sh
 source /opt/ic/bin/metrics.sh
+source /opt/ic/bin/config.sh
 source /opt/ic/bin/config.sh
 
 # Get keyword arguments
@@ -44,6 +45,7 @@
 
 function validate_arguments() {
     if [ "${INPUT}" == "" -o "${OUTPUT}" == "" ]; then
+    if [ "${INPUT}" == "" -o "${OUTPUT}" == "" ]; then
         $0 --help
     fi
 }
@@ -68,10 +70,7 @@
 
     vm_memory=$(get_config_value '.hostos_settings.vm_memory')
     vm_cpu=$(get_config_value '.hostos_settings.vm_cpu')
-<<<<<<< HEAD
-=======
     vm_nr_of_vcpus=$(get_config_value '.hostos_settings.vm_nr_of_vcpus')
->>>>>>> 1354f31c
 }
 
 function assemble_config_media() {
@@ -109,13 +108,8 @@
 function generate_guestos_config() {
     MAC_ADDRESS=$(/opt/ic/bin/hostos_tool generate-mac-address --node-type GuestOS)
 
-<<<<<<< HEAD
-    CPU_DOMAIN="kvm"
-    CPU_SPEC="/opt/ic/share/kvm-cpu.xml"
-=======
     # Generate inline CPU spec based on mode
     CPU_SPEC=$(mktemp)
->>>>>>> 1354f31c
     if [ "${vm_cpu}" == "qemu" ]; then
         CPU_DOMAIN="qemu"
         cat >"${CPU_SPEC}" <<EOF
@@ -136,10 +130,7 @@
     if [ ! -f "${OUTPUT}" ]; then
         mkdir -p "$(dirname "$OUTPUT")"
         sed -e "s@{{ resources_memory }}@${vm_memory}@" \
-<<<<<<< HEAD
-=======
             -e "s@{{ nr_of_vcpus }}@${vm_nr_of_vcpus:-64}@" \
->>>>>>> 1354f31c
             -e "s@{{ mac_address }}@${MAC_ADDRESS}@" \
             -e "s@{{ cpu_domain }}@${CPU_DOMAIN}@" \
             -e "/{{ cpu_spec }}/{r ${CPU_SPEC}" -e "d" -e "}" \
