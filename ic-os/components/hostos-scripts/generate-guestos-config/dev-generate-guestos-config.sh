--- conflicted
+++ resolved
@@ -6,6 +6,7 @@
 
 source /opt/ic/bin/logging.sh
 source /opt/ic/bin/metrics.sh
+source /opt/ic/bin/config.sh
 source /opt/ic/bin/config.sh
 
 # Get keyword arguments
@@ -44,6 +45,7 @@
 
 function validate_arguments() {
     if [ "${INPUT}" == "" -o "${OUTPUT}" == "" ]; then
+    if [ "${INPUT}" == "" -o "${OUTPUT}" == "" ]; then
         $0 --help
     fi
 }
@@ -69,17 +71,27 @@
 
     vm_memory=$(get_config_value '.hostos_settings.vm_memory')
     vm_cpu=$(get_config_value '.hostos_settings.vm_cpu')
-<<<<<<< HEAD
-=======
     vm_nr_of_vcpus=$(get_config_value '.hostos_settings.vm_nr_of_vcpus')
->>>>>>> 1354f31c
 }
 
 function assemble_config_media() {
     ipv6_address="$(/opt/ic/bin/hostos_tool generate-ipv6-address --node-type GuestOS)"
     /opt/ic/bin/config generate-guestos-config --guestos-ipv6-address "$ipv6_address"
 
+    ipv6_address="$(/opt/ic/bin/hostos_tool generate-ipv6-address --node-type GuestOS)"
+    /opt/ic/bin/config generate-guestos-config --guestos-ipv6-address "$ipv6_address"
+
     cmd=(/opt/ic/bin/build-bootstrap-config-image.sh ${MEDIA})
+    cmd+=(--guestos_config "/boot/config/config-guestos.json")
+    if [[ "${use_nns_public_key,,}" == "true" ]]; then
+        cmd+=(--nns_public_key "/boot/config/nns_public_key.pem")
+    fi
+    if [[ "${use_node_operator_private_key,,}" == "true" ]]; then
+        cmd+=(--node_operator_private_key "/boot/config/node_operator_private_key.pem")
+    fi
+    if [[ "${use_ssh_authorized_keys,,}" == "true" ]]; then
+        cmd+=(--accounts_ssh_authorized_keys "/boot/config/ssh_authorized_keys")
+    fi
     cmd+=(--guestos_config "/boot/config/config-guestos.json")
     if [[ "${use_nns_public_key,,}" == "true" ]]; then
         cmd+=(--nns_public_key "/boot/config/nns_public_key.pem")
@@ -113,13 +125,8 @@
 function generate_guestos_config() {
     MAC_ADDRESS=$(/opt/ic/bin/hostos_tool generate-mac-address --node-type GuestOS)
 
-<<<<<<< HEAD
-    CPU_DOMAIN="kvm"
-    CPU_SPEC="/opt/ic/share/kvm-cpu.xml"
-=======
     # Generate inline CPU spec based on mode
     CPU_SPEC=$(mktemp)
->>>>>>> 1354f31c
     if [ "${vm_cpu}" == "qemu" ]; then
         CPU_DOMAIN="qemu"
         cat >"${CPU_SPEC}" <<EOF
@@ -140,10 +147,7 @@
     if [ ! -f "${OUTPUT}" ]; then
         mkdir -p "$(dirname "$OUTPUT")"
         sed -e "s@{{ resources_memory }}@${vm_memory}@" \
-<<<<<<< HEAD
-=======
             -e "s@{{ nr_of_vcpus }}@${vm_nr_of_vcpus:-64}@" \
->>>>>>> 1354f31c
             -e "s@{{ mac_address }}@${MAC_ADDRESS}@" \
             -e "s@{{ cpu_domain }}@${CPU_DOMAIN}@" \
             -e "/{{ cpu_spec }}/{r ${CPU_SPEC}" -e "d" -e "}" \
