#!/bin/bash

set -e

# Generate the GuestOS configuration.

source /opt/ic/bin/logging.sh
source /opt/ic/bin/metrics.sh

# Get keyword arguments
for argument in "${@}"; do
    case ${argument} in
        -c=* | --config=*)
            CONFIG="${argument#*=}"
            shift
            ;;
        -d=* | --deployment=*)
            DEPLOYMENT="${argument#*=}"
            shift
            ;;
        -h | --help)
            echo 'Usage:
Generate GuestOS Configuration

Arguments:
  -c=, --config=        specify the config.ini configuration file (Default: /boot/config/config.ini)
  -d=, --deployment=    specify the deployment.json configuration file (Default: /boot/config/deployment.json)
  -h, --help            show this help message and exit
  -i=, --input=         specify the input template file (Default: /opt/ic/share/guestos.xml.template)
  -m=, --media=         specify the config media image file (Default: /run/ic-node/config.img)
  -o=, --output=        specify the output configuration file (Default: /var/lib/libvirt/guestos.xml)
'
            exit 1
            ;;
        -i=* | --input=*)
            INPUT="${argument#*=}"
            shift
            ;;
        -m=* | --media=*)
            MEDIA="${argument#*=}"
            shift
            ;;
        -o=* | --output=*)
            OUTPUT="${argument#*=}"
            shift
            ;;
        *)
            echo "Error: Argument is not supported."
            exit 1
            ;;
    esac
done

function validate_arguments() {
    if [ "${CONFIG}" == "" -o "${DEPLOYMENT}" == "" -o "${INPUT}" == "" -o "${OUTPUT}" == "" ]; then
        $0 --help
    fi
}

# Set arguments if undefined
CONFIG="${CONFIG:=/boot/config/config.ini}"
DEPLOYMENT="${DEPLOYMENT:=/boot/config/deployment.json}"
INPUT="${INPUT:=/opt/ic/share/guestos.xml.template}"
MEDIA="${MEDIA:=/run/ic-node/config.img}"
OUTPUT="${OUTPUT:=/var/lib/libvirt/guestos.xml}"

function read_variables() {
    # Read limited set of keys. Be extra-careful quoting values as it could
    # otherwise lead to executing arbitrary shell code!
    while IFS="=" read -r key value; do
        case "$key" in
            "ipv6_prefix") ipv6_prefix="${value}" ;;
            "ipv6_gateway") ipv6_gateway="${value}" ;;
            "ipv4_address") ipv4_address="${value}" ;;
            "ipv4_prefix_length") ipv4_prefix_length="${value}" ;;
            "ipv4_gateway") ipv4_gateway="${value}" ;;
            "domain") domain="${value}" ;;
            "node_reward_type") node_reward_type="${value}" ;;
        esac
    done <"${CONFIG}"
}

function assemble_config_media() {
    cmd=(/opt/ic/bin/build-bootstrap-config-image.sh ${MEDIA})
    cmd+=(--nns_public_key "/boot/config/nns_public_key.pem")
    cmd+=(--elasticsearch_hosts "$(/opt/ic/bin/fetch-property.sh --key=.logging.hosts --metric=hostos_logging_hosts --config=${DEPLOYMENT})")
    cmd+=(--ipv6_address "$(/opt/ic/bin/hostos_tool generate-ipv6-address --node-type GuestOS)")
    cmd+=(--ipv6_gateway "${ipv6_gateway}")
    if [[ -n "$ipv4_address" && -n "$ipv4_prefix_length" && -n "$ipv4_gateway" && -n "$domain" ]]; then
        cmd+=(--ipv4_address "${ipv4_address}/${ipv4_prefix_length}")
        cmd+=(--ipv4_gateway "${ipv4_gateway}")
        cmd+=(--domain "${domain}")
    fi
<<<<<<< HEAD
    if [[ -n "$node_reward_type" ]]; then
        cmd+=(--node_reward_type "${node_reward_type}")
    fi
    cmd+=(--hostname "guest-$(/opt/ic/bin/fetch-mgmt-mac.sh | sed 's/://g')")
    cmd+=(--nns_url "$(/opt/ic/bin/fetch-property.sh --key=.nns.url --metric=hostos_nns_url --config=${DEPLOYMENT})")
=======
    cmd+=(--hostname "guest-$(/opt/ic/bin/hostos_tool fetch-mac-address | sed 's/://g')")
    cmd+=(--nns_urls "$(/opt/ic/bin/fetch-property.sh --key=.nns.url --metric=hostos_nns_url --config=${DEPLOYMENT})")
>>>>>>> 13c0601e
    if [ -f "/boot/config/node_operator_private_key.pem" ]; then
        cmd+=(--node_operator_private_key "/boot/config/node_operator_private_key.pem")
    fi

    cmd+=(--accounts_ssh_authorized_keys "/boot/config/ssh_authorized_keys")

    # Run the above command
    "${cmd[@]}"
    write_log "Assembling config media for GuestOS: ${MEDIA}"
}

function generate_guestos_config() {
    RESOURCES_MEMORY=$(/opt/ic/bin/fetch-property.sh --key=.resources.memory --metric=hostos_resources_memory --config=${DEPLOYMENT})
    MAC_ADDRESS=$(/opt/ic/bin/hostos_tool generate-mac-address --node-type GuestOS)
    # NOTE: `fetch-property` will error if the target is not found. Here we
    # only want to act when the field is set.
    CPU_MODE=$(jq -r ".resources.cpu" ${DEPLOYMENT})

    CPU_DOMAIN="kvm"
    CPU_SPEC="/opt/ic/share/kvm-cpu.xml"
    if [ "${CPU_MODE}" == "qemu" ]; then
        CPU_DOMAIN="qemu"
        CPU_SPEC="/opt/ic/share/qemu-cpu.xml"
    fi

    if [ ! -f "${OUTPUT}" ]; then
        mkdir -p "$(dirname "$OUTPUT")"
        sed -e "s@{{ resources_memory }}@${RESOURCES_MEMORY}@" \
            -e "s@{{ mac_address }}@${MAC_ADDRESS}@" \
            -e "s@{{ cpu_domain }}@${CPU_DOMAIN}@" \
            -e "/{{ cpu_spec }}/{r ${CPU_SPEC}" -e "d" -e "}" \
            "${INPUT}" >"${OUTPUT}"
        restorecon -R "$(dirname "$OUTPUT")"
        write_log "Generating GuestOS configuration file: ${OUTPUT}"
        write_metric "hostos_generate_guestos_config" \
            "1" \
            "HostOS generate GuestOS config" \
            "gauge"
    else
        write_log "GuestOS configuration file already exists: ${OUTPUT}"
        write_metric "hostos_generate_guestos_config" \
            "0" \
            "HostOS generate GuestOS config" \
            "gauge"
    fi
}

function main() {
    # Establish run order
    validate_arguments
    read_variables
    assemble_config_media
    generate_guestos_config
}

main<|MERGE_RESOLUTION|>--- conflicted
+++ resolved
@@ -91,16 +91,11 @@
         cmd+=(--ipv4_gateway "${ipv4_gateway}")
         cmd+=(--domain "${domain}")
     fi
-<<<<<<< HEAD
     if [[ -n "$node_reward_type" ]]; then
         cmd+=(--node_reward_type "${node_reward_type}")
     fi
-    cmd+=(--hostname "guest-$(/opt/ic/bin/fetch-mgmt-mac.sh | sed 's/://g')")
-    cmd+=(--nns_url "$(/opt/ic/bin/fetch-property.sh --key=.nns.url --metric=hostos_nns_url --config=${DEPLOYMENT})")
-=======
     cmd+=(--hostname "guest-$(/opt/ic/bin/hostos_tool fetch-mac-address | sed 's/://g')")
     cmd+=(--nns_urls "$(/opt/ic/bin/fetch-property.sh --key=.nns.url --metric=hostos_nns_url --config=${DEPLOYMENT})")
->>>>>>> 13c0601e
     if [ -f "/boot/config/node_operator_private_key.pem" ]; then
         cmd+=(--node_operator_private_key "/boot/config/node_operator_private_key.pem")
     fi
