--- conflicted
+++ resolved
@@ -15,12 +15,8 @@
 }
 
 # Create home directories
-<<<<<<< HEAD
+echo "Creating user home directories"
 for ACCOUNT in backup readonly admin limited-console; do
-=======
-echo "Creating user home directories"
-for ACCOUNT in backup readonly admin; do
->>>>>>> 1bc0a595
     HOMEDIR=$(getent passwd "${ACCOUNT}" | cut -d: -f6)
     echo "Creating home directory for ${ACCOUNT}: ${HOMEDIR}"
     mkdir -p "${HOMEDIR}"
