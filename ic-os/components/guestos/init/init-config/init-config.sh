#!/bin/bash

# Mount the configuration device at /mnt/config

set -eo pipefail

source /opt/ic/bin/logging.sh
source /opt/ic/bin/metrics.sh

SCRIPT="$(basename $0)[$$]"

# List all block devices that could potentially contain the ic-bootstrap.tar configuration,
# i.e. "removable" devices, devices with the serial "config"
# or devices containing a filesystem with the label "CONFIG".
function find_config_devices() {
    for DEV in $(ls -C /sys/class/block); do
        echo "Consider device $DEV" >&2
        if [ -e /sys/class/block/"${DEV}"/removable ]; then
            # In production, a removable device is used to pass configuration
            # into the VM.
            # In some test environments where this is not available, the
            # configuration device is identified by the serial "config".
            local IS_REMOVABLE=$(cat /sys/class/block/"${DEV}"/removable)
            local CONFIG_SERIAL=$(udevadm info --name=/dev/"${DEV}" | grep "ID_SCSI_SERIAL=config" || true)
            local FS_LABEL=$(lsblk --fs --noheadings --output LABEL /dev/"${DEV}" 2>/dev/null || true)
            if [ "$IS_REMOVABLE" == 1 ] || [ "$CONFIG_SERIAL" != "" ] || [ "$FS_LABEL" == "CONFIG" ]; then
                # If this is a partitioned device (and it usually is), then
                # the first partition is of relevance.
                # return first partition for use instead.
                if [ -e /sys/class/block/"${DEV}1" ]; then
                    local TGT="/dev/${DEV}1"
                elif [ -e /sys/class/block/"${DEV}p1" ]; then
                    local TGT="/dev/${DEV}p1"
                else
                    local TGT="/dev/${DEV}"
                fi
                # Sanity check whether device is usable (it could be a
                # CD drive with no medium in)
                if blockdev "$TGT" 2>/dev/null; then
                    echo "$TGT"
                fi
            fi
        fi
    done
}

function mount_config_device() {
    MAX_TRIES=10

    while [ $MAX_TRIES -gt 0 ]; do
        echo "Locating CONFIG device for mounting"
        config_device="$(find_config_devices)"

        if [ "$config_device" != "" ]; then
            echo "Found CONFIG device at $config_device, creating mount at /mnt/config"

            if mount -t vfat -o ro "$config_device" /mnt/config; then
                echo "Successfully mounted CONFIG device at /mnt/config"
                return 0
            else
                echo "Failed to mount CONFIG device at $config_device"
            fi
        fi

        MAX_TRIES=$(($MAX_TRIES - 1))
        if [ $MAX_TRIES == 0 ]; then
            echo "No CONFIG device found for mounting"
            return 1
        else
            echo "Retrying to find CONFIG device"
            sleep 1
        fi
    done
}

if ! mount_config_device; then
    exit 1
fi

trap "umount /mnt/config" EXIT

# Verify that ic-bootstrap.tar contains only regular files (-) and directories (d)
if tar -tvf /mnt/config/ic-bootstrap.tar | cut -c 1 | grep -E -q '[^-d]'; then
    echo "ic-bootstrap.tar contains non-regular files, aborting"
    exit 1
fi

<<<<<<< HEAD
mkdir -p /run/config/bootstrap
tar xf /mnt/config/ic-bootstrap.tar -C /run/config/bootstrap
cp /run/config/bootstrap/config.json /run/config/config.json
chown ic-replica:nogroup /run/config/config.json
/opt/ic/bin/config populate-nns-public-key
=======
# Create file under /run/config/guest_vm_type, this can be used to add ConditionPathExists conditions to systemd units
guest_vm_type="$(jq -r ".guest_vm_type" /run/config/config.json)"
if [[ "$guest_vm_type" = null ]]; then
    guest_vm_type=default
fi
mkdir -p "/run/config/guest_vm_type"
touch "/run/config/guest_vm_type/$guest_vm_type"
>>>>>>> 2d7f2d1b
<|MERGE_RESOLUTION|>--- conflicted
+++ resolved
@@ -1,6 +1,6 @@
 #!/bin/bash
 
-# Mount the configuration device at /mnt/config
+# Initialize configuration in /run/config from bootstrap package.
 
 set -eo pipefail
 
@@ -85,18 +85,16 @@
     exit 1
 fi
 
-<<<<<<< HEAD
 mkdir -p /run/config/bootstrap
 tar xf /mnt/config/ic-bootstrap.tar -C /run/config/bootstrap
 cp /run/config/bootstrap/config.json /run/config/config.json
 chown ic-replica:nogroup /run/config/config.json
 /opt/ic/bin/config populate-nns-public-key
-=======
+
 # Create file under /run/config/guest_vm_type, this can be used to add ConditionPathExists conditions to systemd units
 guest_vm_type="$(jq -r ".guest_vm_type" /run/config/config.json)"
 if [[ "$guest_vm_type" = null ]]; then
     guest_vm_type=default
 fi
 mkdir -p "/run/config/guest_vm_type"
-touch "/run/config/guest_vm_type/$guest_vm_type"
->>>>>>> 2d7f2d1b
+touch "/run/config/guest_vm_type/$guest_vm_type"