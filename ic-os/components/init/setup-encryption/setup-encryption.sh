--- conflicted
+++ resolved
@@ -9,16 +9,8 @@
 
 echo "- - L" | sfdisk --force --no-reread -a /dev/vda
 
-# Initialize encrypted store.
+# Initialize and open encrypted store.
 partprobe /dev/vda
-<<<<<<< HEAD
-umask 0077
 
 /opt/ic/bin/guest_disk crypt-format store /dev/vda10
-/opt/ic/bin/guest_disk crypt-open store /dev/vda10
-=======
-# Set minimal iteration count -- we already use a random key with
-# maximal entropy, pbkdf doesn't gain anything (besides slowing
-# down boot by a couple seconds which needlessly annoys for testing).
-cryptsetup luksFormat --type luks2 --pbkdf pbkdf2 --pbkdf-force-iterations 1000 /dev/vda10 /boot/config/store.keyfile
->>>>>>> b33df395
+/opt/ic/bin/guest_disk crypt-open store /dev/vda10