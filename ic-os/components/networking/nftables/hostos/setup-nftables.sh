#!/bin/bash

# Substitute correct configuration parameters into nftables.conf.

source /opt/ic/bin/config.sh

function usage() {
    cat <<EOF
Usage:
  setup-nftables -i nftables.template -o nftables.conf

  Generate nftables config from template file.

  -i infile: input ic.json5.template file
  -o outfile: output ic.json5 file
EOF
}

<<<<<<< HEAD
function read_config_variables() {
=======
function get_ipv6_prefix() {
>>>>>>> 1354f31c
    ipv6_prefix=$(get_config_value '.network_settings.ipv6_config.Deterministic.prefix')
    IPV6_PREFIX="${ipv6_prefix:+${ipv6_prefix}::/64}" # Add suffix to prefix if found
    IPV6_PREFIX="${IPV6_PREFIX:-::1/128}"             # Default to loopback for easy templating
}

while getopts "i:o:" OPT; do
    case "${OPT}" in
        i)
            IN_FILE="${OPTARG}"
            ;;
        o)
            OUT_FILE="${OPTARG}"
            ;;
        *)
            usage
            exit 1
            ;;
    esac
done

if [ "${IN_FILE}" == "" -o "${OUT_FILE}" == "" ]; then
    usage
    exit 1
fi

<<<<<<< HEAD
read_config_variables
=======
get_ipv6_prefix
>>>>>>> 1354f31c

mkdir -p /run/ic-node/nftables-ruleset/
sed -e "s@{{ ipv6_prefix }}@${IPV6_PREFIX}@" \
    "${IN_FILE}" >"${OUT_FILE}"<|MERGE_RESOLUTION|>--- conflicted
+++ resolved
@@ -4,9 +4,12 @@
 
 source /opt/ic/bin/config.sh
 
+source /opt/ic/bin/config.sh
+
 function usage() {
     cat <<EOF
 Usage:
+  setup-nftables -i nftables.template -o nftables.conf
   setup-nftables -i nftables.template -o nftables.conf
 
   Generate nftables config from template file.
@@ -16,16 +19,13 @@
 EOF
 }
 
-<<<<<<< HEAD
-function read_config_variables() {
-=======
 function get_ipv6_prefix() {
->>>>>>> 1354f31c
     ipv6_prefix=$(get_config_value '.network_settings.ipv6_config.Deterministic.prefix')
     IPV6_PREFIX="${ipv6_prefix:+${ipv6_prefix}::/64}" # Add suffix to prefix if found
     IPV6_PREFIX="${IPV6_PREFIX:-::1/128}"             # Default to loopback for easy templating
 }
 
+while getopts "i:o:" OPT; do
 while getopts "i:o:" OPT; do
     case "${OPT}" in
         i)
@@ -46,11 +46,7 @@
     exit 1
 fi
 
-<<<<<<< HEAD
-read_config_variables
-=======
 get_ipv6_prefix
->>>>>>> 1354f31c
 
 mkdir -p /run/ic-node/nftables-ruleset/
 sed -e "s@{{ ipv6_prefix }}@${IPV6_PREFIX}@" \
