"""
Bare metal utility functions. Use this macro to define a target to launch an OS on bare metal. For usage, see readme.md
"""

load("@python_deps//:requirements.bzl", "requirement")

def launch_bare_metal(name, image_zst_file):
    binary_name = name + "_main"
    native.py_binary(
        name = binary_name,
        srcs = ["//ic-os/dev-tools/bare_metal_deployment:deploy.py"],
        main = "//ic-os/dev-tools/bare_metal_deployment:deploy.py",
        deps = [
            requirement("fabric"),
            requirement("icmplib"),
            requirement("idracredfishsupport"),
            requirement("invoke"),
            requirement("loguru"),
            requirement("pyyaml"),
            requirement("requests"),
            requirement("simple-parsing"),
            requirement("tqdm"),
        ],
        tags = ["manual"],
    )

    native.sh_binary(
        name = name,
        srcs = ["//toolchains/sysimage:proc_wrapper.sh"],
        args = [
            "python3",
            "$(location :" + binary_name + ")",
            "--inject_configuration_tool",
            "$(location //rs/ic_os/dev_test_tools/setupos-inject-configuration)",
            "--upload_img",
            "$(location " + image_zst_file + ")",
            "--idrac_script",
            "$(location @python_deps_idracredfishsupport//:IdracRedfishSupport-0.0.8.data/scripts/VirtualDiskExpansionREDFISH.py)",
            "--benchmark_driver_script",
            "$(location //ic-os/dev-tools/bare_metal_deployment:benchmark_driver.sh)",
            "--benchmark_runner_script",
            "$(location //ic-os/dev-tools/bare_metal_deployment:benchmark_runner.sh)",
            "--benchmark_tools",
            "$(location //ic-os/dev-tools/hw_validation:stress.sh)",
            "$(location //ic-os/dev-tools/hw_validation:benchmark.sh)",
        ],
        data = [
            ":" + binary_name,
            image_zst_file,
            "//rs/ic_os/setupos-inject-configuration",
            "@python_deps_idracredfishsupport//:IdracRedfishSupport-0.0.8.data/scripts/VirtualDiskExpansionREDFISH.py",
            "//ic-os/dev-tools/bare_metal_deployment:benchmark_runner.sh",
            "//ic-os/dev-tools/bare_metal_deployment:benchmark_driver.sh",
            "//ic-os/dev-tools/hw_validation:stress.sh",
            "//ic-os/dev-tools/hw_validation:benchmark.sh",
        ],
<<<<<<< HEAD
=======
        data = [":" + binary_name, image_zst_file, "//rs/ic_os/dev_test_tools/setupos-inject-configuration", "//ic-os/dev-tools/bare_metal_deployment:find_idrac_package_path"],
>>>>>>> 3aa43520
        tags = ["manual"],
    )<|MERGE_RESOLUTION|>--- conflicted
+++ resolved
@@ -47,16 +47,12 @@
         data = [
             ":" + binary_name,
             image_zst_file,
-            "//rs/ic_os/setupos-inject-configuration",
+            "//rs/ic_os/dev_test_tools/setupos-inject-configuration",
             "@python_deps_idracredfishsupport//:IdracRedfishSupport-0.0.8.data/scripts/VirtualDiskExpansionREDFISH.py",
             "//ic-os/dev-tools/bare_metal_deployment:benchmark_runner.sh",
             "//ic-os/dev-tools/bare_metal_deployment:benchmark_driver.sh",
             "//ic-os/dev-tools/hw_validation:stress.sh",
             "//ic-os/dev-tools/hw_validation:benchmark.sh",
         ],
-<<<<<<< HEAD
-=======
-        data = [":" + binary_name, image_zst_file, "//rs/ic_os/dev_test_tools/setupos-inject-configuration", "//ic-os/dev-tools/bare_metal_deployment:find_idrac_package_path"],
->>>>>>> 3aa43520
         tags = ["manual"],
     )