--- conflicted
+++ resolved
@@ -37,13 +37,10 @@
 #
 # Tip: to test which files matches <PATTERN> you can use the following:
 # git ls-files | python -c 'import sys, fnmatch; print("\n".join(fnmatch.filter(sys.stdin.read().splitlines(),"<PATTERN>")))'
-<<<<<<< HEAD
-=======
 #
 # Run `ci/bazel-scripts/targets.py check` to see the matches for every pattern
 # and to check the correctness of this file. This is also run automatically by
 # the check-pull-request-bazel-targets job on CI.
->>>>>>> b7df6bf6
 
 *.sh        //pre-commit:shfmt-check
 *.py        //pre-commit:ruff-lint
@@ -66,29 +63,10 @@
 
 *nns_delegation* //rs/tests/networking:nns_delegation_test
 
-<<<<<<< HEAD
-rs/backup/*.rs //rs/tests/consensus/backup:backup_manager_upgrade_test
-               //rs/tests/consensus/backup:backup_manager_downgrade_test
-
-rs/recovery/src/*.rs //rs/tests/consensus/subnet_recovery:sr_app_same_nodes_test
-                     //rs/tests/consensus/subnet_recovery:sr_app_same_nodes_enable_chain_keys_test
-                     //rs/tests/consensus/subnet_recovery:sr_app_same_nodes_with_chain_keys_test
-                     //rs/tests/consensus/subnet_recovery:sr_app_failover_nodes_test
-                     //rs/tests/consensus/subnet_recovery:sr_app_failover_nodes_enable_chain_keys_test
-                     //rs/tests/consensus/subnet_recovery:sr_app_failover_nodes_with_chain_keys_test
-                     //rs/tests/consensus/subnet_recovery:sr_app_no_upgrade_test
-                     //rs/tests/consensus/subnet_recovery:sr_app_no_upgrade_local_test
-                     //rs/tests/consensus/subnet_recovery:sr_app_no_upgrade_enable_chain_keys_test
-                     //rs/tests/consensus/subnet_recovery:sr_app_no_upgrade_with_chain_keys_test
-                     //rs/tests/consensus/subnet_recovery:sr_app_large_with_chain_keys_test
-                     //rs/tests/consensus/subnet_recovery:sr_nns_same_nodes_test
-                     //rs/tests/consensus/subnet_recovery:sr_nns_failover_nodes_test
-=======
 rs/backup/*.rs //rs/tests/consensus/backup/...
 
 rs/recovery/src/*.rs //rs/tests/consensus/subnet_recovery/...
                      //rs/tests/consensus:subnet_splitting_test_colocate
                      //rs/tests/nested:nns_recovery_test
 
-rs/recovery/subnet_splitting/*.rs //rs/tests/consensus:subnet_splitting_test_colocate
->>>>>>> b7df6bf6
+rs/recovery/subnet_splitting/*.rs //rs/tests/consensus:subnet_splitting_test_colocate