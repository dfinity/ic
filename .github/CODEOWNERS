--- conflicted
+++ resolved
@@ -300,9 +300,5 @@
 Cargo.toml
 .gitignore
 stackage_snapshot.json
-<<<<<<< HEAD
-mainnet-canister-revisions.json # this file is auto-approved by mergify, therefore we remove codeowners
-=======
 mainnet-canister-revisions.json # this file is auto-approved by github actions, therefore we remove codeowners
-mainnet-icos-revisions.json
->>>>>>> 2de3fbec
+mainnet-icos-revisions.json     # same as above