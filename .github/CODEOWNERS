--- conflicted
+++ resolved
@@ -77,12 +77,8 @@
 # [GitHub-Ci]
 /.github/                                                                @dfinity/idx
 /.github/workflows/                                                      @dfinity/idx
-<<<<<<< HEAD
-/.github/workflows/ledger-suite-release.yml                              @dfinity/finint @dfinity/idx
-/.github/workflows/rosetta-release.yml                                   @dfinity/finint @dfinity/idx
-=======
+/.github/workflows/ledger-suite-release.yml                              @dfinity/defi-team @dfinity/idx
 /.github/workflows/rosetta-release.yml                                   @dfinity/defi-team @dfinity/idx
->>>>>>> 006d5d15
 /.github/CODEOWNERS                                                      @dfinity/ic-owners-owners
 .github/repo_policies/EXTERNAL_CONTRIB_BLACKLIST                         @dfinity/idx @dfinity/infrasec
 /ci/                                                                     @dfinity/idx
