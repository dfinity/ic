--- conflicted
+++ resolved
@@ -232,11 +232,6 @@
 /rs/rust_canisters/load_simulator                       @dfinity/team-dsm
 /rs/rust_canisters/xnet_test/                           @dfinity/team-dsm
 /rs/rust_canisters/xrc_mock/                            @dfinity/finint
-<<<<<<< HEAD
-=======
-/rs/rust_canisters/downstream_calls_test/               @dfinity/team-dsm
-/rs/rust_canisters/random_traffic_test/                 @dfinity/team-dsm
->>>>>>> f46d6c92
 /rs/sns/                                                @dfinity/governance-team
 /rs/state_layout/                                       @dfinity/team-dsm
 /rs/state_machine_tests/                                @dfinity/team-dsm
