--- conflicted
+++ resolved
@@ -39,16 +39,12 @@
     name: Before script
     id: before-script
     shell: bash
-<<<<<<< HEAD
-    run: ./ci/scripts/before-script.sh
-=======
     run: |
       [ -n "${NODE_NAME:-}" ] && echo "Node: $NODE_NAME"
   docker-login: &docker-login
     name: Login to Dockerhub
     shell: bash
-    run: ./gitlab-ci/src/ci-scripts/docker-login.sh
->>>>>>> 5f77e4d9
+    run: ./ci/scripts/docker-login.sh
     env:
       DOCKER_HUB_USER: ${{ vars.DOCKER_HUB_USER }}
       DOCKER_HUB_PASSWORD_RO: ${{ secrets.DOCKER_HUB_PASSWORD_RO }}
