--- conflicted
+++ resolved
@@ -116,15 +116,10 @@
           BAZEL_TARGETS: "//rs/ledger_suite/..."
           BAZEL_CI_CONFIG: "--config=ci --repository_cache=/cache/bazel"
           BAZEL_EXTRA_ARGS: "--keep_going --test_tag_filters=fi_tests_nightly --test_env=SSH_AUTH_SOCK --test_timeout=43200"
-<<<<<<< HEAD
-          BUILDEVENT_APIKEY: ${{ secrets.HONEYCOMB_API_TOKEN }}
-          SSH_PRIVATE_KEY: ${{ secrets.SSH_PRIVATE_KEY }}
+          BUILDEVENT_APIKEY: ${{ secrets.HONEYCOMB_TOKEN }}
+          SSH_PRIVATE_KEY_BACKUP_POD: ${{ secrets.SSH_PRIVATE_KEY_BACKUP_POD }}
           GPG_PASSPHRASE: ${{ secrets.GPG_PASSPHRASE }}
       - <<: *bazel-bep
-=======
-          BUILDEVENT_APIKEY: ${{ secrets.HONEYCOMB_TOKEN }}
-          SSH_PRIVATE_KEY_BACKUP_POD: ${{ secrets.SSH_PRIVATE_KEY_BACKUP_POD }}
->>>>>>> 6bc1943f
 
   nns-tests-nightly:
     name: Bazel Test NNS Nightly
@@ -141,15 +136,10 @@
           BAZEL_TARGETS: "//rs/nns/..."
           BAZEL_CI_CONFIG: "--config=ci --repository_cache=/cache/bazel"
           BAZEL_EXTRA_ARGS: "--keep_going --test_tag_filters=nns_tests_nightly --test_env=SSH_AUTH_SOCK --test_env=NNS_CANISTER_UPGRADE_SEQUENCE=all"
-<<<<<<< HEAD
-          BUILDEVENT_APIKEY: ${{ secrets.HONEYCOMB_API_TOKEN }}
-          SSH_PRIVATE_KEY: ${{ secrets.SSH_PRIVATE_KEY }}
+          BUILDEVENT_APIKEY: ${{ secrets.HONEYCOMB_TOKEN }}
+          SSH_PRIVATE_KEY_BACKUP_POD: ${{ secrets.SSH_PRIVATE_KEY_BACKUP_POD }}
           GPG_PASSPHRASE: ${{ secrets.GPG_PASSPHRASE }}
       - <<: *bazel-bep
-=======
-          BUILDEVENT_APIKEY: ${{ secrets.HONEYCOMB_TOKEN }}
-          SSH_PRIVATE_KEY_BACKUP_POD: ${{ secrets.SSH_PRIVATE_KEY_BACKUP_POD }}
->>>>>>> 6bc1943f
 
   system-tests-benchmarks-nightly:
     name: Bazel System Test Benchmarks
@@ -172,13 +162,9 @@
           BAZEL_CI_CONFIG: "--config=ci --repository_cache=/cache/bazel"
           # note: there's just one performance cluster, so the job can't be parallelized
           BAZEL_EXTRA_ARGS: "--test_tag_filters=system_test_benchmark --//bazel:enable_upload_perf_systest_results=True --keep_going --jobs 1"
-<<<<<<< HEAD
-          BUILDEVENT_APIKEY: ${{ secrets.HONEYCOMB_API_TOKEN }}
+          BUILDEVENT_APIKEY: ${{ secrets.HONEYCOMB_TOKEN }}
           GPG_PASSPHRASE: ${{ secrets.GPG_PASSPHRASE }}
       - <<: *bazel-bep
-=======
-          BUILDEVENT_APIKEY: ${{ secrets.HONEYCOMB_TOKEN }}
->>>>>>> 6bc1943f
       - name: Post Slack Notification
         uses: slackapi/slack-github-action@6c661ce58804a1a20f6dc5fbee7f0381b469e001 # v1.25.0
         if: failure()
