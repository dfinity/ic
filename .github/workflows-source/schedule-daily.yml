name: Schedule Daily

on:
  schedule:
    - cron: "0 1 * * *"
  workflow_dispatch:

env:
  BAZEL_STARTUP_ARGS: "--output_base=/var/tmp/bazel-output/"
  BRANCH_NAME: ${{ github.head_ref || github.ref_name }}
  CI_COMMIT_SHA: ${{ github.sha }}
  CI_JOB_NAME: ${{ github.job }}
  CI_PROJECT_DIR: ${{ github.workspace }}
  CI_RUN_ID: ${{ github.run_id }}
  BUILDEVENT_DATASET: "github-ci-dfinity"

anchors:
  image: &image
    image: ghcr.io/dfinity/ic-build@sha256:4fd13b47285e783c3a6f35aadd9559d097c0de162a1cf221ead66ab1598d5d45
  dind-large-setup: &dind-large-setup
    runs-on:
      group: zh1
      labels: dind-large
    container:
      <<: *image
      options: >-
        -e NODE_NAME
        --privileged --cgroupns host
        -v /cache:/cache -v /var/sysimage:/var/sysimage -v /var/tmp:/var/tmp
    timeout-minutes: 120
  checkout: &checkout
    name: Checkout
    uses: actions/checkout@v4
<<<<<<< HEAD
  before-script: &before-script
    name: Before script
    id: before-script
    shell: bash
    run: |
      [ -n "${NODE_NAME:-}" ] && echo "Node: $NODE_NAME"
=======
  docker-login: &docker-login
    name: Login to Dockerhub
    shell: bash
    run: ./ci/scripts/docker-login.sh
    env:
      DOCKER_HUB_USER: ${{ vars.DOCKER_HUB_USER }}
      DOCKER_HUB_PASSWORD_RO: ${{ secrets.DOCKER_HUB_PASSWORD_RO }}
>>>>>>> 9d8bfe9e
  bazel-bep: &bazel-bep
    name: Upload bazel-bep
    # runs only if previous step succeeded or failed;
    # we avoid collecting artifacts of jobs that were cancelled
    if: success() || failure()
    uses: actions/upload-artifact@v4
    with:
      name: ${{ github.job }}-bep
      retention-days: 14
      if-no-files-found: ignore
      compression-level: 9
      path: |
        bazel-bep.pb
        profile.json

jobs:

  bazel-test-bare-metal:
    name: Bazel Test Bare Metal
    <<: *dind-large-setup
    timeout-minutes: 120
    runs-on:
      group: zh1
      labels: dind-large
    steps:
      - <<: *checkout
<<<<<<< HEAD
      - <<: *before-script
=======
      - <<: *docker-login
>>>>>>> 9d8bfe9e
      - name: Run Bazel Launch Bare Metal
        shell: bash
        run: |
          echo "$ZH2_DLL01_CSV_SECRETS" > file1
          echo "$ZH2_FILE_SHARE_KEY" > file2 && chmod 400 file2
          [ -n "${NODE_NAME:-}" ] && echo "Node: $NODE_NAME"

          # Run bare metal installation test
          # shellcheck disable=SC2046,SC2086
          bazel ${BAZEL_STARTUP_ARGS} run ${BAZEL_CI_CONFIG} \
            //ic-os/setupos/envs/dev:launch_bare_metal -- \
              --config_path "$(realpath  ./ic-os/dev-tools/bare_metal_deployment/zh2-dll01.yaml)" \
              --csv_filename "$(realpath file1)" \
              --file_share_ssh_key "$(realpath file2)" \
              --inject_image_pub_key "ssh-ed25519 AAAAC3NzaC1lZDI1NTE5AAAAIK3gjE/2K5nxIBbk3ohgs8J5LW+XiObwA+kGtSaF5+4c" \
              --file_share_username ci_interim \
              --hsm \
              --ci_mode

          # Run bare metal node performance benchmarks
          # shellcheck disable=SC2046,SC2086
          bazel ${BAZEL_STARTUP_ARGS} run ${BAZEL_CI_CONFIG} \
            //ic-os/setupos/envs/dev:launch_bare_metal -- \
              --config_path "$(realpath  ./ic-os/dev-tools/bare_metal_deployment/zh2-dll01.yaml)" \
              --csv_filename "$(realpath file1)" \
              --file_share_ssh_key "$(realpath file2)" \
              --inject_image_pub_key "ssh-ed25519 AAAAC3NzaC1lZDI1NTE5AAAAIK3gjE/2K5nxIBbk3ohgs8J5LW+XiObwA+kGtSaF5+4c" \
              --file_share_username ci_interim \
              --ci_mode \
              --benchmark
          bazel clean
        env:
          BAZEL_STARTUP_ARGS: "--output_base=/var/tmp/bazel-output/"
          BAZEL_CI_CONFIG: "--config=ci --repository_cache=/cache/bazel"
          ZH2_DLL01_CSV_SECRETS: "${{ secrets.ZH2_DLL01_CSV_SECRETS }}"
          ZH2_FILE_SHARE_KEY: "${{ secrets.ZH2_FILE_SHARE_KEY }}"

  fi-tests-nightly:
    name: Bazel Test FI Nightly
    <<: *dind-large-setup
    timeout-minutes: 720 # 12 hours
    steps:
      - <<: *checkout
<<<<<<< HEAD
      - <<: *before-script
=======
      - <<: *docker-login
>>>>>>> 9d8bfe9e
      - name: Run FI Tests Nightly
        id: bazel-test-all
        uses: ./.github/actions/bazel-test-all/
        with:
          BAZEL_COMMAND: "test"
          BAZEL_TARGETS: "//rs/ledger_suite/..."
          BAZEL_CI_CONFIG: "--config=ci --repository_cache=/cache/bazel"
          BAZEL_EXTRA_ARGS: "--keep_going --test_tag_filters=fi_tests_nightly --test_env=SSH_AUTH_SOCK --test_timeout=43200"
          BUILDEVENT_APIKEY: ${{ secrets.HONEYCOMB_API_TOKEN }}
          SSH_PRIVATE_KEY: ${{ secrets.SSH_PRIVATE_KEY }}
      - <<: *bazel-bep

  nns-tests-nightly:
    name: Bazel Test NNS Nightly
    <<: *dind-large-setup
    timeout-minutes: 20
    steps:
      - <<: *checkout
<<<<<<< HEAD
      - <<: *before-script
=======
      - <<: *docker-login
>>>>>>> 9d8bfe9e
      - name: Run NNS Tests Nightly
        id: bazel-test-all
        uses: ./.github/actions/bazel-test-all/
        with:
          BAZEL_COMMAND: "test"
          BAZEL_TARGETS: "//rs/nns/..."
          BAZEL_CI_CONFIG: "--config=ci --repository_cache=/cache/bazel"
          BAZEL_EXTRA_ARGS: "--keep_going --test_tag_filters=nns_tests_nightly --test_env=SSH_AUTH_SOCK --test_env=NNS_CANISTER_UPGRADE_SEQUENCE=all"
          BUILDEVENT_APIKEY: ${{ secrets.HONEYCOMB_API_TOKEN }}
          SSH_PRIVATE_KEY: ${{ secrets.SSH_PRIVATE_KEY }}
      - <<: *bazel-bep

  system-tests-benchmarks-nightly:
    name: Bazel System Test Benchmarks
    <<: *dind-large-setup
    timeout-minutes: 480
    steps:
      - <<: *checkout
<<<<<<< HEAD
      - <<: *before-script
=======
      - <<: *docker-login
>>>>>>> 9d8bfe9e
      - name: Set Benchmark Targets
        shell: bash
        run: |
          set -xeuo pipefail
          echo "BENCHMARK_TARGETS=$(bazel query 'attr(tags, system_test_benchmark, //rs/...)' | grep -v head_nns | tr '\n' ' ')" >> $GITHUB_ENV
      - name: Test System Test Benchmarks
        id: bazel-system-test-benchmarks
        uses: ./.github/actions/bazel-test-all/
        with:
          BAZEL_COMMAND: "test"
          BAZEL_TARGETS: ${{ env.BENCHMARK_TARGETS }}
          BAZEL_CI_CONFIG: "--config=ci --repository_cache=/cache/bazel"
          # note: there's just one performance cluster, so the job can't be parallelized
          BAZEL_EXTRA_ARGS: "--test_tag_filters=system_test_benchmark --//bazel:enable_upload_perf_systest_results=True --keep_going --jobs 1"
          BUILDEVENT_APIKEY: ${{ secrets.HONEYCOMB_API_TOKEN }}
      - <<: *bazel-bep
      - name: Post Slack Notification
        uses: slackapi/slack-github-action@6c661ce58804a1a20f6dc5fbee7f0381b469e001 # v1.25.0
        if: failure()
        with:
          channel-id: eng-crypto-alerts
          slack-message: "${{ github.job }} failed :disappointed: - <${{github.server_url}}/${{github.repository}}/actions/runs/${{github.run_id}}|Run#${{github.run_id}}>"
        env:
          SLACK_BOT_TOKEN: ${{ secrets.SLACK_API_TOKEN }}

  dependency-scan-nightly:
    name: Dependency Scan Nightly
    <<: *dind-large-setup
    timeout-minutes: 60
    permissions:
      actions: write
    env:
      SHELL_WRAPPER: "/usr/bin/time"
      CARGO_WASMPACK_VERSION: "0.12.1"
      DEFAULT_NODE_VERSION: "20"
      CI_PROJECT_PATH: ${{ github.repository }}
      CI_PIPELINE_ID: ${{ github.run_id }}
      GITHUB_TOKEN: ${{ secrets.GITHUB_TOKEN }}
      JIRA_API_TOKEN: ${{ secrets.JIRA_API_TOKEN }}
      SLACK_PSEC_BOT_OAUTH_TOKEN: ${{ secrets.SLACK_PSEC_BOT_OAUTH_TOKEN }}
      GITHUB_REF: ${{ github.ref }}
      REPO_NAME: ${{ github.repository }}
    steps:
      - <<: *checkout
      - name: Set up Python
        uses: actions/setup-python@v5
        with:
          python-version: "3.12"
      - name: Setup environment deps
        id: setup-environment-deps
        shell: bash
        run: |
          # Ignore externally-managed-environment pip error, install packages system-wide.
          PIP_BREAK_SYSTEM_PACKAGES=1 pip3 install --ignore-installed -r requirements.txt
          cargo install wasm-pack --version "${CARGO_WASMPACK_VERSION}"
          source "${NVM_DIR}/nvm.sh"
          nvm use ${DEFAULT_NODE_VERSION}
          node --version
          npm --version
      - name: Run Dependency Scan Nightly
        id: dependency-scan-nightly
        shell: bash
        run: |
          set -euo pipefail
          export PYTHONPATH=$PWD/ci/src:$PWD/ci/src/dependencies
          cd ci/src/dependencies/
          $SHELL_WRAPPER python3 job/bazel_rust_ic_scanner_periodic_job.py
          $SHELL_WRAPPER python3 job/npm_scanner_periodic_job.py
          $SHELL_WRAPPER python3 job/bazel_trivy_container_ic_scanner_periodic_job.py

  # CI job is also executed in PR on use of 'CI_COVERAGE' label
  bazel-test-coverage:
    name: Bazel Test Coverage
    <<: *dind-large-setup
    steps:
      - <<: *checkout
      - name: Run Bazel Test Coverage
        shell: bash
        run: |
          [ -n "${NODE_NAME:-}" ] && echo "Node: $NODE_NAME"
          ./ci/scripts/bazel-coverage.sh
        env:
          AWS_ACCESS_KEY_ID: ${{ secrets.AWS_ACCESS_KEY_ID }}
          AWS_SECRET_ACCESS_KEY: ${{ secrets.AWS_SECRET_ACCESS_KEY }}<|MERGE_RESOLUTION|>--- conflicted
+++ resolved
@@ -31,22 +31,12 @@
   checkout: &checkout
     name: Checkout
     uses: actions/checkout@v4
-<<<<<<< HEAD
   before-script: &before-script
     name: Before script
     id: before-script
     shell: bash
     run: |
       [ -n "${NODE_NAME:-}" ] && echo "Node: $NODE_NAME"
-=======
-  docker-login: &docker-login
-    name: Login to Dockerhub
-    shell: bash
-    run: ./ci/scripts/docker-login.sh
-    env:
-      DOCKER_HUB_USER: ${{ vars.DOCKER_HUB_USER }}
-      DOCKER_HUB_PASSWORD_RO: ${{ secrets.DOCKER_HUB_PASSWORD_RO }}
->>>>>>> 9d8bfe9e
   bazel-bep: &bazel-bep
     name: Upload bazel-bep
     # runs only if previous step succeeded or failed;
@@ -73,11 +63,7 @@
       labels: dind-large
     steps:
       - <<: *checkout
-<<<<<<< HEAD
-      - <<: *before-script
-=======
-      - <<: *docker-login
->>>>>>> 9d8bfe9e
+      - <<: *before-script
       - name: Run Bazel Launch Bare Metal
         shell: bash
         run: |
@@ -121,11 +107,7 @@
     timeout-minutes: 720 # 12 hours
     steps:
       - <<: *checkout
-<<<<<<< HEAD
-      - <<: *before-script
-=======
-      - <<: *docker-login
->>>>>>> 9d8bfe9e
+      - <<: *before-script
       - name: Run FI Tests Nightly
         id: bazel-test-all
         uses: ./.github/actions/bazel-test-all/
@@ -144,11 +126,7 @@
     timeout-minutes: 20
     steps:
       - <<: *checkout
-<<<<<<< HEAD
-      - <<: *before-script
-=======
-      - <<: *docker-login
->>>>>>> 9d8bfe9e
+      - <<: *before-script
       - name: Run NNS Tests Nightly
         id: bazel-test-all
         uses: ./.github/actions/bazel-test-all/
@@ -167,11 +145,7 @@
     timeout-minutes: 480
     steps:
       - <<: *checkout
-<<<<<<< HEAD
-      - <<: *before-script
-=======
-      - <<: *docker-login
->>>>>>> 9d8bfe9e
+      - <<: *before-script
       - name: Set Benchmark Targets
         shell: bash
         run: |
