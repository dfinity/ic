--- conflicted
+++ resolved
@@ -147,17 +147,10 @@
     if: contains(github.event.pull_request.labels.*.name, 'CI_COVERAGE')
     steps:
       - <<: *checkout
-<<<<<<< HEAD
-      - <<: *before-script
-      - name: Run Bazel Test Coverage
-        shell: bash
-        run: |
-=======
       - name: Run Bazel Test Coverage
         shell: bash
         run: |
           [ -n "${NODE_NAME:-}" ] && echo "Node: $NODE_NAME"
->>>>>>> d3c49ff6
           ./ci/scripts/bazel-coverage.sh
         env:
           AWS_ACCESS_KEY_ID: ${{ secrets.AWS_ACCESS_KEY_ID }}
