name: CI PR Only
# Jobs that run on PRs, but no other pipelines

on:
  merge_group:
  pull_request:
    types: [opened, synchronize, reopened]

concurrency:
  # only triggered on PR, so head_ref will always be set
  group: ${{ github.workflow }}-${{ github.head_ref }}
  cancel-in-progress: true
env:
  CI_PROJECT_DIR: ${{ github.workspace }}
  MERGE_BRANCH: ${{ github.event.pull_request.base.ref }}
  ORG: ${{ github.repository_owner }}

anchors:
  image: &image
<<<<<<< HEAD
    image: ghcr.io/dfinity/ic-build@sha256:4c8bdfc1b4106ba83d209a5b28bb4c913d720f95bff16247777a6070c9c2535c
  dind-small-setup: &dind-small-setup
    timeout-minutes: 30
    runs-on:
      labels: dind-small
=======
    image: ghcr.io/dfinity/ic-build@sha256:797497ee4e9e5f06466eafa85cf8882ad9522d4fe27e9d97bfccee98e346065e
  container: &container
>>>>>>> 2ab66312
    container:
      <<: *image
      options: >-
        -e NODE_NAME
  dind-small-setup: &dind-small-setup
    timeout-minutes: 30
    runs-on:
      labels: dind-small
    <<: *container
  dind-large-setup: &dind-large-setup
    timeout-minutes: 90
    runs-on:
      labels: dind-large
    <<: *container
  checkout: &checkout
    name: Checkout
    uses: actions/checkout@v4
  skip-merge-group: &skip-merge-group
    if: ${{ github.event_name != 'merge_group' }}

jobs:
  bazel-build-fuzzers-archives:
    name: Bazel Build Fuzzers Archives
    <<: *dind-large-setup
    <<: *skip-merge-group
    steps:
      - <<: *checkout
      - name: Filter Relevant Files
        uses: dorny/paths-filter@de90cc6fb38fc0963ad72b210f1f284cd68cea36 # v3
        id: filter
        with:
          filters: |
            fuzzers:
              - '.github/workflows/ci-pr-only.yml'
              - 'bin/fuzzing/build-all-fuzzers.sh'
              - 'bazel/fuzz_testing.bzl'
      - name: Run Bazel Build Fuzzers Archives
        id: bazel-build-fuzzers-archives
        if: steps.filter.outputs.fuzzers == 'true'
        shell: bash
        run: |
          set -euo pipefail
          cd "${GITHUB_WORKSPACE}"/bin/fuzzing/
          ./build-all-fuzzers.sh --zip

  lock-generate:
    name: Lock Generate
    <<: *dind-small-setup
    <<: *skip-merge-group
    env:
      CI_EVENT_NAME: ${{ github.event_name }}
    steps:
      - name: Filter Relevant Files
        uses: dorny/paths-filter@de90cc6fb38fc0963ad72b210f1f284cd68cea36 # v3
        id: filter
        with:
          filters: |
            lock-generate:
              - '.github/workflows/ci-pr-only.yml'
              - '.bazelrc'
              - '.bazelversion'
              - '**/*.bazel'
              - '**/*.bzl'
              - '**/*.lock'
              - '**/*.rs'
              - '**/*.toml'
      - name: Create GitHub App Token
        uses: actions/create-github-app-token@v1
        id: app-token
        with:
          app-id: ${{ vars.PR_CREATION_BOT_APP_ID }}
          private-key: ${{ secrets.PR_CREATION_BOT_PRIVATE_KEY }}
      - name: Checkout
        uses: actions/checkout@v4
        with:
          repository: ${{ github.event.pull_request.head.repo.full_name }}
          ref: ${{ github.event.pull_request.head.ref }}
          token: ${{ steps.app-token.outputs.token }}
      - name: Run Lock Generate
        id: lock-generate
        if: steps.filter.outputs.lock-generate == 'true'
        run: ./ci/scripts/lock-generate.sh

  generate-config-fixtures:
    name: Generate Config Fixtures
    <<: *dind-small-setup
    timeout-minutes: 5
<<<<<<< HEAD
    runs-on:
      labels: dind-small
    container:
      image: ghcr.io/dfinity/ic-build@sha256:4c8bdfc1b4106ba83d209a5b28bb4c913d720f95bff16247777a6070c9c2535c
      options: >-
        -e NODE_NAME
=======
>>>>>>> 2ab66312
    if: ${{ github.event_name != 'merge_group' }}
    env:
      CI_EVENT_NAME: ${{ github.event_name }}
    steps:
      - name: Filter Relevant Files
        uses: dorny/paths-filter@de90cc6fb38fc0963ad72b210f1f284cd68cea36 # v3
        id: filter
        with:
          filters: |
            generate-config-fixtures:
              - 'rs/ic_os/config_types/**'
      - name: Create GitHub App Token
        uses: actions/create-github-app-token@v1
        id: app-token
        with:
          app-id: ${{ vars.PR_CREATION_BOT_APP_ID }}
          private-key: ${{ secrets.PR_CREATION_BOT_PRIVATE_KEY }}
      - name: Checkout
        uses: actions/checkout@v4
        with:
          repository: ${{ github.event.pull_request.head.repo.full_name }}
          ref: ${{ github.event.pull_request.head.ref }}
          token: ${{ steps.app-token.outputs.token }}
      - name: Run Generate Config Fixtures
        id: generate-config-fixtures
        if: steps.filter.outputs.generate-config-fixtures == 'true'
        run: ./ci/scripts/generate-config-fixtures.sh

  dependencies-check:
    name: Dependency Scan for PR
    <<: *dind-small-setup
    <<: *skip-merge-group
    timeout-minutes: 60
    permissions:
      contents: read
      pull-requests: write
    env:
      SHELL_WRAPPER: "/usr/bin/time"
      CI_MERGE_REQUEST_IID: ${{ github.event.pull_request.number }}
      CI_PROJECT_PATH: ${{ github.repository }}
      CI_PIPELINE_ID: ${{ github.run_id }}
      CI_COMMIT_SHA: ${{ github.sha }}
      GITHUB_TOKEN: ${{ secrets.GITHUB_TOKEN }}
      JIRA_API_TOKEN: ${{ secrets.JIRA_API_TOKEN }}
      SLACK_PSEC_BOT_OAUTH_TOKEN: ${{ secrets.SLACK_PSEC_BOT_OAUTH_TOKEN }}
      REPO_NAME: ${{ github.repository }}
    steps:
      - <<: *checkout
        with:
          fetch-depth: 256
      - name: Filter Relevant Files
        uses: dorny/paths-filter@de90cc6fb38fc0963ad72b210f1f284cd68cea36 # v3
        id: filter
        with:
          filters: |
            depcheck:
              - '.github/workflows/ci-pr-only.yml'
              - 'bazel/external_crates.bzl'
              - '**/*.lock'
              - '**/*.toml'
      - name: Set up Python
        uses: actions/setup-python@v5
        if: steps.filter.outputs.depcheck == 'true'
        with:
          python-version: "3.12"
      - name: Setup python deps
        id: setup-python-deps
        if: steps.filter.outputs.depcheck == 'true'
        shell: bash
        run: |
          # Ignore externally-managed-environment pip error, install packages system-wide.
          PIP_BREAK_SYSTEM_PACKAGES=1 pip3 install --ignore-installed -r requirements.txt
      - name: Dependency Scan for Pull Request
        id: dependencies-check
        if: steps.filter.outputs.depcheck == 'true'
        shell: bash
        run: |
          set -euo pipefail
          export PYTHONPATH=$PWD/ci/src:$PWD/ci/src/dependencies
          cd ci/src/dependencies/
          $SHELL_WRAPPER python3 job/bazel_rust_ic_scanner_merge_job.py

  # CI job is also executed in Schedule Hourly
  bazel-test-coverage:
    name: Bazel Test Coverage
    <<: *dind-large-setup
    <<: *skip-merge-group
    if: contains(github.event.pull_request.labels.*.name, 'CI_COVERAGE')
    permissions:
      contents: read
      pull-requests: read
    steps:
      - <<: *checkout
      - name: Run Bazel Test Coverage
        shell: bash
        run: |
          ./ci/scripts/bazel-coverage.sh
      - name: Upload bazel-coverage
        uses: actions/upload-artifact@v4
        with:
          name: bazel-coverage
          retention-days: 1
          if-no-files-found: ignore
          compression-level: 9
          path: |
            cov_html.zip<|MERGE_RESOLUTION|>--- conflicted
+++ resolved
@@ -17,16 +17,8 @@
 
 anchors:
   image: &image
-<<<<<<< HEAD
-    image: ghcr.io/dfinity/ic-build@sha256:4c8bdfc1b4106ba83d209a5b28bb4c913d720f95bff16247777a6070c9c2535c
-  dind-small-setup: &dind-small-setup
-    timeout-minutes: 30
-    runs-on:
-      labels: dind-small
-=======
     image: ghcr.io/dfinity/ic-build@sha256:797497ee4e9e5f06466eafa85cf8882ad9522d4fe27e9d97bfccee98e346065e
   container: &container
->>>>>>> 2ab66312
     container:
       <<: *image
       options: >-
@@ -114,15 +106,6 @@
     name: Generate Config Fixtures
     <<: *dind-small-setup
     timeout-minutes: 5
-<<<<<<< HEAD
-    runs-on:
-      labels: dind-small
-    container:
-      image: ghcr.io/dfinity/ic-build@sha256:4c8bdfc1b4106ba83d209a5b28bb4c913d720f95bff16247777a6070c9c2535c
-      options: >-
-        -e NODE_NAME
-=======
->>>>>>> 2ab66312
     if: ${{ github.event_name != 'merge_group' }}
     env:
       CI_EVENT_NAME: ${{ github.event_name }}
