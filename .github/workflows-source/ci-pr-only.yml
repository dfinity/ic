name: CI PR Only
# Jobs that run on PRs, but no other pipelines

on:
  pull_request:
    types: [opened, synchronize, reopened]

permissions: read-all

concurrency:
  group: ${{ github.workflow }}-${{ github.head_ref && github.ref || github.run_id }}
  cancel-in-progress: true
env:
  CI_MERGE_REQUEST_TITLE: ${{ github.event.pull_request.title }}
  CI_PIPELINE_SOURCE: ${{ github.event_name }}
  CI_PROJECT_DIR: ${{ github.workspace }}
  CI_MERGE_REQUEST_TARGET_BRANCH_NAME: ${{ github.event.pull_request.base.ref }}
  MERGE_BRANCH: ${{ github.event.pull_request.base.ref }}
  ORG: ${{ github.repository_owner }}

anchors:
  image: &image
    image: ghcr.io/dfinity/ic-build@sha256:2e888bc60c34a3654cd696982b3b662f033a9dc85fa2ca60697023afe5a4b02b
  dind-small-setup: &dind-small-setup
    timeout-minutes: 30
    runs-on:
      labels: dind-small
    container:
      <<: *image
      options: >-
        -e NODE_NAME
  dind-large-setup: &dind-large-setup
    timeout-minutes: 90
    runs-on:
      labels: dind-large
    container:
      <<: *image
      options: >-
        -e NODE_NAME
  before-script: &before-script
    name: Before script
    id: before-script
    shell: bash
<<<<<<< HEAD
    run: ./ci/scripts/before-script.sh
    env:
      DOCKER_HUB_PASSWORD_RO: ${{ secrets.DOCKER_HUB_PASSWORD_RO }}
=======
    run: |
      [ -n "${NODE_NAME:-}" ] && echo "Node: $NODE_NAME"
>>>>>>> 5f77e4d9
  checkout: &checkout
    name: Checkout
    uses: actions/checkout@v4

jobs:
  bazel-build-fuzzers-archives:
    name: Bazel Build Fuzzers Archives
    <<: *dind-large-setup
    steps:
      - <<: *checkout
      - <<: *before-script
      - name: Filter Relevant Files
        uses: dorny/paths-filter@de90cc6fb38fc0963ad72b210f1f284cd68cea36 # v3
        id: filter
        with:
          filters: |
            fuzzers:
              - '.github/workflows/pr-only.yml'
              - 'bin/build-all-fuzzers.sh'
              - 'bazel/fuzz_testing.bzl'
      - name: Run Bazel Build Fuzzers Archives
        id: bazel-build-fuzzers-archives
        if: steps.filter.outputs.fuzzers == 'true'
        shell: bash
        run: |
          set -euo pipefail
          cd "${GITHUB_WORKSPACE}"/bin
          ./build-all-fuzzers.sh --zip
      - name: Upload bazel-bep
        if: always()
        uses: actions/upload-artifact@v4
        with:
          name: ${{ github.job }}-bep
          retention-days: 14
          if-no-files-found: ignore
          compression-level: 9
          path: |
            bazel-bep.pb
            profile.json

  lock-generate:
    name: Lock Generate
    <<: *dind-small-setup
    steps:
      - name: Checkout
        uses: actions/checkout@v4
        with:
          ref: ${{ github.head_ref }}
          token: ${{ secrets.IDX_PUSH_TO_PR }}
      - <<: *before-script
      - name: Filter Relevant Files
        uses: dorny/paths-filter@de90cc6fb38fc0963ad72b210f1f284cd68cea36 # v3
        id: filter
        with:
          filters: |
            lock-generate:
              - '.github/workflows/pr-only.yml'
              - '.bazelrc'
              - '.bazelversion'
              - '**/*.bazel'
              - '**/*.bzl'
              - '**/*.lock'
              - '**/*.rs'
              - '**/*.toml'
      - name: Run Lock Generate
        id: lock-generate
        if: steps.filter.outputs.lock-generate == 'true'
        run: ./ci/scripts/lock-generate.sh

  pre-commit:
    name: Pre Commit Test
    <<: *dind-small-setup
    steps:
      - <<: *checkout
        with:
          fetch-depth: 256
      - name: Pre-Commit
        id: pre-commit
        shell: bash
        run: ./ci/scripts/pre-commit.sh

  dependencies-check:
    name: Dependency Scan for PR
    <<: *dind-small-setup
    timeout-minutes: 60
    permissions:
      contents: read
      pull-requests: write
    env:
      SHELL_WRAPPER: "/usr/bin/time"
      CI_MERGE_REQUEST_IID: ${{ github.event.pull_request.number }}
      CI_PROJECT_PATH: ${{ github.repository }}
      CI_PIPELINE_ID: ${{ github.run_id }}
      CI_COMMIT_SHA: ${{ github.sha }}
      GITHUB_TOKEN: ${{ secrets.GITHUB_TOKEN }}
      JIRA_API_TOKEN: ${{ secrets.JIRA_API_TOKEN }}
      SLACK_PSEC_BOT_OAUTH_TOKEN: ${{ secrets.SLACK_PSEC_BOT_OAUTH_TOKEN }}
    steps:
      - <<: *checkout
        with:
          fetch-depth: 256
      - <<: *before-script
      - name: Setup python deps
        id: setup-python-deps
        shell: bash
        run: |
          pip3 install --ignore-installed -r requirements.txt
      - name: Dependency Scan for Pull Request
        id: dependencies-check
        shell: bash
        run: |
          set -euo pipefail
          export PYTHONPATH=$PWD/gitlab-ci/src:$PWD/gitlab-ci/src/dependencies
          cd gitlab-ci/src/dependencies/
          $SHELL_WRAPPER python3 job/bazel_rust_ic_scanner_merge_job.py<|MERGE_RESOLUTION|>--- conflicted
+++ resolved
@@ -41,14 +41,8 @@
     name: Before script
     id: before-script
     shell: bash
-<<<<<<< HEAD
-    run: ./ci/scripts/before-script.sh
-    env:
-      DOCKER_HUB_PASSWORD_RO: ${{ secrets.DOCKER_HUB_PASSWORD_RO }}
-=======
     run: |
       [ -n "${NODE_NAME:-}" ] && echo "Node: $NODE_NAME"
->>>>>>> 5f77e4d9
   checkout: &checkout
     name: Checkout
     uses: actions/checkout@v4
