name: Schedule Hourly

on:
  schedule:
    - cron: "0 7-23 * * *"
  workflow_dispatch:

env:
  BRANCH_NAME: ${{ github.head_ref || github.ref_name }}
  CI_COMMIT_SHA: ${{ github.sha }}
  CI_JOB_NAME: ${{ github.job }}
  CI_PROJECT_DIR: ${{ github.workspace }}
  CI_RUN_ID: ${{ github.run_id }}
  RUSTFLAGS: "--remap-path-prefix=${CI_PROJECT_DIR}=/ic"
  BUILDEVENT_DATASET: "github-ci-dfinity"

anchors:
  image: &image
    image: ghcr.io/dfinity/ic-build@sha256:4fd13b47285e783c3a6f35aadd9559d097c0de162a1cf221ead66ab1598d5d45
  dind-large-setup: &dind-large-setup
    runs-on:
      labels: dind-large
    container:
      <<: *image
      options: >-
        -e NODE_NAME
        --privileged --cgroupns host
        -v /cache:/cache -v /var/sysimage:/var/sysimage -v /var/tmp:/var/tmp
    timeout-minutes: 120
  checkout: &checkout
    name: Checkout
    uses: actions/checkout@v4
<<<<<<< HEAD
  before-script: &before-script
    name: Before script
    id: before-script
    shell: bash
    run: |
      [ -n "${NODE_NAME:-}" ] && echo "Node: $NODE_NAME"
=======
  docker-login: &docker-login
    name: Login to Dockerhub
    shell: bash
    run: ./ci/scripts/docker-login.sh
    env:
      DOCKER_HUB_USER: ${{ vars.DOCKER_HUB_USER }}
      DOCKER_HUB_PASSWORD_RO: ${{ secrets.DOCKER_HUB_PASSWORD_RO }}
>>>>>>> 9d8bfe9e
  bazel-bep: &bazel-bep
    name: Upload bazel-bep
    # runs only if previous step succeeded or failed;
    # we avoid collecting artifacts of jobs that were cancelled
    if: success() || failure()
    uses: actions/upload-artifact@v4
    with:
      name: ${{ github.job }}-bep
      retention-days: 14
      if-no-files-found: ignore
      compression-level: 9
      path: |
        bazel-bep.pb
        profile.json

jobs:
  bazel-build-all-no-cache:
    name: Bazel Build All No Cache
    <<: *dind-large-setup
    steps:
      - <<: *checkout
<<<<<<< HEAD
      - <<: *before-script
=======
      - <<: *docker-login
>>>>>>> 9d8bfe9e
      - name: Run Bazel Build All No Cache
        uses:  ./.github/actions/bazel-test-all/
        env:
          AWS_SHARED_CREDENTIALS_CONTENT: ${{ secrets.AWS_SHARED_CREDENTIALS_FILE }}
        with:
          BAZEL_CI_CONFIG: "--config=ci"
          BAZEL_COMMAND: "build"
          BAZEL_EXTRA_ARGS: "--repository_cache= --disk_cache= --noremote_accept_cached --remote_instance_name=${CI_COMMIT_SHA} --@rules_rust//rust/settings:pipelined_compilation=True"
      - <<: *bazel-bep

  bazel-system-test-hourly:
    name: Bazel System Tests Hourly
    <<: *dind-large-setup
    runs-on:
      group: zh1
      labels: dind-large
    steps:
      - <<: *checkout
<<<<<<< HEAD
      - <<: *before-script
=======
      - <<: *docker-login
>>>>>>> 9d8bfe9e
      - name: Run Bazel System Test Hourly
        id: bazel-test-all
        uses:  ./.github/actions/bazel-test-all/
        with:
          BAZEL_COMMAND: "test"
          BAZEL_TARGETS: "//rs/..."
          BAZEL_CI_CONFIG: "--config=ci --repository_cache=/cache/bazel"
          BAZEL_EXTRA_ARGS: "--keep_going --test_tag_filters=system_test_hourly"
          BUILDEVENT_APIKEY: ${{ secrets.HONEYCOMB_API_TOKEN }}
      - <<: *bazel-bep

  bazel-run-fuzzers-hourly:
    name: Bazel Run Fuzzers Hourly
    <<: *dind-large-setup
    steps:
      - <<: *checkout
      - name: Run Libfuzzer targets
        shell: bash
        run: ./bin/run-all-fuzzers.sh --libfuzzer 100
      - name: Run AFL targets
        shell: bash
        run: ./bin/run-all-fuzzers.sh --afl 100
      - name: Post Slack Notification
        uses: slackapi/slack-github-action@6c661ce58804a1a20f6dc5fbee7f0381b469e001 # v1.25.0
        if: failure()
        with:
          channel-id: prodsec-fuzzing
          slack-message: "${{ github.job }} failed :disappointed: - <${{github.server_url}}/${{github.repository}}/actions/runs/${{github.run_id}}|Run#${{github.run_id}}>"
        env:
          SLACK_BOT_TOKEN: ${{ secrets.SLACK_API_TOKEN }}<|MERGE_RESOLUTION|>--- conflicted
+++ resolved
@@ -30,22 +30,12 @@
   checkout: &checkout
     name: Checkout
     uses: actions/checkout@v4
-<<<<<<< HEAD
   before-script: &before-script
     name: Before script
     id: before-script
     shell: bash
     run: |
       [ -n "${NODE_NAME:-}" ] && echo "Node: $NODE_NAME"
-=======
-  docker-login: &docker-login
-    name: Login to Dockerhub
-    shell: bash
-    run: ./ci/scripts/docker-login.sh
-    env:
-      DOCKER_HUB_USER: ${{ vars.DOCKER_HUB_USER }}
-      DOCKER_HUB_PASSWORD_RO: ${{ secrets.DOCKER_HUB_PASSWORD_RO }}
->>>>>>> 9d8bfe9e
   bazel-bep: &bazel-bep
     name: Upload bazel-bep
     # runs only if previous step succeeded or failed;
@@ -67,11 +57,7 @@
     <<: *dind-large-setup
     steps:
       - <<: *checkout
-<<<<<<< HEAD
       - <<: *before-script
-=======
-      - <<: *docker-login
->>>>>>> 9d8bfe9e
       - name: Run Bazel Build All No Cache
         uses:  ./.github/actions/bazel-test-all/
         env:
@@ -90,11 +76,7 @@
       labels: dind-large
     steps:
       - <<: *checkout
-<<<<<<< HEAD
       - <<: *before-script
-=======
-      - <<: *docker-login
->>>>>>> 9d8bfe9e
       - name: Run Bazel System Test Hourly
         id: bazel-test-all
         uses:  ./.github/actions/bazel-test-all/
