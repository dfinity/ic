name: CI Main

on:
  merge_group:
  # Allows you to run this workflow manually from the Actions tab
  workflow_dispatch:
  push:
    branches:
      - master
      - 'dev-gh-*'
  pull_request:
    branches-ignore:
      - hotfix-* # This is to ensure that this workflow is not triggered twice on ic-private, as it's already triggered from release-testing
  # Used as reusable workflow within release-testing workflow
  workflow_call:

# runs for the same workflow are cancelled on PRs but not on master
# explanation: on push to master head_ref is not set, so we want it to fall back to run_id so it is not cancelled
concurrency:
  group: ${{ github.workflow }}-${{ github.head_ref || github.run_id }}
  cancel-in-progress: true

env:
  CI_COMMIT_SHA: ${{ github.sha }}
  CI_JOB_NAME: ${{ github.job }}
  CI_PROJECT_DIR: ${{ github.workspace }}
  CI_EVENT_NAME: ${{ github.event_name }}
  BRANCH_NAME: ${{ github.head_ref || github.ref_name }}
  CI_RUN_ID: ${{ github.run_id }}
  RUSTFLAGS: "--remap-path-prefix=${CI_PROJECT_DIR}=/ic"
  BUILDEVENT_DATASET: "github-ci-dfinity"

anchors:
  image: &image
    image: ghcr.io/dfinity/ic-build@sha256:4fd13b47285e783c3a6f35aadd9559d097c0de162a1cf221ead66ab1598d5d45
  dind-large-setup: &dind-large-setup
    runs-on:
      labels: dind-large
    container:
      <<: *image
      options: >-
        -e NODE_NAME
        --privileged --cgroupns host
        -v /cache:/cache -v /var/sysimage:/var/sysimage -v /var/tmp:/var/tmp -v /ceph-s3-info:/ceph-s3-info
    timeout-minutes: 90
  dind-small-setup: &dind-small-setup
    runs-on:
      labels: dind-small
    container:
      <<: *image
    timeout-minutes: 30
<<<<<<< HEAD
  before-script: &before-script
    name: Before script
    id: before-script
    shell: bash
    run: |
      [ -n "${NODE_NAME:-}" ] && echo "Node: $NODE_NAME"
=======
  docker-login: &docker-login
    name: Login to Dockerhub
    shell: bash
    run: ./ci/scripts/docker-login.sh
    env:
      DOCKER_HUB_USER: ${{ vars.DOCKER_HUB_USER }}
      DOCKER_HUB_PASSWORD_RO: ${{ secrets.DOCKER_HUB_PASSWORD_RO }}
>>>>>>> 9d8bfe9e
  checkout: &checkout
    name: Checkout
    uses: actions/checkout@v4
    with:
      fetch-depth: ${{ github.event_name == 'pull_request' && 256 || 0 }}
  python-setup: &python-setup
    name: Set up Python
    uses: actions/setup-python@v5
    with:
      python-version: '3.12'
  bazel-upload: &bazel-upload
    name: Upload bazel-targets
    uses: actions/upload-artifact@v4
    with:
      name: bazel-targets
      retention-days: 14
      if-no-files-found: error
      path: |
        bazel-targets
  bazel-bep: &bazel-bep
    name: Upload bazel-bep
    # runs only if previous step succeeded or failed;
    # we avoid collecting artifacts of jobs that were cancelled
    if: success() || failure()
    uses: actions/upload-artifact@v4
    with:
      name: ${{ github.job }}-bep
      retention-days: 14
      if-no-files-found: ignore
      compression-level: 9
      path: |
        bazel-bep.pb
        profile.json

jobs:
  bazel-test-all:
    name: Bazel Test All
    <<: *dind-large-setup
    runs-on:
      group: zh1
      labels: dind-large
    env:
      AWS_SHARED_CREDENTIALS_CONTENT: ${{ secrets.AWS_SHARED_CREDENTIALS_FILE }}
      # Only run ci/bazel-scripts/diff.sh on PRs that are not labeled with "CI_ALL_BAZEL_TARGETS".
      OVERRIDE_DIDC_CHECK: ${{ contains(github.event.pull_request.labels.*.name, 'CI_OVERRIDE_DIDC_CHECK') }}
      CI_OVERRIDE_BUF_BREAKING: ${{ contains(github.event.pull_request.labels.*.name, 'CI_OVERRIDE_BUF_BREAKING') }}
      RUN_ON_DIFF_ONLY: ${{ github.event_name == 'pull_request' && !contains(github.event.pull_request.labels.*.name, 'CI_ALL_BAZEL_TARGETS') }}
    steps:
      - <<: *checkout
<<<<<<< HEAD
      - <<: *before-script
=======
      - <<: *docker-login
>>>>>>> 9d8bfe9e
      - name: Set BAZEL_EXTRA_ARGS
        shell: bash
        run: |
          set -xeuo pipefail
          # Determine which tests to skip and append 'long_test' for pull requests, merge groups or push on dev-gh-*
          EXCLUDED_TEST_TAGS=(
              system_test_hourly
              system_test_nightly
              system_test_nightly_nns
              system_test_staging
              system_test_hotfix
              system_test_benchmark
              fuzz_test
              fi_tests_nightly
              nns_tests_nightly
          )
          if [[ "$CI_EVENT_NAME" =~ ^(pull_request|merge_group)$ ]]; then
              if [[ "$CI_EVENT_NAME" == "merge_group" || "${RUN_ON_DIFF_ONLY:-}" == "true" ]]; then
                  EXCLUDED_TEST_TAGS+=(long_test)
              fi
          elif [[ "$CI_EVENT_NAME" == "push" ]] && [[ "$BRANCH_NAME" =~ ^dev-gh-.* ]]; then
              EXCLUDED_TEST_TAGS+=(long_test)
          fi
          # Export excluded tags as environment variable for ci/bazel-scripts/diff.sh
          echo "EXCLUDED_TEST_TAGS=${EXCLUDED_TEST_TAGS[*]}" >> $GITHUB_ENV
          # Prepend tags with '-' and join them with commas for Bazel
          TEST_TAG_FILTERS=$(IFS=,; echo "${EXCLUDED_TEST_TAGS[*]/#/-}")
          # Determine BAZEL_EXTRA_ARGS based on event type or branch name
          BAZEL_EXTRA_ARGS="--test_tag_filters=$TEST_TAG_FILTERS"
          if [[ "$CI_EVENT_NAME" == 'merge_group' ]]; then
              BAZEL_EXTRA_ARGS+=" --test_timeout_filters=short,moderate --flaky_test_attempts=3"
          elif [[ $BRANCH_NAME =~ ^hotfix-.* ]]; then
              BAZEL_EXTRA_ARGS+=" --test_timeout_filters=short,moderate"
          else
              BAZEL_EXTRA_ARGS+=" --keep_going"
          fi
          # Export BAZEL_EXTRA_ARGS to environment
          echo "BAZEL_EXTRA_ARGS=$BAZEL_EXTRA_ARGS" >> $GITHUB_ENV
      - name: Run Bazel Test All
        id: bazel-test-all
        uses: ./.github/actions/bazel-test-all/
        with:
          BAZEL_COMMAND: "test"
          BAZEL_TARGETS: "//..."
          BAZEL_CI_CONFIG: "--config=ci --repository_cache=/cache/bazel"
          # check if PR title contains release and set timeout filters accordingly
          BAZEL_EXTRA_ARGS: ${{ env.BAZEL_EXTRA_ARGS }}
          BUILDEVENT_APIKEY: ${{ secrets.HONEYCOMB_API_TOKEN }}
      - <<: *bazel-bep
      - <<: *bazel-upload

  bazel-build-all-config-check:
    <<: *dind-large-setup
    name: Bazel Build All Config Check
    if: ${{ contains(github.event.pull_request.labels.*.name, 'CI_BUILD_CHECK') }}
    steps:
      - <<: *checkout
<<<<<<< HEAD
      - <<: *before-script
=======
      - <<: *docker-login
>>>>>>> 9d8bfe9e
      - name: Run bazel build --config=check //rs/...
        id: bazel-build-config-check
        uses: ./.github/actions/bazel-test-all/
        with:
          BAZEL_COMMAND: "build"
          BAZEL_TARGETS: "//rs/..."
          BAZEL_CI_CONFIG: "--config=check --config=ci --keep_going"
      - <<: *bazel-bep

  bazel-test-macos-intel:
    name: Bazel Test macOS Intel
    timeout-minutes: 130
    runs-on:
      labels: macOS
    # Run on protected branches, but only on public repo
    # Allow running if CI_MACOS_INTEL label is used
    if: |
      (github.ref_protected && github.repository == 'dfinity/ic') ||
      (github.event_name == 'pull_request' && contains(github.event.pull_request.labels.*.name, 'CI_MACOS_INTEL'))

    steps:
      - <<: *checkout
      - name: Set PATH
        run: |
          echo "/usr/local/bin" >> $GITHUB_PATH
          echo "$HOME/.cargo/bin:" >> $GITHUB_PATH
      - name: Run Bazel Test Darwin x86-64
        id: bazel-test-darwin-x86-64
        uses:  ./.github/actions/bazel-test-all/
        env:
          AWS_SHARED_CREDENTIALS_CONTENT: ${{ secrets.AWS_SHARED_CREDENTIALS_FILE }}
        with:
          BAZEL_CI_CONFIG: "--config=ci --config macos_ci"
          BAZEL_COMMAND: test
          BAZEL_EXTRA_ARGS: '--test_tag_filters=test_macos'
          BAZEL_STARTUP_ARGS: "--output_base /var/tmp/bazel-output/${CI_RUN_ID}"
          BAZEL_TARGETS: "//rs/... //publish/binaries/..."
          BUILDEVENT_APIKEY: ${{ secrets.HONEYCOMB_API_TOKEN }}
      - <<: *bazel-bep
      - name: Purge Bazel Output
        if: always()
        shell: bash
        run: |
          sudo rm -rf /private/var/tmp/bazel-output

  bazel-build-fuzzers:
    name: Bazel Build Fuzzers
    <<: *dind-large-setup
    steps:
      - <<: *checkout
      - name: Run Bazel Build Fuzzers
        id: bazel-build-fuzzers
        uses:  ./.github/actions/bazel-test-all/
        with:
          BAZEL_COMMAND: "build"
          BAZEL_TARGETS: "//rs/..."
          BAZEL_EXTRA_ARGS: "--keep_going --config=fuzzing --build_tag_filters=libfuzzer"
          BUILDEVENT_APIKEY: ${{ secrets. HONEYCOMB_API_TOKEN }}
      - <<: *bazel-bep

  bazel-build-fuzzers-afl:
    name: Bazel Build Fuzzers AFL
    <<: *dind-large-setup
    steps:
      - <<: *checkout
      - name: Run Bazel Build Fuzzers AFL
        id: bazel-build-fuzzers-afl
        uses:  ./.github/actions/bazel-test-all/
        with:
          BAZEL_COMMAND: "build"
          BAZEL_TARGETS: "//rs/..."
          BAZEL_EXTRA_ARGS: "--keep_going --config=afl"
          BUILDEVENT_APIKEY: ${{ secrets. HONEYCOMB_API_TOKEN }}
      - <<: *bazel-bep

  python-ci-tests:
    name: Python CI Tests
    <<: *dind-small-setup
    steps:
      - <<: *checkout
      - <<: *python-setup
      - name: Run Python CI Tests
        id: python-ci-tests
        shell: bash
        run: |
          set -xeuo pipefail
          export PYTHONPATH=$PWD/ci/src:$PWD/ci/src/dependencies
          # Ignore externally-managed-environment pip error, install packages system-wide.
          PIP_BREAK_SYSTEM_PACKAGES=1 pip3 install --ignore-installed -r requirements.txt
          cd ci/src
          pytest -m "not fails_on_merge_train" -v -o junit_family=xunit1 \
            --junitxml=../../test_report.xml --cov=. --cov-report=term \
            --cov-report=term-missing --cov-report=html --cov-branch
        env:
          CI_COMMIT_REF_PROTECTED: ${{ github.ref_protected }}
          CI_DEFAULT_BRANCH: ${{ github.event.repository.default_branch }}
          REPO_NAME: ${{ github.repository }}

  build-ic:
    name: Build IC
    <<: *dind-large-setup
    # keep options from dind-large-setup but run on dind-small-setup
    runs-on:
      group: ch1
      labels: dind-small
    if: ${{ github.event_name != 'merge_group' }}
    steps:
      - <<: *checkout
<<<<<<< HEAD
      - <<: *before-script
=======
      - <<: *docker-login
>>>>>>> 9d8bfe9e
      - name: Run Build IC
        id: build-ic
        shell: bash
        run: |
          set -eExuo pipefail
          [ -n "${NODE_NAME:-}" ] && echo "Run on node: $NODE_NAME" >>$GITHUB_STEP_SUMMARY
          REPO_NAME="${GITHUB_REPOSITORY##*/}"
          rm -rf "/cache/job/${CI_JOB_NAME}/${CI_RUN_ID}"
          mkdir -p "/cache/job/${CI_JOB_NAME}/${CI_RUN_ID}/artifacts"
          ln -s "/cache/job/${CI_JOB_NAME}/${CI_RUN_ID}/artifacts" /__w/$REPO_NAME/$REPO_NAME/artifacts
          buildevents cmd "$CI_RUN_ID" "$CI_JOB_NAME" build-command -- \
              "$CI_PROJECT_DIR"/ci/scripts/run-build-ic.sh
          rm -rf "/cache/job/${CI_JOB_NAME}/${CI_RUN_ID}"
        env:
          BAZEL_COMMAND: "build"
          MERGE_BASE_SHA: ${{ github.event.pull_request.base.sha }}
          BUILDEVENT_APIKEY: ${{ secrets.HONEYCOMB_API_TOKEN }}
          BRANCH_HEAD_SHA: ${{ github.event.pull_request.head.sha }}
          RUN_ON_DIFF_ONLY: ${{ github.event_name == 'pull_request' && !contains(github.event.pull_request.labels.*.name, 'CI_ALL_BAZEL_TARGETS') }}
      - name: Upload build-ic.tar
        uses: actions/upload-artifact@v4
        with:
          name: build-ic
          retention-days: 1
          if-no-files-found: error
          path: |
            build-ic.tar

  build-determinism:
    name: Build Determinism
    runs-on: ubuntu-latest
    timeout-minutes: 30
    needs: [build-ic, bazel-test-all]
    strategy:
      matrix:
        include:
          - TARGET: "//publish/binaries:upload"
            PATH0: "release"
            PATH1: "build-ic/release"
            SETUPOS_FLAG: "false"
          - TARGET: "//publish/canisters:upload"
            PATH0: "canisters"
            PATH1: "build-ic/canisters"
            SETUPOS_FLAG: "false"
          - TARGET: "//ic-os/guestos/envs/prod:upload_disk-img"
            PATH0: "guest-os/update-img"
            PATH1: "build-ic/icos/guestos"
            SETUPOS_FLAG: "false"
          - TARGET: "//ic-os/hostos/envs/prod:upload_update-img"
            PATH0: "host-os/update-img"
            PATH1: "build-ic/icos/hostos"
            SETUPOS_FLAG: "false"
          - TARGET: "//ic-os/setupos/envs/prod:upload_disk-img"
            PATH0: "setup-os/disk-img"
            PATH1: "build-ic/icos/setupos"
            SETUPOS_FLAG: "true"
    steps:
      - <<: *checkout
      - name: Download bazel-targets [bazel-test-all]
        uses: actions/download-artifact@v4
        with:
          name: bazel-targets
      - name: Download build-ic.tar [build-ic]
        uses: actions/download-artifact@v4
        with:
          name: build-ic
      - name: Build Determinism Test
        id: build-determinism
        shell: bash
        run: |
          set -eExuo pipefail
          sudo apt update && sudo apt install -y curl
          "$CI_PROJECT_DIR"/ci/scripts/build-determinism.sh
        env:
          TARGET: ${{ matrix.TARGET }}
          PATH0: ${{ matrix.PATH0 }}
          PATH1: ${{ matrix.PATH1 }}
          SETUPOS_FLAG: ${{ matrix.SETUPOS_FLAG }}

  cargo-clippy-linux:
    name: Cargo Clippy Linux
    <<: *dind-small-setup
    runs-on:
      group: ch1
    steps:
      - <<: *checkout
      - name: Filter Rust Files [*.{rs,toml,lock}]
        uses: dorny/paths-filter@de90cc6fb38fc0963ad72b210f1f284cd68cea36 # v3
        id: filter
        if : |
          github.event_name == 'pull_request' ||
          github.event_name == 'merge_group'
        with:
          filters: |
            cargo:
              - "**/*.rs"
              - "**/*.toml"
              - "**/*.lock"
      - name: Run Cargo Clippy Linux
        id: cargo-clippy-linux
        if: |
          steps.filter.outputs.cargo == 'true' ||
          github.event_name == 'schedule' ||
          github.event_name == 'workflow_dispatch'
        shell: bash
        env:
          BUILDEVENT_APIKEY: ${{ secrets. HONEYCOMB_API_TOKEN }}
        run: |
          set -eExuo pipefail
          buildevents cmd "$CI_RUN_ID" "$CI_JOB_NAME" build-command -- \
              "$CI_PROJECT_DIR"/ci/scripts/rust-lint.sh

  cargo-build-release-linux:
    name: Cargo Build Release Linux
    <<: *dind-small-setup
    runs-on:
      group: ch1
    steps:
      - <<: *checkout
      - name: Filter Rust Files [*.{rs,toml,lock}]
        uses: dorny/paths-filter@de90cc6fb38fc0963ad72b210f1f284cd68cea36 # v3
        id: filter
        if : |
          github.event_name == 'pull_request' ||
          github.event_name == 'merge_group'
        with:
          filters: |
            cargo:
              - "**/*.rs"
              - "**/*.toml"
              - "**/*.lock"
      - name: Run Cargo Build Release Linux
        id: cargo-build-release-linux
        if: |
          steps.filter.outputs.cargo == 'true' ||
          github.event_name == 'schedule' ||
          github.event_name == 'workflow_dispatch'
        shell: bash
        env:
          BUILDEVENT_APIKEY: ${{ secrets. HONEYCOMB_API_TOKEN }}
        run: |
          set -eExuo pipefail
          buildevents cmd "$CI_RUN_ID" "$CI_JOB_NAME" build-command -- \
              cargo build --release --locked<|MERGE_RESOLUTION|>--- conflicted
+++ resolved
@@ -49,22 +49,12 @@
     container:
       <<: *image
     timeout-minutes: 30
-<<<<<<< HEAD
   before-script: &before-script
     name: Before script
     id: before-script
     shell: bash
     run: |
       [ -n "${NODE_NAME:-}" ] && echo "Node: $NODE_NAME"
-=======
-  docker-login: &docker-login
-    name: Login to Dockerhub
-    shell: bash
-    run: ./ci/scripts/docker-login.sh
-    env:
-      DOCKER_HUB_USER: ${{ vars.DOCKER_HUB_USER }}
-      DOCKER_HUB_PASSWORD_RO: ${{ secrets.DOCKER_HUB_PASSWORD_RO }}
->>>>>>> 9d8bfe9e
   checkout: &checkout
     name: Checkout
     uses: actions/checkout@v4
@@ -114,11 +104,7 @@
       RUN_ON_DIFF_ONLY: ${{ github.event_name == 'pull_request' && !contains(github.event.pull_request.labels.*.name, 'CI_ALL_BAZEL_TARGETS') }}
     steps:
       - <<: *checkout
-<<<<<<< HEAD
       - <<: *before-script
-=======
-      - <<: *docker-login
->>>>>>> 9d8bfe9e
       - name: Set BAZEL_EXTRA_ARGS
         shell: bash
         run: |
@@ -176,11 +162,7 @@
     if: ${{ contains(github.event.pull_request.labels.*.name, 'CI_BUILD_CHECK') }}
     steps:
       - <<: *checkout
-<<<<<<< HEAD
       - <<: *before-script
-=======
-      - <<: *docker-login
->>>>>>> 9d8bfe9e
       - name: Run bazel build --config=check //rs/...
         id: bazel-build-config-check
         uses: ./.github/actions/bazel-test-all/
@@ -289,11 +271,7 @@
     if: ${{ github.event_name != 'merge_group' }}
     steps:
       - <<: *checkout
-<<<<<<< HEAD
       - <<: *before-script
-=======
-      - <<: *docker-login
->>>>>>> 9d8bfe9e
       - name: Run Build IC
         id: build-ic
         shell: bash
