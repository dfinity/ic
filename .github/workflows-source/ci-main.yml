--- conflicted
+++ resolved
@@ -152,13 +152,9 @@
           BAZEL_CI_CONFIG: "--config=ci --repository_cache=/cache/bazel"
           # check if PR title contains release and set timeout filters accordingly
           BAZEL_EXTRA_ARGS: ${{ env.BAZEL_EXTRA_ARGS }}
-<<<<<<< HEAD
-          BUILDEVENT_APIKEY: ${{ secrets.HONEYCOMB_API_TOKEN }}
+          BUILDEVENT_APIKEY: ${{ secrets.HONEYCOMB_TOKEN }}
           GPG_PASSPHRASE: ${{ secrets.GPG_PASSPHRASE }}
       - <<: *bazel-bep
-=======
-          BUILDEVENT_APIKEY: ${{ secrets.HONEYCOMB_TOKEN }}
->>>>>>> 6bc1943f
       - <<: *bazel-upload
 
   bazel-build-all-config-check:
@@ -175,11 +171,8 @@
           BAZEL_COMMAND: "build"
           BAZEL_TARGETS: "//rs/..."
           BAZEL_CI_CONFIG: "--config=check --config=ci --keep_going"
-<<<<<<< HEAD
           GPG_PASSPHRASE: ${{ secrets.GPG_PASSPHRASE }}
       - <<: *bazel-bep
-=======
->>>>>>> 6bc1943f
 
   bazel-test-macos-intel:
     name: Bazel Test macOS Intel
@@ -211,11 +204,8 @@
           BAZEL_EXTRA_ARGS: '--test_tag_filters=test_macos'
           BAZEL_STARTUP_ARGS: "--output_base /var/tmp/bazel-output/${{ github.run_id }}"
           BAZEL_TARGETS: "//rs/... //publish/binaries/..."
-<<<<<<< HEAD
           GPG_PASSPHRASE: ${{ secrets.GPG_PASSPHRASE }}
       - <<: *bazel-bep
-=======
->>>>>>> 6bc1943f
       - name: Purge Bazel Output
         if: always()
         shell: bash
@@ -234,11 +224,8 @@
           BAZEL_COMMAND: "build"
           BAZEL_TARGETS: "//rs/..."
           BAZEL_EXTRA_ARGS: "--keep_going --config=fuzzing --build_tag_filters=libfuzzer"
-<<<<<<< HEAD
           GPG_PASSPHRASE: ${{ secrets.GPG_PASSPHRASE }}
       - <<: *bazel-bep
-=======
->>>>>>> 6bc1943f
 
   bazel-build-fuzzers-afl:
     name: Bazel Build Fuzzers AFL
@@ -252,11 +239,8 @@
           BAZEL_COMMAND: "build"
           BAZEL_TARGETS: "//rs/..."
           BAZEL_EXTRA_ARGS: "--keep_going --config=afl"
-<<<<<<< HEAD
           GPG_PASSPHRASE: ${{ secrets.GPG_PASSPHRASE }}
       - <<: *bazel-bep
-=======
->>>>>>> 6bc1943f
 
   python-ci-tests:
     name: Python CI Tests
