--- conflicted
+++ resolved
@@ -247,14 +247,7 @@
 
       - name: Run Build IC
         id: build-ic
-<<<<<<< HEAD
-        shell: bash
-        run: |
-          set -euo pipefail
-          "$CI_PROJECT_DIR"/ci/scripts/run-build-ic.sh
-=======
         run: ./ci/scripts/run-build-ic.sh
->>>>>>> 3a5e3ec2
         env:
           BAZEL_COMMAND: build --config=ci
           BAZEL_TARGETS: //...
