name: CI Main

on:
  merge_group:
  # Allows you to run this workflow manually from the Actions tab
  workflow_dispatch:
  schedule: # Todo: switch to push on master and remove schedule once we have more macos runners
    - cron: "0 * * * *"
  pull_request:
  # Used as reusable workflow within release-testing workflow
  workflow_call:
  push:
    branches:
      - 'dev-gh-*'

# runs for the same workflow are cancelled on PRs but not on master
concurrency:
  group: ${{ github.workflow }}-${{ github.head_ref && github.ref || github.run_id }}
  cancel-in-progress: true

permissions: read-all

env:
  CI_COMMIT_SHA: ${{ github.sha }}
  CI_COMMIT_REF_PROTECTED: ${{ github.ref_protected }}
  CI_JOB_NAME: ${{ github.job }}
  CI_JOB_ID: ${{ github.job }} # github does not expose this variable https://github.com/orgs/community/discussions/8945
  CI_JOB_URL: "${{ github.server_url }}/${{ github.repository }}/actions/runs/${{ github.run_id }}"
  CI_PIPELINE_SOURCE: ${{ github.event_name }}
  CI_PROJECT_DIR: ${{ github.workspace }}
  CI_MERGE_REQUEST_TARGET_BRANCH_NAME: ${{ github.event.pull_request.base.ref }}
  CI_MERGE_REQUEST_TARGET_BRANCH_SHA: ${{ github.event.pull_request.base.sha }}
  BRANCH_NAME: ${{ github.head_ref || github.ref_name }}
  ROOT_PIPELINE_ID: ${{ github.run_id }}
  BAZEL_STARTUP_ARGS: "--output_base=/var/tmp/bazel-output/"
  RUSTFLAGS: "--remap-path-prefix=${CI_PROJECT_DIR}=/ic"
  AWS_SHARED_CREDENTIALS_CONTENT: ${{ secrets.AWS_SHARED_CREDENTIALS_FILE }}
  DOCKER_HUB_USER: ${{ secrets.DOCKER_HUB_USER }}
  DOCKER_HUB_PASSWORD_RO: ${{ secrets.DOCKER_HUB_PASSWORD_RO }}
  CI_MERGE_REQUEST_TITLE: ${{ github.event.pull_request.title }}
  BUILDEVENT_APIKEY: ${{ secrets.HONEYCOMB_API_TOKEN }}
  BUILDEVENT_DATASET: "github-ci-dfinity"

anchors:
  image: &image
    image: ghcr.io/dfinity/ic-build@sha256:26cc347efa50935342742acddfb5d710fae1982d401911013ad8750f0603c590
  dind-large-setup: &dind-large-setup
    runs-on:
      labels: dind-large
    container:
      <<: *image
      options: >-
        -e NODE_NAME
        --privileged --cgroupns host
        -v /cache:/cache -v /var/sysimage:/var/sysimage -v /var/tmp:/var/tmp -v /ceph-s3-info:/ceph-s3-info
    timeout-minutes: 90
  before-script: &before-script
    name: Before script
    id: before-script
    shell: bash
    run: ./gitlab-ci/src/ci-scripts/before-script.sh
  checkout: &checkout
    name: Checkout
    uses: actions/checkout@v4
    with:
      fetch-depth: ${{ github.event_name == 'pull_request' && 256 || 0 }}
  python-setup: &python-setup
    name: Set up Python
    uses: actions/setup-python@v5
    with:
      python-version: '3.10'

jobs:
  bazel-test-all:
    name: Bazel Test All
    <<: *dind-large-setup
    runs-on:
      group: zh1
      labels: dind-large
    steps:
      - <<: *checkout
      - <<: *before-script
      - name: Set BAZEL_EXTRA_ARGS_RULES
        shell: bash
        run: |
          set -xeuo pipefail
          if [[ "${{ github.event_name }}" == 'merge_group' ]]; then
            echo "BAZEL_EXTRA_ARGS_RULES=--test_timeout_filters=short,moderate --flaky_test_attempts=3" >> $GITHUB_ENV
          fi
          if [[ $BRANCH_NAME =~ ^hotfix-.* ]]; then
            echo "BAZEL_EXTRA_ARGS_RULES=--test_timeout_filters=short,moderate" >> $GITHUB_ENV
          fi
      - name: Run Bazel Test All
        id: bazel-test-all
        uses:  ./.github/actions/bazel-test-all/
        with:
          BAZEL_COMMAND: "test"
<<<<<<< HEAD
          BAZEL_EXTRA_ARGS: "--deleted_packages=gitlab-ci/src/gitlab_config"
=======
>>>>>>> 8c3f19ca
          BAZEL_TARGETS: "//..."
          BAZEL_CI_CONFIG: "--config=ci --repository_cache=/cache/bazel"
          # check if PR title contains release and set timeout filters accordingly
          BAZEL_EXTRA_ARGS_RULES: ${{ env.BAZEL_EXTRA_ARGS_RULES || '' }}
          # run on diff only if it is a pull request, otherwise run all targets
          RUN_ON_DIFF_ONLY: ${{ contains(github.event_name, 'pull_request') && 'true' || 'false'}}
          HONEYCOMB_API_TOKEN: ${{ secrets.HONEYCOMB_API_TOKEN }}
      - name: Upload bazel-targets
        uses: actions/upload-artifact@v4
        with:
          name: bazel-targets
          retention-days: 1
          if-no-files-found: error
          path: |
            bazel-targets

  bazel-build-all-config-check:
    <<: *dind-large-setup
    name: Bazel Build All Config Check
    steps:
      - <<: *checkout
      - <<: *before-script
      - name: Run bazel build --config=check //rs/...
        id: bazel-build-config-check
        uses: ./.github/actions/bazel-test-all/
        with:
          BAZEL_COMMAND: "build"
          BAZEL_TARGETS: "//rs/..."
          BAZEL_CI_CONFIG: "--config=check --config=ci --keep_going"
          # run on diff only if it is a pull request, otherwise run all targets
          #RUN_ON_DIFF_ONLY: ${{ contains(github.event_name, 'pull_request') && 'true' || 'false'}}
          # TODO: disabling until the following issue is resolved
          # https://github.com/dfinity/ic/actions/runs/9699415138/job/26768332602
          RUN_ON_DIFF_ONLY: false

  bazel-test-darwin-x86-64:
    name: Bazel Test Darwin x86-64
    timeout-minutes: 120
    runs-on:
      labels: macOS
    if: ${{ github.event_name != 'merge_group' }}
    steps:
      - <<: *checkout
      - name: Filter Relevant Files
        uses: dorny/paths-filter@de90cc6fb38fc0963ad72b210f1f284cd68cea36 # v3
        id: filter
        if: ${{ github.event_name == 'pull_request' }}
        with:
          filters: |
            bazel-test-darwin-x86-64:
              - '.github/workflows/ci-main.yml'
              - '.bazelrc'
              - '.bazelversion'
              - '**/*.bazel'
              - '**/*.bzl'
              - '**/*.lock'
              - '**/*.rs'
              - '**/*.toml'
      - name: Set PATH
        run: |
          echo "/usr/local/bin" >> $GITHUB_PATH
          echo "$HOME/.cargo/bin:" >> $GITHUB_PATH
      - <<: *before-script
      - name: Run Bazel Test Darwin x86-64
        id: bazel-test-darwin-x86-64
        # TODO: remove when we flakiness is resolved or when we move to hosted runners
        # settting to true to allow a job to pass when this step fails
        continue-on-error: true
        if: steps.filter.outputs.bazel-test-darwin-x86-64 == 'true' || github.event_name == 'schedule'
        uses:  ./.github/actions/bazel-test-all/
        with:
          BAZEL_CI_CONFIG: "--config=ci --config macos_ci"
          BAZEL_COMMAND: test
          BAZEL_EXTRA_ARGS: ${{ github.event_name == 'schedule' && '--test_tag_filters=test_macos,test_macos_master' || '--test_tag_filters=test_macos' }}
          BAZEL_STARTUP_ARGS: "--output_base /var/tmp/bazel-output/${ROOT_PIPELINE_ID}"
          BAZEL_TARGETS: "//rs/... //publish/binaries/..."
          RUN_ON_DIFF_ONLY: ${{ contains(github.event_name, 'pull_request') && 'true' || 'false'}}
          HONEYCOMB_API_TOKEN: ${{ secrets.HONEYCOMB_API_TOKEN }}
      - name: Purge Bazel Output
        if: always()
        shell: bash
        run: |
          sudo rm -rf /private/var/tmp/bazel-output

  bazel-build-fuzzers:
    name: Bazel Build Fuzzers
    <<: *dind-large-setup
    steps:
      - <<: *checkout
      - <<: *before-script
      - name: Run Bazel Build Fuzzers
        id: bazel-build-fuzzers
        uses:  ./.github/actions/bazel-test-all/
        with:
          BAZEL_COMMAND: "build"
          BAZEL_TARGETS: "//rs/..."
          BAZEL_EXTRA_ARGS: "--keep_going --config=fuzzing --build_tag_filters=libfuzzer"

  bazel-build-fuzzers-afl:
    name: Bazel Build Fuzzers AFL
    <<: *dind-large-setup
    steps:
      - <<: *checkout
      - <<: *before-script
      - name: Run Bazel Build Fuzzers AFL
        id: bazel-build-fuzzers-afl
        uses:  ./.github/actions/bazel-test-all/
        with:
          BAZEL_COMMAND: "build"
          BAZEL_TARGETS: "//rs/..."
          BAZEL_EXTRA_ARGS: "--keep_going --config=afl"

  python-ci-tests:
    name: Python CI Tests
    runs-on: ubuntu-latest
    timeout-minutes: 30
    steps:
      - <<: *checkout
      - <<: *python-setup
      - name: Run Python CI Tests
        id: python-ci-tests
        shell: bash
        run: |
          set -xeuo pipefail
          export PYTHONPATH=$PWD/gitlab-ci/src:$PWD/gitlab-ci/src/dependencies
          pip3 install --ignore-installed -r requirements.txt
          cd gitlab-ci/src
          pytest --ignore=gitlab_config/ --ignore=git_changes/ -v -o junit_family=xunit1 \
            --junitxml=../../test_report.xml --cov=. --cov-report=term \
            --cov-report=term-missing --cov-report=html --cov-branch
  build-ic:
    name: Build IC
    <<: *dind-large-setup
    if: ${{ github.event_name != 'merge_group' }}
    steps:
      - <<: *checkout
      - <<: *before-script
      - name: Run Build IC
        id: build-ic
        shell: bash
        run: |
          set -eExuo pipefail
          REPO_NAME="${GITHUB_REPOSITORY##*/}"
          rm -rf "/cache/job/${CI_JOB_ID}/${ROOT_PIPELINE_ID}"
          mkdir -p "/cache/job/${CI_JOB_ID}/${ROOT_PIPELINE_ID}/artifacts"
          ln -s "/cache/job/${CI_JOB_ID}/${ROOT_PIPELINE_ID}/artifacts" /__w/$REPO_NAME/$REPO_NAME/artifacts
          buildevents cmd "$ROOT_PIPELINE_ID" "$CI_JOB_ID" build-command -- \
              "$CI_PROJECT_DIR"/gitlab-ci/src/ci-scripts/build-ic.sh
          rm -rf "/cache/job/${CI_JOB_ID}/${ROOT_PIPELINE_ID}"
        env:
          RUN_ON_DIFF_ONLY: "true"
          BAZEL_COMMAND: "build"
      - name: Upload build-ic.tar
        uses: actions/upload-artifact@v4
        with:
          name: build-ic
          retention-days: 1
          if-no-files-found: error
          path: |
            build-ic.tar

  build-determinism:
    name: Build Determinism
    runs-on: ubuntu-latest
    timeout-minutes: 30
    needs: [build-ic, bazel-test-all]
    strategy:
      matrix:
        include:
          - TARGET: "//publish/binaries:upload"
            PATH0: "release"
            PATH1: "build-ic/release"
            SETUPOS_FLAG: "false"
          - TARGET: "//publish/canisters:upload"
            PATH0: "canisters"
            PATH1: "build-ic/canisters"
            SETUPOS_FLAG: "false"
          - TARGET: "//ic-os/guestos/envs/prod:upload_disk-img"
            PATH0: "guest-os/update-img"
            PATH1: "build-ic/icos/guestos"
            SETUPOS_FLAG: "false"
          - TARGET: "//ic-os/hostos/envs/prod:upload_update-img"
            PATH0: "host-os/update-img"
            PATH1: "build-ic/icos/hostos"
            SETUPOS_FLAG: "false"
          - TARGET: "//ic-os/setupos/envs/prod:upload_disk-img"
            PATH0: "setup-os/disk-img"
            PATH1: "build-ic/icos/setupos"
            SETUPOS_FLAG: "true"
    steps:
      - <<: *checkout
      - name: Download bazel-targets [bazel-test-all]
        uses: actions/download-artifact@v4
        with:
          name: bazel-targets
      - name: Download build-ic.tar [build-ic]
        uses: actions/download-artifact@v4
        with:
          name: build-ic
      - name: Build Determinism Test
        id: build-determinism
        shell: bash
        run: |
          set -eExuo pipefail
          sudo apt update && sudo apt install -y curl
          "$CI_PROJECT_DIR"/gitlab-ci/src/ci-scripts/build-determinism.sh
        env:
          TARGET: ${{ matrix.TARGET }}
          PATH0: ${{ matrix.PATH0 }}
          PATH1: ${{ matrix.PATH1 }}
          SETUPOS_FLAG: ${{ matrix.SETUPOS_FLAG }}

  cargo-clippy-linux:
    name: Cargo Clippy Linux
    <<: *dind-large-setup
    steps:
      - <<: *checkout
      - name: Filter Rust Files [*.{rs,toml,lock}]
        uses: dorny/paths-filter@de90cc6fb38fc0963ad72b210f1f284cd68cea36 # v3
        id: filter
        if : |
          github.event_name == 'pull_request' ||
          github.event_name == 'merge_group'
        with:
          filters: |
            cargo:
              - "**/*.rs"
              - "**/*.toml"
              - "**/*.lock"
      - name: Run Cargo Clippy Linux
        id: cargo-clippy-linux
        if: |
          steps.filter.outputs.cargo == 'true' ||
          github.event_name == 'schedule' ||
          github.event_name == 'workflow_dispatch'
        shell: bash
        run: |
          set -eExuo pipefail
          buildevents cmd "$ROOT_PIPELINE_ID" "$CI_JOB_ID" build-command -- \
              "$CI_PROJECT_DIR"/gitlab-ci/src/ci-scripts/rust-lint.sh

  cargo-build-release-linux:
    name: Cargo Build Release Linux
    <<: *dind-large-setup
    steps:
      - <<: *checkout
      - name: Filter Rust Files [*.{rs,toml,lock}]
        uses: dorny/paths-filter@de90cc6fb38fc0963ad72b210f1f284cd68cea36 # v3
        id: filter
        if : |
          github.event_name == 'pull_request' ||
          github.event_name == 'merge_group'
        with:
          filters: |
            cargo:
              - "**/*.rs"
              - "**/*.toml"
              - "**/*.lock"
      - name: Run Cargo Build Release Linux
        id: cargo-build-release-linux
        if: |
          steps.filter.outputs.cargo == 'true' ||
          github.event_name == 'schedule' ||
          github.event_name == 'workflow_dispatch'
        shell: bash
        run: |
          set -eExuo pipefail
          buildevents cmd "$ROOT_PIPELINE_ID" "$CI_JOB_ID" build-command -- \
              cargo build --release<|MERGE_RESOLUTION|>--- conflicted
+++ resolved
@@ -95,10 +95,7 @@
         uses:  ./.github/actions/bazel-test-all/
         with:
           BAZEL_COMMAND: "test"
-<<<<<<< HEAD
           BAZEL_EXTRA_ARGS: "--deleted_packages=gitlab-ci/src/gitlab_config"
-=======
->>>>>>> 8c3f19ca
           BAZEL_TARGETS: "//..."
           BAZEL_CI_CONFIG: "--config=ci --repository_cache=/cache/bazel"
           # check if PR title contains release and set timeout filters accordingly
