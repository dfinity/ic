name: CI Main

on:
  merge_group:
  # Allows you to run this workflow manually from the Actions tab
  workflow_dispatch:
  schedule: # Todo: switch to push on master and remove schedule once we have more macos runners
    - cron: "0 * * * *"
  pull_request:
  # Used as reusable workflow within release-testing workflow
  workflow_call:
  push:
    branches:
      - 'dev-gh-*'

# runs for the same workflow are cancelled on PRs but not on master
concurrency:
  group: ${{ github.workflow }}-${{ github.head_ref && github.ref || github.run_id }}
  cancel-in-progress: true

permissions: read-all

env:
  CI_COMMIT_SHA: ${{ github.sha }}
  CI_COMMIT_REF_PROTECTED: ${{ github.ref_protected }}
  CI_DEFAULT_BRANCH: ${{ github.event.repository.default_branch }}
  CI_JOB_NAME: ${{ github.job }}
  CI_JOB_ID: ${{ github.job }} # github does not expose this variable https://github.com/orgs/community/discussions/8945
  CI_JOB_URL: "${{ github.server_url }}/${{ github.repository }}/actions/runs/${{ github.run_id }}"
  CI_PIPELINE_SOURCE: ${{ github.event_name }}
  CI_PROJECT_DIR: ${{ github.workspace }}
  CI_MERGE_REQUEST_TARGET_BRANCH_NAME: ${{ github.event.pull_request.base.ref }}
  CI_MERGE_REQUEST_TARGET_BRANCH_SHA: ${{ github.event.pull_request.base.sha }}
  BRANCH_NAME: ${{ github.head_ref || github.ref_name }}
  ROOT_PIPELINE_ID: ${{ github.run_id }}
  BAZEL_STARTUP_ARGS: "--output_base=/var/tmp/bazel-output/"
  RUSTFLAGS: "--remap-path-prefix=${CI_PROJECT_DIR}=/ic"
  AWS_SHARED_CREDENTIALS_CONTENT: ${{ secrets.AWS_SHARED_CREDENTIALS_FILE }}
  DOCKER_HUB_USER: ${{ secrets.DOCKER_HUB_USER }}
  DOCKER_HUB_PASSWORD_RO: ${{ secrets.DOCKER_HUB_PASSWORD_RO }}
  CI_MERGE_REQUEST_TITLE: ${{ github.event.pull_request.title }}
  BUILDEVENT_APIKEY: ${{ secrets.HONEYCOMB_API_TOKEN }}
  BUILDEVENT_DATASET: "github-ci-dfinity"

anchors:
  image: &image
    image: ghcr.io/dfinity/ic-build@sha256:26cc347efa50935342742acddfb5d710fae1982d401911013ad8750f0603c590
  dind-large-setup: &dind-large-setup
    runs-on:
      labels: dind-large
    container:
      <<: *image
      options: >-
        -e NODE_NAME
        --privileged --cgroupns host
        -v /cache:/cache -v /var/sysimage:/var/sysimage -v /var/tmp:/var/tmp -v /ceph-s3-info:/ceph-s3-info
    timeout-minutes: 90
  before-script: &before-script
    name: Before script
    id: before-script
    shell: bash
    run: ./gitlab-ci/src/ci-scripts/before-script.sh
  checkout: &checkout
    name: Checkout
    uses: actions/checkout@v4
    with:
      fetch-depth: ${{ github.event_name == 'pull_request' && 256 || 0 }}
  python-setup: &python-setup
    name: Set up Python
    uses: actions/setup-python@v5
    with:
      python-version: '3.10'

jobs:
  bazel-test-all:
    name: Bazel Test All
    <<: *dind-large-setup
    runs-on:
      group: zh1
      labels: dind-large
    steps:
      - <<: *checkout
      - <<: *before-script
      - name: Set BAZEL_EXTRA_ARGS_RULES
        shell: bash
        run: |
          set -xeuo pipefail
          if [[ "${{ github.event_name }}" == 'merge_group' ]]; then
            echo "BAZEL_EXTRA_ARGS_RULES=--test_timeout_filters=short,moderate --flaky_test_attempts=3" >> $GITHUB_ENV
          fi
          if [[ $BRANCH_NAME =~ ^hotfix-.* ]]; then
            echo "BAZEL_EXTRA_ARGS_RULES=--test_timeout_filters=short,moderate" >> $GITHUB_ENV
          fi
      - name: Run Bazel Test All
        id: bazel-test-all
        uses:  ./.github/actions/bazel-test-all/
        with:
          BAZEL_COMMAND: "test"
          BAZEL_TARGETS: "//... --deleted_packages=gitlab-ci/src/gitlab_config"
          BAZEL_CI_CONFIG: "--config=ci --repository_cache=/cache/bazel"
          # check if PR title contains release and set timeout filters accordingly
          BAZEL_EXTRA_ARGS_RULES: ${{ env.BAZEL_EXTRA_ARGS_RULES || '' }}
          # run on diff only if it is a pull request, otherwise run all targets
          RUN_ON_DIFF_ONLY: ${{ contains(github.event_name, 'pull_request') && 'true' || 'false'}}
          HONEYCOMB_API_TOKEN: ${{ secrets.HONEYCOMB_API_TOKEN }}
      - name: Upload bazel-targets
        uses: actions/upload-artifact@v4
        with:
          name: bazel-targets
          retention-days: 1
          if-no-files-found: error
          path: |
            bazel-targets

  bazel-build-all-config-check:
    <<: *dind-large-setup
    name: Bazel Build All Config Check
    steps:
      - <<: *checkout
      - <<: *before-script
      - name: Run bazel build --config=check //rs/...
        id: bazel-build-config-check
        uses: ./.github/actions/bazel-test-all/
        with:
          BAZEL_COMMAND: "build"
          BAZEL_TARGETS: "//rs/..."
          BAZEL_CI_CONFIG: "--config=check --config=ci --keep_going"
          # run on diff only if it is a pull request, otherwise run all targets
          #RUN_ON_DIFF_ONLY: ${{ contains(github.event_name, 'pull_request') && 'true' || 'false'}}
          # TODO: disabling until the following issue is resolved
          # https://github.com/dfinity/ic/actions/runs/9699415138/job/26768332602
          RUN_ON_DIFF_ONLY: false

  bazel-test-darwin-x86-64:
    name: Bazel Test Darwin x86-64
    timeout-minutes: 120
    runs-on:
      labels: macOS
    if: ${{ github.event_name != 'merge_group' }}
    steps:
      - <<: *checkout
      - name: Filter Relevant Files
        uses: dorny/paths-filter@de90cc6fb38fc0963ad72b210f1f284cd68cea36 # v3
        id: filter
        if: ${{ github.event_name == 'pull_request' }}
        with:
          filters: |
            bazel-test-darwin-x86-64:
              - '.github/workflows/ci-main.yml'
              - '.bazelrc'
              - '.bazelversion'
              - '**/*.bazel'
              - '**/*.bzl'
              - '**/*.lock'
              - '**/*.rs'
              - '**/*.toml'
      - name: Set PATH
        run: |
          echo "/usr/local/bin" >> $GITHUB_PATH
          echo "$HOME/.cargo/bin:" >> $GITHUB_PATH
      - <<: *before-script
      - name: Run Bazel Test Darwin x86-64
        id: bazel-test-darwin-x86-64
        # TODO: remove when we flakiness is resolved or when we move to hosted runners
        # settting to true to allow a job to pass when this step fails
        continue-on-error: true
        if: steps.filter.outputs.bazel-test-darwin-x86-64 == 'true' || github.event_name == 'schedule'
        uses:  ./.github/actions/bazel-test-all/
        with:
          BAZEL_CI_CONFIG: "--config=ci --config macos_ci"
          BAZEL_COMMAND: test
          BAZEL_EXTRA_ARGS: ${{ github.event_name == 'schedule' && '--test_tag_filters=test_macos,test_macos_master' || '--test_tag_filters=test_macos' }}
          BAZEL_STARTUP_ARGS: "--output_base /var/tmp/bazel-output/${ROOT_PIPELINE_ID}"
          BAZEL_TARGETS: "//rs/... //publish/binaries/..."
          HONEYCOMB_API_TOKEN: ${{ secrets.HONEYCOMB_API_TOKEN }}
      - name: Purge Bazel Output
        if: always()
        shell: bash
        run: |
          sudo rm -rf /private/var/tmp/bazel-output

  bazel-build-fuzzers:
    name: Bazel Build Fuzzers
    <<: *dind-large-setup
    steps:
      - <<: *checkout
      - <<: *before-script
      - name: Run Bazel Build Fuzzers
        id: bazel-build-fuzzers
        uses:  ./.github/actions/bazel-test-all/
        with:
          BAZEL_COMMAND: "build"
          BAZEL_TARGETS: "//rs/..."
          BAZEL_EXTRA_ARGS: "--keep_going --config=fuzzing --build_tag_filters=libfuzzer"

  bazel-build-fuzzers-afl:
    name: Bazel Build Fuzzers AFL
    <<: *dind-large-setup
    steps:
      - <<: *checkout
      - <<: *before-script
      - name: Run Bazel Build Fuzzers AFL
        id: bazel-build-fuzzers-afl
        uses:  ./.github/actions/bazel-test-all/
        with:
          BAZEL_COMMAND: "build"
          BAZEL_TARGETS: "//rs/..."
          BAZEL_EXTRA_ARGS: "--keep_going --config=afl"

  python-ci-tests:
    name: Python CI Tests
    runs-on: ubuntu-latest
    timeout-minutes: 30
    steps:
      - <<: *checkout
      - <<: *python-setup
      - name: Run Python CI Tests
        id: python-ci-tests
        shell: bash
        env:
          REPO_NAME: "${{ github.repository }}"
          EVENT_NAME: "${{ github.event_name }}"
        run: |
          set -xeuo pipefail
          export PYTHONPATH=$PWD/gitlab-ci/src:$PWD/gitlab-ci/src/dependencies
<<<<<<< HEAD
          # Todo: remove once dependency scanner tests don't reference name of repo
          ADDITIONAL_FLAGS=""
          if [[ $REPO_NAME == "dfinity/ic-private" ]]; then
            ADDITIONAL_FLAGS="--ignore=dependencies/scanner/"
          fi
          if [[ $EVENT_NAME == "merge_group" ]]; then
            ADDITIONAL_FLAGS+=" -m 'not fails_on_merge_train'"
          fi

          pip3 install --ignore-installed -r requirements.txt
          cd gitlab-ci/src
          # Use eval to correctly interpret ADDITIONAL_FLAGS
          COMMAND="pytest --ignore=gitlab_config/ $ADDITIONAL_FLAGS -v -o junit_family=xunit1 \
=======
          pip3 install --ignore-installed -r requirements.txt
          cd gitlab-ci/src
          pytest --ignore=gitlab_config/ --ignore=git_changes/ -v -o junit_family=xunit1 \
>>>>>>> 2e8fa1ad
            --junitxml=../../test_report.xml --cov=. --cov-report=term \
            --cov-report=term-missing --cov-report=html --cov-branch"
          echo "Executing command: $COMMAND"
          eval $COMMAND
  build-ic:
    name: Build IC
    <<: *dind-large-setup
    if: ${{ github.event_name != 'merge_group' }}
    steps:
      - <<: *checkout
      - <<: *before-script
      - name: Run Build IC
        id: build-ic
        shell: bash
        run: |
          set -eExuo pipefail
          REPO_NAME="${GITHUB_REPOSITORY##*/}"
          rm -rf "/cache/job/${CI_JOB_ID}/${ROOT_PIPELINE_ID}"
          mkdir -p "/cache/job/${CI_JOB_ID}/${ROOT_PIPELINE_ID}/artifacts"
          ln -s "/cache/job/${CI_JOB_ID}/${ROOT_PIPELINE_ID}/artifacts" /__w/$REPO_NAME/$REPO_NAME/artifacts
          buildevents cmd "$ROOT_PIPELINE_ID" "$CI_JOB_ID" build-command -- \
              "$CI_PROJECT_DIR"/gitlab-ci/src/ci-scripts/build-ic.sh
          rm -rf "/cache/job/${CI_JOB_ID}/${ROOT_PIPELINE_ID}"
        env:
          RUN_ON_DIFF_ONLY: "true"
          BAZEL_COMMAND: "build"
      - name: Upload build-ic.tar
        uses: actions/upload-artifact@v4
        with:
          name: build-ic
          retention-days: 1
          if-no-files-found: error
          path: |
            build-ic.tar

  build-determinism:
    name: Build Determinism
    runs-on: ubuntu-latest
    timeout-minutes: 30
    needs: [build-ic, bazel-test-all]
    strategy:
      matrix:
        include:
          - TARGET: "//publish/binaries:upload"
            PATH0: "release"
            PATH1: "build-ic/release"
            SETUPOS_FLAG: "false"
          - TARGET: "//publish/canisters:upload"
            PATH0: "canisters"
            PATH1: "build-ic/canisters"
            SETUPOS_FLAG: "false"
          - TARGET: "//ic-os/guestos/envs/prod:upload_disk-img"
            PATH0: "guest-os/update-img"
            PATH1: "build-ic/icos/guestos"
            SETUPOS_FLAG: "false"
          - TARGET: "//ic-os/hostos/envs/prod:upload_update-img"
            PATH0: "host-os/update-img"
            PATH1: "build-ic/icos/hostos"
            SETUPOS_FLAG: "false"
          - TARGET: "//ic-os/setupos/envs/prod:upload_disk-img"
            PATH0: "setup-os/disk-img"
            PATH1: "build-ic/icos/setupos"
            SETUPOS_FLAG: "true"
    steps:
      - <<: *checkout
      - name: Download bazel-targets [bazel-test-all]
        uses: actions/download-artifact@v4
        with:
          name: bazel-targets
      - name: Download build-ic.tar [build-ic]
        uses: actions/download-artifact@v4
        with:
          name: build-ic
      - name: Build Determinism Test
        id: build-determinism
        shell: bash
        run: |
          set -eExuo pipefail
          sudo apt update && sudo apt install -y curl
          "$CI_PROJECT_DIR"/gitlab-ci/src/ci-scripts/build-determinism.sh
        env:
          TARGET: ${{ matrix.TARGET }}
          PATH0: ${{ matrix.PATH0 }}
          PATH1: ${{ matrix.PATH1 }}
          SETUPOS_FLAG: ${{ matrix.SETUPOS_FLAG }}

  cargo-clippy-linux:
    name: Cargo Clippy Linux
    <<: *dind-large-setup
    steps:
      - <<: *checkout
      - name: Filter Rust Files [*.{rs,toml,lock}]
        uses: dorny/paths-filter@de90cc6fb38fc0963ad72b210f1f284cd68cea36 # v3
        id: filter
        if : |
          github.event_name == 'pull_request' ||
          github.event_name == 'merge_group'
        with:
          filters: |
            cargo:
              - "**/*.rs"
              - "**/*.toml"
              - "**/*.lock"
      - name: Run Cargo Clippy Linux
        id: cargo-clippy-linux
        if: |
          steps.filter.outputs.cargo == 'true' ||
          github.event_name == 'schedule' ||
          github.event_name == 'workflow_dispatch'
        shell: bash
        run: |
          set -eExuo pipefail
          buildevents cmd "$ROOT_PIPELINE_ID" "$CI_JOB_ID" build-command -- \
              "$CI_PROJECT_DIR"/gitlab-ci/src/ci-scripts/rust-lint.sh

  cargo-build-release-linux:
    name: Cargo Build Release Linux
    <<: *dind-large-setup
    steps:
      - <<: *checkout
      - name: Filter Rust Files [*.{rs,toml,lock}]
        uses: dorny/paths-filter@de90cc6fb38fc0963ad72b210f1f284cd68cea36 # v3
        id: filter
        if : |
          github.event_name == 'pull_request' ||
          github.event_name == 'merge_group'
        with:
          filters: |
            cargo:
              - "**/*.rs"
              - "**/*.toml"
              - "**/*.lock"
      - name: Run Cargo Build Release Linux
        id: cargo-build-release-linux
        if: |
          steps.filter.outputs.cargo == 'true' ||
          github.event_name == 'schedule' ||
          github.event_name == 'workflow_dispatch'
        shell: bash
        run: |
          set -eExuo pipefail
          buildevents cmd "$ROOT_PIPELINE_ID" "$CI_JOB_ID" build-command -- \
              cargo build --release<|MERGE_RESOLUTION|>--- conflicted
+++ resolved
@@ -223,29 +223,15 @@
         run: |
           set -xeuo pipefail
           export PYTHONPATH=$PWD/gitlab-ci/src:$PWD/gitlab-ci/src/dependencies
-<<<<<<< HEAD
-          # Todo: remove once dependency scanner tests don't reference name of repo
           ADDITIONAL_FLAGS=""
-          if [[ $REPO_NAME == "dfinity/ic-private" ]]; then
-            ADDITIONAL_FLAGS="--ignore=dependencies/scanner/"
-          fi
           if [[ $EVENT_NAME == "merge_group" ]]; then
             ADDITIONAL_FLAGS+=" -m 'not fails_on_merge_train'"
           fi
-
           pip3 install --ignore-installed -r requirements.txt
           cd gitlab-ci/src
-          # Use eval to correctly interpret ADDITIONAL_FLAGS
-          COMMAND="pytest --ignore=gitlab_config/ $ADDITIONAL_FLAGS -v -o junit_family=xunit1 \
-=======
-          pip3 install --ignore-installed -r requirements.txt
-          cd gitlab-ci/src
-          pytest --ignore=gitlab_config/ --ignore=git_changes/ -v -o junit_family=xunit1 \
->>>>>>> 2e8fa1ad
+          pytest --ignore=gitlab_config/ -v -o junit_family=xunit1 \
             --junitxml=../../test_report.xml --cov=. --cov-report=term \
             --cov-report=term-missing --cov-report=html --cov-branch"
-          echo "Executing command: $COMMAND"
-          eval $COMMAND
   build-ic:
     name: Build IC
     <<: *dind-large-setup
