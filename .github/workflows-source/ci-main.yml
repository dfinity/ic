--- conflicted
+++ resolved
@@ -189,12 +189,8 @@
         run: |
           echo "/usr/local/bin" >> $GITHUB_PATH
           echo "$HOME/.cargo/bin:" >> $GITHUB_PATH
-<<<<<<< HEAD
           # use llvm-clang instead of apple's
           echo "CC=/usr/local/opt/llvm/bin/clang" >> "$GITHUB_ENV"
-      - <<: *docker-login
-=======
->>>>>>> bc3cd63c
       - name: Run Bazel Test Darwin x86-64
         id: bazel-test-darwin-x86-64
         uses:  ./.github/actions/bazel-test-all/
