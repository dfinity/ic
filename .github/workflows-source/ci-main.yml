name: CI Main

on:
  merge_group:
  # Allows you to run this workflow manually from the Actions tab
  workflow_dispatch:
  push:
    branches:
      - master
      - 'dev-gh-*'
  pull_request:
    branches-ignore:
      - hotfix-* # This is to ensure that this workflow is not triggered twice on ic-private, as it's already triggered from release-testing
  # Used as reusable workflow within release-testing workflow
  workflow_call:

# runs for the same workflow are cancelled on PRs but not on master
concurrency:
  group: ${{ github.workflow }}-${{ github.head_ref && github.ref || github.run_id }}
  cancel-in-progress: true

permissions: read-all

env:
  CI_COMMIT_SHA: ${{ github.sha }}
  CI_JOB_NAME: ${{ github.job }}
  CI_JOB_URL: "${{ github.server_url }}/${{ github.repository }}/actions/runs/${{ github.run_id }}"
  CI_PIPELINE_SOURCE: ${{ github.event_name }}
  CI_PROJECT_DIR: ${{ github.workspace }}
  BRANCH_NAME: ${{ github.head_ref || github.ref_name }}
  CI_RUN_ID: ${{ github.run_id }}
  RUSTFLAGS: "--remap-path-prefix=${CI_PROJECT_DIR}=/ic"
  BUILDEVENT_DATASET: "github-ci-dfinity"

anchors:
  image: &image
    image: ghcr.io/dfinity/ic-build@sha256:2c6fc0aa92ada647e42790cbdac3199b27a1407d9e90ff6e5a97a69acac24041
  dind-large-setup: &dind-large-setup
    runs-on:
      labels: dind-large
    container:
      <<: *image
      options: >-
        -e NODE_NAME
        --privileged --cgroupns host
        -v /cache:/cache -v /var/sysimage:/var/sysimage -v /var/tmp:/var/tmp -v /ceph-s3-info:/ceph-s3-info
    timeout-minutes: 90
  dind-small-setup: &dind-small-setup
    runs-on:
      labels: dind-small
    container:
      <<: *image
    timeout-minutes: 30
  before-script: &before-script
    name: Before script
    id: before-script
    shell: bash
    run: |
      [ -n "${NODE_NAME:-}" ] && echo "Node: $NODE_NAME"
  docker-login: &docker-login
    name: Login to Dockerhub
    shell: bash
    run: ./ci/scripts/docker-login.sh
    env:
      DOCKER_HUB_USER: ${{ vars.DOCKER_HUB_USER }}
      DOCKER_HUB_PASSWORD_RO: ${{ secrets.DOCKER_HUB_PASSWORD_RO }}
  checkout: &checkout
    name: Checkout
    uses: actions/checkout@v4
    with:
      fetch-depth: ${{ github.event_name == 'pull_request' && 256 || 0 }}
  python-setup: &python-setup
    name: Set up Python
    uses: actions/setup-python@v5
    with:
      python-version: '3.10'
  bazel-upload: &bazel-upload
    name: Upload bazel-targets
    uses: actions/upload-artifact@v4
    with:
      name: bazel-targets
      retention-days: 14
      if-no-files-found: error
      path: |
        bazel-targets
  bazel-bep: &bazel-bep
    name: Upload bazel-bep
    # runs only if previous step succeeded or failed;
    # we avoid collecting artifacts of jobs that were cancelled
    if: success() || failure()
    uses: actions/upload-artifact@v4
    with:
      name: ${{ github.job }}-bep
      retention-days: 14
      if-no-files-found: ignore
      compression-level: 9
      path: |
        bazel-bep.pb
        profile.json

jobs:
  bazel-test-all:
    name: Bazel Test All
    <<: *dind-large-setup
    runs-on:
      group: zh1
      labels: dind-large
    steps:
      - <<: *checkout
      - <<: *before-script
      - <<: *docker-login
      - name: Set BAZEL_EXTRA_ARGS_RULES
        shell: bash
        run: |
          set -xeuo pipefail
          if [[ "${{ github.event_name }}" == 'merge_group' ]]; then
            echo "BAZEL_EXTRA_ARGS_RULES=--test_timeout_filters=short,moderate --flaky_test_attempts=3" >> $GITHUB_ENV
          fi
          if [[ $BRANCH_NAME =~ ^hotfix-.* ]]; then
            echo "BAZEL_EXTRA_ARGS_RULES=--test_timeout_filters=short,moderate" >> $GITHUB_ENV
          fi
      - name: Run Bazel Test All
        id: bazel-test-all
        uses:  ./.github/actions/bazel-test-all/
        env:
          AWS_SHARED_CREDENTIALS_CONTENT: ${{ secrets.AWS_SHARED_CREDENTIALS_FILE }}
          # Only run ci/bazel-scripts/diff.sh on PRs that are not labeled with "CI_ALL_BAZEL_TARGETS".
          RUN_ON_DIFF_ONLY: ${{ github.event_name == 'pull_request' && !contains(github.event.pull_request.labels.*.name, 'CI_ALL_BAZEL_TARGETS') }}
          OVERRIDE_DIDC_CHECK: ${{ contains(github.event.pull_request.labels.*.name, 'CI_OVERRIDE_DIDC_CHECK') }}
        with:
          BAZEL_COMMAND: "test"
          BAZEL_TARGETS: "//..."
          BAZEL_CI_CONFIG: "--config=ci --repository_cache=/cache/bazel"
          # check if PR title contains release and set timeout filters accordingly
          BAZEL_EXTRA_ARGS_RULES: ${{ env.BAZEL_EXTRA_ARGS_RULES || '' }}
          BUILDEVENT_APIKEY: ${{ secrets.HONEYCOMB_API_TOKEN }}
      - <<: *bazel-bep
      - <<: *bazel-upload

  bazel-build-all-config-check:
    <<: *dind-large-setup
    name: Bazel Build All Config Check
    steps:
      - <<: *checkout
      - <<: *before-script
      - <<: *docker-login
      - name: Run bazel build --config=check //rs/...
        id: bazel-build-config-check
        uses: ./.github/actions/bazel-test-all/
        with:
          BAZEL_COMMAND: "build"
          BAZEL_TARGETS: "//rs/..."
          BAZEL_CI_CONFIG: "--config=check --config=ci --keep_going"
      - <<: *bazel-bep

  bazel-test-macos-intel:
    name: Bazel Test macOS Intel
    timeout-minutes: 120
    runs-on:
      labels: macOS
    if: ${{ github.ref_protected && github.repository == 'ic' }} # Run on protected branches, but only on public repo
    steps:
      - <<: *checkout
      - name: Set PATH
        run: |
          echo "/usr/local/bin" >> $GITHUB_PATH
          echo "$HOME/.cargo/bin:" >> $GITHUB_PATH
      - <<: *docker-login
      - name: Run Bazel Test Darwin x86-64
        id: bazel-test-darwin-x86-64
        uses:  ./.github/actions/bazel-test-all/
        env:
          AWS_SHARED_CREDENTIALS_CONTENT: ${{ secrets.AWS_SHARED_CREDENTIALS_FILE }}
        with:
          BAZEL_CI_CONFIG: "--config=ci --config macos_ci"
          BAZEL_COMMAND: test
          BAZEL_EXTRA_ARGS: '--test_tag_filters=test_macos'
          BAZEL_STARTUP_ARGS: "--output_base /var/tmp/bazel-output/${CI_RUN_ID}"
          BAZEL_TARGETS: "//rs/... //publish/binaries/..."
          BUILDEVENT_APIKEY: ${{ secrets.HONEYCOMB_API_TOKEN }}
      - <<: *bazel-bep
      - name: Purge Bazel Output
        if: always()
        shell: bash
        run: |
          sudo rm -rf /private/var/tmp/bazel-output

  bazel-build-fuzzers:
    name: Bazel Build Fuzzers
    <<: *dind-large-setup
    steps:
      - <<: *checkout
      - <<: *before-script
      - name: Run Bazel Build Fuzzers
        id: bazel-build-fuzzers
        uses:  ./.github/actions/bazel-test-all/
        with:
          BAZEL_COMMAND: "build"
          BAZEL_TARGETS: "//rs/..."
          BAZEL_EXTRA_ARGS: "--keep_going --config=fuzzing --build_tag_filters=libfuzzer"
          BUILDEVENT_APIKEY: ${{ secrets. HONEYCOMB_API_TOKEN }}
      - <<: *bazel-bep

  bazel-build-fuzzers-afl:
    name: Bazel Build Fuzzers AFL
    <<: *dind-large-setup
    steps:
      - <<: *checkout
      - <<: *before-script
      - name: Run Bazel Build Fuzzers AFL
        id: bazel-build-fuzzers-afl
        uses:  ./.github/actions/bazel-test-all/
        with:
          BAZEL_COMMAND: "build"
          BAZEL_TARGETS: "//rs/..."
          BAZEL_EXTRA_ARGS: "--keep_going --config=afl"
          BUILDEVENT_APIKEY: ${{ secrets. HONEYCOMB_API_TOKEN }}
      - <<: *bazel-bep

  python-ci-tests:
    name: Python CI Tests
    <<: *dind-small-setup
    steps:
      - <<: *checkout
      - <<: *python-setup
      - name: Run Python CI Tests
        id: python-ci-tests
        shell: bash
        run: |
          set -xeuo pipefail
          export PYTHONPATH=$PWD/ci/src:$PWD/ci/src/dependencies
          pip3 install --ignore-installed -r requirements.txt
          cd ci/src
          pytest -m "not fails_on_merge_train" -v -o junit_family=xunit1 \
            --junitxml=../../test_report.xml --cov=. --cov-report=term \
            --cov-report=term-missing --cov-report=html --cov-branch
        env:
          CI_COMMIT_REF_PROTECTED: ${{ github.ref_protected }}
          CI_DEFAULT_BRANCH: ${{ github.event.repository.default_branch }}
          REPO_NAME: ${{ github.repository }}

  build-ic:
    name: Build IC
    <<: *dind-large-setup
    if: ${{ github.event_name != 'merge_group' }}
    steps:
      - <<: *checkout
      - <<: *before-script
      - <<: *docker-login
      - name: Run Build IC
        id: build-ic
        shell: bash
        run: |
          set -eExuo pipefail
          REPO_NAME="${GITHUB_REPOSITORY##*/}"
          rm -rf "/cache/job/${CI_JOB_NAME}/${CI_RUN_ID}"
          mkdir -p "/cache/job/${CI_JOB_NAME}/${CI_RUN_ID}/artifacts"
          ln -s "/cache/job/${CI_JOB_NAME}/${CI_RUN_ID}/artifacts" /__w/$REPO_NAME/$REPO_NAME/artifacts
          buildevents cmd "$CI_RUN_ID" "$CI_JOB_NAME" build-command -- \
              "$CI_PROJECT_DIR"/ci/scripts/run-build-ic.sh
          rm -rf "/cache/job/${CI_JOB_NAME}/${CI_RUN_ID}"
        env:
          BAZEL_COMMAND: "build"
          RUN_ON_DIFF_ONLY: ${{ github.event_name == 'pull_request' && !contains(github.event.pull_request.labels.*.name, 'CI_ALL_BAZEL_TARGETS') }}
          MERGE_BASE_SHA: ${{ github.event.pull_request.base.sha }}
<<<<<<< HEAD
          BUILDEVENT_APIKEY: ${{ secrets.HONEYCOMB_API_TOKEN }}
=======
          BRANCH_HEAD_SHA: ${{ github.event.pull_request.head.sha }}
>>>>>>> 4e5f7466
      - name: Upload build-ic.tar
        uses: actions/upload-artifact@v4
        with:
          name: build-ic
          retention-days: 1
          if-no-files-found: error
          path: |
            build-ic.tar

  build-determinism:
    name: Build Determinism
    runs-on: ubuntu-latest
    timeout-minutes: 30
    needs: [build-ic, bazel-test-all]
    strategy:
      matrix:
        include:
          - TARGET: "//publish/binaries:upload"
            PATH0: "release"
            PATH1: "build-ic/release"
            SETUPOS_FLAG: "false"
          - TARGET: "//publish/canisters:upload"
            PATH0: "canisters"
            PATH1: "build-ic/canisters"
            SETUPOS_FLAG: "false"
          - TARGET: "//ic-os/guestos/envs/prod:upload_disk-img"
            PATH0: "guest-os/update-img"
            PATH1: "build-ic/icos/guestos"
            SETUPOS_FLAG: "false"
          - TARGET: "//ic-os/hostos/envs/prod:upload_update-img"
            PATH0: "host-os/update-img"
            PATH1: "build-ic/icos/hostos"
            SETUPOS_FLAG: "false"
          - TARGET: "//ic-os/setupos/envs/prod:upload_disk-img"
            PATH0: "setup-os/disk-img"
            PATH1: "build-ic/icos/setupos"
            SETUPOS_FLAG: "true"
    steps:
      - <<: *checkout
      - name: Download bazel-targets [bazel-test-all]
        uses: actions/download-artifact@v4
        with:
          name: bazel-targets
      - name: Download build-ic.tar [build-ic]
        uses: actions/download-artifact@v4
        with:
          name: build-ic
      - name: Build Determinism Test
        id: build-determinism
        shell: bash
        run: |
          set -eExuo pipefail
          sudo apt update && sudo apt install -y curl
          "$CI_PROJECT_DIR"/ci/scripts/build-determinism.sh
        env:
          TARGET: ${{ matrix.TARGET }}
          PATH0: ${{ matrix.PATH0 }}
          PATH1: ${{ matrix.PATH1 }}
          SETUPOS_FLAG: ${{ matrix.SETUPOS_FLAG }}

  cargo-clippy-linux:
    name: Cargo Clippy Linux
    <<: *dind-large-setup
    steps:
      - <<: *checkout
      - name: Filter Rust Files [*.{rs,toml,lock}]
        uses: dorny/paths-filter@de90cc6fb38fc0963ad72b210f1f284cd68cea36 # v3
        id: filter
        if : |
          github.event_name == 'pull_request' ||
          github.event_name == 'merge_group'
        with:
          filters: |
            cargo:
              - "**/*.rs"
              - "**/*.toml"
              - "**/*.lock"
      - name: Run Cargo Clippy Linux
        id: cargo-clippy-linux
        if: |
          steps.filter.outputs.cargo == 'true' ||
          github.event_name == 'schedule' ||
          github.event_name == 'workflow_dispatch'
        shell: bash
        env:
          BUILDEVENT_APIKEY: ${{ secrets. HONEYCOMB_API_TOKEN }}
        run: |
          set -eExuo pipefail
          buildevents cmd "$CI_RUN_ID" "$CI_JOB_NAME" build-command -- \
              "$CI_PROJECT_DIR"/ci/scripts/rust-lint.sh

  cargo-build-release-linux:
    name: Cargo Build Release Linux
    <<: *dind-large-setup
    steps:
      - <<: *checkout
      - name: Filter Rust Files [*.{rs,toml,lock}]
        uses: dorny/paths-filter@de90cc6fb38fc0963ad72b210f1f284cd68cea36 # v3
        id: filter
        if : |
          github.event_name == 'pull_request' ||
          github.event_name == 'merge_group'
        with:
          filters: |
            cargo:
              - "**/*.rs"
              - "**/*.toml"
              - "**/*.lock"
      - name: Run Cargo Build Release Linux
        id: cargo-build-release-linux
        if: |
          steps.filter.outputs.cargo == 'true' ||
          github.event_name == 'schedule' ||
          github.event_name == 'workflow_dispatch'
        shell: bash
        env:
          BUILDEVENT_APIKEY: ${{ secrets. HONEYCOMB_API_TOKEN }}
        run: |
          set -eExuo pipefail
          buildevents cmd "$CI_RUN_ID" "$CI_JOB_NAME" build-command -- \
              cargo build --release<|MERGE_RESOLUTION|>--- conflicted
+++ resolved
@@ -263,11 +263,8 @@
           BAZEL_COMMAND: "build"
           RUN_ON_DIFF_ONLY: ${{ github.event_name == 'pull_request' && !contains(github.event.pull_request.labels.*.name, 'CI_ALL_BAZEL_TARGETS') }}
           MERGE_BASE_SHA: ${{ github.event.pull_request.base.sha }}
-<<<<<<< HEAD
           BUILDEVENT_APIKEY: ${{ secrets.HONEYCOMB_API_TOKEN }}
-=======
           BRANCH_HEAD_SHA: ${{ github.event.pull_request.head.sha }}
->>>>>>> 4e5f7466
       - name: Upload build-ic.tar
         uses: actions/upload-artifact@v4
         with:
