name: 'Bazel-Test-All'
description: 'Run Bazel Test'
inputs:
  BAZEL_COMMAND:
    required: true
    default: 'test'
  BAZEL_TARGETS:
    required: false
    default: '//...'
  BAZEL_CI_CONFIG:
    required: false
    default: '--config=ci'
  BAZEL_EXTRA_ARGS:
    required: false
    default: '--keep_going'
  BAZEL_EXTRA_ARGS_RULES:
    required: false
    default: ''
  BAZEL_STARTUP_ARGS:
    required: false
    default: ''
  RUN_ON_DIFF_ONLY:
    required: false
    default: "false"
  HONEYCOMB_API_TOKEN:
    required: false
  SSH_PRIVATE_KEY:
    required: false

runs:
  using: "composite"
  steps:
      - name: Run Bazel Test All
        id: bazel-test-all
        shell: bash
        run: |
          set -x +e

<<<<<<< HEAD
          if [ -n "$SSH_PRIVATE_KEY" ]; then
            # The following adds the SSH private key to the ssh-agent such that CI can SSH into the backup pod.
            test -z "${SSH_AUTH_SOCK:-}" && { eval "$(ssh-agent -s)"; ssh-add - <<< "${SSH_PRIVATE_KEY}"; }
            rm -rf ~/.ssh
            mkdir -p ~/.ssh
            chmod 0700 ~/.ssh
            echo -e "Host *\nUser github-runner\n" > ~/.ssh/config
          fi

          # Todo: remove once fully migtrated to github
          sudo chown -R 1001:1001 /cache
=======
          # TODO: remove once fully migtrated to github
          if [ -e /cache ]; then
            sudo chown -RL 1001:1001 /cache
          fi
>>>>>>> 97349894

          ${GITHUB_WORKSPACE}/gitlab-ci/src/bazel-ci/main.sh
          BAZEL_EXIT_CODE="$?"

          if [ -n "$HONEYCOMB_API_TOKEN" ] && [ -f ./bazel-bep.pb ]; then
              bazel run //bazel/exporter:exporter --build_event_binary_file= -- -f "$(pwd)/bazel-bep.pb"
          fi

          exit "$BAZEL_EXIT_CODE"
        env:
          BAZEL_COMMAND: ${{ inputs.BAZEL_COMMAND }}
          BAZEL_TARGETS: ${{ inputs.BAZEL_TARGETS }}
          BAZEL_CI_CONFIG: ${{ inputs.BAZEL_CI_CONFIG }}
          BAZEL_EXTRA_ARGS: "${{ inputs.BAZEL_EXTRA_ARGS }} ${{ inputs.BAZEL_EXTRA_ARGS_RULES }}"
          BAZEL_STARTUP_ARGS: ${{ inputs.BAZEL_STARTUP_ARGS }}
          RUN_ON_DIFF_ONLY: ${{ inputs.RUN_ON_DIFF_ONLY }}
          HONEYCOMB_API_TOKEN: ${{ inputs.HONEYCOMB_API_TOKEN }}
          SSH_PRIVATE_KEY: ${{ inputs.SSH_PRIVATE_KEY }}<|MERGE_RESOLUTION|>--- conflicted
+++ resolved
@@ -36,7 +36,11 @@
         run: |
           set -x +e
 
-<<<<<<< HEAD
+          # TODO: remove once fully migtrated to github
+          if [ -e /cache ]; then
+            sudo chown -RL 1001:1001 /cache
+          fi
+
           if [ -n "$SSH_PRIVATE_KEY" ]; then
             # The following adds the SSH private key to the ssh-agent such that CI can SSH into the backup pod.
             test -z "${SSH_AUTH_SOCK:-}" && { eval "$(ssh-agent -s)"; ssh-add - <<< "${SSH_PRIVATE_KEY}"; }
@@ -45,15 +49,6 @@
             chmod 0700 ~/.ssh
             echo -e "Host *\nUser github-runner\n" > ~/.ssh/config
           fi
-
-          # Todo: remove once fully migtrated to github
-          sudo chown -R 1001:1001 /cache
-=======
-          # TODO: remove once fully migtrated to github
-          if [ -e /cache ]; then
-            sudo chown -RL 1001:1001 /cache
-          fi
->>>>>>> 97349894
 
           ${GITHUB_WORKSPACE}/gitlab-ci/src/bazel-ci/main.sh
           BAZEL_EXIT_CODE="$?"
