--- conflicted
+++ resolved
@@ -68,14 +68,11 @@
           BAZEL_CI_CONFIG: ${{ inputs.BAZEL_CI_CONFIG }}
           BAZEL_EXTRA_ARGS: ${{ inputs.BAZEL_EXTRA_ARGS }}
           BAZEL_STARTUP_ARGS: ${{ inputs.BAZEL_STARTUP_ARGS }}
-<<<<<<< HEAD
-=======
+          BRANCH_HEAD_SHA: ${{ github.event.pull_request.head.sha }}
+          BUILDEVENT_APIKEY: ${{ inputs.BUILDEVENT_APIKEY }}
           CI_EVENT_NAME: ${{ github.event_name }}
           CI_PULL_REQUEST_TARGET_BRANCH_NAME: ${{ github.event.pull_request.base.ref }}
           MERGE_BASE_SHA: ${{ github.event.pull_request.base.sha }}
->>>>>>> 36321c5b
-          BRANCH_HEAD_SHA: ${{ github.event.pull_request.head.sha }}
-          BUILDEVENT_APIKEY: ${{ inputs.BUILDEVENT_APIKEY }}
           CI_JOB_URL: "${{ github.server_url }}/${{ github.repository }}/actions/runs/${{ github.run_id }}"
           CI_PULL_REQUEST_TARGET_BRANCH_NAME: ${{ github.event.pull_request.base.ref }}
           MERGE_BASE_SHA: ${{ github.event.pull_request.base.sha }}
