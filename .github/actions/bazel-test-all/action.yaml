name: 'Bazel-Test-All'
description: 'Run Bazel Test'
inputs:
  BAZEL_COMMAND:
    required: true
    default: 'test'
  BAZEL_TARGETS:
    required: false
    default: '//...'
  BAZEL_CI_CONFIG:
    required: false
    default: '--config=ci'
  BAZEL_EXTRA_ARGS:
    required: false
    default: '--keep_going'
  BAZEL_EXTRA_ARGS_RULES:
    required: false
    default: ''
  BAZEL_STARTUP_ARGS:
    required: false
    default: '--output_base=/var/tmp/bazel-output/'
  BUILDEVENT_APIKEY:
    required: true
  SSH_PRIVATE_KEY:
    required: false

runs:
  using: "composite"
  steps:
      - name: Run Bazel Test All
        id: bazel-test-all
        shell: bash
        run: |
          set +e # manual error handling to ensure we can run some post-build commands

          # temporarily set permissions again until we can figure out issue
          if [ -e /cache ]; then
            sudo chown -RL 1001:1001 /cache
          fi

          if [ -n "$SSH_PRIVATE_KEY" ]; then
            # The following adds the SSH private key to the ssh-agent such that CI can SSH into the backup pod.
            test -z "${SSH_AUTH_SOCK:-}" && { eval "$(ssh-agent -s)"; ssh-add - <<< "${SSH_PRIVATE_KEY}"; }
            rm -rf ~/.ssh
            mkdir -p ~/.ssh
            chmod 0700 ~/.ssh
            echo -e "Host *\nUser github-runner\n" > ~/.ssh/config
          fi

          ${GITHUB_WORKSPACE}/ci/bazel-scripts/main.sh
          BAZEL_EXIT_CODE="$?"

          if [ -n "$BUILDEVENT_APIKEY" ] && [ -f ./bazel-bep.pb ]; then
              # avoid output unless an error occurs during bes export. This ensures
              # only the (more relevant) output from the main bazel command is shown.
              exportout=$(mktemp)
              if ! bazel run //bazel/exporter:exporter --build_event_binary_file= -- -f "$(pwd)/bazel-bep.pb" 2> "$exportout" >&2; then
                echo "bes export failed:"
                cat "$exportout"
              fi
              rm "$exportout"
          fi

          exit "$BAZEL_EXIT_CODE"
        env:
          BAZEL_COMMAND: ${{ inputs.BAZEL_COMMAND }}
          BAZEL_TARGETS: ${{ inputs.BAZEL_TARGETS }}
          BAZEL_CI_CONFIG: ${{ inputs.BAZEL_CI_CONFIG }}
          BAZEL_EXTRA_ARGS: "${{ inputs.BAZEL_EXTRA_ARGS }} ${{ inputs.BAZEL_EXTRA_ARGS_RULES }}"
          BAZEL_STARTUP_ARGS: ${{ inputs.BAZEL_STARTUP_ARGS }}
          CI_PULL_REQUEST_TARGET_BRANCH_NAME: ${{ github.event.pull_request.base.ref }}
          MERGE_BASE_SHA: ${{ github.event.pull_request.base.sha }}
<<<<<<< HEAD
          BRANCH_HEAD_SHA: ${{ github.event.pull_request.head.sha }}
          HONEYCOMB_API_TOKEN: ${{ inputs.HONEYCOMB_API_TOKEN }}
=======
          BUILDEVENT_APIKEY: ${{ inputs.BUILDEVENT_APIKEY }}
>>>>>>> d0dd9b61
          SSH_PRIVATE_KEY: ${{ inputs.SSH_PRIVATE_KEY }}<|MERGE_RESOLUTION|>--- conflicted
+++ resolved
@@ -70,10 +70,6 @@
           BAZEL_STARTUP_ARGS: ${{ inputs.BAZEL_STARTUP_ARGS }}
           CI_PULL_REQUEST_TARGET_BRANCH_NAME: ${{ github.event.pull_request.base.ref }}
           MERGE_BASE_SHA: ${{ github.event.pull_request.base.sha }}
-<<<<<<< HEAD
           BRANCH_HEAD_SHA: ${{ github.event.pull_request.head.sha }}
-          HONEYCOMB_API_TOKEN: ${{ inputs.HONEYCOMB_API_TOKEN }}
-=======
           BUILDEVENT_APIKEY: ${{ inputs.BUILDEVENT_APIKEY }}
->>>>>>> d0dd9b61
           SSH_PRIVATE_KEY: ${{ inputs.SSH_PRIVATE_KEY }}