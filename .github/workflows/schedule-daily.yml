name: Schedule Daily

on:
  schedule:
    # Note that we would like there to be no overlap between the system-tests-benchmarks-nightly job below
    # and the Release Testing workflow triggered by the Schedule RC workflow.
    - cron: "0 0 * * *"
  workflow_dispatch:

env:
  BRANCH_NAME: ${{ github.head_ref || github.ref_name }}
  CI_COMMIT_SHA: ${{ github.sha }}
  CI_JOB_NAME: ${{ github.job }}
  CI_PROJECT_DIR: ${{ github.workspace }}
  CI_RUN_ID: ${{ github.run_id }}

jobs:
  fi-tests-nightly:
    name: Bazel Test FI Nightly
    runs-on: &dind-large-setup
      labels: dind-large
    container: &container-setup
<<<<<<< HEAD
      image: ghcr.io/dfinity/ic-build@sha256:9896617d0d867468cbaf17cc1ecf8daa0988354abc5a8a32bb51bcb8ef15650d
=======
      image: ghcr.io/dfinity/ic-build@sha256:cb3a6693a10777d16c301d98f5b67e23db405bf962d0eb8cec74082916c17bc7
>>>>>>> f99c209d
      options: >-
        -e NODE_NAME --privileged --cgroupns host --mount type=tmpfs,target="/home/buildifier/.local/share/containers"
    timeout-minutes: 720 # 12 hours
    environment: Nightly Tests
    steps:
      - &checkout
        name: Checkout
        uses: actions/checkout@v4
      - &backup-pod-access
        name: Set up backup pod access
        run: |
          # The following adds the SSH private key to the ssh-agent such that CI can SSH into the backup pod.
          if [ -z "${SSH_AUTH_SOCK:-}" ]; then
            eval "$(ssh-agent -s)"
            ssh-add - <<'EOF'
          ${{ secrets.SSH_PRIVATE_KEY_BACKUP_POD }}
          EOF
            echo "SSH_AUTH_SOCK=$SSH_AUTH_SOCK" >> "$GITHUB_ENV"
          fi

          rm -rf ~/.ssh
          mkdir -p ~/.ssh
          chmod 0700 ~/.ssh
          echo -e "Host *\nUser github-runner\n" > ~/.ssh/config
      - name: Run FI Tests Nightly
        uses: ./.github/actions/bazel
        with:
          run: |
            bazel test \
              --config=stamped \
              --test_tag_filters=fi_tests_nightly \
              //rs/ledger_suite/... \
              --test_env=SSH_AUTH_SOCK \
              --keep_going --test_timeout=43200
          GPG_PASSPHRASE: ${{ secrets.GPG_PASSPHRASE }}

  bazel-test-bare-metal:
    name: Bazel Test Bare Metal
    runs-on: *dind-large-setup
    container: *container-setup
    environment: Nightly Tests
    steps:
      - *checkout
      - name: Run Bazel Launch Bare Metal
        shell: bash
        run: |
          echo "$ZH2_DLL01_CSV_SECRETS" > file1
          echo "$ZH2_FILE_SHARE_KEY" > file2 && chmod 400 file2

          launch_bare_metal() {

            # shellcheck disable=SC2046,SC2086
            bazel --output_base=/var/tmp/bazel-output run \
              //ic-os/setupos/envs/dev:launch_bare_metal -- \
                --config_path "$(realpath  ./ic-os/dev-tools/bare_metal_deployment/zh2-dll01.yaml)" \
                --csv_filename "$(realpath file1)" \
                --file_share_ssh_key "$(realpath file2)" \
                --inject_image_pub_key "ssh-ed25519 AAAAC3NzaC1lZDI1NTE5AAAAIK3gjE/2K5nxIBbk3ohgs8J5LW+XiObwA+kGtSaF5+4c" \
                --file_share_username ci_interim \
                --ci_mode \
                $@
          }

          # Run bare metal installation test
          launch_bare_metal --hsm

          # Run bare metal node performance benchmarks
          launch_bare_metal --benchmark

          # Run bare metal node hostOS metrics check
          launch_bare_metal --check_hostos_metrics

          bazel clean
        env:
          ZH2_DLL01_CSV_SECRETS: "${{ secrets.ZH2_DLL01_CSV_SECRETS }}"
          ZH2_FILE_SHARE_KEY: "${{ secrets.ZH2_FILE_SHARE_KEY }}"

  nns-tests-nightly:
    name: Bazel Test NNS Nightly
    runs-on: *dind-large-setup
    container: *container-setup
    timeout-minutes: 30
    environment: Nightly Tests
    steps:
      - *checkout
      - *backup-pod-access
      - name: Run NNS Tests Nightly
        uses: ./.github/actions/bazel
        with:
          run: |
            bazel test \
              --config=stamped \
              --test_tag_filters=nns_tests_nightly \
              //... \
              --test_env=SSH_AUTH_SOCK --test_env=NNS_CANISTER_UPGRADE_SEQUENCE=all \
              --keep_going
          GPG_PASSPHRASE: ${{ secrets.GPG_PASSPHRASE }}
      - name: Post Slack Notification
        uses: slackapi/slack-github-action@6c661ce58804a1a20f6dc5fbee7f0381b469e001 # v1.25.0
        if: failure()
        with:
          channel-id: eng-nns
          slack-message: "${{ github.job }} failed :disappointed: - <${{github.server_url}}/${{github.repository}}/actions/runs/${{github.run_id}}|Run#${{github.run_id}}>"
        env:
          SLACK_BOT_TOKEN: ${{ secrets.SLACK_API_TOKEN }}

  pocketic-tests-nightly:
    name: Bazel Test PocketIC Nightly
    runs-on: *dind-large-setup
    container: *container-setup
    timeout-minutes: 30
    steps:
      - *checkout
      - name: Run PocketIC Tests Nightly
        uses: ./.github/actions/bazel
        with:
          run: |
            bazel test \
              --config=stamped \
              --test_tag_filters=pocketic_tests_nightly \
              //rs/pocket_ic_server/... \
              --test_env=SSH_AUTH_SOCK \
              --keep_going
          GPG_PASSPHRASE: ${{ secrets.GPG_PASSPHRASE }}
      - name: Post Slack Notification
        uses: slackapi/slack-github-action@6c661ce58804a1a20f6dc5fbee7f0381b469e001 # v1.25.0
        if: failure()
        with:
          channel-id: pocket-ic
          slack-message: "${{ github.job }} failed :disappointed: - <${{github.server_url}}/${{github.repository}}/actions/runs/${{github.run_id}}|Run#${{github.run_id}}>"
        env:
          SLACK_BOT_TOKEN: ${{ secrets.SLACK_API_TOKEN }}

  system-tests-benchmarks-nightly:
    name: Bazel System Test Benchmarks
    runs-on: *dind-large-setup
    container: *container-setup
    timeout-minutes: 480
    steps:
      - *checkout
      - name: Test System Test Benchmarks
        id: bazel-system-test-benchmarks
        uses: ./.github/actions/bazel
        with:
          run: |
            set -euo pipefail

            # NOTE: we use `bazel query` to list the targets explicitly because (at the
            # time of writing) benchmark targets are labeled as manual and would not be
            # picked up by e.g. `bazel test //...`
            target_pattern_file=$(mktemp)
            bazel query 'attr(tags, system_test_benchmark, //rs/...)' | grep -v head_nns > "$target_pattern_file"

            echo "inferred system test benchmark targets:"
            cat "$target_pattern_file"

            # note: there's just one performance cluster, so the job can't be parallelized (hence --jobs=1)
            bazel test \
              --config=stamped \
              --test_tag_filters=system_test_benchmark \
              --//bazel:enable_upload_perf_systest_results=True \
              --target_pattern_file="$target_pattern_file" \
              --test_env=SSH_AUTH_SOCK --test_env=NNS_CANISTER_UPGRADE_SEQUENCE=all \
              --keep_going --jobs=1
          GPG_PASSPHRASE: ${{ secrets.GPG_PASSPHRASE }}
      - name: Post Slack Notification
        uses: slackapi/slack-github-action@6c661ce58804a1a20f6dc5fbee7f0381b469e001 # v1.25.0
        if: failure()
        with:
          channel-id: eng-ic-benchmark-alerts
          slack-message: "${{ github.job }} failed :disappointed: - <${{github.server_url}}/${{github.repository}}/actions/runs/${{github.run_id}}|Run#${{github.run_id}}>"
        env:
          SLACK_BOT_TOKEN: ${{ secrets.SLACK_API_TOKEN }}

  # CI job is also executed in PR on use of 'CI_COVERAGE' label
  bazel-test-coverage:
    name: Bazel Test Coverage
    runs-on: *dind-large-setup
    container: *container-setup
    if: false
    steps:
      - *checkout
      - name: Run Bazel Test Coverage
        shell: bash
        # TODO: enable when bazel coverage is fixed
        #run: ./ci/scripts/bazel-coverage.sh
        run: echo "Disabled until fixed"
      - name: Upload bazel-coverage
        uses: actions/upload-artifact@v4
        with:
          name: bazel-coverage
          retention-days: 1
          if-no-files-found: ignore
          compression-level: 9
          path: |
            cov_html.zip

  pocket-ic-tests-windows:
    uses: ./.github/workflows/pocket-ic-tests-windows.yml
    with:
      commit-sha: ${{ github.sha }}<|MERGE_RESOLUTION|>--- conflicted
+++ resolved
@@ -20,11 +20,7 @@
     runs-on: &dind-large-setup
       labels: dind-large
     container: &container-setup
-<<<<<<< HEAD
-      image: ghcr.io/dfinity/ic-build@sha256:9896617d0d867468cbaf17cc1ecf8daa0988354abc5a8a32bb51bcb8ef15650d
-=======
       image: ghcr.io/dfinity/ic-build@sha256:cb3a6693a10777d16c301d98f5b67e23db405bf962d0eb8cec74082916c17bc7
->>>>>>> f99c209d
       options: >-
         -e NODE_NAME --privileged --cgroupns host --mount type=tmpfs,target="/home/buildifier/.local/share/containers"
     timeout-minutes: 720 # 12 hours
