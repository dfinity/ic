name: Schedule Daily
on:
  schedule:
    - cron: "0 1 * * *"
  workflow_dispatch:
env:
  BRANCH_NAME: ${{ github.head_ref || github.ref_name }}
  CI_COMMIT_SHA: ${{ github.sha }}
  CI_JOB_NAME: ${{ github.job }}
  CI_PROJECT_DIR: ${{ github.workspace }}
  CI_RUN_ID: ${{ github.run_id }}
jobs:
  bazel-test-bare-metal:
    name: Bazel Test Bare Metal
    container:
<<<<<<< HEAD
      image: ghcr.io/dfinity/ic-build@sha256:31c151197e98dd371e273861978f5cbcd2c724cd45c697216c0b2e78278f520b
=======
      image: ghcr.io/dfinity/ic-build@sha256:797497ee4e9e5f06466eafa85cf8882ad9522d4fe27e9d97bfccee98e346065e
>>>>>>> 51a86c7d
      options: >-
        -e NODE_NAME --privileged --cgroupns host -v /cache:/cache
    timeout-minutes: 120
    runs-on:
      group: zh1
      labels: dind-large
    steps:
      - name: Checkout
        uses: actions/checkout@v4
      - name: Run Bazel Launch Bare Metal
        shell: bash
        run: |
          echo "$ZH2_DLL01_CSV_SECRETS" > file1
          echo "$ZH2_FILE_SHARE_KEY" > file2 && chmod 400 file2

          launch_bare_metal() {
            # shellcheck disable=SC2046,SC2086
            bazel --output_base=/var/tmp/bazel-output run ${BAZEL_CI_CONFIG} \
              //ic-os/setupos/envs/dev:launch_bare_metal -- \
                --config_path "$(realpath  ./ic-os/dev-tools/bare_metal_deployment/zh2-dll01.yaml)" \
                --csv_filename "$(realpath file1)" \
                --file_share_ssh_key "$(realpath file2)" \
                --inject_image_pub_key "ssh-ed25519 AAAAC3NzaC1lZDI1NTE5AAAAIK3gjE/2K5nxIBbk3ohgs8J5LW+XiObwA+kGtSaF5+4c" \
                --file_share_username ci_interim \
                --ci_mode \
                $@
          }

          # Run bare metal installation test
          launch_bare_metal --hsm

          # Run bare metal node performance benchmarks
          launch_bare_metal --benchmark

          # Run bare metal node hostOS metrics check
          launch_bare_metal --check_hostos_metrics

          bazel clean
        env:
          BAZEL_CI_CONFIG: "--config=ci"
          ZH2_DLL01_CSV_SECRETS: "${{ secrets.ZH2_DLL01_CSV_SECRETS }}"
          ZH2_FILE_SHARE_KEY: "${{ secrets.ZH2_FILE_SHARE_KEY }}"
  fi-tests-nightly:
    name: Bazel Test FI Nightly
    runs-on:
      group: zh1
      labels: dind-large
    container:
<<<<<<< HEAD
      image: ghcr.io/dfinity/ic-build@sha256:31c151197e98dd371e273861978f5cbcd2c724cd45c697216c0b2e78278f520b
=======
      image: ghcr.io/dfinity/ic-build@sha256:797497ee4e9e5f06466eafa85cf8882ad9522d4fe27e9d97bfccee98e346065e
>>>>>>> 51a86c7d
      options: >-
        -e NODE_NAME --privileged --cgroupns host -v /cache:/cache
    timeout-minutes: 720 # 12 hours
    steps:
      - name: Checkout
        uses: actions/checkout@v4
      - name: Run FI Tests Nightly
        id: bazel-test-all
        uses: ./.github/actions/bazel-test-all/
        with:
          BAZEL_COMMAND: test --config=ci --keep_going --test_tag_filters=fi_tests_nightly --test_env=SSH_AUTH_SOCK --test_timeout=43200
          BAZEL_TARGETS: //rs/ledger_suite/...
          SSH_PRIVATE_KEY_BACKUP_POD: ${{ secrets.SSH_PRIVATE_KEY_BACKUP_POD }}
          GPG_PASSPHRASE: ${{ secrets.GPG_PASSPHRASE }}
  nns-tests-nightly:
    name: Bazel Test NNS Nightly
    runs-on:
      group: zh1
      labels: dind-large
    container:
<<<<<<< HEAD
      image: ghcr.io/dfinity/ic-build@sha256:31c151197e98dd371e273861978f5cbcd2c724cd45c697216c0b2e78278f520b
=======
      image: ghcr.io/dfinity/ic-build@sha256:797497ee4e9e5f06466eafa85cf8882ad9522d4fe27e9d97bfccee98e346065e
>>>>>>> 51a86c7d
      options: >-
        -e NODE_NAME --privileged --cgroupns host -v /cache:/cache
    timeout-minutes: 20
    steps:
      - name: Checkout
        uses: actions/checkout@v4
      - name: Run NNS Tests Nightly
        id: bazel-test-all
        uses: ./.github/actions/bazel-test-all/
        with:
          BAZEL_COMMAND: test --config=ci --keep_going --test_tag_filters=nns_tests_nightly --test_env=SSH_AUTH_SOCK --test_env=NNS_CANISTER_UPGRADE_SEQUENCE=all
          BAZEL_TARGETS: //rs/nns/...
          SSH_PRIVATE_KEY_BACKUP_POD: ${{ secrets.SSH_PRIVATE_KEY_BACKUP_POD }}
          GPG_PASSPHRASE: ${{ secrets.GPG_PASSPHRASE }}
  system-tests-benchmarks-nightly:
    name: Bazel System Test Benchmarks
    runs-on:
      group: zh1
      labels: dind-large
    container:
<<<<<<< HEAD
      image: ghcr.io/dfinity/ic-build@sha256:31c151197e98dd371e273861978f5cbcd2c724cd45c697216c0b2e78278f520b
=======
      image: ghcr.io/dfinity/ic-build@sha256:797497ee4e9e5f06466eafa85cf8882ad9522d4fe27e9d97bfccee98e346065e
>>>>>>> 51a86c7d
      options: >-
        -e NODE_NAME --privileged --cgroupns host -v /cache:/cache
    timeout-minutes: 480
    steps:
      - name: Checkout
        uses: actions/checkout@v4
      - name: Set Benchmark Targets
        shell: bash
        run: |
          set -xeuo pipefail
          echo "BENCHMARK_TARGETS=$(bazel query 'attr(tags, system_test_benchmark, //rs/...)' | grep -v head_nns | tr '\n' ' ')" >> $GITHUB_ENV
      - name: Test System Test Benchmarks
        id: bazel-system-test-benchmarks
        uses: ./.github/actions/bazel-test-all/
        with:
          # note: there's just one performance cluster, so the job can't be parallelized
          BAZEL_COMMAND: test --config=ci --test_tag_filters=system_test_benchmark --//bazel:enable_upload_perf_systest_results=True --keep_going --jobs 1
          BAZEL_TARGETS: ${{ env.BENCHMARK_TARGETS }}
          GPG_PASSPHRASE: ${{ secrets.GPG_PASSPHRASE }}
      - name: Post Slack Notification
        uses: slackapi/slack-github-action@6c661ce58804a1a20f6dc5fbee7f0381b469e001 # v1.25.0
        if: failure()
        with:
          channel-id: eng-crypto-alerts
          slack-message: "${{ github.job }} failed :disappointed: - <${{github.server_url}}/${{github.repository}}/actions/runs/${{github.run_id}}|Run#${{github.run_id}}>"
        env:
          SLACK_BOT_TOKEN: ${{ secrets.SLACK_API_TOKEN }}
  dependency-scan-nightly:
    if: false
    name: Dependency Scan Nightly
    runs-on:
      group: zh1
      labels: dind-large
    container:
<<<<<<< HEAD
      image: ghcr.io/dfinity/ic-build@sha256:31c151197e98dd371e273861978f5cbcd2c724cd45c697216c0b2e78278f520b
=======
      image: ghcr.io/dfinity/ic-build@sha256:797497ee4e9e5f06466eafa85cf8882ad9522d4fe27e9d97bfccee98e346065e
>>>>>>> 51a86c7d
      options: >-
        -e NODE_NAME --privileged --cgroupns host -v /cache:/cache
    timeout-minutes: 60
    permissions:
      actions: write
    env:
      SHELL_WRAPPER: "/usr/bin/time"
      CARGO_WASMPACK_VERSION: "0.12.1"
      DEFAULT_NODE_VERSION: "20"
      CI_PROJECT_PATH: ${{ github.repository }}
      CI_PIPELINE_ID: ${{ github.run_id }}
      GITHUB_TOKEN: ${{ secrets.GITHUB_TOKEN }}
      JIRA_API_TOKEN: ${{ secrets.JIRA_API_TOKEN }}
      SLACK_PSEC_BOT_OAUTH_TOKEN: ${{ secrets.SLACK_PSEC_BOT_OAUTH_TOKEN }}
      GITHUB_REF: ${{ github.ref }}
      REPO_NAME: ${{ github.repository }}
    steps:
      - name: Checkout
        uses: actions/checkout@v4
      - name: Set up Python
        uses: actions/setup-python@v5
        with:
          python-version: "3.12"
      - name: Setup environment deps
        id: setup-environment-deps
        shell: bash
        run: |
          # Ignore externally-managed-environment pip error, install packages system-wide.
          PIP_BREAK_SYSTEM_PACKAGES=1 pip3 install --ignore-installed -r requirements.txt
          cargo install wasm-pack --version "${CARGO_WASMPACK_VERSION}"
          source "${NVM_DIR}/nvm.sh"
          nvm use ${DEFAULT_NODE_VERSION}
          node --version
          npm --version
      - name: Run Dependency Scan Nightly
        id: dependency-scan-nightly
        shell: bash
        run: |
          set -euo pipefail
          export PYTHONPATH=$PWD/ci/src:$PWD/ci/src/dependencies
          cd ci/src/dependencies/
          $SHELL_WRAPPER python3 job/bazel_rust_ic_scanner_periodic_job.py
          $SHELL_WRAPPER python3 job/npm_scanner_periodic_job.py
          $SHELL_WRAPPER python3 job/bazel_trivy_container_ic_scanner_periodic_job.py
  # CI job is also executed in PR on use of 'CI_COVERAGE' label
  bazel-test-coverage:
    name: Bazel Test Coverage
    runs-on:
      group: zh1
      labels: dind-large
    container:
<<<<<<< HEAD
      image: ghcr.io/dfinity/ic-build@sha256:31c151197e98dd371e273861978f5cbcd2c724cd45c697216c0b2e78278f520b
=======
      image: ghcr.io/dfinity/ic-build@sha256:797497ee4e9e5f06466eafa85cf8882ad9522d4fe27e9d97bfccee98e346065e
>>>>>>> 51a86c7d
      options: >-
        -e NODE_NAME --privileged --cgroupns host -v /cache:/cache
    timeout-minutes: 120
    if: false
    steps:
      - name: Checkout
        uses: actions/checkout@v4
      - name: Run Bazel Test Coverage
        shell: bash
        # TODO: enable when bazel coverage is fixed
        #run: ./ci/scripts/bazel-coverage.sh
        run: echo "Disabled until fixed"
      - name: Upload bazel-coverage
        uses: actions/upload-artifact@v4
        with:
          name: bazel-coverage
          retention-days: 1
          if-no-files-found: ignore
          compression-level: 9
          path: |
            cov_html.zip<|MERGE_RESOLUTION|>--- conflicted
+++ resolved
@@ -13,11 +13,7 @@
   bazel-test-bare-metal:
     name: Bazel Test Bare Metal
     container:
-<<<<<<< HEAD
-      image: ghcr.io/dfinity/ic-build@sha256:31c151197e98dd371e273861978f5cbcd2c724cd45c697216c0b2e78278f520b
-=======
-      image: ghcr.io/dfinity/ic-build@sha256:797497ee4e9e5f06466eafa85cf8882ad9522d4fe27e9d97bfccee98e346065e
->>>>>>> 51a86c7d
+      image: ghcr.io/dfinity/ic-build@sha256:797497ee4e9e5f06466eafa85cf8882ad9522d4fe27e9d97bfccee98e346065e
       options: >-
         -e NODE_NAME --privileged --cgroupns host -v /cache:/cache
     timeout-minutes: 120
@@ -66,11 +62,7 @@
       group: zh1
       labels: dind-large
     container:
-<<<<<<< HEAD
-      image: ghcr.io/dfinity/ic-build@sha256:31c151197e98dd371e273861978f5cbcd2c724cd45c697216c0b2e78278f520b
-=======
-      image: ghcr.io/dfinity/ic-build@sha256:797497ee4e9e5f06466eafa85cf8882ad9522d4fe27e9d97bfccee98e346065e
->>>>>>> 51a86c7d
+      image: ghcr.io/dfinity/ic-build@sha256:797497ee4e9e5f06466eafa85cf8882ad9522d4fe27e9d97bfccee98e346065e
       options: >-
         -e NODE_NAME --privileged --cgroupns host -v /cache:/cache
     timeout-minutes: 720 # 12 hours
@@ -91,11 +83,7 @@
       group: zh1
       labels: dind-large
     container:
-<<<<<<< HEAD
-      image: ghcr.io/dfinity/ic-build@sha256:31c151197e98dd371e273861978f5cbcd2c724cd45c697216c0b2e78278f520b
-=======
-      image: ghcr.io/dfinity/ic-build@sha256:797497ee4e9e5f06466eafa85cf8882ad9522d4fe27e9d97bfccee98e346065e
->>>>>>> 51a86c7d
+      image: ghcr.io/dfinity/ic-build@sha256:797497ee4e9e5f06466eafa85cf8882ad9522d4fe27e9d97bfccee98e346065e
       options: >-
         -e NODE_NAME --privileged --cgroupns host -v /cache:/cache
     timeout-minutes: 20
@@ -116,11 +104,7 @@
       group: zh1
       labels: dind-large
     container:
-<<<<<<< HEAD
-      image: ghcr.io/dfinity/ic-build@sha256:31c151197e98dd371e273861978f5cbcd2c724cd45c697216c0b2e78278f520b
-=======
-      image: ghcr.io/dfinity/ic-build@sha256:797497ee4e9e5f06466eafa85cf8882ad9522d4fe27e9d97bfccee98e346065e
->>>>>>> 51a86c7d
+      image: ghcr.io/dfinity/ic-build@sha256:797497ee4e9e5f06466eafa85cf8882ad9522d4fe27e9d97bfccee98e346065e
       options: >-
         -e NODE_NAME --privileged --cgroupns host -v /cache:/cache
     timeout-minutes: 480
@@ -155,11 +139,7 @@
       group: zh1
       labels: dind-large
     container:
-<<<<<<< HEAD
-      image: ghcr.io/dfinity/ic-build@sha256:31c151197e98dd371e273861978f5cbcd2c724cd45c697216c0b2e78278f520b
-=======
-      image: ghcr.io/dfinity/ic-build@sha256:797497ee4e9e5f06466eafa85cf8882ad9522d4fe27e9d97bfccee98e346065e
->>>>>>> 51a86c7d
+      image: ghcr.io/dfinity/ic-build@sha256:797497ee4e9e5f06466eafa85cf8882ad9522d4fe27e9d97bfccee98e346065e
       options: >-
         -e NODE_NAME --privileged --cgroupns host -v /cache:/cache
     timeout-minutes: 60
@@ -211,11 +191,7 @@
       group: zh1
       labels: dind-large
     container:
-<<<<<<< HEAD
-      image: ghcr.io/dfinity/ic-build@sha256:31c151197e98dd371e273861978f5cbcd2c724cd45c697216c0b2e78278f520b
-=======
-      image: ghcr.io/dfinity/ic-build@sha256:797497ee4e9e5f06466eafa85cf8882ad9522d4fe27e9d97bfccee98e346065e
->>>>>>> 51a86c7d
+      image: ghcr.io/dfinity/ic-build@sha256:797497ee4e9e5f06466eafa85cf8882ad9522d4fe27e9d97bfccee98e346065e
       options: >-
         -e NODE_NAME --privileged --cgroupns host -v /cache:/cache
     timeout-minutes: 120
