--- conflicted
+++ resolved
@@ -13,11 +13,7 @@
   bazel-test-bare-metal:
     name: Bazel Test Bare Metal
     container:
-<<<<<<< HEAD
-      image: ghcr.io/dfinity/ic-build@sha256:245b3fa0d81666579d3ec8f016272f9a37db39dc42e2b1f35a16b88576118a44
-=======
-      image: ghcr.io/dfinity/ic-build@sha256:994bfcba2fa5efbb52c515bb01e6e8a5828878d6528603e7133fb195bd2a6c89
->>>>>>> d5c581e6
+      image: ghcr.io/dfinity/ic-build@sha256:994bfcba2fa5efbb52c515bb01e6e8a5828878d6528603e7133fb195bd2a6c89
       options: >-
         -e NODE_NAME --privileged --cgroupns host -v /cache:/cache -v /var/sysimage:/var/sysimage -v /var/tmp:/var/tmp
     timeout-minutes: 120
@@ -67,11 +63,7 @@
       group: zh1
       labels: dind-large
     container:
-<<<<<<< HEAD
-      image: ghcr.io/dfinity/ic-build@sha256:245b3fa0d81666579d3ec8f016272f9a37db39dc42e2b1f35a16b88576118a44
-=======
-      image: ghcr.io/dfinity/ic-build@sha256:994bfcba2fa5efbb52c515bb01e6e8a5828878d6528603e7133fb195bd2a6c89
->>>>>>> d5c581e6
+      image: ghcr.io/dfinity/ic-build@sha256:994bfcba2fa5efbb52c515bb01e6e8a5828878d6528603e7133fb195bd2a6c89
       options: >-
         -e NODE_NAME --privileged --cgroupns host -v /cache:/cache -v /var/sysimage:/var/sysimage -v /var/tmp:/var/tmp
     timeout-minutes: 720 # 12 hours
@@ -92,11 +84,7 @@
       group: zh1
       labels: dind-large
     container:
-<<<<<<< HEAD
-      image: ghcr.io/dfinity/ic-build@sha256:245b3fa0d81666579d3ec8f016272f9a37db39dc42e2b1f35a16b88576118a44
-=======
-      image: ghcr.io/dfinity/ic-build@sha256:994bfcba2fa5efbb52c515bb01e6e8a5828878d6528603e7133fb195bd2a6c89
->>>>>>> d5c581e6
+      image: ghcr.io/dfinity/ic-build@sha256:994bfcba2fa5efbb52c515bb01e6e8a5828878d6528603e7133fb195bd2a6c89
       options: >-
         -e NODE_NAME --privileged --cgroupns host -v /cache:/cache -v /var/sysimage:/var/sysimage -v /var/tmp:/var/tmp
     timeout-minutes: 20
@@ -117,11 +105,7 @@
       group: zh1
       labels: dind-large
     container:
-<<<<<<< HEAD
-      image: ghcr.io/dfinity/ic-build@sha256:245b3fa0d81666579d3ec8f016272f9a37db39dc42e2b1f35a16b88576118a44
-=======
-      image: ghcr.io/dfinity/ic-build@sha256:994bfcba2fa5efbb52c515bb01e6e8a5828878d6528603e7133fb195bd2a6c89
->>>>>>> d5c581e6
+      image: ghcr.io/dfinity/ic-build@sha256:994bfcba2fa5efbb52c515bb01e6e8a5828878d6528603e7133fb195bd2a6c89
       options: >-
         -e NODE_NAME --privileged --cgroupns host -v /cache:/cache -v /var/sysimage:/var/sysimage -v /var/tmp:/var/tmp
     timeout-minutes: 480
@@ -155,11 +139,7 @@
       group: zh1
       labels: dind-large
     container:
-<<<<<<< HEAD
-      image: ghcr.io/dfinity/ic-build@sha256:245b3fa0d81666579d3ec8f016272f9a37db39dc42e2b1f35a16b88576118a44
-=======
-      image: ghcr.io/dfinity/ic-build@sha256:994bfcba2fa5efbb52c515bb01e6e8a5828878d6528603e7133fb195bd2a6c89
->>>>>>> d5c581e6
+      image: ghcr.io/dfinity/ic-build@sha256:994bfcba2fa5efbb52c515bb01e6e8a5828878d6528603e7133fb195bd2a6c89
       options: >-
         -e NODE_NAME --privileged --cgroupns host -v /cache:/cache -v /var/sysimage:/var/sysimage -v /var/tmp:/var/tmp
     timeout-minutes: 60
@@ -211,11 +191,7 @@
       group: zh1
       labels: dind-large
     container:
-<<<<<<< HEAD
-      image: ghcr.io/dfinity/ic-build@sha256:245b3fa0d81666579d3ec8f016272f9a37db39dc42e2b1f35a16b88576118a44
-=======
-      image: ghcr.io/dfinity/ic-build@sha256:994bfcba2fa5efbb52c515bb01e6e8a5828878d6528603e7133fb195bd2a6c89
->>>>>>> d5c581e6
+      image: ghcr.io/dfinity/ic-build@sha256:994bfcba2fa5efbb52c515bb01e6e8a5828878d6528603e7133fb195bd2a6c89
       options: >-
         -e NODE_NAME --privileged --cgroupns host -v /cache:/cache -v /var/sysimage:/var/sysimage -v /var/tmp:/var/tmp
     timeout-minutes: 120
