--- conflicted
+++ resolved
@@ -30,12 +30,11 @@
             echo "Error: The [S3_UPLOAD] flag has been deprecated. Please use [RUN_ALL_BAZEL_TARGETS] instead. It will automatically upload to S3."
             exit 1
           fi
-<<<<<<< HEAD
           if [[ $CI_PULL_REQUEST_TITLE == *"[override-didc-check]"* ]]; then
             echo "Error: The [override-didc-check] flag in the PR TITLE has been deprecated. Please use the PR label instead."
-=======
+            exit 1
+          fi
           if [[ $CI_PULL_REQUEST_TITLE == *"[RUN_ALL_BAZEL_TARGETS]"* ]]; then
             echo "Error: The [RUN_ALL_BAZEL_TARGETS] flag in the PR TITLE has been deprecated. Please use the PR label instead. See .github/CI_README.md."
->>>>>>> 0951bb4f
             exit 1
           fi