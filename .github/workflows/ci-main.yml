name: CI Main
on:
  merge_group:
  # Allows you to run this workflow manually from the Actions tab
  workflow_dispatch:
  push:
    branches:
      - master
      - 'dev-gh-*'
  pull_request:
    branches-ignore:
      - hotfix-* # This is to ensure that this workflow is not triggered twice on ic-private, as it's already triggered from release-testing
  # Used as reusable workflow within release-testing workflow
  workflow_call:
# runs for the same workflow are cancelled on PRs but not on master
# explanation: on push to master head_ref is not set, so we want it to fall back to run_id so it is not cancelled
concurrency:
  group: ${{ github.workflow }}-${{ github.head_ref || github.run_id }}
  cancel-in-progress: true
env:
  CI_COMMIT_SHA: ${{ github.sha }}
  CI_JOB_NAME: ${{ github.job }}
  CI_JOB_URL: "${{ github.server_url }}/${{ github.repository }}/actions/runs/${{ github.run_id }}"
  CI_PIPELINE_SOURCE: ${{ github.event_name }}
  CI_PROJECT_DIR: ${{ github.workspace }}
  CI_EVENT_NAME: ${{ github.event_name }}
  BRANCH_NAME: ${{ github.head_ref || github.ref_name }}
  CI_RUN_ID: ${{ github.run_id }}
  RUSTFLAGS: "--remap-path-prefix=${CI_PROJECT_DIR}=/ic"
  BUILDEVENT_DATASET: "github-ci-dfinity"
jobs:
  bazel-test-all:
    name: Bazel Test All
    container:
<<<<<<< HEAD
      image: ghcr.io/dfinity/ic-build@sha256:0fe4b6d8d22100dddea4c26a0baca52c190141658a66542d589164bcc7611ded
=======
      image: ghcr.io/dfinity/ic-build@sha256:1d775e6d161dee883d10f082ab7fdde3e3d26061e1209255fb6514f8b62b206b
>>>>>>> 7dd4fd0f
      options: >-
        -e NODE_NAME --privileged --cgroupns host -v /cache:/cache -v /var/sysimage:/var/sysimage -v /var/tmp:/var/tmp -v /ceph-s3-info:/ceph-s3-info
    timeout-minutes: 90
    runs-on:
      group: zh1
      labels: dind-large
    steps:
      - name: Checkout
        uses: actions/checkout@v4
        with:
          fetch-depth: ${{ github.event_name == 'pull_request' && 256 || 0 }}
      - name: Login to Dockerhub
        shell: bash
        run: ./ci/scripts/docker-login.sh
        env:
          DOCKER_HUB_USER: ${{ vars.DOCKER_HUB_USER }}
          DOCKER_HUB_PASSWORD_RO: ${{ secrets.DOCKER_HUB_PASSWORD_RO }}
      - name: Set BAZEL_EXTRA_ARGS
        shell: bash
        run: |
          set -xeuo pipefail
          # Determine which tests to skip and append 'long_test' for pull requests, merge groups or push on dev-gh-*
          EXCLUDED_TEST_TAGS=(
              system_test_hourly
              system_test_nightly
              system_test_nightly_nns
              system_test_staging
              system_test_hotfix
              system_test_benchmark
              fuzz_test
              fi_tests_nightly
              nns_tests_nightly
          )
          if [[ "$CI_EVENT_NAME" =~ ^(pull_request|merge_group)$ ]]; then
              if [[ "$CI_EVENT_NAME" == "merge_group" || "${RUN_ON_DIFF_ONLY:-}" == "true" ]]; then
                  EXCLUDED_TEST_TAGS+=(long_test)
              fi
          elif [[ "$CI_EVENT_NAME" == "push" ]] && [[ "$BRANCH_NAME" =~ ^dev-gh-.* ]]; then
              EXCLUDED_TEST_TAGS+=(long_test)
          fi
          # Export excluded tags as environment variable for ci/bazel-scripts/diff.sh
          echo "EXCLUDED_TEST_TAGS=${EXCLUDED_TEST_TAGS[*]}" >> $GITHUB_ENV
          # Prepend tags with '-' and join them with commas for Bazel
          TEST_TAG_FILTERS=$(IFS=,; echo "${EXCLUDED_TEST_TAGS[*]/#/-}")
          # Determine BAZEL_EXTRA_ARGS based on event type or branch name
          BAZEL_EXTRA_ARGS="--test_tag_filters=$TEST_TAG_FILTERS"
          if [[ "${{ github.event_name }}" == 'merge_group' ]]; then
              BAZEL_EXTRA_ARGS+=" --test_timeout_filters=short,moderate --flaky_test_attempts=3"
          elif [[ $BRANCH_NAME =~ ^hotfix-.* ]]; then
              BAZEL_EXTRA_ARGS+=" --test_timeout_filters=short,moderate"
          else
              BAZEL_EXTRA_ARGS+=" --keep_going"
          fi
          # Export BAZEL_EXTRA_ARGS to environment
          echo "BAZEL_EXTRA_ARGS=$BAZEL_EXTRA_ARGS" >> $GITHUB_ENV
        env:
          RUN_ON_DIFF_ONLY: ${{ github.event_name == 'pull_request' && !contains(github.event.pull_request.labels.*.name, 'CI_ALL_BAZEL_TARGETS') }}
      - name: Run Bazel Test All
        id: bazel-test-all
        uses: ./.github/actions/bazel-test-all/
        env:
          AWS_SHARED_CREDENTIALS_CONTENT: ${{ secrets.AWS_SHARED_CREDENTIALS_FILE }}
          # Only run ci/bazel-scripts/diff.sh on PRs that are not labeled with "CI_ALL_BAZEL_TARGETS".
          OVERRIDE_DIDC_CHECK: ${{ contains(github.event.pull_request.labels.*.name, 'CI_OVERRIDE_DIDC_CHECK') }}
          CI_OVERRIDE_BUF_BREAKING: ${{ contains(github.event.pull_request.labels.*.name, 'CI_OVERRIDE_BUF_BREAKING') }}
          RUN_ON_DIFF_ONLY: ${{ github.event_name == 'pull_request' && !contains(github.event.pull_request.labels.*.name, 'CI_ALL_BAZEL_TARGETS') }}
        with:
          BAZEL_COMMAND: "test"
          BAZEL_TARGETS: "//..."
          BAZEL_CI_CONFIG: "--config=ci --repository_cache=/cache/bazel"
          # check if PR title contains release and set timeout filters accordingly
          BAZEL_EXTRA_ARGS: ${{ env.BAZEL_EXTRA_ARGS }}
          BUILDEVENT_APIKEY: ${{ secrets.HONEYCOMB_API_TOKEN }}
      - name: Upload bazel-bep
        # runs only if previous step succeeded or failed;
        # we avoid collecting artifacts of jobs that were cancelled
        if: success() || failure()
        uses: actions/upload-artifact@v4
        with:
          name: ${{ github.job }}-bep
          retention-days: 14
          if-no-files-found: ignore
          compression-level: 9
          path: |
            bazel-bep.pb
            profile.json
      - name: Upload bazel-targets
        uses: actions/upload-artifact@v4
        with:
          name: bazel-targets
          retention-days: 14
          if-no-files-found: error
          path: |
            bazel-targets
  bazel-build-all-config-check:
    runs-on:
      labels: dind-large
    container:
<<<<<<< HEAD
      image: ghcr.io/dfinity/ic-build@sha256:0fe4b6d8d22100dddea4c26a0baca52c190141658a66542d589164bcc7611ded
=======
      image: ghcr.io/dfinity/ic-build@sha256:1d775e6d161dee883d10f082ab7fdde3e3d26061e1209255fb6514f8b62b206b
>>>>>>> 7dd4fd0f
      options: >-
        -e NODE_NAME --privileged --cgroupns host -v /cache:/cache -v /var/sysimage:/var/sysimage -v /var/tmp:/var/tmp -v /ceph-s3-info:/ceph-s3-info
    timeout-minutes: 90
    name: Bazel Build All Config Check
    if: ${{ contains(github.event.pull_request.labels.*.name, 'CI_BUILD_CHECK') }}
    steps:
      - name: Checkout
        uses: actions/checkout@v4
        with:
          fetch-depth: ${{ github.event_name == 'pull_request' && 256 || 0 }}
      - name: Login to Dockerhub
        shell: bash
        run: ./ci/scripts/docker-login.sh
        env:
          DOCKER_HUB_USER: ${{ vars.DOCKER_HUB_USER }}
          DOCKER_HUB_PASSWORD_RO: ${{ secrets.DOCKER_HUB_PASSWORD_RO }}
      - name: Run bazel build --config=check //rs/...
        id: bazel-build-config-check
        uses: ./.github/actions/bazel-test-all/
        with:
          BAZEL_COMMAND: "build"
          BAZEL_TARGETS: "//rs/..."
          BAZEL_CI_CONFIG: "--config=check --config=ci --keep_going"
      - name: Upload bazel-bep
        # runs only if previous step succeeded or failed;
        # we avoid collecting artifacts of jobs that were cancelled
        if: success() || failure()
        uses: actions/upload-artifact@v4
        with:
          name: ${{ github.job }}-bep
          retention-days: 14
          if-no-files-found: ignore
          compression-level: 9
          path: |
            bazel-bep.pb
            profile.json
  bazel-test-macos-intel:
    name: Bazel Test macOS Intel
    timeout-minutes: 130
    runs-on:
      labels: macOS
    # Run on protected branches, but only on public repo
    if: ${{ github.ref_protected && github.repository == 'dfinity/ic' }}
    steps:
      - name: Checkout
        uses: actions/checkout@v4
        with:
          fetch-depth: ${{ github.event_name == 'pull_request' && 256 || 0 }}
      - name: Set PATH
        run: |
          echo "/usr/local/bin" >> $GITHUB_PATH
          echo "$HOME/.cargo/bin:" >> $GITHUB_PATH
      - name: Login to Dockerhub
        shell: bash
        run: ./ci/scripts/docker-login.sh
        env:
          DOCKER_HUB_USER: ${{ vars.DOCKER_HUB_USER }}
          DOCKER_HUB_PASSWORD_RO: ${{ secrets.DOCKER_HUB_PASSWORD_RO }}
      - name: Run Bazel Test Darwin x86-64
        id: bazel-test-darwin-x86-64
        uses: ./.github/actions/bazel-test-all/
        env:
          AWS_SHARED_CREDENTIALS_CONTENT: ${{ secrets.AWS_SHARED_CREDENTIALS_FILE }}
        with:
          BAZEL_CI_CONFIG: "--config=ci --config macos_ci"
          BAZEL_COMMAND: test
          BAZEL_EXTRA_ARGS: '--test_tag_filters=test_macos'
          BAZEL_STARTUP_ARGS: "--output_base /var/tmp/bazel-output/${CI_RUN_ID}"
          BAZEL_TARGETS: "//rs/... //publish/binaries/..."
          BUILDEVENT_APIKEY: ${{ secrets.HONEYCOMB_API_TOKEN }}
      - name: Upload bazel-bep
        # runs only if previous step succeeded or failed;
        # we avoid collecting artifacts of jobs that were cancelled
        if: success() || failure()
        uses: actions/upload-artifact@v4
        with:
          name: ${{ github.job }}-bep
          retention-days: 14
          if-no-files-found: ignore
          compression-level: 9
          path: |
            bazel-bep.pb
            profile.json
      - name: Purge Bazel Output
        if: always()
        shell: bash
        run: |
          sudo rm -rf /private/var/tmp/bazel-output
  bazel-build-fuzzers:
    name: Bazel Build Fuzzers
    runs-on:
      labels: dind-large
    container:
<<<<<<< HEAD
      image: ghcr.io/dfinity/ic-build@sha256:0fe4b6d8d22100dddea4c26a0baca52c190141658a66542d589164bcc7611ded
=======
      image: ghcr.io/dfinity/ic-build@sha256:1d775e6d161dee883d10f082ab7fdde3e3d26061e1209255fb6514f8b62b206b
>>>>>>> 7dd4fd0f
      options: >-
        -e NODE_NAME --privileged --cgroupns host -v /cache:/cache -v /var/sysimage:/var/sysimage -v /var/tmp:/var/tmp -v /ceph-s3-info:/ceph-s3-info
    timeout-minutes: 90
    steps:
      - name: Checkout
        uses: actions/checkout@v4
        with:
          fetch-depth: ${{ github.event_name == 'pull_request' && 256 || 0 }}
      - name: Run Bazel Build Fuzzers
        id: bazel-build-fuzzers
        uses: ./.github/actions/bazel-test-all/
        with:
          BAZEL_COMMAND: "build"
          BAZEL_TARGETS: "//rs/..."
          BAZEL_EXTRA_ARGS: "--keep_going --config=fuzzing --build_tag_filters=libfuzzer"
          BUILDEVENT_APIKEY: ${{ secrets. HONEYCOMB_API_TOKEN }}
      - name: Upload bazel-bep
        # runs only if previous step succeeded or failed;
        # we avoid collecting artifacts of jobs that were cancelled
        if: success() || failure()
        uses: actions/upload-artifact@v4
        with:
          name: ${{ github.job }}-bep
          retention-days: 14
          if-no-files-found: ignore
          compression-level: 9
          path: |
            bazel-bep.pb
            profile.json
  bazel-build-fuzzers-afl:
    name: Bazel Build Fuzzers AFL
    runs-on:
      labels: dind-large
    container:
<<<<<<< HEAD
      image: ghcr.io/dfinity/ic-build@sha256:0fe4b6d8d22100dddea4c26a0baca52c190141658a66542d589164bcc7611ded
=======
      image: ghcr.io/dfinity/ic-build@sha256:1d775e6d161dee883d10f082ab7fdde3e3d26061e1209255fb6514f8b62b206b
>>>>>>> 7dd4fd0f
      options: >-
        -e NODE_NAME --privileged --cgroupns host -v /cache:/cache -v /var/sysimage:/var/sysimage -v /var/tmp:/var/tmp -v /ceph-s3-info:/ceph-s3-info
    timeout-minutes: 90
    steps:
      - name: Checkout
        uses: actions/checkout@v4
        with:
          fetch-depth: ${{ github.event_name == 'pull_request' && 256 || 0 }}
      - name: Run Bazel Build Fuzzers AFL
        id: bazel-build-fuzzers-afl
        uses: ./.github/actions/bazel-test-all/
        with:
          BAZEL_COMMAND: "build"
          BAZEL_TARGETS: "//rs/..."
          BAZEL_EXTRA_ARGS: "--keep_going --config=afl"
          BUILDEVENT_APIKEY: ${{ secrets. HONEYCOMB_API_TOKEN }}
      - name: Upload bazel-bep
        # runs only if previous step succeeded or failed;
        # we avoid collecting artifacts of jobs that were cancelled
        if: success() || failure()
        uses: actions/upload-artifact@v4
        with:
          name: ${{ github.job }}-bep
          retention-days: 14
          if-no-files-found: ignore
          compression-level: 9
          path: |
            bazel-bep.pb
            profile.json
  python-ci-tests:
    name: Python CI Tests
    runs-on:
      labels: dind-small
    container:
<<<<<<< HEAD
      image: ghcr.io/dfinity/ic-build@sha256:0fe4b6d8d22100dddea4c26a0baca52c190141658a66542d589164bcc7611ded
=======
      image: ghcr.io/dfinity/ic-build@sha256:1d775e6d161dee883d10f082ab7fdde3e3d26061e1209255fb6514f8b62b206b
>>>>>>> 7dd4fd0f
    timeout-minutes: 30
    steps:
      - name: Checkout
        uses: actions/checkout@v4
        with:
          fetch-depth: ${{ github.event_name == 'pull_request' && 256 || 0 }}
      - name: Set up Python
        uses: actions/setup-python@v5
        with:
          python-version: '3.12'
      - name: Run Python CI Tests
        id: python-ci-tests
        shell: bash
        run: |
          set -xeuo pipefail
          export PYTHONPATH=$PWD/ci/src:$PWD/ci/src/dependencies
          # Ignore externally-managed-environment pip error, install packages system-wide.
          PIP_BREAK_SYSTEM_PACKAGES=1 pip3 install --ignore-installed -r requirements.txt
          cd ci/src
          pytest -m "not fails_on_merge_train" -v -o junit_family=xunit1 \
            --junitxml=../../test_report.xml --cov=. --cov-report=term \
            --cov-report=term-missing --cov-report=html --cov-branch
        env:
          CI_COMMIT_REF_PROTECTED: ${{ github.ref_protected }}
          CI_DEFAULT_BRANCH: ${{ github.event.repository.default_branch }}
          REPO_NAME: ${{ github.repository }}
  build-ic:
    name: Build IC
    container:
<<<<<<< HEAD
      image: ghcr.io/dfinity/ic-build@sha256:0fe4b6d8d22100dddea4c26a0baca52c190141658a66542d589164bcc7611ded
=======
      image: ghcr.io/dfinity/ic-build@sha256:1d775e6d161dee883d10f082ab7fdde3e3d26061e1209255fb6514f8b62b206b
>>>>>>> 7dd4fd0f
      options: >-
        -e NODE_NAME --privileged --cgroupns host -v /cache:/cache -v /var/sysimage:/var/sysimage -v /var/tmp:/var/tmp -v /ceph-s3-info:/ceph-s3-info
    timeout-minutes: 90
    # keep options from dind-large-setup but run on dind-small-setup
    runs-on:
      group: ch1
      labels: dind-small
    if: ${{ github.event_name != 'merge_group' }}
    steps:
      - name: Checkout
        uses: actions/checkout@v4
        with:
          fetch-depth: ${{ github.event_name == 'pull_request' && 256 || 0 }}
      - name: Login to Dockerhub
        shell: bash
        run: ./ci/scripts/docker-login.sh
        env:
          DOCKER_HUB_USER: ${{ vars.DOCKER_HUB_USER }}
          DOCKER_HUB_PASSWORD_RO: ${{ secrets.DOCKER_HUB_PASSWORD_RO }}
      - name: Run Build IC
        id: build-ic
        shell: bash
        run: |
          set -eExuo pipefail
          [ -n "${NODE_NAME:-}" ] && echo "Run on node: $NODE_NAME" >>$GITHUB_STEP_SUMMARY
          REPO_NAME="${GITHUB_REPOSITORY##*/}"
          rm -rf "/cache/job/${CI_JOB_NAME}/${CI_RUN_ID}"
          mkdir -p "/cache/job/${CI_JOB_NAME}/${CI_RUN_ID}/artifacts"
          ln -s "/cache/job/${CI_JOB_NAME}/${CI_RUN_ID}/artifacts" /__w/$REPO_NAME/$REPO_NAME/artifacts
          buildevents cmd "$CI_RUN_ID" "$CI_JOB_NAME" build-command -- \
              "$CI_PROJECT_DIR"/ci/scripts/run-build-ic.sh
          rm -rf "/cache/job/${CI_JOB_NAME}/${CI_RUN_ID}"
        env:
          BAZEL_COMMAND: "build"
          MERGE_BASE_SHA: ${{ github.event.pull_request.base.sha }}
          BUILDEVENT_APIKEY: ${{ secrets.HONEYCOMB_API_TOKEN }}
          BRANCH_HEAD_SHA: ${{ github.event.pull_request.head.sha }}
          RUN_ON_DIFF_ONLY: ${{ github.event_name == 'pull_request' && !contains(github.event.pull_request.labels.*.name, 'CI_ALL_BAZEL_TARGETS') }}
      - name: Upload build-ic.tar
        uses: actions/upload-artifact@v4
        with:
          name: build-ic
          retention-days: 1
          if-no-files-found: error
          path: |
            build-ic.tar
  build-determinism:
    name: Build Determinism
    runs-on: ubuntu-latest
    timeout-minutes: 30
    needs: [build-ic, bazel-test-all]
    strategy:
      matrix:
        include:
          - TARGET: "//publish/binaries:upload"
            PATH0: "release"
            PATH1: "build-ic/release"
            SETUPOS_FLAG: "false"
          - TARGET: "//publish/canisters:upload"
            PATH0: "canisters"
            PATH1: "build-ic/canisters"
            SETUPOS_FLAG: "false"
          - TARGET: "//ic-os/guestos/envs/prod:upload_disk-img"
            PATH0: "guest-os/update-img"
            PATH1: "build-ic/icos/guestos"
            SETUPOS_FLAG: "false"
          - TARGET: "//ic-os/hostos/envs/prod:upload_update-img"
            PATH0: "host-os/update-img"
            PATH1: "build-ic/icos/hostos"
            SETUPOS_FLAG: "false"
          - TARGET: "//ic-os/setupos/envs/prod:upload_disk-img"
            PATH0: "setup-os/disk-img"
            PATH1: "build-ic/icos/setupos"
            SETUPOS_FLAG: "true"
    steps:
      - name: Checkout
        uses: actions/checkout@v4
        with:
          fetch-depth: ${{ github.event_name == 'pull_request' && 256 || 0 }}
      - name: Download bazel-targets [bazel-test-all]
        uses: actions/download-artifact@v4
        with:
          name: bazel-targets
      - name: Download build-ic.tar [build-ic]
        uses: actions/download-artifact@v4
        with:
          name: build-ic
      - name: Build Determinism Test
        id: build-determinism
        shell: bash
        run: |
          set -eExuo pipefail
          sudo apt update && sudo apt install -y curl
          "$CI_PROJECT_DIR"/ci/scripts/build-determinism.sh
        env:
          TARGET: ${{ matrix.TARGET }}
          PATH0: ${{ matrix.PATH0 }}
          PATH1: ${{ matrix.PATH1 }}
          SETUPOS_FLAG: ${{ matrix.SETUPOS_FLAG }}
  cargo-clippy-linux:
    name: Cargo Clippy Linux
    container:
<<<<<<< HEAD
      image: ghcr.io/dfinity/ic-build@sha256:0fe4b6d8d22100dddea4c26a0baca52c190141658a66542d589164bcc7611ded
      options: >-
        -e NODE_NAME --privileged --cgroupns host -v /cache:/cache -v /var/sysimage:/var/sysimage -v /var/tmp:/var/tmp -v /ceph-s3-info:/ceph-s3-info
    timeout-minutes: 90
=======
      image: ghcr.io/dfinity/ic-build@sha256:1d775e6d161dee883d10f082ab7fdde3e3d26061e1209255fb6514f8b62b206b
    timeout-minutes: 30
    runs-on:
      group: ch1
>>>>>>> 7dd4fd0f
    steps:
      - name: Checkout
        uses: actions/checkout@v4
        with:
          fetch-depth: ${{ github.event_name == 'pull_request' && 256 || 0 }}
      - name: Filter Rust Files [*.{rs,toml,lock}]
        uses: dorny/paths-filter@de90cc6fb38fc0963ad72b210f1f284cd68cea36 # v3
        id: filter
        if: |
          github.event_name == 'pull_request' ||
          github.event_name == 'merge_group'
        with:
          filters: |
            cargo:
              - "**/*.rs"
              - "**/*.toml"
              - "**/*.lock"
      - name: Run Cargo Clippy Linux
        id: cargo-clippy-linux
        if: |
          steps.filter.outputs.cargo == 'true' ||
          github.event_name == 'schedule' ||
          github.event_name == 'workflow_dispatch'
        shell: bash
        env:
          BUILDEVENT_APIKEY: ${{ secrets. HONEYCOMB_API_TOKEN }}
        run: |
          set -eExuo pipefail
          buildevents cmd "$CI_RUN_ID" "$CI_JOB_NAME" build-command -- \
              "$CI_PROJECT_DIR"/ci/scripts/rust-lint.sh
  cargo-build-release-linux:
    name: Cargo Build Release Linux
    container:
<<<<<<< HEAD
      image: ghcr.io/dfinity/ic-build@sha256:0fe4b6d8d22100dddea4c26a0baca52c190141658a66542d589164bcc7611ded
      options: >-
        -e NODE_NAME --privileged --cgroupns host -v /cache:/cache -v /var/sysimage:/var/sysimage -v /var/tmp:/var/tmp -v /ceph-s3-info:/ceph-s3-info
    timeout-minutes: 90
=======
      image: ghcr.io/dfinity/ic-build@sha256:1d775e6d161dee883d10f082ab7fdde3e3d26061e1209255fb6514f8b62b206b
    timeout-minutes: 30
    runs-on:
      group: ch1
>>>>>>> 7dd4fd0f
    steps:
      - name: Checkout
        uses: actions/checkout@v4
        with:
          fetch-depth: ${{ github.event_name == 'pull_request' && 256 || 0 }}
      - name: Filter Rust Files [*.{rs,toml,lock}]
        uses: dorny/paths-filter@de90cc6fb38fc0963ad72b210f1f284cd68cea36 # v3
        id: filter
        if: |
          github.event_name == 'pull_request' ||
          github.event_name == 'merge_group'
        with:
          filters: |
            cargo:
              - "**/*.rs"
              - "**/*.toml"
              - "**/*.lock"
      - name: Run Cargo Build Release Linux
        id: cargo-build-release-linux
        if: |
          steps.filter.outputs.cargo == 'true' ||
          github.event_name == 'schedule' ||
          github.event_name == 'workflow_dispatch'
        shell: bash
        env:
          BUILDEVENT_APIKEY: ${{ secrets. HONEYCOMB_API_TOKEN }}
        run: |
          set -eExuo pipefail
          buildevents cmd "$CI_RUN_ID" "$CI_JOB_NAME" build-command -- \
<<<<<<< HEAD
              cargo build --release --locked
  # CI job is also executed in Schedule Hourly
  bazel-test-coverage:
    name: Bazel Test Coverage
    runs-on:
      labels: dind-large
    container:
      image: ghcr.io/dfinity/ic-build@sha256:0fe4b6d8d22100dddea4c26a0baca52c190141658a66542d589164bcc7611ded
      options: >-
        -e NODE_NAME --privileged --cgroupns host -v /cache:/cache -v /var/sysimage:/var/sysimage -v /var/tmp:/var/tmp -v /ceph-s3-info:/ceph-s3-info
    timeout-minutes: 90
    if: |
      github.event_name == 'pull_request' &&
      contains(github.event.pull_request.labels.*.name, 'CI_COVERAGE')
    steps:
      - name: Checkout
        uses: actions/checkout@v4
        with:
          fetch-depth: ${{ github.event_name == 'pull_request' && 256 || 0 }}
      - name: Before script
        id: before-script
        shell: bash
        run: |
          [ -n "${NODE_NAME:-}" ] && echo "Node: $NODE_NAME"
      - name: Run Bazel Test Coverage
        shell: bash
        run: |
          ./ci/scripts/bazel-coverage.sh
        env:
          AWS_ACCESS_KEY_ID: ${{ secrets.AWS_ACCESS_KEY_ID }}
          AWS_SECRET_ACCESS_KEY: ${{ secrets.AWS_SECRET_ACCESS_KEY }}
=======
              cargo build --release --locked
>>>>>>> 7dd4fd0f
<|MERGE_RESOLUTION|>--- conflicted
+++ resolved
@@ -32,11 +32,7 @@
   bazel-test-all:
     name: Bazel Test All
     container:
-<<<<<<< HEAD
-      image: ghcr.io/dfinity/ic-build@sha256:0fe4b6d8d22100dddea4c26a0baca52c190141658a66542d589164bcc7611ded
-=======
-      image: ghcr.io/dfinity/ic-build@sha256:1d775e6d161dee883d10f082ab7fdde3e3d26061e1209255fb6514f8b62b206b
->>>>>>> 7dd4fd0f
+      image: ghcr.io/dfinity/ic-build@sha256:1d775e6d161dee883d10f082ab7fdde3e3d26061e1209255fb6514f8b62b206b
       options: >-
         -e NODE_NAME --privileged --cgroupns host -v /cache:/cache -v /var/sysimage:/var/sysimage -v /var/tmp:/var/tmp -v /ceph-s3-info:/ceph-s3-info
     timeout-minutes: 90
@@ -135,11 +131,7 @@
     runs-on:
       labels: dind-large
     container:
-<<<<<<< HEAD
-      image: ghcr.io/dfinity/ic-build@sha256:0fe4b6d8d22100dddea4c26a0baca52c190141658a66542d589164bcc7611ded
-=======
-      image: ghcr.io/dfinity/ic-build@sha256:1d775e6d161dee883d10f082ab7fdde3e3d26061e1209255fb6514f8b62b206b
->>>>>>> 7dd4fd0f
+      image: ghcr.io/dfinity/ic-build@sha256:1d775e6d161dee883d10f082ab7fdde3e3d26061e1209255fb6514f8b62b206b
       options: >-
         -e NODE_NAME --privileged --cgroupns host -v /cache:/cache -v /var/sysimage:/var/sysimage -v /var/tmp:/var/tmp -v /ceph-s3-info:/ceph-s3-info
     timeout-minutes: 90
@@ -233,11 +225,7 @@
     runs-on:
       labels: dind-large
     container:
-<<<<<<< HEAD
-      image: ghcr.io/dfinity/ic-build@sha256:0fe4b6d8d22100dddea4c26a0baca52c190141658a66542d589164bcc7611ded
-=======
-      image: ghcr.io/dfinity/ic-build@sha256:1d775e6d161dee883d10f082ab7fdde3e3d26061e1209255fb6514f8b62b206b
->>>>>>> 7dd4fd0f
+      image: ghcr.io/dfinity/ic-build@sha256:1d775e6d161dee883d10f082ab7fdde3e3d26061e1209255fb6514f8b62b206b
       options: >-
         -e NODE_NAME --privileged --cgroupns host -v /cache:/cache -v /var/sysimage:/var/sysimage -v /var/tmp:/var/tmp -v /ceph-s3-info:/ceph-s3-info
     timeout-minutes: 90
@@ -272,11 +260,7 @@
     runs-on:
       labels: dind-large
     container:
-<<<<<<< HEAD
-      image: ghcr.io/dfinity/ic-build@sha256:0fe4b6d8d22100dddea4c26a0baca52c190141658a66542d589164bcc7611ded
-=======
-      image: ghcr.io/dfinity/ic-build@sha256:1d775e6d161dee883d10f082ab7fdde3e3d26061e1209255fb6514f8b62b206b
->>>>>>> 7dd4fd0f
+      image: ghcr.io/dfinity/ic-build@sha256:1d775e6d161dee883d10f082ab7fdde3e3d26061e1209255fb6514f8b62b206b
       options: >-
         -e NODE_NAME --privileged --cgroupns host -v /cache:/cache -v /var/sysimage:/var/sysimage -v /var/tmp:/var/tmp -v /ceph-s3-info:/ceph-s3-info
     timeout-minutes: 90
@@ -311,11 +295,7 @@
     runs-on:
       labels: dind-small
     container:
-<<<<<<< HEAD
-      image: ghcr.io/dfinity/ic-build@sha256:0fe4b6d8d22100dddea4c26a0baca52c190141658a66542d589164bcc7611ded
-=======
-      image: ghcr.io/dfinity/ic-build@sha256:1d775e6d161dee883d10f082ab7fdde3e3d26061e1209255fb6514f8b62b206b
->>>>>>> 7dd4fd0f
+      image: ghcr.io/dfinity/ic-build@sha256:1d775e6d161dee883d10f082ab7fdde3e3d26061e1209255fb6514f8b62b206b
     timeout-minutes: 30
     steps:
       - name: Checkout
@@ -345,11 +325,7 @@
   build-ic:
     name: Build IC
     container:
-<<<<<<< HEAD
-      image: ghcr.io/dfinity/ic-build@sha256:0fe4b6d8d22100dddea4c26a0baca52c190141658a66542d589164bcc7611ded
-=======
-      image: ghcr.io/dfinity/ic-build@sha256:1d775e6d161dee883d10f082ab7fdde3e3d26061e1209255fb6514f8b62b206b
->>>>>>> 7dd4fd0f
+      image: ghcr.io/dfinity/ic-build@sha256:1d775e6d161dee883d10f082ab7fdde3e3d26061e1209255fb6514f8b62b206b
       options: >-
         -e NODE_NAME --privileged --cgroupns host -v /cache:/cache -v /var/sysimage:/var/sysimage -v /var/tmp:/var/tmp -v /ceph-s3-info:/ceph-s3-info
     timeout-minutes: 90
@@ -452,17 +428,10 @@
   cargo-clippy-linux:
     name: Cargo Clippy Linux
     container:
-<<<<<<< HEAD
-      image: ghcr.io/dfinity/ic-build@sha256:0fe4b6d8d22100dddea4c26a0baca52c190141658a66542d589164bcc7611ded
-      options: >-
-        -e NODE_NAME --privileged --cgroupns host -v /cache:/cache -v /var/sysimage:/var/sysimage -v /var/tmp:/var/tmp -v /ceph-s3-info:/ceph-s3-info
-    timeout-minutes: 90
-=======
       image: ghcr.io/dfinity/ic-build@sha256:1d775e6d161dee883d10f082ab7fdde3e3d26061e1209255fb6514f8b62b206b
     timeout-minutes: 30
     runs-on:
       group: ch1
->>>>>>> 7dd4fd0f
     steps:
       - name: Checkout
         uses: actions/checkout@v4
@@ -496,17 +465,10 @@
   cargo-build-release-linux:
     name: Cargo Build Release Linux
     container:
-<<<<<<< HEAD
-      image: ghcr.io/dfinity/ic-build@sha256:0fe4b6d8d22100dddea4c26a0baca52c190141658a66542d589164bcc7611ded
-      options: >-
-        -e NODE_NAME --privileged --cgroupns host -v /cache:/cache -v /var/sysimage:/var/sysimage -v /var/tmp:/var/tmp -v /ceph-s3-info:/ceph-s3-info
-    timeout-minutes: 90
-=======
       image: ghcr.io/dfinity/ic-build@sha256:1d775e6d161dee883d10f082ab7fdde3e3d26061e1209255fb6514f8b62b206b
     timeout-minutes: 30
     runs-on:
       group: ch1
->>>>>>> 7dd4fd0f
     steps:
       - name: Checkout
         uses: actions/checkout@v4
@@ -536,38 +498,4 @@
         run: |
           set -eExuo pipefail
           buildevents cmd "$CI_RUN_ID" "$CI_JOB_NAME" build-command -- \
-<<<<<<< HEAD
-              cargo build --release --locked
-  # CI job is also executed in Schedule Hourly
-  bazel-test-coverage:
-    name: Bazel Test Coverage
-    runs-on:
-      labels: dind-large
-    container:
-      image: ghcr.io/dfinity/ic-build@sha256:0fe4b6d8d22100dddea4c26a0baca52c190141658a66542d589164bcc7611ded
-      options: >-
-        -e NODE_NAME --privileged --cgroupns host -v /cache:/cache -v /var/sysimage:/var/sysimage -v /var/tmp:/var/tmp -v /ceph-s3-info:/ceph-s3-info
-    timeout-minutes: 90
-    if: |
-      github.event_name == 'pull_request' &&
-      contains(github.event.pull_request.labels.*.name, 'CI_COVERAGE')
-    steps:
-      - name: Checkout
-        uses: actions/checkout@v4
-        with:
-          fetch-depth: ${{ github.event_name == 'pull_request' && 256 || 0 }}
-      - name: Before script
-        id: before-script
-        shell: bash
-        run: |
-          [ -n "${NODE_NAME:-}" ] && echo "Node: $NODE_NAME"
-      - name: Run Bazel Test Coverage
-        shell: bash
-        run: |
-          ./ci/scripts/bazel-coverage.sh
-        env:
-          AWS_ACCESS_KEY_ID: ${{ secrets.AWS_ACCESS_KEY_ID }}
-          AWS_SECRET_ACCESS_KEY: ${{ secrets.AWS_SECRET_ACCESS_KEY }}
-=======
-              cargo build --release --locked
->>>>>>> 7dd4fd0f
+              cargo build --release --locked