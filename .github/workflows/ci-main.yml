name: CI Main
on:
  merge_group:
  # Allows you to run this workflow manually from the Actions tab
  workflow_dispatch:
  push:
    branches:
      - master
      - 'dev-gh-*'
  pull_request:
    branches-ignore:
      - hotfix-* # This is to ensure that this workflow is not triggered twice on ic-private, as it's already triggered from release-testing
  # Used as reusable workflow within release-testing workflow
  workflow_call:
# runs for the same workflow are cancelled on PRs but not on master
# explanation: on push to master head_ref is not set, so we want it to fall back to run_id so it is not cancelled
concurrency:
  group: ${{ github.workflow }}-${{ github.head_ref || github.run_id }}
  cancel-in-progress: true
permissions:
  contents: read
  pull-requests: read
env:
  CI_COMMIT_SHA: ${{ github.sha }}
  CI_JOB_NAME: ${{ github.job }}
  CI_PROJECT_DIR: ${{ github.workspace }}
  CI_EVENT_NAME: ${{ github.event_name }}
  BRANCH_NAME: ${{ github.head_ref || github.ref_name }}
  CI_RUN_ID: ${{ github.run_id }}
jobs:
  config:
    name: Set Config
    runs-on: ubuntu-latest
    outputs:
      release_build: ${{ steps.config.outputs.release_build }}
      diff_only: ${{ steps.config.outputs.diff_only }}
      skip_long_tests: ${{ steps.config.outputs.skip_long_tests }}
      full_macos_build: ${{ steps.config.outputs.full_macos_build }}
    steps:
      - name: Infer build config
        id: config
        run: |
          set -euo pipefail

          # List of "protected" branches, i.e. branches (not necessarily "protected" in the GitHub sense) where we need
          # the full build to occur (including versioning)
          protected_branches=("^master$" "^rc--" "^hotfix-" "^master-private$")
          for pattern in "${protected_branches[@]}"; do
              if [[ "$BRANCH_NAME" =~ $pattern ]]; then
                  is_protected_branch="true"
                  break
              fi
          done

          if [[ "${is_protected_branch:-}" == "true" ]]; then
              # if we are on a "protected" branch or targeting an rc branch we
              # upload all artifacts and run a release build (with versioning)
              release_build="true"
              diff_only="false"
              skip_long_tests="false"
          elif [[ '${{ github.event_name }}' == "merge_group" ]]; then
              # on a merge group, we don't upload the artifacts (i.e. no release
              # build) but we ensure all targets are built (no diff)
              release_build="false"
              diff_only="false"
              skip_long_tests="true"
          elif [[ '${{ github.event_name == 'pull_request' && contains(github.event.pull_request.labels.*.name, 'CI_ALL_BAZEL_TARGETS') }}' == 'true' ]]; then
              # "CI_ALL_BAZEL_TARGETS" is set and act as if we're on a protected
              # branch
              release_build="true"
              diff_only="false"
              skip_long_tests="false"
          else
              # default behavior is to build targets specified in BAZEL_TARGETS and not upload to s3
              release_build="false"
              diff_only="true"
              skip_long_tests="true"
          fi

          if [[ $release_build == 'true' ]] || [[ '${{ github.event_name == 'pull_request' && contains(github.event.pull_request.labels.*.name, 'CI_MACOS_INTEL') }}' == 'true' ]]; then
              full_macos_build="true"
          else
              full_macos_build="false"
          fi


          echo "| config | value |" >> "$GITHUB_STEP_SUMMARY"
          echo "| --- | --- |" >> "$GITHUB_STEP_SUMMARY"

          echo "release_build: $release_build"
          echo "release_build=$release_build" >> "$GITHUB_OUTPUT"
          echo "| \`release_build\` | \`$release_build\` |" >> "$GITHUB_STEP_SUMMARY"

          echo "diff_only: $diff_only"
          echo "diff_only=$diff_only" >> "$GITHUB_OUTPUT"
          echo "| \`diff_only\` | \`$diff_only\` |" >> "$GITHUB_STEP_SUMMARY"

          echo "skip_long_tests: $skip_long_tests"
          echo "skip_long_tests=$skip_long_tests" >> "$GITHUB_OUTPUT"
          echo "| \`skip_long_tests\` | \`$skip_long_tests\` |" >> "$GITHUB_STEP_SUMMARY"

          echo "full_macos_build: $full_macos_build"
          echo "full_macos_build=$full_macos_build" >> "$GITHUB_OUTPUT"
          echo "| \`full_macos_build\` | \`$full_macos_build\` |" >> "$GITHUB_STEP_SUMMARY"
  bazel-test-all:
    name: Bazel Test All
    needs: [config]
    container:
      image: ghcr.io/dfinity/ic-build@sha256:4c8bdfc1b4106ba83d209a5b28bb4c913d720f95bff16247777a6070c9c2535c
      options: >-
        -e NODE_NAME --privileged --cgroupns host -v /cache:/cache
    timeout-minutes: 120
    runs-on:
      labels: dind-large
    env:
      # Only run ci/bazel-scripts/diff.sh on PRs that are not labeled with "CI_ALL_BAZEL_TARGETS".
      OVERRIDE_DIDC_CHECK: ${{ contains(github.event.pull_request.labels.*.name, 'CI_OVERRIDE_DIDC_CHECK') }}
      CI_OVERRIDE_BUF_BREAKING: ${{ contains(github.event.pull_request.labels.*.name, 'CI_OVERRIDE_BUF_BREAKING') }}
    steps:
      - name: Checkout
        uses: actions/checkout@v4
        with:
          fetch-depth: ${{ github.event_name == 'pull_request' && 256 || 0 }}
      - name: Set BAZEL_EXTRA_ARGS
        shell: bash
        id: bazel-extra-args
        run: |
          set -xeuo pipefail
          # Determine which tests to skip
          EXCLUDED_TEST_TAGS=(
              system_test_hourly
              system_test_nightly
              system_test_nightly_nns
              system_test_staging
              system_test_hotfix
              system_test_benchmark
              fuzz_test
              fi_tests_nightly
              nns_tests_nightly
          )

          if [[ '${{ needs.config.outputs.skip_long_tests }}' == 'true' ]]; then
            EXCLUDED_TEST_TAGS+=(long_test)
          fi

          # Export excluded tags as environment variable for ci/bazel-scripts/diff.sh
          echo "EXCLUDED_TEST_TAGS=${EXCLUDED_TEST_TAGS[*]}" >> $GITHUB_ENV
          # Prepend tags with '-' and join them with commas for Bazel
          TEST_TAG_FILTERS=$(IFS=,; echo "${EXCLUDED_TEST_TAGS[*]/#/-}")
          # Determine BAZEL_EXTRA_ARGS based on event type or branch name
          BAZEL_EXTRA_ARGS=(
            "--test_tag_filters=$TEST_TAG_FILTERS"
            --config=lint # enable lint checks
            )
          if [[ "$CI_EVENT_NAME" == 'merge_group' ]]; then
              BAZEL_EXTRA_ARGS+=( --test_timeout_filters=short,moderate --flaky_test_attempts=3 )
          elif [[ $BRANCH_NAME =~ ^hotfix-.* ]]; then
              BAZEL_EXTRA_ARGS+=( --test_timeout_filters=short,moderate )
          else
              BAZEL_EXTRA_ARGS+=( --keep_going )
          fi
          echo "BAZEL_EXTRA_ARGS=${BAZEL_EXTRA_ARGS[@]}" >> $GITHUB_OUTPUT
      - name: Run Bazel Test All
        id: bazel-test-all
        uses: ./.github/actions/bazel-test-all/
        with:
          execlogs-artifact-name: execlogs-bazel-test-all
          diff-only: ${{ needs.config.outputs.diff_only }}
          release-build: ${{ needs.config.outputs.release_build }}
          upload-artifacts: ${{ needs.config.outputs.release_build }}
          BAZEL_COMMAND: test --config=ci ${{ steps.bazel-extra-args.outputs.BAZEL_EXTRA_ARGS }}
          BAZEL_TARGETS: //...
          CLOUD_CREDENTIALS_CONTENT: ${{ secrets.CLOUD_CREDENTIALS_CONTENT }}
          GPG_PASSPHRASE: ${{ secrets.GPG_PASSPHRASE }}
  bazel-test-macos-intel:
    name: Bazel Test macOS Intel
    needs: [config]
    timeout-minutes: 130
    runs-on:
      labels: macOS
    # Run on protected branches, but only on public repo
    if: github.repository == 'dfinity/ic'
    steps:
      - name: Checkout
        uses: actions/checkout@v4
        with:
          fetch-depth: ${{ github.event_name == 'pull_request' && 256 || 0 }}
      - name: Set PATH
        run: |
          echo "/usr/local/bin" >> $GITHUB_PATH
          echo "$HOME/.cargo/bin:" >> $GITHUB_PATH
          # use llvm-clang instead of apple's
          echo "CC=/usr/local/opt/llvm/bin/clang" >> "$GITHUB_ENV"
      - name: Infer macos intel build command
        id: cfg
        run: |
          if [[ '${{ needs.config.outputs.full_macos_build }}' == 'true' ]]; then
            echo build-command='test --config=ci --config=macos_ci --test_tag_filters=test_macos' >> "$GITHUB_OUTPUT"
          else
            echo build-command='build --config=ci --config=macos_ci --test_tag_filters=test_macos --nobuild' >> "$GITHUB_OUTPUT"
          fi
      - name: Run Bazel Checks on Darwin x86-64
        id: bazel-test-darwin-x86-64
        uses: ./.github/actions/bazel-test-all/
        env:
          NODE_NAME: ${{ runner.name }}
        with:
          upload-artifacts: ${{ needs.config.outputs.release_build && needs.config.outputs.full_macos_build }}
          BAZEL_COMMAND: ${{ steps.cfg.outputs.build-command }}
          BAZEL_TARGETS: //...
          CLOUD_CREDENTIALS_CONTENT: ${{ secrets.CLOUD_CREDENTIALS_CONTENT }}
          GPG_PASSPHRASE: ''
      - name: Purge Bazel Output
        if: always()
        shell: bash
        run: |
          # Clean up the output base for the next run
          sudo rm -rf /var/tmp/bazel-output
  # Build the arm64-linux variant of pocket-ic-server and makes
  # it available as a GHA artifact
  # NOTE: uses 'namespace.so' runners
  bazel-test-arm64-linux:
    name: Bazel Build arm64-linux
    runs-on: namespace-profile-arm64-linux # profile created in namespace console
    if: github.repository == 'dfinity/ic' # only run on public repo, not private since Namespace runners are not configured there, so these CI jobs get stuck otherwise.
    steps:
      - name: Set up Bazel cache
        run: |
          # Creates a bazelrc configuration fragment which tells bazel where the cache lives.
          nsc bazel cache setup --bazelrc=/tmp/bazel-cache.bazelrc
      - uses: actions/checkout@v4
      - name: build
        run: |
          bazel \
            --noworkspace_rc \
            --bazelrc=./bazel/conf/.bazelrc.build --bazelrc=/tmp/bazel-cache.bazelrc \
            build --config=ci //rs/pocket_ic_server:pocket-ic-server

          mkdir -p build
          cp \
            ./bazel-bin/rs/pocket_ic_server/pocket-ic-server \
            ./build/pocket-ic-server-arm64-linux
      - name: Upload pocket-ic-server
        uses: actions/upload-artifact@v4
        with:
          name: pocket-ic-server-arm64-linux
          path: ./build/pocket-ic-server-arm64-linux
  bazel-test-arm64-darwin:
    name: Bazel Test macOS Apple Silicon
    timeout-minutes: 120
    runs-on: namespace-profile-darwin # profile created in namespace console
    if: github.repository == 'dfinity/ic' # only run on public repo, not private since Namespace runners are not configured there, so these CI jobs get stuck otherwise.
    steps:
      - name: Set up Bazel cache
        run: |
          # Creates a bazelrc configuration fragment which tells bazel where the cache lives.
          nsc bazel cache setup --bazelrc=/tmp/bazel-cache.bazelrc
      - uses: actions/checkout@v4
      # Build and test, excluding 'upload' jobs that are not required on macOS (used in reproducibility tests)
      - name: Test
        run: |
          # Setup zig-cache
          mkdir -p /tmp/zig-cache

          bazel \
            --noworkspace_rc \
            --bazelrc=./bazel/conf/.bazelrc.build --bazelrc=/tmp/bazel-cache.bazelrc \
            test \
            --config=ci --config=macos_ci \
            --test_tag_filters="test_macos,test_macos_slow" \
            //packages/pocket-ic/... //rs/... //publish/binaries/...

          mkdir -p build
          cp \
            ./bazel-bin/rs/pocket_ic_server/pocket-ic-server \
            ./build/pocket-ic-server-arm64-darwin
      - name: Upload pocket-ic-server
        uses: actions/upload-artifact@v4
        with:
          name: pocket-ic-server-arm64-darwin
          path: ./build/pocket-ic-server-arm64-darwin
  # Upload external artifacts, retrieved from non-DFINITY runner builds.
  upload-external-artifacts:
    name: Upload external artifacts
    runs-on:
      labels: dind-large
    container:
      image: ghcr.io/dfinity/ic-build@sha256:4c8bdfc1b4106ba83d209a5b28bb4c913d720f95bff16247777a6070c9c2535c
      options: >-
        -e NODE_NAME --privileged --cgroupns host -v /cache:/cache
    timeout-minutes: 90
    needs: [bazel-test-arm64-linux, bazel-test-arm64-darwin, config]
    if: ${{ needs.config.outputs.release_build == 'true' }} # GHA output quirk, 'true' is a string
    steps:
      - uses: actions/checkout@v4
      - name: Download pocket-ic-server (arm64-linux)
        uses: actions/download-artifact@v4
        with:
          name: pocket-ic-server-arm64-linux
          # avoid downloading to workspace to avoid version being marked as dirty
          path: ~/.cache/pocket-ic-server-arm64-linux
      - name: Download pocket-ic-server (arm64-darwin)
        uses: actions/download-artifact@v4
        with:
          name: pocket-ic-server-arm64-darwin
          # avoid downloading to workspace to avoid version being marked as dirty
          path: ~/.cache/pocket-ic-server-arm64-darwin
      - name: Write AWS credentials
        shell: bash
        run: |
          AWS_CREDS="${HOME}/.aws/credentials"
          mkdir -p "$(dirname "${AWS_CREDS}")"
          echo '${{ secrets.CLOUD_CREDENTIALS_CONTENT }}' >"$AWS_CREDS"
      - name: Upload
        id: build-ic
        uses: ./.github/actions/bazel
        with:
          run: |
            rootdir=$(mktemp -d)

            # Create a "bundle" that the uploader can digest
            mkdir -p "$rootdir/binaries/arm64-linux/"
            cp ~/.cache/pocket-ic-server-arm64-linux/pocket-ic-server-arm64-linux "$rootdir/binaries/arm64-linux/pocket-ic-server-arm64-linux"

            mkdir -p "$rootdir/binaries/arm64-darwin/"
            cp ~/.cache/pocket-ic-server-arm64-darwin/pocket-ic-server-arm64-darwin "$rootdir/binaries/arm64-darwin/pocket-ic-server-arm64-darwin"

            bazel run --config=stamped //:artifact-uploader -- "$rootdir"
        env:
          MERGE_BASE_SHA: ${{ github.event.pull_request.base.sha }}
          BRANCH_HEAD_SHA: ${{ github.event.pull_request.head.sha }}
          RUN_ON_DIFF_ONLY: ${{ needs.config.outputs.diff_only }}
          RELEASE_BUILD: ${{ needs.config.outputs.release_build }}
  bazel-build-fuzzers:
    name: Bazel Build Fuzzers
    runs-on:
      labels: dind-large
    container:
      image: ghcr.io/dfinity/ic-build@sha256:4c8bdfc1b4106ba83d209a5b28bb4c913d720f95bff16247777a6070c9c2535c
      options: >-
        -e NODE_NAME --privileged --cgroupns host -v /cache:/cache
    timeout-minutes: 90
    steps:
      - name: Checkout
        uses: actions/checkout@v4
        with:
          fetch-depth: ${{ github.event_name == 'pull_request' && 256 || 0 }}
      - name: Run Bazel Build Fuzzers
        id: bazel-build-fuzzers
        uses: ./.github/actions/bazel-test-all/
        with:
          BAZEL_COMMAND: build --config=ci --keep_going --config=fuzzing --build_tag_filters=libfuzzer
          BAZEL_TARGETS: //rs/...
          GPG_PASSPHRASE: ${{ secrets.GPG_PASSPHRASE }}
  bazel-build-fuzzers-afl:
    name: Bazel Build Fuzzers AFL
    runs-on:
      labels: dind-large
    container:
      image: ghcr.io/dfinity/ic-build@sha256:4c8bdfc1b4106ba83d209a5b28bb4c913d720f95bff16247777a6070c9c2535c
      options: >-
        -e NODE_NAME --privileged --cgroupns host -v /cache:/cache
    timeout-minutes: 90
    steps:
      - name: Checkout
        uses: actions/checkout@v4
        with:
          fetch-depth: ${{ github.event_name == 'pull_request' && 256 || 0 }}
      - name: Run Bazel Build Fuzzers AFL
        id: bazel-build-fuzzers-afl
        uses: ./.github/actions/bazel-test-all/
        with:
          BAZEL_COMMAND: build --config=ci --keep_going --config=afl
          BAZEL_TARGETS: //rs/...
          GPG_PASSPHRASE: ${{ secrets.GPG_PASSPHRASE }}
  python-ci-tests:
    name: Python CI Tests
    runs-on:
      labels: dind-small
    container:
<<<<<<< HEAD
      image: ghcr.io/dfinity/ic-build@sha256:4c8bdfc1b4106ba83d209a5b28bb4c913d720f95bff16247777a6070c9c2535c
=======
      image: ghcr.io/dfinity/ic-build@sha256:797497ee4e9e5f06466eafa85cf8882ad9522d4fe27e9d97bfccee98e346065e
      options: >-
        -e NODE_NAME
>>>>>>> 2ab66312
    timeout-minutes: 30
    steps:
      - name: Checkout
        uses: actions/checkout@v4
        with:
          fetch-depth: ${{ github.event_name == 'pull_request' && 256 || 0 }}
      - name: Set up Python
        uses: actions/setup-python@v5
        with:
          python-version: '3.12'
      - name: Run Python CI Tests
        id: python-ci-tests
        shell: bash
        run: |
          set -xeuo pipefail
          export PYTHONPATH=$PWD/ci/src:$PWD/ci/src/dependencies
          # Ignore externally-managed-environment pip error, install packages system-wide.
          PIP_BREAK_SYSTEM_PACKAGES=1 pip3 install --ignore-installed -r requirements.txt
          cd ci/src
          pytest -m "not fails_on_merge_train" -v -o junit_family=xunit1 \
            --junitxml=../../test_report.xml --cov=. --cov-report=term \
            --cov-report=term-missing --cov-report=html --cov-branch
        env:
          CI_COMMIT_REF_PROTECTED: ${{ github.ref_protected }}
          CI_DEFAULT_BRANCH: ${{ github.event.repository.default_branch }}
          REPO_NAME: ${{ github.repository }}
  build-ic:
    needs: [config]
    name: Build IC
    container:
      image: ghcr.io/dfinity/ic-build@sha256:4c8bdfc1b4106ba83d209a5b28bb4c913d720f95bff16247777a6070c9c2535c
      options: >-
        -e NODE_NAME --privileged --cgroupns host -v /cache:/cache
    timeout-minutes: 90
    # keep options from dind-large-setup but run on dind-small-setup
    runs-on:
      labels: dind-small
    if: ${{ github.event_name != 'merge_group' }}
    steps:
      - name: Checkout
        uses: actions/checkout@v4
        with:
          fetch-depth: ${{ github.event_name == 'pull_request' && 256 || 0 }}
      - name: Run Build IC
        id: build-ic
        uses: ./.github/actions/bazel
        with:
          execlogs-artifact-name: execlogs-build-ic
          run: ./ci/scripts/run-build-ic.sh
        env:
          MERGE_BASE_SHA: ${{ github.event.pull_request.base.sha }}
          BRANCH_HEAD_SHA: ${{ github.event.pull_request.head.sha }}
          RUN_ON_DIFF_ONLY: ${{ needs.config.outputs.diff_only }}
          RELEASE_BUILD: ${{ needs.config.outputs.release_build }}
  build-determinism:
    name: Build Determinism
    runs-on: ubuntu-latest
    needs: [build-ic, bazel-test-all]
    steps:
      - name: Download execution logs (cache)
        uses: actions/download-artifact@v4
        with:
          name: execlogs-bazel-test-all
          path: execlogs-cache
      - name: Download execution logs (nocache)
        uses: actions/download-artifact@v4
        with:
          name: execlogs-build-ic
          path: execlogs-nocache
      - name: Build Determinism Test
        run: |
          set -euo pipefail

          n_lines_cache=$(cat execlogs-cache/execlogs.csv | wc -l)
          n_lines_nocache=$(cat execlogs-nocache/execlogs.csv | wc -l)
          echo "comparing $n_lines_cache (cache) and $n_lines_nocache (nocache) lines"

          # running tests may not pull all targets locally. If that's the case,
          # there will be 0 lines and nothing to compare.
          if [ "$n_lines_cache" -eq 0 ] || [ "$n_lines_nocache" -eq 0 ]; then
            echo "No lines to compare"
            exit 0
          fi

          # sort the files by the field we join on (artifact path), see below
          sponge=$(mktemp)

          sort -t, -k2 <execlogs-cache/execlogs.csv >"$sponge"
          cp "$sponge" execlogs-cache/execlogs.csv

          sort -t, -k2 <execlogs-nocache/execlogs.csv >"$sponge"
          cp "$sponge" execlogs-nocache/execlogs.csv

          rm "$sponge"

          # join the CSVs (separator ',') and compare the hashes. This creates a table with the following columns:
          #   //rs/foo,bazel-out/path/to-artifact,deadbeef,deafb33f
          # target label (1.1), artifact path (1.2), and hashes (1.3 & 2.3). The join is done
          # on the artifact path, second field on input one (-1) and input two (-2) :'-12 -22'
          # The output is then compared with awk, printing mismatches, and keeping track of how many mismatches we
          # encountered.
          join \
            -t, -o 1.1,1.2,1.3,2.3 -12 -22 \
            execlogs-cache/execlogs.csv \
            execlogs-nocache/execlogs.csv \
            | awk -F, 'BEGIN { N_BAD=0; } $3 != $4 { print $1 " " $2 ": " $3 " != " $4; N_BAD++; } END { if (N_BAD) { print N_BAD " mismatches found"; exit 1; } else { print "No mismatches"; }; }'
  cargo-clippy-linux:
    name: Cargo Clippy Linux
    runs-on:
      labels: dind-small
    container:
<<<<<<< HEAD
      image: ghcr.io/dfinity/ic-build@sha256:4c8bdfc1b4106ba83d209a5b28bb4c913d720f95bff16247777a6070c9c2535c
=======
      image: ghcr.io/dfinity/ic-build@sha256:797497ee4e9e5f06466eafa85cf8882ad9522d4fe27e9d97bfccee98e346065e
      options: >-
        -e NODE_NAME
>>>>>>> 2ab66312
    timeout-minutes: 30
    steps:
      - name: Checkout
        uses: actions/checkout@v4
        with:
          fetch-depth: ${{ github.event_name == 'pull_request' && 256 || 0 }}
      - name: Filter Rust Files [*.{rs,toml,lock}]
        uses: dorny/paths-filter@de90cc6fb38fc0963ad72b210f1f284cd68cea36 # v3
        id: filter
        if: |
          github.event_name == 'pull_request' ||
          github.event_name == 'merge_group'
        with:
          filters: |
            cargo:
              - "**/*.rs"
              - "**/*.toml"
              - "**/*.lock"
      - name: Run Cargo Clippy Linux
        id: cargo-clippy-linux
        if: |
          steps.filter.outputs.cargo == 'true' ||
          github.event_name == 'schedule' ||
          github.event_name == 'workflow_dispatch'
        shell: bash
        run: |
          set -eExuo pipefail
          export CARGO_TERM_COLOR=always # ensure output has colors
          "$CI_PROJECT_DIR"/ci/scripts/rust-lint.sh
  cargo-build-release-linux:
    name: Cargo Build Release Linux
    runs-on:
      labels: dind-small
    container:
<<<<<<< HEAD
      image: ghcr.io/dfinity/ic-build@sha256:4c8bdfc1b4106ba83d209a5b28bb4c913d720f95bff16247777a6070c9c2535c
=======
      image: ghcr.io/dfinity/ic-build@sha256:797497ee4e9e5f06466eafa85cf8882ad9522d4fe27e9d97bfccee98e346065e
      options: >-
        -e NODE_NAME
>>>>>>> 2ab66312
    timeout-minutes: 30
    steps:
      - name: Checkout
        uses: actions/checkout@v4
        with:
          fetch-depth: ${{ github.event_name == 'pull_request' && 256 || 0 }}
      - name: Filter Rust Files [*.{rs,toml,lock}]
        uses: dorny/paths-filter@de90cc6fb38fc0963ad72b210f1f284cd68cea36 # v3
        id: filter
        if: |
          github.event_name == 'pull_request' ||
          github.event_name == 'merge_group'
        with:
          filters: |
            cargo:
              - "**/*.rs"
              - "**/*.toml"
              - "**/*.lock"
      - name: Run Cargo Build Release Linux
        id: cargo-build-release-linux
        if: |
          steps.filter.outputs.cargo == 'true' ||
          github.event_name == 'schedule' ||
          github.event_name == 'workflow_dispatch'
        shell: bash
        run: |
          set -eExuo pipefail
          export CARGO_TERM_COLOR=always # ensure output has colors
          cargo build --release --locked<|MERGE_RESOLUTION|>--- conflicted
+++ resolved
@@ -106,7 +106,7 @@
     name: Bazel Test All
     needs: [config]
     container:
-      image: ghcr.io/dfinity/ic-build@sha256:4c8bdfc1b4106ba83d209a5b28bb4c913d720f95bff16247777a6070c9c2535c
+      image: ghcr.io/dfinity/ic-build@sha256:797497ee4e9e5f06466eafa85cf8882ad9522d4fe27e9d97bfccee98e346065e
       options: >-
         -e NODE_NAME --privileged --cgroupns host -v /cache:/cache
     timeout-minutes: 120
@@ -285,7 +285,7 @@
     runs-on:
       labels: dind-large
     container:
-      image: ghcr.io/dfinity/ic-build@sha256:4c8bdfc1b4106ba83d209a5b28bb4c913d720f95bff16247777a6070c9c2535c
+      image: ghcr.io/dfinity/ic-build@sha256:797497ee4e9e5f06466eafa85cf8882ad9522d4fe27e9d97bfccee98e346065e
       options: >-
         -e NODE_NAME --privileged --cgroupns host -v /cache:/cache
     timeout-minutes: 90
@@ -336,7 +336,7 @@
     runs-on:
       labels: dind-large
     container:
-      image: ghcr.io/dfinity/ic-build@sha256:4c8bdfc1b4106ba83d209a5b28bb4c913d720f95bff16247777a6070c9c2535c
+      image: ghcr.io/dfinity/ic-build@sha256:797497ee4e9e5f06466eafa85cf8882ad9522d4fe27e9d97bfccee98e346065e
       options: >-
         -e NODE_NAME --privileged --cgroupns host -v /cache:/cache
     timeout-minutes: 90
@@ -357,7 +357,7 @@
     runs-on:
       labels: dind-large
     container:
-      image: ghcr.io/dfinity/ic-build@sha256:4c8bdfc1b4106ba83d209a5b28bb4c913d720f95bff16247777a6070c9c2535c
+      image: ghcr.io/dfinity/ic-build@sha256:797497ee4e9e5f06466eafa85cf8882ad9522d4fe27e9d97bfccee98e346065e
       options: >-
         -e NODE_NAME --privileged --cgroupns host -v /cache:/cache
     timeout-minutes: 90
@@ -378,13 +378,9 @@
     runs-on:
       labels: dind-small
     container:
-<<<<<<< HEAD
-      image: ghcr.io/dfinity/ic-build@sha256:4c8bdfc1b4106ba83d209a5b28bb4c913d720f95bff16247777a6070c9c2535c
-=======
       image: ghcr.io/dfinity/ic-build@sha256:797497ee4e9e5f06466eafa85cf8882ad9522d4fe27e9d97bfccee98e346065e
       options: >-
         -e NODE_NAME
->>>>>>> 2ab66312
     timeout-minutes: 30
     steps:
       - name: Checkout
@@ -415,7 +411,7 @@
     needs: [config]
     name: Build IC
     container:
-      image: ghcr.io/dfinity/ic-build@sha256:4c8bdfc1b4106ba83d209a5b28bb4c913d720f95bff16247777a6070c9c2535c
+      image: ghcr.io/dfinity/ic-build@sha256:797497ee4e9e5f06466eafa85cf8882ad9522d4fe27e9d97bfccee98e346065e
       options: >-
         -e NODE_NAME --privileged --cgroupns host -v /cache:/cache
     timeout-minutes: 90
@@ -496,13 +492,9 @@
     runs-on:
       labels: dind-small
     container:
-<<<<<<< HEAD
-      image: ghcr.io/dfinity/ic-build@sha256:4c8bdfc1b4106ba83d209a5b28bb4c913d720f95bff16247777a6070c9c2535c
-=======
       image: ghcr.io/dfinity/ic-build@sha256:797497ee4e9e5f06466eafa85cf8882ad9522d4fe27e9d97bfccee98e346065e
       options: >-
         -e NODE_NAME
->>>>>>> 2ab66312
     timeout-minutes: 30
     steps:
       - name: Checkout
@@ -537,13 +529,9 @@
     runs-on:
       labels: dind-small
     container:
-<<<<<<< HEAD
-      image: ghcr.io/dfinity/ic-build@sha256:4c8bdfc1b4106ba83d209a5b28bb4c913d720f95bff16247777a6070c9c2535c
-=======
       image: ghcr.io/dfinity/ic-build@sha256:797497ee4e9e5f06466eafa85cf8882ad9522d4fe27e9d97bfccee98e346065e
       options: >-
         -e NODE_NAME
->>>>>>> 2ab66312
     timeout-minutes: 30
     steps:
       - name: Checkout
