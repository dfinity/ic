--- conflicted
+++ resolved
@@ -170,11 +170,6 @@
           BAZEL_TARGETS: //...
           CLOUD_CREDENTIALS_CONTENT: ${{ secrets.CLOUD_CREDENTIALS_CONTENT }}
           GPG_PASSPHRASE: ${{ secrets.GPG_PASSPHRASE }}
-<<<<<<< HEAD
-      - name: Upload SHA256SUMS (cache)
-        uses: ./.github/actions/bazel-upload-checksums/
-        with:
-          artifact-name: shasums-cache
       - name: Compute PocketIC server path
         id: pocket-ic-server-path
         # Run on protected branches, but only on public repo
@@ -193,8 +188,6 @@
         with:
           name: pocket-ic-server
           path: ${{ steps.pocket-ic-server-path.outputs.pocket_ic_server_path }}
-=======
->>>>>>> 28ef5ff6
   bazel-test-macos-intel:
     name: Bazel Test macOS Intel
     timeout-minutes: 130
