--- conflicted
+++ resolved
@@ -32,11 +32,7 @@
   bazel-test-all:
     name: Bazel Test All
     container:
-<<<<<<< HEAD
-      image: ghcr.io/dfinity/ic-build@sha256:e859d825fecaf72ccb4d1f8d737e9def2a081ed91bfdee76b9c58b9f87305b65
-=======
-      image: ghcr.io/dfinity/ic-build@sha256:14f87ab5f58f00929a0adcdbadd025a5d1dc1911b00f8b7e407a5f56966a0ca3
->>>>>>> 72311763
+      image: ghcr.io/dfinity/ic-build@sha256:14f87ab5f58f00929a0adcdbadd025a5d1dc1911b00f8b7e407a5f56966a0ca3
       options: >-
         -e NODE_NAME --privileged --cgroupns host -v /cache:/cache -v /var/sysimage:/var/sysimage -v /var/tmp:/var/tmp -v /ceph-s3-info:/ceph-s3-info
     timeout-minutes: 90
@@ -140,11 +136,7 @@
     runs-on:
       labels: dind-large
     container:
-<<<<<<< HEAD
-      image: ghcr.io/dfinity/ic-build@sha256:e859d825fecaf72ccb4d1f8d737e9def2a081ed91bfdee76b9c58b9f87305b65
-=======
-      image: ghcr.io/dfinity/ic-build@sha256:14f87ab5f58f00929a0adcdbadd025a5d1dc1911b00f8b7e407a5f56966a0ca3
->>>>>>> 72311763
+      image: ghcr.io/dfinity/ic-build@sha256:14f87ab5f58f00929a0adcdbadd025a5d1dc1911b00f8b7e407a5f56966a0ca3
       options: >-
         -e NODE_NAME --privileged --cgroupns host -v /cache:/cache -v /var/sysimage:/var/sysimage -v /var/tmp:/var/tmp -v /ceph-s3-info:/ceph-s3-info
     timeout-minutes: 90
@@ -242,11 +234,7 @@
     runs-on:
       labels: dind-large
     container:
-<<<<<<< HEAD
-      image: ghcr.io/dfinity/ic-build@sha256:e859d825fecaf72ccb4d1f8d737e9def2a081ed91bfdee76b9c58b9f87305b65
-=======
-      image: ghcr.io/dfinity/ic-build@sha256:14f87ab5f58f00929a0adcdbadd025a5d1dc1911b00f8b7e407a5f56966a0ca3
->>>>>>> 72311763
+      image: ghcr.io/dfinity/ic-build@sha256:14f87ab5f58f00929a0adcdbadd025a5d1dc1911b00f8b7e407a5f56966a0ca3
       options: >-
         -e NODE_NAME --privileged --cgroupns host -v /cache:/cache -v /var/sysimage:/var/sysimage -v /var/tmp:/var/tmp -v /ceph-s3-info:/ceph-s3-info
     timeout-minutes: 90
@@ -286,11 +274,7 @@
     runs-on:
       labels: dind-large
     container:
-<<<<<<< HEAD
-      image: ghcr.io/dfinity/ic-build@sha256:e859d825fecaf72ccb4d1f8d737e9def2a081ed91bfdee76b9c58b9f87305b65
-=======
-      image: ghcr.io/dfinity/ic-build@sha256:14f87ab5f58f00929a0adcdbadd025a5d1dc1911b00f8b7e407a5f56966a0ca3
->>>>>>> 72311763
+      image: ghcr.io/dfinity/ic-build@sha256:14f87ab5f58f00929a0adcdbadd025a5d1dc1911b00f8b7e407a5f56966a0ca3
       options: >-
         -e NODE_NAME --privileged --cgroupns host -v /cache:/cache -v /var/sysimage:/var/sysimage -v /var/tmp:/var/tmp -v /ceph-s3-info:/ceph-s3-info
     timeout-minutes: 90
@@ -330,11 +314,7 @@
     runs-on:
       labels: dind-small
     container:
-<<<<<<< HEAD
-      image: ghcr.io/dfinity/ic-build@sha256:e859d825fecaf72ccb4d1f8d737e9def2a081ed91bfdee76b9c58b9f87305b65
-=======
-      image: ghcr.io/dfinity/ic-build@sha256:14f87ab5f58f00929a0adcdbadd025a5d1dc1911b00f8b7e407a5f56966a0ca3
->>>>>>> 72311763
+      image: ghcr.io/dfinity/ic-build@sha256:14f87ab5f58f00929a0adcdbadd025a5d1dc1911b00f8b7e407a5f56966a0ca3
     timeout-minutes: 30
     steps:
       - name: Checkout
@@ -365,11 +345,7 @@
     runs-on:
       labels: dind-large
     container:
-<<<<<<< HEAD
-      image: ghcr.io/dfinity/ic-build@sha256:e859d825fecaf72ccb4d1f8d737e9def2a081ed91bfdee76b9c58b9f87305b65
-=======
-      image: ghcr.io/dfinity/ic-build@sha256:14f87ab5f58f00929a0adcdbadd025a5d1dc1911b00f8b7e407a5f56966a0ca3
->>>>>>> 72311763
+      image: ghcr.io/dfinity/ic-build@sha256:14f87ab5f58f00929a0adcdbadd025a5d1dc1911b00f8b7e407a5f56966a0ca3
       options: >-
         -e NODE_NAME --privileged --cgroupns host -v /cache:/cache -v /var/sysimage:/var/sysimage -v /var/tmp:/var/tmp -v /ceph-s3-info:/ceph-s3-info
     timeout-minutes: 90
@@ -474,11 +450,7 @@
     runs-on:
       labels: dind-large
     container:
-<<<<<<< HEAD
-      image: ghcr.io/dfinity/ic-build@sha256:e859d825fecaf72ccb4d1f8d737e9def2a081ed91bfdee76b9c58b9f87305b65
-=======
-      image: ghcr.io/dfinity/ic-build@sha256:14f87ab5f58f00929a0adcdbadd025a5d1dc1911b00f8b7e407a5f56966a0ca3
->>>>>>> 72311763
+      image: ghcr.io/dfinity/ic-build@sha256:14f87ab5f58f00929a0adcdbadd025a5d1dc1911b00f8b7e407a5f56966a0ca3
       options: >-
         -e NODE_NAME --privileged --cgroupns host -v /cache:/cache -v /var/sysimage:/var/sysimage -v /var/tmp:/var/tmp -v /ceph-s3-info:/ceph-s3-info
     timeout-minutes: 90
@@ -517,11 +489,7 @@
     runs-on:
       labels: dind-large
     container:
-<<<<<<< HEAD
-      image: ghcr.io/dfinity/ic-build@sha256:e859d825fecaf72ccb4d1f8d737e9def2a081ed91bfdee76b9c58b9f87305b65
-=======
-      image: ghcr.io/dfinity/ic-build@sha256:14f87ab5f58f00929a0adcdbadd025a5d1dc1911b00f8b7e407a5f56966a0ca3
->>>>>>> 72311763
+      image: ghcr.io/dfinity/ic-build@sha256:14f87ab5f58f00929a0adcdbadd025a5d1dc1911b00f8b7e407a5f56966a0ca3
       options: >-
         -e NODE_NAME --privileged --cgroupns host -v /cache:/cache -v /var/sysimage:/var/sysimage -v /var/tmp:/var/tmp -v /ceph-s3-info:/ceph-s3-info
     timeout-minutes: 90
@@ -561,11 +529,7 @@
     runs-on:
       labels: dind-large
     container:
-<<<<<<< HEAD
-      image: ghcr.io/dfinity/ic-build@sha256:e859d825fecaf72ccb4d1f8d737e9def2a081ed91bfdee76b9c58b9f87305b65
-=======
-      image: ghcr.io/dfinity/ic-build@sha256:14f87ab5f58f00929a0adcdbadd025a5d1dc1911b00f8b7e407a5f56966a0ca3
->>>>>>> 72311763
+      image: ghcr.io/dfinity/ic-build@sha256:14f87ab5f58f00929a0adcdbadd025a5d1dc1911b00f8b7e407a5f56966a0ca3
       options: >-
         -e NODE_NAME --privileged --cgroupns host -v /cache:/cache -v /var/sysimage:/var/sysimage -v /var/tmp:/var/tmp -v /ceph-s3-info:/ceph-s3-info
     timeout-minutes: 90
