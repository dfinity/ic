--- conflicted
+++ resolved
@@ -22,11 +22,7 @@
     runs-on:
       labels: dind-large
     container:
-<<<<<<< HEAD
-      image: ghcr.io/dfinity/ic-build@sha256:245b3fa0d81666579d3ec8f016272f9a37db39dc42e2b1f35a16b88576118a44
-=======
       image: ghcr.io/dfinity/ic-build@sha256:994bfcba2fa5efbb52c515bb01e6e8a5828878d6528603e7133fb195bd2a6c89
->>>>>>> d5c581e6
     steps:
       - name: Checkout
         uses: actions/checkout@v4
