--- conflicted
+++ resolved
@@ -22,12 +22,8 @@
     runs-on:
       labels: dind-large
     container:
-<<<<<<< HEAD
-      image: ghcr.io/dfinity/ic-build@sha256:e4862aca9dfa7e342f44cb4ba48923de4306099d26b067ee285f5e0ebe87162a
+      image: ghcr.io/dfinity/ic-build@sha256:30313b29353a3e4d5c11f23ee9ba7e2b5a7a36b9aaebc098c5ca4183cfccad2f
     environment: DockerHub
-=======
-      image: ghcr.io/dfinity/ic-build@sha256:30313b29353a3e4d5c11f23ee9ba7e2b5a7a36b9aaebc098c5ca4183cfccad2f
->>>>>>> b133666b
     steps:
       - name: Checkout
         uses: actions/checkout@v4
