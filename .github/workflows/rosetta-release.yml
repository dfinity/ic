--- conflicted
+++ resolved
@@ -22,11 +22,7 @@
     runs-on:
       labels: dind-large
     container:
-<<<<<<< HEAD
-      image: ghcr.io/dfinity/ic-build@sha256:29d1de60923ff4d3aa10812bba4291014a279957abca52678643ff8287a0f59f
-=======
       image: ghcr.io/dfinity/ic-build@sha256:98f8adafc935cc8a5d016edb2078ff59f8ea88e39a35e694720f6bc6a4c1abb5
->>>>>>> bf0d4d1b
       options: >-
         -e NODE_NAME --privileged --cgroupns host
     environment: DockerHub
