name: CI PR Only
# Jobs that run on PRs, but no other pipelines

on:
  pull_request:
    types: [opened, synchronize, reopened]
concurrency:
  # only triggered on PR, so head_ref will always be set
  group: ${{ github.workflow }}-${{ github.head_ref }}
  cancel-in-progress: true
env:
  CI_PIPELINE_SOURCE: ${{ github.event_name }}
  CI_PROJECT_DIR: ${{ github.workspace }}
  MERGE_BRANCH: ${{ github.event.pull_request.base.ref }}
  ORG: ${{ github.repository_owner }}
jobs:
  bazel-build-fuzzers-archives:
    name: Bazel Build Fuzzers Archives
    timeout-minutes: 90
    runs-on:
      labels: dind-large
    container:
<<<<<<< HEAD
      image: ghcr.io/dfinity/ic-build@sha256:0fe4b6d8d22100dddea4c26a0baca52c190141658a66542d589164bcc7611ded
=======
      image: ghcr.io/dfinity/ic-build@sha256:1d775e6d161dee883d10f082ab7fdde3e3d26061e1209255fb6514f8b62b206b
>>>>>>> 7dd4fd0f
      options: >-
        -e NODE_NAME
    steps:
      - name: Checkout
        uses: actions/checkout@v4
      - name: Filter Relevant Files
        uses: dorny/paths-filter@de90cc6fb38fc0963ad72b210f1f284cd68cea36 # v3
        id: filter
        with:
          filters: |
            fuzzers:
              - '.github/workflows/pr-only.yml'
              - 'bin/build-all-fuzzers.sh'
              - 'bazel/fuzz_testing.bzl'
      - name: Run Bazel Build Fuzzers Archives
        id: bazel-build-fuzzers-archives
        if: steps.filter.outputs.fuzzers == 'true'
        shell: bash
        run: |
          set -euo pipefail
          cd "${GITHUB_WORKSPACE}"/bin
          ./build-all-fuzzers.sh --zip
      - name: Upload bazel-bep
        if: always()
        uses: actions/upload-artifact@v4
        with:
          name: ${{ github.job }}-bep
          retention-days: 14
          if-no-files-found: ignore
          compression-level: 9
          path: |
            bazel-bep.pb
            profile.json
  lock-generate:
    name: Lock Generate
    timeout-minutes: 30
    runs-on:
      labels: dind-small
    container:
<<<<<<< HEAD
      image: ghcr.io/dfinity/ic-build@sha256:0fe4b6d8d22100dddea4c26a0baca52c190141658a66542d589164bcc7611ded
=======
      image: ghcr.io/dfinity/ic-build@sha256:1d775e6d161dee883d10f082ab7fdde3e3d26061e1209255fb6514f8b62b206b
>>>>>>> 7dd4fd0f
      options: >-
        -e NODE_NAME
    steps:
      - name: Create GitHub App Token
        uses: actions/create-github-app-token@v1
        id: app-token
        with:
          app-id: ${{ vars.PR_AUTOMATION_BOT_PUBLIC_APP_ID }}
          private-key: ${{ secrets.PR_AUTOMATION_BOT_PUBLIC_PRIVATE_KEY }}
      - name: Checkout
        uses: actions/checkout@v4
        with:
          ref: ${{ github.head_ref }}
          token: ${{ steps.app-token.outputs.token }}
      - name: Filter Relevant Files
        uses: dorny/paths-filter@de90cc6fb38fc0963ad72b210f1f284cd68cea36 # v3
        id: filter
        with:
          filters: |
            lock-generate:
              - '.github/workflows/pr-only.yml'
              - '.bazelrc'
              - '.bazelversion'
              - '**/*.bazel'
              - '**/*.bzl'
              - '**/*.lock'
              - '**/*.rs'
              - '**/*.toml'
      - name: Run Lock Generate
        id: lock-generate
        if: steps.filter.outputs.lock-generate == 'true'
        run: ./ci/scripts/lock-generate.sh
<<<<<<< HEAD
  pre-commit:
    name: Pre Commit Test
    timeout-minutes: 30
    runs-on:
      labels: dind-small
    container:
      image: ghcr.io/dfinity/ic-build@sha256:0fe4b6d8d22100dddea4c26a0baca52c190141658a66542d589164bcc7611ded
      options: >-
        -e NODE_NAME
    steps:
      - name: Checkout
        uses: actions/checkout@v4
        with:
          fetch-depth: 256
      - name: Pre-Commit
        id: pre-commit
        shell: bash
        run: ./ci/scripts/pre-commit.sh
=======
>>>>>>> 7dd4fd0f
  dependencies-check:
    name: Dependency Scan for PR
    runs-on:
      labels: dind-small
    container:
<<<<<<< HEAD
      image: ghcr.io/dfinity/ic-build@sha256:0fe4b6d8d22100dddea4c26a0baca52c190141658a66542d589164bcc7611ded
=======
      image: ghcr.io/dfinity/ic-build@sha256:1d775e6d161dee883d10f082ab7fdde3e3d26061e1209255fb6514f8b62b206b
>>>>>>> 7dd4fd0f
      options: >-
        -e NODE_NAME
    timeout-minutes: 60
    permissions:
      contents: read
      pull-requests: write
    env:
      SHELL_WRAPPER: "/usr/bin/time"
      CI_MERGE_REQUEST_IID: ${{ github.event.pull_request.number }}
      CI_PROJECT_PATH: ${{ github.repository }}
      CI_PIPELINE_ID: ${{ github.run_id }}
      CI_COMMIT_SHA: ${{ github.sha }}
      GITHUB_TOKEN: ${{ secrets.GITHUB_TOKEN }}
      JIRA_API_TOKEN: ${{ secrets.JIRA_API_TOKEN }}
      SLACK_PSEC_BOT_OAUTH_TOKEN: ${{ secrets.SLACK_PSEC_BOT_OAUTH_TOKEN }}
      REPO_NAME: ${{ github.repository }}
    steps:
      - name: Checkout
        uses: actions/checkout@v4
        with:
          fetch-depth: 256
      - name: Set up Python
        uses: actions/setup-python@v5
        with:
          python-version: "3.12"
      - name: Setup python deps
        id: setup-python-deps
        shell: bash
        run: |
          # Ignore externally-managed-environment pip error, install packages system-wide.
          PIP_BREAK_SYSTEM_PACKAGES=1 pip3 install --ignore-installed -r requirements.txt
      - name: Dependency Scan for Pull Request
        id: dependencies-check
        shell: bash
        run: |
          set -euo pipefail
          export PYTHONPATH=$PWD/ci/src:$PWD/ci/src/dependencies
          cd ci/src/dependencies/
          $SHELL_WRAPPER python3 job/bazel_rust_ic_scanner_merge_job.py
  # CI job is also executed in Schedule Hourly
  bazel-test-coverage:
    name: Bazel Test Coverage
    timeout-minutes: 90
    runs-on:
      labels: dind-large
    container:
      image: ghcr.io/dfinity/ic-build@sha256:1d775e6d161dee883d10f082ab7fdde3e3d26061e1209255fb6514f8b62b206b
      options: >-
        -e NODE_NAME
    if: contains(github.event.pull_request.labels.*.name, 'CI_COVERAGE')
    steps:
      - name: Checkout
        uses: actions/checkout@v4
      - name: Run Bazel Test Coverage
        shell: bash
        run: |
          [ -n "${NODE_NAME:-}" ] && echo "Node: $NODE_NAME"
          ./ci/scripts/bazel-coverage.sh
        env:
          AWS_ACCESS_KEY_ID: ${{ secrets.AWS_ACCESS_KEY_ID }}
          AWS_SECRET_ACCESS_KEY: ${{ secrets.AWS_SECRET_ACCESS_KEY }}<|MERGE_RESOLUTION|>--- conflicted
+++ resolved
@@ -20,11 +20,7 @@
     runs-on:
       labels: dind-large
     container:
-<<<<<<< HEAD
-      image: ghcr.io/dfinity/ic-build@sha256:0fe4b6d8d22100dddea4c26a0baca52c190141658a66542d589164bcc7611ded
-=======
       image: ghcr.io/dfinity/ic-build@sha256:1d775e6d161dee883d10f082ab7fdde3e3d26061e1209255fb6514f8b62b206b
->>>>>>> 7dd4fd0f
       options: >-
         -e NODE_NAME
     steps:
@@ -64,11 +60,7 @@
     runs-on:
       labels: dind-small
     container:
-<<<<<<< HEAD
-      image: ghcr.io/dfinity/ic-build@sha256:0fe4b6d8d22100dddea4c26a0baca52c190141658a66542d589164bcc7611ded
-=======
       image: ghcr.io/dfinity/ic-build@sha256:1d775e6d161dee883d10f082ab7fdde3e3d26061e1209255fb6514f8b62b206b
->>>>>>> 7dd4fd0f
       options: >-
         -e NODE_NAME
     steps:
@@ -101,37 +93,12 @@
         id: lock-generate
         if: steps.filter.outputs.lock-generate == 'true'
         run: ./ci/scripts/lock-generate.sh
-<<<<<<< HEAD
-  pre-commit:
-    name: Pre Commit Test
-    timeout-minutes: 30
-    runs-on:
-      labels: dind-small
-    container:
-      image: ghcr.io/dfinity/ic-build@sha256:0fe4b6d8d22100dddea4c26a0baca52c190141658a66542d589164bcc7611ded
-      options: >-
-        -e NODE_NAME
-    steps:
-      - name: Checkout
-        uses: actions/checkout@v4
-        with:
-          fetch-depth: 256
-      - name: Pre-Commit
-        id: pre-commit
-        shell: bash
-        run: ./ci/scripts/pre-commit.sh
-=======
->>>>>>> 7dd4fd0f
   dependencies-check:
     name: Dependency Scan for PR
     runs-on:
       labels: dind-small
     container:
-<<<<<<< HEAD
-      image: ghcr.io/dfinity/ic-build@sha256:0fe4b6d8d22100dddea4c26a0baca52c190141658a66542d589164bcc7611ded
-=======
       image: ghcr.io/dfinity/ic-build@sha256:1d775e6d161dee883d10f082ab7fdde3e3d26061e1209255fb6514f8b62b206b
->>>>>>> 7dd4fd0f
       options: >-
         -e NODE_NAME
     timeout-minutes: 60
