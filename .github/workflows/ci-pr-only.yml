--- conflicted
+++ resolved
@@ -38,11 +38,7 @@
     runs-on:
       labels: dind-large
     container:
-<<<<<<< HEAD
-      image: ghcr.io/dfinity/ic-build@sha256:ec4a4a873ec67f82d183dfc2413a1f369c7f3aa9fc8b9e793cca2e3d039ff5f3
-=======
-      image: ghcr.io/dfinity/ic-build@sha256:30313b29353a3e4d5c11f23ee9ba7e2b5a7a36b9aaebc098c5ca4183cfccad2f
->>>>>>> 65f66f13
+      image: ghcr.io/dfinity/ic-build@sha256:30313b29353a3e4d5c11f23ee9ba7e2b5a7a36b9aaebc098c5ca4183cfccad2f
       options: >-
         -e NODE_NAME
     if: ${{ github.event_name != 'merge_group' }}
@@ -72,11 +68,7 @@
     runs-on:
       labels: dind-small
     container:
-<<<<<<< HEAD
-      image: ghcr.io/dfinity/ic-build@sha256:ec4a4a873ec67f82d183dfc2413a1f369c7f3aa9fc8b9e793cca2e3d039ff5f3
-=======
-      image: ghcr.io/dfinity/ic-build@sha256:30313b29353a3e4d5c11f23ee9ba7e2b5a7a36b9aaebc098c5ca4183cfccad2f
->>>>>>> 65f66f13
+      image: ghcr.io/dfinity/ic-build@sha256:30313b29353a3e4d5c11f23ee9ba7e2b5a7a36b9aaebc098c5ca4183cfccad2f
       options: >-
         -e NODE_NAME
     if: ${{ github.event_name != 'merge_group' }}
@@ -118,11 +110,7 @@
     runs-on:
       labels: dind-small
     container:
-<<<<<<< HEAD
-      image: ghcr.io/dfinity/ic-build@sha256:ec4a4a873ec67f82d183dfc2413a1f369c7f3aa9fc8b9e793cca2e3d039ff5f3
-=======
-      image: ghcr.io/dfinity/ic-build@sha256:30313b29353a3e4d5c11f23ee9ba7e2b5a7a36b9aaebc098c5ca4183cfccad2f
->>>>>>> 65f66f13
+      image: ghcr.io/dfinity/ic-build@sha256:30313b29353a3e4d5c11f23ee9ba7e2b5a7a36b9aaebc098c5ca4183cfccad2f
       options: >-
         -e NODE_NAME
     timeout-minutes: 5
@@ -158,11 +146,7 @@
     runs-on:
       labels: dind-small
     container:
-<<<<<<< HEAD
-      image: ghcr.io/dfinity/ic-build@sha256:ec4a4a873ec67f82d183dfc2413a1f369c7f3aa9fc8b9e793cca2e3d039ff5f3
-=======
-      image: ghcr.io/dfinity/ic-build@sha256:30313b29353a3e4d5c11f23ee9ba7e2b5a7a36b9aaebc098c5ca4183cfccad2f
->>>>>>> 65f66f13
+      image: ghcr.io/dfinity/ic-build@sha256:30313b29353a3e4d5c11f23ee9ba7e2b5a7a36b9aaebc098c5ca4183cfccad2f
       options: >-
         -e NODE_NAME
     if: ${{ github.event_name != 'merge_group' }}
@@ -223,11 +207,7 @@
     runs-on:
       labels: dind-large
     container:
-<<<<<<< HEAD
-      image: ghcr.io/dfinity/ic-build@sha256:ec4a4a873ec67f82d183dfc2413a1f369c7f3aa9fc8b9e793cca2e3d039ff5f3
-=======
-      image: ghcr.io/dfinity/ic-build@sha256:30313b29353a3e4d5c11f23ee9ba7e2b5a7a36b9aaebc098c5ca4183cfccad2f
->>>>>>> 65f66f13
+      image: ghcr.io/dfinity/ic-build@sha256:30313b29353a3e4d5c11f23ee9ba7e2b5a7a36b9aaebc098c5ca4183cfccad2f
       options: >-
         -e NODE_NAME
     if: contains(github.event.pull_request.labels.*.name, 'CI_COVERAGE')
