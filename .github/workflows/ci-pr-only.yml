name: CI PR Only
# Jobs that run on PRs, but no other pipelines

on:
  workflow_call:
    inputs:
      commit-sha:
        description: The commit sha to run the CI on
        required: true
        type: string
      base-ref:
        description: The base branch of the PR
        required: false
        default: ${{ github.event.pull_request.base.ref }}
        type: string
      pr-number:
        description: 'The PR number'
        required: false
        default: ${{ github.event.pull_request.number }}
        type: string

env:
  CI_PROJECT_DIR: ${{ github.workspace }}
  ORG: ${{ github.repository_owner }}

jobs:

  # Run didc compatibility checks against the merge base
  didc_checks:
    name: Candid compatibility checks
    if: ${{ !contains(github.event.pull_request.labels.*.name, 'CI_OVERRIDE_DIDC_CHECK') }}
    runs-on: &dind-small-setup
      labels: dind-small
    container: &container-setup
<<<<<<< HEAD
      image: ghcr.io/dfinity/ic-build@sha256:e3e768a7989900abd87ed25fc9f438f39a012aad37a2e99c3565f96daa0481f8
=======
      image: ghcr.io/dfinity/ic-build@sha256:f5cb4f3813d09becd303fc14036568eecb7cdf3ffc65098e5a42c15d3ce77cee
>>>>>>> 2e46fbc0
      options: >-
         -e NODE_NAME --mount type=tmpfs,target="/home/buildifier/.local/share/containers"
    steps:
      - name: Checkout
        uses: actions/checkout@v4
        with:
          # Ensures we fetch the merge-base, which we compare against
          fetch-depth: 0
          ref: ${{ github.event_name == 'pull_request' && github.event.pull_request.head.sha || inputs.commit-sha }}
      - name: Run candid compatibility checks
        uses: ./.github/actions/bazel
        with:
          run: |
            export DID_CHECK_REV="$(git merge-base HEAD 'origin/${{ inputs.base-ref }}')"
            echo "DID_CHECK_REV=$DID_CHECK_REV"
            bazel test //... \
              --build_tag_filters="didc" \
              --test_tag_filters="didc"
          GPG_PASSPHRASE: ${{ secrets.GPG_PASSPHRASE }}

# Runs linters and formatters on code to automatically fix issues
  autofix:
    name: Autofix
    runs-on: *dind-small-setup
    container: *container-setup
    timeout-minutes: 30
    steps:
      - name: Create GitHub App Token
        uses: actions/create-github-app-token@v1
        id: app-token
        with:
          app-id: ${{ vars.PR_CREATION_BOT_APP_ID }}
          private-key: ${{ secrets.PR_CREATION_BOT_PRIVATE_KEY }}
      - &checkout-with-token
        name: Checkout
        uses: actions/checkout@v4
        with:
          ref: ${{ github.event_name == 'pull_request' && github.event.pull_request.head.ref || inputs.commit-sha }}
          token: ${{ steps.app-token.outputs.token }}
      - name: Run Linter
        id: linter
        uses: ./.github/actions/bazel
        with:
          run: |
            set -euo pipefail

            EXIT_STATUS=0

            bazel run :buildifier
            bazel run :shfmt-format
            bazel run :ruff-format
            bazel run :rustfmt
            bazel run :gazelle

            git add --all
            git status
            if ! git diff --cached --quiet; then
                # There are some changes staged
                git config --global user.email "infra+github-automation@dfinity.org"
                git config --global user.name "IDX GitHub Automation"
                git commit -m "Automatically fixing code for linting and formatting issues"
                git push

                # Because the buildifier made changes, fail the PR
                EXIT_STATUS=1
            fi

            exit "${EXIT_STATUS}"

  bazel-build-fuzzers-archives:
    name: Bazel Build Fuzzers Archives
    runs-on: &dind-large-setup
      labels: dind-large
    container: *container-setup
    timeout-minutes: 90
    steps:
      - &checkout
        name: Checkout
        uses: actions/checkout@v4
        with:
          ref: ${{ inputs.commit-sha }}
      - name: Filter Relevant Files
        uses: dorny/paths-filter@de90cc6fb38fc0963ad72b210f1f284cd68cea36 # v3
        id: filter
        with:
          ref: ${{ inputs.commit-sha }}
          filters: |
            fuzzers:
              - '.github/workflows/ci-pr-only.yml'
              - 'bin/fuzzing/build-all-fuzzers.sh'
              - 'bazel/fuzz_testing.bzl'
      - name: Run Bazel Build Fuzzers Archives
        id: bazel-build-fuzzers-archives
        if: steps.filter.outputs.fuzzers == 'true'
        shell: bash
        run: |
          set -euo pipefail
          cd "${GITHUB_WORKSPACE}"/bin/fuzzing/
          ./build-all-fuzzers.sh --zip

  lock-generate:
    name: Lock Generate
    runs-on: ubuntu-latest
    timeout-minutes: 30
    steps:
      - name: Create GitHub App Token
        uses: actions/create-github-app-token@v1
        id: app-token
        with:
          app-id: ${{ vars.PR_CREATION_BOT_APP_ID }}
          private-key: ${{ secrets.PR_CREATION_BOT_PRIVATE_KEY }}
      - *checkout-with-token
      - name: Filter Relevant Files
        uses: dorny/paths-filter@de90cc6fb38fc0963ad72b210f1f284cd68cea36 # v3
        id: filter
        with:
          ref: ${{ inputs.commit-sha }}
          filters: |
            lock-generate:
              - '.github/workflows/ci-pr-only.yml'
              - '.bazelrc'
              - '.bazelversion'
              - '**/*.bazel'
              - '**/*.bzl'
              - '**/*.lock'
              - '**/*.rs'
              - '**/*.toml'
      - name: Run Lock Generate
        id: lock-generate
        if: steps.filter.outputs.lock-generate == 'true'
        run: ./ci/scripts/lock-generate.sh

  generate-config-fixtures:
    name: Generate Config Fixtures
    runs-on: ubuntu-latest
    container: *container-setup
    timeout-minutes: 30
    steps:
      - name: Create GitHub App Token
        uses: actions/create-github-app-token@v1
        id: app-token
        with:
          app-id: ${{ vars.PR_CREATION_BOT_APP_ID }}
          private-key: ${{ secrets.PR_CREATION_BOT_PRIVATE_KEY }}
      - *checkout-with-token
      - name: Filter Relevant Files
        uses: dorny/paths-filter@de90cc6fb38fc0963ad72b210f1f284cd68cea36 # v3
        id: filter
        with:
          ref: ${{ inputs.commit-sha }}
          filters: |
            generate-config-fixtures:
              - '.github/workflows/ci-pr-only.yml'
              - 'rs/ic_os/config_types/**'
      - name: Run Generate Config Fixtures
        id: generate-config-fixtures
        if: steps.filter.outputs.generate-config-fixtures == 'true'
        run: ./ci/scripts/generate-config-fixtures.sh

  dependencies-check:
    name: Dependency Scan for PR
    runs-on: ubuntu-latest
    timeout-minutes: 60
    permissions:
      contents: read
      pull-requests: write
    env:
      SHELL_WRAPPER: "/usr/bin/time"
      CARGO_AUDIT_VERSION: "0.21.0"
      CI_MERGE_REQUEST_IID: ${{ inputs.pr-number }}
      CI_PROJECT_PATH: ${{ github.repository }}
      CI_PIPELINE_ID: ${{ github.run_id }}
      CI_COMMIT_SHA: ${{ inputs.commit-sha }}
      GITHUB_TOKEN: ${{ secrets.GITHUB_TOKEN }}
      JIRA_API_TOKEN: ${{ secrets.JIRA_API_TOKEN }}
      SLACK_PSEC_BOT_OAUTH_TOKEN: ${{ secrets.SLACK_PSEC_BOT_OAUTH_TOKEN }}
      REPO_NAME: ${{ github.repository }}
    steps:
      - *checkout
      - name: Filter Relevant Files
        uses: dorny/paths-filter@de90cc6fb38fc0963ad72b210f1f284cd68cea36 # v3
        id: filter
        with:
          ref: ${{ inputs.commit-sha }}
          filters: |
            depcheck:
              - '.github/workflows/ci-pr-only.yml'
              - 'bazel/rust.MODULE.bazel'
              - '**/*.lock'
              - '**/*.toml'
      - name: Set up Python
        uses: actions/setup-python@v5
        if: steps.filter.outputs.depcheck == 'true'
        with:
          python-version: "3.12"
      - name: Setup environment deps
        id: setup-environment-deps
        if: steps.filter.outputs.depcheck == 'true'
        shell: bash
        run: |
          # Ignore externally-managed-environment pip error, install packages system-wide.
          PIP_BREAK_SYSTEM_PACKAGES=1 pip3 install --ignore-installed -r requirements.txt
          cargo install cargo-audit --version "${CARGO_AUDIT_VERSION}"
      - name: Dependency Scan for Pull Request
        id: dependencies-check
        if: steps.filter.outputs.depcheck == 'true'
        shell: bash
        run: |
          set -euo pipefail
          export PYTHONPATH=$PWD/ci/src:$PWD/ci/src/dependencies
          cd ci/src/dependencies/
          $SHELL_WRAPPER python3 job/bazel_rust_ic_scanner_merge_job.py

  # CI job is also executed in Schedule Hourly
  bazel-test-coverage:
    name: Bazel Test Coverage
    runs-on: *dind-large-setup
    container: *container-setup
    timeout-minutes: 90
    if: contains(github.event.pull_request.labels.*.name, 'CI_COVERAGE')
    permissions:
      contents: read
      pull-requests: read
    steps:
      - *checkout
      - name: Run Bazel Test Coverage
        shell: bash
        run: |
          ./ci/scripts/bazel-coverage.sh
      - name: Upload bazel-coverage
        uses: actions/upload-artifact@v4
        with:
          name: bazel-coverage
          retention-days: 1
          if-no-files-found: ignore
          compression-level: 9
          path: |
            cov_html.zip<|MERGE_RESOLUTION|>--- conflicted
+++ resolved
@@ -32,11 +32,7 @@
     runs-on: &dind-small-setup
       labels: dind-small
     container: &container-setup
-<<<<<<< HEAD
-      image: ghcr.io/dfinity/ic-build@sha256:e3e768a7989900abd87ed25fc9f438f39a012aad37a2e99c3565f96daa0481f8
-=======
       image: ghcr.io/dfinity/ic-build@sha256:f5cb4f3813d09becd303fc14036568eecb7cdf3ffc65098e5a42c15d3ce77cee
->>>>>>> 2e46fbc0
       options: >-
          -e NODE_NAME --mount type=tmpfs,target="/home/buildifier/.local/share/containers"
     steps:
