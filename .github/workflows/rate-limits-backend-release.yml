--- conflicted
+++ resolved
@@ -32,11 +32,7 @@
       labels: dind-large
 
     container:
-<<<<<<< HEAD
-      image: ghcr.io/dfinity/ic-build@sha256:31c151197e98dd371e273861978f5cbcd2c724cd45c697216c0b2e78278f520b
-=======
       image: ghcr.io/dfinity/ic-build@sha256:797497ee4e9e5f06466eafa85cf8882ad9522d4fe27e9d97bfccee98e346065e
->>>>>>> 51a86c7d
       options: >-
         -e NODE_NAME --privileged --cgroupns host -v /cache:/cache -v /var/sysimage:/var/sysimage -v /var/tmp:/var/tmp -v /ceph-s3-info:/ceph-s3-info
 
