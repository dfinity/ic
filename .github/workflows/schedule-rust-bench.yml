name: Schedule Rust Benchmarks

# This workflow is designed to execute a list of Rust benchmarks.
# It runs on a dedicated runner machine labeled 'rust-benchmarks'.
# Since there's only one machine available, the CI jobs will run one after the other.
# The dedicated machine is identified as fr1-spm15.

on:
  schedule:
    - cron: "0 1 * * *"
  workflow_dispatch:

env:
  BRANCH_NAME: ${{ github.head_ref || github.ref_name }}
  CI_COMMIT_SHA: ${{ github.sha }}
  CI_JOB_NAME: ${{ github.job }}
  CI_PROJECT_DIR: ${{ github.workspace }}
  CI_RUN_ID: ${{ github.run_id }}

jobs:
  rust-benchmarks:
    name: Bazel Run Rust Benchmarks
    runs-on:
      # see linux-x86-64 runner group
      labels: rust-benchmarks
    container:
<<<<<<< HEAD
      image: ghcr.io/dfinity/ic-build@sha256:cb3a6693a10777d16c301d98f5b67e23db405bf962d0eb8cec74082916c17bc7
=======
      image: ghcr.io/dfinity/ic-build@sha256:f904231add0d15288b8012860a71103848296c8c50ea0f96ff41d6e7d11955bb
>>>>>>> 7cb5a3fc
      # running on bare metal machine using ubuntu user
      options: --user ubuntu --mount type=tmpfs,target="/home/ubuntu/.local/share/containers"
    timeout-minutes: 720 # 12 hours
    strategy:
      matrix:
        target:
          - "//rs/bitcoin/..."
          - "//rs/crypto/..."
          - "//rs/state_manager/..."
          - "//rs/certification/..."
          - "//rs/boundary_node/ic_boundary/..."
          - "//rs/artifact_pool/..."
          - "//rs/consensus/..."
          - "//rs/ingress_manager/..."
          - "//rs/embedders:compilation_bench"
          - "//rs/embedders:heap_bench"
          - "//rs/embedders:stable_memory_bench"
          - "//rs/execution_environment:execute_inspect_message_bench"
          - "//rs/execution_environment:execute_query_bench"
          - "//rs/execution_environment:execute_update_bench"
          - "//rs/execution_environment:wasm_instructions_bench"
          - "//rs/http_endpoints/..."
          - "//rs/p2p/..."
    steps:
      - name: Checkout
        uses: actions/checkout@v4

      - name: Run Rust Benchmarks
        uses: ./.github/actions/bazel
        env:
          RUST_BACKTRACE: "full"
        with:
          run: |
            echo -e "\e[34mRunning rust benchmarks on dedicated machine fr1-spm15!\e[0m"

            CRITERION_HOME=$(mktemp -d)
            trap "rm -rf $CRITERION_HOME" INT TERM EXIT

            while IFS= read -r tgt; do
                bazel run "$tgt" -- --criterion-home "$CRITERION_HOME"
            done < <(bazel query "attr(tags, 'rust_bench', ${{ matrix.target }})")

            while IFS= read -r bench_dir; do
                echo "bench dir: $bench_dir"
                echo '{}' | jq -cMr \
                    --slurpfile benchmark "$bench_dir/benchmark.json" \
                    --slurpfile estimates "$bench_dir/estimates.json" \
                    --arg system x86_64-linux \
                    --arg timestamp "$(date --utc --iso-8601=seconds)" \
                    --arg rev "$CI_COMMIT_SHA" \
                    '.benchmark = $benchmark[] |
                .estimates = $estimates[] |
                .package = "replica-benchmarks" |
                .system = $system |
                .timestamp = $timestamp |
                .rev = $rev |
                .revCount = 1' \
                    >report.json
                curl --fail --retry 2 -sS -o /dev/null -X POST -H 'Content-Type: application/json' --data @report.json \
                    "https://elasticsearch.testnet.dfinity.network/ci-performance-test/_doc"
            done < <(find -L "$CRITERION_HOME" -type d -path '*/new')

            echo -e "\e[34mRust benchmarks on dedicated machine fr1-spm15 finished.\e[0m"<|MERGE_RESOLUTION|>--- conflicted
+++ resolved
@@ -24,11 +24,7 @@
       # see linux-x86-64 runner group
       labels: rust-benchmarks
     container:
-<<<<<<< HEAD
-      image: ghcr.io/dfinity/ic-build@sha256:cb3a6693a10777d16c301d98f5b67e23db405bf962d0eb8cec74082916c17bc7
-=======
       image: ghcr.io/dfinity/ic-build@sha256:f904231add0d15288b8012860a71103848296c8c50ea0f96ff41d6e7d11955bb
->>>>>>> 7cb5a3fc
       # running on bare metal machine using ubuntu user
       options: --user ubuntu --mount type=tmpfs,target="/home/ubuntu/.local/share/containers"
     timeout-minutes: 720 # 12 hours
