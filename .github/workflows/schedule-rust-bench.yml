name: Schedule Rust Benchmarks

on:
  schedule:
    - cron: "0 1 * * *"
  workflow_dispatch:

env:
  BAZEL_STARTUP_ARGS: "--output_base=/var/tmp/bazel-output/"
  BRANCH_NAME: ${{ github.head_ref || github.ref_name }}
  CI_COMMIT_SHA: ${{ github.sha }}
  CI_JOB_NAME: ${{ github.job }}
  CI_JOB_URL: "${{ github.server_url }}/${{ github.repository }}/actions/runs/${{ github.run_id }}"
  CI_PIPELINE_SOURCE: ${{ github.event_name }}
  CI_PROJECT_DIR: ${{ github.workspace }}
  CI_RUN_ID: ${{ github.run_id }}
  BUILDEVENT_DATASET: "github-ci-dfinity"

jobs:

  rust-benchmarks:
    name: Bazel Run Rust Benchmarks
    runs-on:
      # see linux-x86-64 runner group
      labels: rust-benchmarks
    container:
<<<<<<< HEAD
      image: ghcr.io/dfinity/ic-build@sha256:e859d825fecaf72ccb4d1f8d737e9def2a081ed91bfdee76b9c58b9f87305b65
=======
      image: ghcr.io/dfinity/ic-build@sha256:14f87ab5f58f00929a0adcdbadd025a5d1dc1911b00f8b7e407a5f56966a0ca3
>>>>>>> 72311763
      # running on bare metal machine using ubuntu user
      options: --user ubuntu -v /cache:/cache
    timeout-minutes: 720 # 12 hours
    strategy:
      matrix:
        targets:
          - "//rs/crypto/..."
          - "//rs/state_manager/..."
          - "//rs/certification/..."
          - "//rs/boundary_node/ic_boundary/..."
    steps:
      - name: Checkout
        uses: actions/checkout@v4

      - name: Run Rust Benchmarks
        id: rust-benchmarks
        shell: bash
        run: |
          ./ci/scripts/rust-benchmarks.sh
        env:
          BAZEL_CI_CONFIG: "--config=ci --repository_cache=/cache/bazel"
          BAZEL_COMMAND: "run"
          BAZEL_STARTUP_ARGS: "--output_base=/var/tmp/bazel-output/"
          RUSTFLAGS: "--remap-path-prefix=${CI_PROJECT_DIR}=/ic"
          RUST_BACKTRACE: "full"
          TARGETS: ${{ matrix.targets }}<|MERGE_RESOLUTION|>--- conflicted
+++ resolved
@@ -24,11 +24,7 @@
       # see linux-x86-64 runner group
       labels: rust-benchmarks
     container:
-<<<<<<< HEAD
-      image: ghcr.io/dfinity/ic-build@sha256:e859d825fecaf72ccb4d1f8d737e9def2a081ed91bfdee76b9c58b9f87305b65
-=======
       image: ghcr.io/dfinity/ic-build@sha256:14f87ab5f58f00929a0adcdbadd025a5d1dc1911b00f8b7e407a5f56966a0ca3
->>>>>>> 72311763
       # running on bare metal machine using ubuntu user
       options: --user ubuntu -v /cache:/cache
     timeout-minutes: 720 # 12 hours
