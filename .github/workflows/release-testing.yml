name: Release Testing
on:
  push:
    branches:
      - "hotfix-*"
      - "rc--*"
  workflow_dispatch:
# new commits interrupt any running workflow on the same branch
concurrency:
  group: ${{ github.ref }}
  cancel-in-progress: true
permissions:
  contents: read
  pull-requests: read
env:
  CI_COMMIT_SHA: ${{ github.sha }}
  CI_JOB_NAME: ${{ github.job }}
  CI_PROJECT_DIR: ${{ github.workspace }}
  BRANCH_NAME: ${{ github.event.workflow_run.head_branch || github.ref_name }}
  CI_RUN_ID: ${{ github.run_id }}
jobs:
  ci-main:
    name: CI Main
    uses: ./.github/workflows/ci-main.yml
    secrets: inherit
  bazel-system-test-nightly:
    name: Bazel System Test Nightly
    runs-on:
      group: zh1
      labels: dind-large
    container:
<<<<<<< HEAD
      image: ghcr.io/dfinity/ic-build@sha256:4c8bdfc1b4106ba83d209a5b28bb4c913d720f95bff16247777a6070c9c2535c
=======
      image: ghcr.io/dfinity/ic-build@sha256:e4862aca9dfa7e342f44cb4ba48923de4306099d26b067ee285f5e0ebe87162a
>>>>>>> d5d85d20
      options: >-
        -e NODE_NAME --privileged --cgroupns host -v /cache:/cache
    timeout-minutes: 180 # 3 hours
    steps:
      - name: Checkout
        uses: actions/checkout@v4
        with:
          ref: ${{ github.event.workflow_run.head_branch }}
      - name: Run Bazel System Test Nightly
        id: bazel-test-all
        uses: ./.github/actions/bazel-test-all/
        with:
          BAZEL_COMMAND: test --config=ci --keep_going --test_tag_filters=system_test_nightly
          BAZEL_TARGETS: //rs/tests/...
          GPG_PASSPHRASE: ${{ secrets.GPG_PASSPHRASE }}
  bazel-system-test-staging:
    name: Bazel System Test Staging
    runs-on:
      group: zh1
      labels: dind-large
    container:
<<<<<<< HEAD
      image: ghcr.io/dfinity/ic-build@sha256:4c8bdfc1b4106ba83d209a5b28bb4c913d720f95bff16247777a6070c9c2535c
=======
      image: ghcr.io/dfinity/ic-build@sha256:e4862aca9dfa7e342f44cb4ba48923de4306099d26b067ee285f5e0ebe87162a
>>>>>>> d5d85d20
      options: >-
        -e NODE_NAME --privileged --cgroupns host -v /cache:/cache
    timeout-minutes: 180 # 3 hours
    steps:
      - name: Checkout
        uses: actions/checkout@v4
        with:
          ref: ${{ github.event.workflow_run.head_branch }}
      - name: Run Bazel System Test Staging
        id: bazel-test-all
        uses: ./.github/actions/bazel-test-all/
        with:
          BAZEL_COMMAND: test --config=ci --keep_going --test_tag_filters=system_test_staging
          BAZEL_TARGETS: //rs/tests/...
          GPG_PASSPHRASE: ${{ secrets.GPG_PASSPHRASE }}
  bazel-system-test-hotfix:
    name: Bazel System Test Hotfix
    runs-on:
      group: zh1
      labels: dind-large
    container:
<<<<<<< HEAD
      image: ghcr.io/dfinity/ic-build@sha256:4c8bdfc1b4106ba83d209a5b28bb4c913d720f95bff16247777a6070c9c2535c
=======
      image: ghcr.io/dfinity/ic-build@sha256:e4862aca9dfa7e342f44cb4ba48923de4306099d26b067ee285f5e0ebe87162a
>>>>>>> d5d85d20
      options: >-
        -e NODE_NAME --privileged --cgroupns host -v /cache:/cache
    timeout-minutes: 90
    steps:
      - name: Checkout
        uses: actions/checkout@v4
        with:
          ref: ${{ github.event.workflow_run.head_branch }}
      - name: Run Bazel Test All
        id: bazel-test-all
        uses: ./.github/actions/bazel-test-all/
        with:
          BAZEL_COMMAND: test --config=ci --keep_going --test_tag_filters=system_test_hotfix
          BAZEL_TARGETS: //rs/tests/...
          GPG_PASSPHRASE: ${{ secrets.GPG_PASSPHRASE }}
  dependency-scan-release-cut:
    name: Dependency Scan for Release
    runs-on:
      group: zh1
      labels: dind-large
    container:
<<<<<<< HEAD
      image: ghcr.io/dfinity/ic-build@sha256:4c8bdfc1b4106ba83d209a5b28bb4c913d720f95bff16247777a6070c9c2535c
=======
      image: ghcr.io/dfinity/ic-build@sha256:e4862aca9dfa7e342f44cb4ba48923de4306099d26b067ee285f5e0ebe87162a
>>>>>>> d5d85d20
      options: >-
        -e NODE_NAME --privileged --cgroupns host -v /cache:/cache
    timeout-minutes: 60
    env:
      SHELL_WRAPPER: "/usr/bin/time"
      CI_PROJECT_PATH: ${{ github.repository }}
      CI_PIPELINE_ID: ${{ github.run_id }}
      CI_COMMIT_SHA: ${{ github.sha }}
      GITHUB_TOKEN: ${{ secrets.GITHUB_TOKEN }}
      JIRA_API_TOKEN: ${{ secrets.JIRA_API_TOKEN }}
      SLACK_PSEC_BOT_OAUTH_TOKEN: ${{ secrets.SLACK_PSEC_BOT_OAUTH_TOKEN }}
      REPO_NAME: ${{ github.repository }}
    steps:
      - name: Checkout
        uses: actions/checkout@v4
        with:
          ref: ${{ github.event.workflow_run.head_branch }}
      - name: Set up Python
        uses: actions/setup-python@v5
        with:
          python-version: "3.12"
      - name: Setup python deps
        id: setup-python-deps
        shell: bash
        run: |
          # Ignore externally-managed-environment pip error, install packages system-wide.
          PIP_BREAK_SYSTEM_PACKAGES=1 pip3 install --ignore-installed -r requirements.txt
      - name: Dependency Scan for Release
        id: dependency-scan-release-cut
        shell: bash
        run: |
          set -euo pipefail
          export PYTHONPATH=$PWD/ci/src:$PWD/ci/src/dependencies
          cd ci/src/dependencies/
          $SHELL_WRAPPER python3 job/bazel_rust_ic_scanner_release_job.py
  setup-guest-os-qualification:
    name: Setting up guest os qualification pipeline
    runs-on:
      group: zh1
      labels: dind-large
    container:
<<<<<<< HEAD
      image: ghcr.io/dfinity/ic-build@sha256:4c8bdfc1b4106ba83d209a5b28bb4c913d720f95bff16247777a6070c9c2535c
=======
      image: ghcr.io/dfinity/ic-build@sha256:e4862aca9dfa7e342f44cb4ba48923de4306099d26b067ee285f5e0ebe87162a
>>>>>>> d5d85d20
      options: >-
        -e NODE_NAME --privileged --cgroupns host -v /cache:/cache
    timeout-minutes: 180 # 3 hours
    outputs:
      matrix: ${{ steps.generate.outputs.output }}
    steps:
      - name: Sparse checkout
        uses: actions/checkout@v4
        with:
          ref: ${{ github.event.workflow_run.head_branch }}
          sparse-checkout: ".github/scripts/determine-initial-guest-os-versions.py"
      - id: generate
        name: Fetch beginning versions for qualification
        shell: bash
        run: |
          set -euo pipefail
          OUTPUT=$(python .github/scripts/determine-initial-guest-os-versions.py)
          echo "output=$OUTPUT" >> $GITHUB_OUTPUT
  guest-os-qualification:
    name: Qualifying ${{ matrix.version }} -> ${{ github.sha }}
    needs: setup-guest-os-qualification
    strategy:
      matrix: ${{ fromJson(needs.setup-guest-os-qualification.outputs.matrix) }}
    runs-on:
      group: zh1
      labels: dind-large
    container:
<<<<<<< HEAD
      image: ghcr.io/dfinity/ic-build@sha256:4c8bdfc1b4106ba83d209a5b28bb4c913d720f95bff16247777a6070c9c2535c
=======
      image: ghcr.io/dfinity/ic-build@sha256:e4862aca9dfa7e342f44cb4ba48923de4306099d26b067ee285f5e0ebe87162a
>>>>>>> d5d85d20
      options: >-
        -e NODE_NAME --privileged --cgroupns host -v /cache:/cache
    timeout-minutes: 180 # 3 hours
    steps:
      - name: Checkout
        uses: actions/checkout@v4
        with:
          ref: ${{ github.event.workflow_run.head_branch }}
      - name: Run qualification for version ${{ matrix.version }} from the tip of the branch
        uses: ./.github/actions/bazel-test-all/
        with:
          BAZEL_COMMAND: test --config=ci --config=systest --keep_going --test_timeout=7200 --test_env=OLD_VERSION=${{ matrix.version }}
          BAZEL_TARGETS: "//rs/tests/dre:guest_os_qualification"
          GPG_PASSPHRASE: ${{ secrets.GPG_PASSPHRASE }}
  repro-check:
    name: Repro check for ${{ github.sha }}
    uses: ./.github/workflows/repro-check.yml
    needs: [ci-main]
    with:
      github_sha: ${{ github.sha }}<|MERGE_RESOLUTION|>--- conflicted
+++ resolved
@@ -29,11 +29,7 @@
       group: zh1
       labels: dind-large
     container:
-<<<<<<< HEAD
-      image: ghcr.io/dfinity/ic-build@sha256:4c8bdfc1b4106ba83d209a5b28bb4c913d720f95bff16247777a6070c9c2535c
-=======
       image: ghcr.io/dfinity/ic-build@sha256:e4862aca9dfa7e342f44cb4ba48923de4306099d26b067ee285f5e0ebe87162a
->>>>>>> d5d85d20
       options: >-
         -e NODE_NAME --privileged --cgroupns host -v /cache:/cache
     timeout-minutes: 180 # 3 hours
@@ -55,11 +51,7 @@
       group: zh1
       labels: dind-large
     container:
-<<<<<<< HEAD
-      image: ghcr.io/dfinity/ic-build@sha256:4c8bdfc1b4106ba83d209a5b28bb4c913d720f95bff16247777a6070c9c2535c
-=======
       image: ghcr.io/dfinity/ic-build@sha256:e4862aca9dfa7e342f44cb4ba48923de4306099d26b067ee285f5e0ebe87162a
->>>>>>> d5d85d20
       options: >-
         -e NODE_NAME --privileged --cgroupns host -v /cache:/cache
     timeout-minutes: 180 # 3 hours
@@ -81,11 +73,7 @@
       group: zh1
       labels: dind-large
     container:
-<<<<<<< HEAD
-      image: ghcr.io/dfinity/ic-build@sha256:4c8bdfc1b4106ba83d209a5b28bb4c913d720f95bff16247777a6070c9c2535c
-=======
       image: ghcr.io/dfinity/ic-build@sha256:e4862aca9dfa7e342f44cb4ba48923de4306099d26b067ee285f5e0ebe87162a
->>>>>>> d5d85d20
       options: >-
         -e NODE_NAME --privileged --cgroupns host -v /cache:/cache
     timeout-minutes: 90
@@ -107,11 +95,7 @@
       group: zh1
       labels: dind-large
     container:
-<<<<<<< HEAD
-      image: ghcr.io/dfinity/ic-build@sha256:4c8bdfc1b4106ba83d209a5b28bb4c913d720f95bff16247777a6070c9c2535c
-=======
       image: ghcr.io/dfinity/ic-build@sha256:e4862aca9dfa7e342f44cb4ba48923de4306099d26b067ee285f5e0ebe87162a
->>>>>>> d5d85d20
       options: >-
         -e NODE_NAME --privileged --cgroupns host -v /cache:/cache
     timeout-minutes: 60
@@ -153,11 +137,7 @@
       group: zh1
       labels: dind-large
     container:
-<<<<<<< HEAD
-      image: ghcr.io/dfinity/ic-build@sha256:4c8bdfc1b4106ba83d209a5b28bb4c913d720f95bff16247777a6070c9c2535c
-=======
       image: ghcr.io/dfinity/ic-build@sha256:e4862aca9dfa7e342f44cb4ba48923de4306099d26b067ee285f5e0ebe87162a
->>>>>>> d5d85d20
       options: >-
         -e NODE_NAME --privileged --cgroupns host -v /cache:/cache
     timeout-minutes: 180 # 3 hours
@@ -185,11 +165,7 @@
       group: zh1
       labels: dind-large
     container:
-<<<<<<< HEAD
-      image: ghcr.io/dfinity/ic-build@sha256:4c8bdfc1b4106ba83d209a5b28bb4c913d720f95bff16247777a6070c9c2535c
-=======
       image: ghcr.io/dfinity/ic-build@sha256:e4862aca9dfa7e342f44cb4ba48923de4306099d26b067ee285f5e0ebe87162a
->>>>>>> d5d85d20
       options: >-
         -e NODE_NAME --privileged --cgroupns host -v /cache:/cache
     timeout-minutes: 180 # 3 hours
