name: Release Testing
on:
  push:
    branches:
      - "hotfix-*"
      - "rc--*"
  workflow_dispatch:
# new commits interrupt any running workflow on the same branch
concurrency:
  group: ${{ github.ref }}
  cancel-in-progress: true
env:
  CI_COMMIT_SHA: ${{ github.sha }}
  CI_JOB_NAME: ${{ github.job }}
  CI_JOB_URL: "${{ github.server_url }}/${{ github.repository }}/actions/runs/${{ github.run_id }}"
  CI_PIPELINE_SOURCE: ${{ github.event_name }}
  CI_PROJECT_DIR: ${{ github.workspace }}
  BRANCH_NAME: ${{ github.event.workflow_run.head_branch || github.ref_name }}
  CI_RUN_ID: ${{ github.run_id }}
  RUSTFLAGS: "--remap-path-prefix=${CI_PROJECT_DIR}=/ic"
  BUILDEVENT_DATASET: "github-ci-dfinity"
jobs:
  ci-main:
    name: CI Main
    uses: ./.github/workflows/ci-main.yml
    secrets: inherit
  bazel-system-test-nightly:
    name: Bazel System Test Nightly
    runs-on:
      group: zh1
      labels: dind-large
    container:
<<<<<<< HEAD
      image: ghcr.io/dfinity/ic-build@sha256:e859d825fecaf72ccb4d1f8d737e9def2a081ed91bfdee76b9c58b9f87305b65
=======
      image: ghcr.io/dfinity/ic-build@sha256:14f87ab5f58f00929a0adcdbadd025a5d1dc1911b00f8b7e407a5f56966a0ca3
>>>>>>> 72311763
      options: >-
        -e NODE_NAME --privileged --cgroupns host -v /cache:/cache -v /var/sysimage:/var/sysimage -v /var/tmp:/var/tmp
    timeout-minutes: 180 # 3 hours
    steps:
      - name: Checkout
        uses: actions/checkout@v4
        with:
          ref: ${{ github.event.workflow_run.head_branch }}
      - name: Before script
        id: before-script
        shell: bash
        run: |
          [ -n "${NODE_NAME:-}" ] && echo "Node: $NODE_NAME"
      - name: Login to Dockerhub
        shell: bash
        run: ./ci/scripts/docker-login.sh
        env:
          DOCKER_HUB_USER: ${{ vars.DOCKER_HUB_USER }}
          DOCKER_HUB_PASSWORD_RO: ${{ secrets.DOCKER_HUB_PASSWORD_RO }}
      - name: Run Bazel System Test Nightly
        id: bazel-test-all
        uses: ./.github/actions/bazel-test-all/
        with:
          BAZEL_COMMAND: "test"
          BAZEL_TARGETS: "//rs/tests/..."
          BAZEL_CI_CONFIG: "--config=ci --repository_cache=/cache/bazel"
          BAZEL_EXTRA_ARGS: "--keep_going --test_tag_filters=system_test_nightly"
          BUILDEVENT_APIKEY: ${{ secrets.HONEYCOMB_API_TOKEN }}
      - name: Upload bazel-bep
        # runs only if previous step succeeded or failed;
        # we avoid collecting artifacts of jobs that were cancelled
        if: success() || failure()
        uses: actions/upload-artifact@v4
        with:
          name: ${{ github.job }}-bep
          retention-days: 14
          if-no-files-found: ignore
          compression-level: 9
          path: |
            bazel-bep.pb
            profile.json
  bazel-system-test-staging:
    name: Bazel System Test Staging
    runs-on:
      group: zh1
      labels: dind-large
    container:
<<<<<<< HEAD
      image: ghcr.io/dfinity/ic-build@sha256:e859d825fecaf72ccb4d1f8d737e9def2a081ed91bfdee76b9c58b9f87305b65
=======
      image: ghcr.io/dfinity/ic-build@sha256:14f87ab5f58f00929a0adcdbadd025a5d1dc1911b00f8b7e407a5f56966a0ca3
>>>>>>> 72311763
      options: >-
        -e NODE_NAME --privileged --cgroupns host -v /cache:/cache -v /var/sysimage:/var/sysimage -v /var/tmp:/var/tmp
    timeout-minutes: 180 # 3 hours
    steps:
      - name: Checkout
        uses: actions/checkout@v4
        with:
          ref: ${{ github.event.workflow_run.head_branch }}
      - name: Before script
        id: before-script
        shell: bash
        run: |
          [ -n "${NODE_NAME:-}" ] && echo "Node: $NODE_NAME"
      - name: Login to Dockerhub
        shell: bash
        run: ./ci/scripts/docker-login.sh
        env:
          DOCKER_HUB_USER: ${{ vars.DOCKER_HUB_USER }}
          DOCKER_HUB_PASSWORD_RO: ${{ secrets.DOCKER_HUB_PASSWORD_RO }}
      - name: Run Bazel System Test Staging
        id: bazel-test-all
        uses: ./.github/actions/bazel-test-all/
        with:
          BAZEL_COMMAND: "test"
          BAZEL_TARGETS: "//rs/tests/..."
          BAZEL_CI_CONFIG: "--config=ci --repository_cache=/cache/bazel"
          BAZEL_EXTRA_ARGS: "--keep_going --test_tag_filters=system_test_staging"
          BUILDEVENT_APIKEY: ${{ secrets.HONEYCOMB_API_TOKEN }}
      - name: Upload bazel-bep
        # runs only if previous step succeeded or failed;
        # we avoid collecting artifacts of jobs that were cancelled
        if: success() || failure()
        uses: actions/upload-artifact@v4
        with:
          name: ${{ github.job }}-bep
          retention-days: 14
          if-no-files-found: ignore
          compression-level: 9
          path: |
            bazel-bep.pb
            profile.json
  bazel-system-test-hotfix:
    name: Bazel System Test Hotfix
    runs-on:
      group: zh1
      labels: dind-large
    container:
<<<<<<< HEAD
      image: ghcr.io/dfinity/ic-build@sha256:e859d825fecaf72ccb4d1f8d737e9def2a081ed91bfdee76b9c58b9f87305b65
=======
      image: ghcr.io/dfinity/ic-build@sha256:14f87ab5f58f00929a0adcdbadd025a5d1dc1911b00f8b7e407a5f56966a0ca3
>>>>>>> 72311763
      options: >-
        -e NODE_NAME --privileged --cgroupns host -v /cache:/cache -v /var/sysimage:/var/sysimage -v /var/tmp:/var/tmp
    timeout-minutes: 90
    steps:
      - name: Checkout
        uses: actions/checkout@v4
        with:
          ref: ${{ github.event.workflow_run.head_branch }}
      - name: Before script
        id: before-script
        shell: bash
        run: |
          [ -n "${NODE_NAME:-}" ] && echo "Node: $NODE_NAME"
      - name: Login to Dockerhub
        shell: bash
        run: ./ci/scripts/docker-login.sh
        env:
          DOCKER_HUB_USER: ${{ vars.DOCKER_HUB_USER }}
          DOCKER_HUB_PASSWORD_RO: ${{ secrets.DOCKER_HUB_PASSWORD_RO }}
      - name: Run Bazel Test All
        id: bazel-test-all
        uses: ./.github/actions/bazel-test-all/
        with:
          BAZEL_COMMAND: "test"
          BAZEL_TARGETS: "//rs/tests/..."
          BAZEL_CI_CONFIG: "--config=ci --repository_cache=/cache/bazel"
          BAZEL_EXTRA_ARGS: "--keep_going --test_tag_filters=system_test_hotfix"
          BUILDEVENT_APIKEY: ${{ secrets.HONEYCOMB_API_TOKEN }}
      - name: Upload bazel-bep
        # runs only if previous step succeeded or failed;
        # we avoid collecting artifacts of jobs that were cancelled
        if: success() || failure()
        uses: actions/upload-artifact@v4
        with:
          name: ${{ github.job }}-bep
          retention-days: 14
          if-no-files-found: ignore
          compression-level: 9
          path: |
            bazel-bep.pb
            profile.json
  dependency-scan-release-cut:
    name: Dependency Scan for Release
    runs-on:
      group: zh1
      labels: dind-large
    container:
<<<<<<< HEAD
      image: ghcr.io/dfinity/ic-build@sha256:e859d825fecaf72ccb4d1f8d737e9def2a081ed91bfdee76b9c58b9f87305b65
=======
      image: ghcr.io/dfinity/ic-build@sha256:14f87ab5f58f00929a0adcdbadd025a5d1dc1911b00f8b7e407a5f56966a0ca3
>>>>>>> 72311763
      options: >-
        -e NODE_NAME --privileged --cgroupns host -v /cache:/cache -v /var/sysimage:/var/sysimage -v /var/tmp:/var/tmp
    timeout-minutes: 60
    env:
      SHELL_WRAPPER: "/usr/bin/time"
      CI_PROJECT_PATH: ${{ github.repository }}
      CI_PIPELINE_ID: ${{ github.run_id }}
      CI_COMMIT_SHA: ${{ github.sha }}
      GITHUB_TOKEN: ${{ secrets.GITHUB_TOKEN }}
      JIRA_API_TOKEN: ${{ secrets.JIRA_API_TOKEN }}
      SLACK_PSEC_BOT_OAUTH_TOKEN: ${{ secrets.SLACK_PSEC_BOT_OAUTH_TOKEN }}
      REPO_NAME: ${{ github.repository }}
    steps:
      - name: Checkout
        uses: actions/checkout@v4
        with:
          ref: ${{ github.event.workflow_run.head_branch }}
      - name: Before script
        id: before-script
        shell: bash
        run: |
          [ -n "${NODE_NAME:-}" ] && echo "Node: $NODE_NAME"
      - name: Login to Dockerhub
        shell: bash
        run: ./ci/scripts/docker-login.sh
        env:
          DOCKER_HUB_USER: ${{ vars.DOCKER_HUB_USER }}
          DOCKER_HUB_PASSWORD_RO: ${{ secrets.DOCKER_HUB_PASSWORD_RO }}
      - name: Set up Python
        uses: actions/setup-python@v5
        with:
          python-version: "3.12"
      - name: Setup python deps
        id: setup-python-deps
        shell: bash
        run: |
          pip3 install --ignore-installed -r requirements.txt
      - name: Dependency Scan for Release
        id: dependency-scan-release-cut
        shell: bash
        run: |
          set -euo pipefail
          export PYTHONPATH=$PWD/ci/src:$PWD/ci/src/dependencies
          cd ci/src/dependencies/
          $SHELL_WRAPPER python3 job/bazel_rust_ic_scanner_release_job.py
  setup-guest-os-qualification:
    name: Setting up guest os qualification pipeline
    runs-on:
      group: zh1
      labels: dind-large
    container:
<<<<<<< HEAD
      image: ghcr.io/dfinity/ic-build@sha256:e859d825fecaf72ccb4d1f8d737e9def2a081ed91bfdee76b9c58b9f87305b65
=======
      image: ghcr.io/dfinity/ic-build@sha256:14f87ab5f58f00929a0adcdbadd025a5d1dc1911b00f8b7e407a5f56966a0ca3
>>>>>>> 72311763
      options: >-
        -e NODE_NAME --privileged --cgroupns host -v /cache:/cache -v /var/sysimage:/var/sysimage -v /var/tmp:/var/tmp
    timeout-minutes: 180 # 3 hours
    outputs:
      matrix: ${{ steps.generate.outputs.output }}
    steps:
      - name: Sparse checkout
        uses: actions/checkout@v4
        with:
          ref: ${{ github.event.workflow_run.head_branch }}
          sparse-checkout: ".github/scripts/determine-initial-guest-os-versions.py"
      - id: generate
        name: Fetch beginning versions for qualification
        shell: bash
        run: |
          set -euo pipefail
          OUTPUT=$(python .github/scripts/determine-initial-guest-os-versions.py)
          echo "output=$OUTPUT" >> $GITHUB_OUTPUT
  guest-os-qualification:
    name: Qualifying ${{ matrix.version }} -> ${{ github.sha }}
    needs: setup-guest-os-qualification
    strategy:
      matrix: ${{ fromJson(needs.setup-guest-os-qualification.outputs.matrix) }}
    runs-on:
      group: zh1
      labels: dind-large
    container:
<<<<<<< HEAD
      image: ghcr.io/dfinity/ic-build@sha256:e859d825fecaf72ccb4d1f8d737e9def2a081ed91bfdee76b9c58b9f87305b65
=======
      image: ghcr.io/dfinity/ic-build@sha256:14f87ab5f58f00929a0adcdbadd025a5d1dc1911b00f8b7e407a5f56966a0ca3
>>>>>>> 72311763
      options: >-
        -e NODE_NAME --privileged --cgroupns host -v /cache:/cache -v /var/sysimage:/var/sysimage -v /var/tmp:/var/tmp
    timeout-minutes: 180 # 3 hours
    steps:
      - name: Checkout
        uses: actions/checkout@v4
        with:
          ref: ${{ github.event.workflow_run.head_branch }}
      - name: Before script
        id: before-script
        shell: bash
        run: |
          [ -n "${NODE_NAME:-}" ] && echo "Node: $NODE_NAME"
      - name: Login to Dockerhub
        shell: bash
        run: ./ci/scripts/docker-login.sh
        env:
          DOCKER_HUB_USER: ${{ vars.DOCKER_HUB_USER }}
          DOCKER_HUB_PASSWORD_RO: ${{ secrets.DOCKER_HUB_PASSWORD_RO }}
      - name: Run qualification for version ${{ matrix.version }} from the tip of the branch
        uses: ./.github/actions/bazel-test-all/
        with:
          BAZEL_COMMAND: "test"
          BAZEL_TARGETS: "//rs/tests/dre:guest_os_qualification"
          BAZEL_CI_CONFIG: "--config=systest --repository_cache=/cache/bazel"
          BAZEL_EXTRA_ARGS: "--keep_going --test_timeout=7200 --test_env=OLD_VERSION=${{ matrix.version }}"
          BUILDEVENT_APIKEY: ${{ secrets.HONEYCOMB_API_TOKEN }}
      - # runs only if previous step succeeded or failed;
        # we avoid collecting artifacts of jobs that were cancelled
        if: success() || failure()
        uses: actions/upload-artifact@v4
        name: Upload bazel bep for version ${{ matrix.version }}
        with:
          retention-days: 14
          if-no-files-found: ignore
          compression-level: 9
          path: |
            bazel-bep.pb
            profile.json
          name: ${{ github.job }}-${{ matrix.version }}-bep<|MERGE_RESOLUTION|>--- conflicted
+++ resolved
@@ -30,11 +30,7 @@
       group: zh1
       labels: dind-large
     container:
-<<<<<<< HEAD
-      image: ghcr.io/dfinity/ic-build@sha256:e859d825fecaf72ccb4d1f8d737e9def2a081ed91bfdee76b9c58b9f87305b65
-=======
-      image: ghcr.io/dfinity/ic-build@sha256:14f87ab5f58f00929a0adcdbadd025a5d1dc1911b00f8b7e407a5f56966a0ca3
->>>>>>> 72311763
+      image: ghcr.io/dfinity/ic-build@sha256:14f87ab5f58f00929a0adcdbadd025a5d1dc1911b00f8b7e407a5f56966a0ca3
       options: >-
         -e NODE_NAME --privileged --cgroupns host -v /cache:/cache -v /var/sysimage:/var/sysimage -v /var/tmp:/var/tmp
     timeout-minutes: 180 # 3 hours
@@ -82,11 +78,7 @@
       group: zh1
       labels: dind-large
     container:
-<<<<<<< HEAD
-      image: ghcr.io/dfinity/ic-build@sha256:e859d825fecaf72ccb4d1f8d737e9def2a081ed91bfdee76b9c58b9f87305b65
-=======
-      image: ghcr.io/dfinity/ic-build@sha256:14f87ab5f58f00929a0adcdbadd025a5d1dc1911b00f8b7e407a5f56966a0ca3
->>>>>>> 72311763
+      image: ghcr.io/dfinity/ic-build@sha256:14f87ab5f58f00929a0adcdbadd025a5d1dc1911b00f8b7e407a5f56966a0ca3
       options: >-
         -e NODE_NAME --privileged --cgroupns host -v /cache:/cache -v /var/sysimage:/var/sysimage -v /var/tmp:/var/tmp
     timeout-minutes: 180 # 3 hours
@@ -134,11 +126,7 @@
       group: zh1
       labels: dind-large
     container:
-<<<<<<< HEAD
-      image: ghcr.io/dfinity/ic-build@sha256:e859d825fecaf72ccb4d1f8d737e9def2a081ed91bfdee76b9c58b9f87305b65
-=======
-      image: ghcr.io/dfinity/ic-build@sha256:14f87ab5f58f00929a0adcdbadd025a5d1dc1911b00f8b7e407a5f56966a0ca3
->>>>>>> 72311763
+      image: ghcr.io/dfinity/ic-build@sha256:14f87ab5f58f00929a0adcdbadd025a5d1dc1911b00f8b7e407a5f56966a0ca3
       options: >-
         -e NODE_NAME --privileged --cgroupns host -v /cache:/cache -v /var/sysimage:/var/sysimage -v /var/tmp:/var/tmp
     timeout-minutes: 90
@@ -186,11 +174,7 @@
       group: zh1
       labels: dind-large
     container:
-<<<<<<< HEAD
-      image: ghcr.io/dfinity/ic-build@sha256:e859d825fecaf72ccb4d1f8d737e9def2a081ed91bfdee76b9c58b9f87305b65
-=======
-      image: ghcr.io/dfinity/ic-build@sha256:14f87ab5f58f00929a0adcdbadd025a5d1dc1911b00f8b7e407a5f56966a0ca3
->>>>>>> 72311763
+      image: ghcr.io/dfinity/ic-build@sha256:14f87ab5f58f00929a0adcdbadd025a5d1dc1911b00f8b7e407a5f56966a0ca3
       options: >-
         -e NODE_NAME --privileged --cgroupns host -v /cache:/cache -v /var/sysimage:/var/sysimage -v /var/tmp:/var/tmp
     timeout-minutes: 60
@@ -242,11 +226,7 @@
       group: zh1
       labels: dind-large
     container:
-<<<<<<< HEAD
-      image: ghcr.io/dfinity/ic-build@sha256:e859d825fecaf72ccb4d1f8d737e9def2a081ed91bfdee76b9c58b9f87305b65
-=======
-      image: ghcr.io/dfinity/ic-build@sha256:14f87ab5f58f00929a0adcdbadd025a5d1dc1911b00f8b7e407a5f56966a0ca3
->>>>>>> 72311763
+      image: ghcr.io/dfinity/ic-build@sha256:14f87ab5f58f00929a0adcdbadd025a5d1dc1911b00f8b7e407a5f56966a0ca3
       options: >-
         -e NODE_NAME --privileged --cgroupns host -v /cache:/cache -v /var/sysimage:/var/sysimage -v /var/tmp:/var/tmp
     timeout-minutes: 180 # 3 hours
@@ -274,11 +254,7 @@
       group: zh1
       labels: dind-large
     container:
-<<<<<<< HEAD
-      image: ghcr.io/dfinity/ic-build@sha256:e859d825fecaf72ccb4d1f8d737e9def2a081ed91bfdee76b9c58b9f87305b65
-=======
-      image: ghcr.io/dfinity/ic-build@sha256:14f87ab5f58f00929a0adcdbadd025a5d1dc1911b00f8b7e407a5f56966a0ca3
->>>>>>> 72311763
+      image: ghcr.io/dfinity/ic-build@sha256:14f87ab5f58f00929a0adcdbadd025a5d1dc1911b00f8b7e407a5f56966a0ca3
       options: >-
         -e NODE_NAME --privileged --cgroupns host -v /cache:/cache -v /var/sysimage:/var/sysimage -v /var/tmp:/var/tmp
     timeout-minutes: 180 # 3 hours
