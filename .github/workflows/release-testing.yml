--- conflicted
+++ resolved
@@ -12,11 +12,6 @@
 env:
   CI_COMMIT_SHA: ${{ github.sha }}
   CI_JOB_NAME: ${{ github.job }}
-<<<<<<< HEAD
-  CI_PIPELINE_SOURCE: ${{ github.event_name }}
-=======
-  CI_JOB_URL: "${{ github.server_url }}/${{ github.repository }}/actions/runs/${{ github.run_id }}"
->>>>>>> 36321c5b
   CI_PROJECT_DIR: ${{ github.workspace }}
   BRANCH_NAME: ${{ github.event.workflow_run.head_branch || github.ref_name }}
   CI_RUN_ID: ${{ github.run_id }}
