--- conflicted
+++ resolved
@@ -32,11 +32,7 @@
     runs-on: &dind-large-setup
       labels: dind-large
     container: &container-setup
-<<<<<<< HEAD
-      image: ghcr.io/dfinity/ic-build@sha256:47726c0439220885f2a0fa4b0988a99b6285bf86d59e7a55f4a391fe87c5890a
-=======
       image: ghcr.io/dfinity/ic-build@sha256:0f2cb83ac752aaa9e91ac8a983dde46e9af4d5f8dfb5d7577c3c5592a150e649
->>>>>>> 0983ef0c
       options: >-
          -e NODE_NAME --privileged --cgroupns host
     timeout-minutes: 180
