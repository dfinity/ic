--- conflicted
+++ resolved
@@ -29,11 +29,7 @@
       group: zh1
       labels: dind-large
     container:
-<<<<<<< HEAD
-      image: ghcr.io/dfinity/ic-build@sha256:1de2eef8662eb58cbb911b844bb0afcc19ba89009272f40803a49640211565e7
-=======
       image: ghcr.io/dfinity/ic-build@sha256:45535cf9304320f8b3b995fd8eec6eeac77ec314deb6d560cfa7d34e2d755683
->>>>>>> 810dddeb
       options: >-
         -e NODE_NAME --privileged --cgroupns host -v /cache:/cache -v /var/sysimage:/var/sysimage -v /var/tmp:/var/tmp
     timeout-minutes: 180 # 3 hours
@@ -55,11 +51,7 @@
       group: zh1
       labels: dind-large
     container:
-<<<<<<< HEAD
-      image: ghcr.io/dfinity/ic-build@sha256:1de2eef8662eb58cbb911b844bb0afcc19ba89009272f40803a49640211565e7
-=======
       image: ghcr.io/dfinity/ic-build@sha256:45535cf9304320f8b3b995fd8eec6eeac77ec314deb6d560cfa7d34e2d755683
->>>>>>> 810dddeb
       options: >-
         -e NODE_NAME --privileged --cgroupns host -v /cache:/cache -v /var/sysimage:/var/sysimage -v /var/tmp:/var/tmp
     timeout-minutes: 180 # 3 hours
@@ -81,11 +73,7 @@
       group: zh1
       labels: dind-large
     container:
-<<<<<<< HEAD
-      image: ghcr.io/dfinity/ic-build@sha256:1de2eef8662eb58cbb911b844bb0afcc19ba89009272f40803a49640211565e7
-=======
       image: ghcr.io/dfinity/ic-build@sha256:45535cf9304320f8b3b995fd8eec6eeac77ec314deb6d560cfa7d34e2d755683
->>>>>>> 810dddeb
       options: >-
         -e NODE_NAME --privileged --cgroupns host -v /cache:/cache -v /var/sysimage:/var/sysimage -v /var/tmp:/var/tmp
     timeout-minutes: 90
@@ -107,11 +95,7 @@
       group: zh1
       labels: dind-large
     container:
-<<<<<<< HEAD
-      image: ghcr.io/dfinity/ic-build@sha256:1de2eef8662eb58cbb911b844bb0afcc19ba89009272f40803a49640211565e7
-=======
       image: ghcr.io/dfinity/ic-build@sha256:45535cf9304320f8b3b995fd8eec6eeac77ec314deb6d560cfa7d34e2d755683
->>>>>>> 810dddeb
       options: >-
         -e NODE_NAME --privileged --cgroupns host -v /cache:/cache -v /var/sysimage:/var/sysimage -v /var/tmp:/var/tmp
     timeout-minutes: 60
@@ -153,11 +137,7 @@
       group: zh1
       labels: dind-large
     container:
-<<<<<<< HEAD
-      image: ghcr.io/dfinity/ic-build@sha256:1de2eef8662eb58cbb911b844bb0afcc19ba89009272f40803a49640211565e7
-=======
       image: ghcr.io/dfinity/ic-build@sha256:45535cf9304320f8b3b995fd8eec6eeac77ec314deb6d560cfa7d34e2d755683
->>>>>>> 810dddeb
       options: >-
         -e NODE_NAME --privileged --cgroupns host -v /cache:/cache -v /var/sysimage:/var/sysimage -v /var/tmp:/var/tmp
     timeout-minutes: 180 # 3 hours
@@ -185,11 +165,7 @@
       group: zh1
       labels: dind-large
     container:
-<<<<<<< HEAD
-      image: ghcr.io/dfinity/ic-build@sha256:1de2eef8662eb58cbb911b844bb0afcc19ba89009272f40803a49640211565e7
-=======
       image: ghcr.io/dfinity/ic-build@sha256:45535cf9304320f8b3b995fd8eec6eeac77ec314deb6d560cfa7d34e2d755683
->>>>>>> 810dddeb
       options: >-
         -e NODE_NAME --privileged --cgroupns host -v /cache:/cache -v /var/sysimage:/var/sysimage -v /var/tmp:/var/tmp
     timeout-minutes: 180 # 3 hours
