name: Release Testing
on:
  push:
    branches:
      - "hotfix-*"
      - "rc--*"
  workflow_dispatch:
# new commits interrupt any running workflow on the same branch
concurrency:
  group: ${{ github.ref }}
  cancel-in-progress: true
permissions:
  contents: read
  pull-requests: read
env:
  CI_COMMIT_SHA: ${{ github.sha }}
  CI_JOB_NAME: ${{ github.job }}
  CI_PROJECT_DIR: ${{ github.workspace }}
  BRANCH_NAME: ${{ github.event.workflow_run.head_branch || github.ref_name }}
  CI_RUN_ID: ${{ github.run_id }}
jobs:
  ci-main:
    name: CI Main
    uses: ./.github/workflows/ci-main.yml
    secrets: inherit
  # Run some extra system tests that are skipped on CI Main.
  # Those test suites would overwhelm a runner, so each is run
  # as a separate job.
  release-system-tests:
    name: Release System Tests
    runs-on:
      labels: dind-large
    container:
<<<<<<< HEAD
      image: ghcr.io/dfinity/ic-build@sha256:29d1de60923ff4d3aa10812bba4291014a279957abca52678643ff8287a0f59f
=======
      image: ghcr.io/dfinity/ic-build@sha256:98f8adafc935cc8a5d016edb2078ff59f8ea88e39a35e694720f6bc6a4c1abb5
>>>>>>> bf0d4d1b
      options: >-
        -e NODE_NAME --privileged --cgroupns host
    timeout-minutes: 180 # 3 hours
    steps:
      - name: Checkout
        uses: actions/checkout@v4
        with:
          ref: ${{ github.event.workflow_run.head_branch }}
      - name: Run Bazel System Tests
        uses: ./.github/actions/bazel
        with:
          run: |
            bazel test \
              --config=stamped \
              --config=flaky_retry \
              --test_tag_filters=system_test_large \
              //rs/tests/... \
              --keep_going
          GPG_PASSPHRASE: ${{ secrets.GPG_PASSPHRASE }}
  dependency-scan-release-cut:
    name: Dependency Scan for Release
    runs-on:
      labels: dind-large
    container:
<<<<<<< HEAD
      image: ghcr.io/dfinity/ic-build@sha256:29d1de60923ff4d3aa10812bba4291014a279957abca52678643ff8287a0f59f
=======
      image: ghcr.io/dfinity/ic-build@sha256:98f8adafc935cc8a5d016edb2078ff59f8ea88e39a35e694720f6bc6a4c1abb5
>>>>>>> bf0d4d1b
      options: >-
        -e NODE_NAME --privileged --cgroupns host
    timeout-minutes: 60
    env:
      SHELL_WRAPPER: "/usr/bin/time"
      CI_PROJECT_PATH: ${{ github.repository }}
      CI_PIPELINE_ID: ${{ github.run_id }}
      CI_COMMIT_SHA: ${{ github.sha }}
      GITHUB_TOKEN: ${{ secrets.GITHUB_TOKEN }}
      JIRA_API_TOKEN: ${{ secrets.JIRA_API_TOKEN }}
      SLACK_PSEC_BOT_OAUTH_TOKEN: ${{ secrets.SLACK_PSEC_BOT_OAUTH_TOKEN }}
      REPO_NAME: ${{ github.repository }}
    steps:
      - name: Checkout
        uses: actions/checkout@v4
        with:
          ref: ${{ github.event.workflow_run.head_branch }}
      - name: Set up Python
        uses: actions/setup-python@v5
        with:
          python-version: "3.12"
      - name: Setup python deps
        id: setup-python-deps
        shell: bash
        run: |
          # Ignore externally-managed-environment pip error, install packages system-wide.
          PIP_BREAK_SYSTEM_PACKAGES=1 pip3 install --ignore-installed -r requirements.txt
      - name: Dependency Scan for Release
        id: dependency-scan-release-cut
        shell: bash
        run: |
          set -euo pipefail
          export PYTHONPATH=$PWD/ci/src:$PWD/ci/src/dependencies
          cd ci/src/dependencies/
          $SHELL_WRAPPER python3 job/bazel_rust_ic_scanner_release_job.py
  setup-guest-os-qualification:
    name: Setting up guest os qualification pipeline
    runs-on:
      labels: dind-large
    container:
<<<<<<< HEAD
      image: ghcr.io/dfinity/ic-build@sha256:29d1de60923ff4d3aa10812bba4291014a279957abca52678643ff8287a0f59f
=======
      image: ghcr.io/dfinity/ic-build@sha256:98f8adafc935cc8a5d016edb2078ff59f8ea88e39a35e694720f6bc6a4c1abb5
>>>>>>> bf0d4d1b
      options: >-
        -e NODE_NAME --privileged --cgroupns host
    timeout-minutes: 180 # 3 hours
    outputs:
      matrix: ${{ steps.generate.outputs.output }}
    steps:
      - name: Sparse checkout
        uses: actions/checkout@v4
        with:
          ref: ${{ github.event.workflow_run.head_branch }}
          sparse-checkout: ".github/scripts/determine-initial-guest-os-versions.py"
      - id: generate
        name: Fetch beginning versions for qualification
        shell: bash
        run: |
          set -euo pipefail
          OUTPUT=$(python .github/scripts/determine-initial-guest-os-versions.py)
          echo "output=$OUTPUT" >> $GITHUB_OUTPUT
  guest-os-qualification:
    name: Qualifying ${{ matrix.version }} -> ${{ github.sha }}
    needs: setup-guest-os-qualification
    strategy:
      matrix: ${{ fromJson(needs.setup-guest-os-qualification.outputs.matrix) }}
    runs-on:
      labels: dind-large
    container:
<<<<<<< HEAD
      image: ghcr.io/dfinity/ic-build@sha256:29d1de60923ff4d3aa10812bba4291014a279957abca52678643ff8287a0f59f
=======
      image: ghcr.io/dfinity/ic-build@sha256:98f8adafc935cc8a5d016edb2078ff59f8ea88e39a35e694720f6bc6a4c1abb5
>>>>>>> bf0d4d1b
      options: >-
        -e NODE_NAME --privileged --cgroupns host
    timeout-minutes: 180 # 3 hours
    steps:
      - name: Checkout
        uses: actions/checkout@v4
        with:
          ref: ${{ github.event.workflow_run.head_branch }}
      - name: Run qualification for version ${{ matrix.version }} from the tip of the branch
        uses: ./.github/actions/bazel
        with:
          bazel-bep-artifact-name: ${{ github.job }}-${{ matrix.version }}-${{ github.action }}-bep
          run: |
            bazel test \
              --config=stamped \
              --config=flaky_retry \
              --test_tag_filters= \
              //rs/tests/dre:guest_os_qualification \
              --test_env=OLD_VERSION=${{ matrix.version }} \
              --keep_going --test_timeout=7200
          GPG_PASSPHRASE: ${{ secrets.GPG_PASSPHRASE }}
  repro-check:
    name: Repro check for ${{ github.sha }}
    uses: ./.github/workflows/repro-check.yml
    needs: [ci-main]
    with:
      github_sha: ${{ github.sha }}<|MERGE_RESOLUTION|>--- conflicted
+++ resolved
@@ -31,11 +31,7 @@
     runs-on:
       labels: dind-large
     container:
-<<<<<<< HEAD
-      image: ghcr.io/dfinity/ic-build@sha256:29d1de60923ff4d3aa10812bba4291014a279957abca52678643ff8287a0f59f
-=======
       image: ghcr.io/dfinity/ic-build@sha256:98f8adafc935cc8a5d016edb2078ff59f8ea88e39a35e694720f6bc6a4c1abb5
->>>>>>> bf0d4d1b
       options: >-
         -e NODE_NAME --privileged --cgroupns host
     timeout-minutes: 180 # 3 hours
@@ -60,11 +56,7 @@
     runs-on:
       labels: dind-large
     container:
-<<<<<<< HEAD
-      image: ghcr.io/dfinity/ic-build@sha256:29d1de60923ff4d3aa10812bba4291014a279957abca52678643ff8287a0f59f
-=======
       image: ghcr.io/dfinity/ic-build@sha256:98f8adafc935cc8a5d016edb2078ff59f8ea88e39a35e694720f6bc6a4c1abb5
->>>>>>> bf0d4d1b
       options: >-
         -e NODE_NAME --privileged --cgroupns host
     timeout-minutes: 60
@@ -105,11 +97,7 @@
     runs-on:
       labels: dind-large
     container:
-<<<<<<< HEAD
-      image: ghcr.io/dfinity/ic-build@sha256:29d1de60923ff4d3aa10812bba4291014a279957abca52678643ff8287a0f59f
-=======
       image: ghcr.io/dfinity/ic-build@sha256:98f8adafc935cc8a5d016edb2078ff59f8ea88e39a35e694720f6bc6a4c1abb5
->>>>>>> bf0d4d1b
       options: >-
         -e NODE_NAME --privileged --cgroupns host
     timeout-minutes: 180 # 3 hours
@@ -136,11 +124,7 @@
     runs-on:
       labels: dind-large
     container:
-<<<<<<< HEAD
-      image: ghcr.io/dfinity/ic-build@sha256:29d1de60923ff4d3aa10812bba4291014a279957abca52678643ff8287a0f59f
-=======
       image: ghcr.io/dfinity/ic-build@sha256:98f8adafc935cc8a5d016edb2078ff59f8ea88e39a35e694720f6bc6a4c1abb5
->>>>>>> bf0d4d1b
       options: >-
         -e NODE_NAME --privileged --cgroupns host
     timeout-minutes: 180 # 3 hours
