--- conflicted
+++ resolved
@@ -82,12 +82,7 @@
         with:
           BAZEL_COMMAND: >-
             test
-<<<<<<< HEAD
-              --config=ci
               --local_test_jobs=${{ env.JOBS }} --test_tag_filters=k8s,-manual,-colocated,-long_test,-system_test_nightly --k8s
-=======
-              --local_test_jobs=${{ env.JOBS }} --test_tag_filters=k8s,-manual,-colocated,-long_test,-system_test_hourly,-system_test_nightly --k8s
->>>>>>> 6936cc02
           BAZEL_TARGETS: ${{ env.TARGETS }}
           GPG_PASSPHRASE: ${{ secrets.GPG_PASSPHRASE }}
 
