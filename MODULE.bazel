# Bazel modules for the IC build.
# NOTE: Some dependencies are still listed in the WORKSPACE file. See WORKSPACE
# for details.

module(
    name = "ic",
)

# General Bazel helpers
bazel_dep(name = "bazel_skylib", version = "1.7.1")
bazel_dep(name = "aspect_bazel_lib", version = "2.9.0")

# CC dependencies (for C libs like miracl-core, etc)
bazel_dep(name = "rules_cc", version = "0.0.13")
bazel_dep(name = "platforms", version = "0.0.10")
bazel_dep(name = "hermetic_cc_toolchain", version = "3.1.1")
archive_override(
    module_name = "hermetic_cc_toolchain",
    integrity = "sha256-kHdFv5FVX3foI0wLlTNx5srFunFdHPEv9kFJbdG86dE=",
    patch_strip = 1,
    patches = ["//bazel:hermetic_cc_toolchain.patch"],
    urls = ["https://github.com/uber/hermetic_cc_toolchain/releases/download/v3.1.1/hermetic_cc_toolchain-v3.1.1.tar.gz"],
)

# configure/make dependencies
bazel_dep(name = "rules_foreign_cc", version = "0.12.0")

register_toolchains(
    "@rules_foreign_cc//toolchains:preinstalled_pkgconfig_toolchain",
    "@rules_foreign_cc//toolchains:preinstalled_make_toolchain",
)

# Use HEAD to include this commit which is needed for preinstalled toolchains to work
# https://github.com/bazel-contrib/rules_foreign_cc/commit/d03f7ae79ddda0ad228b17048b9e2dc0efcc8e95
#
# Use a patch to work around determinism issues in make & pkgconfig toolchains
# https://github.com/bazel-contrib/rules_foreign_cc/issues/1313
archive_override(
    module_name = "rules_foreign_cc",
    integrity = "sha384-bTtlZejENu+3rnOsCg1nmSZJl54++7nB0zgzWT+jtZJ1QyMRwkV4ieOaeORQTdjY",
    patch_strip = 1,
    patches = ["//bazel:rules_foreign_cc.patch"],
    strip_prefix = "rules_foreign_cc-77d4483fadbb1b7bcace18ed8e8e87e8791050f6",
    urls = ["https://github.com/bazelbuild/rules_foreign_cc/archive/77d4483fadbb1b7bcace18ed8e8e87e8791050f6.tar.gz"],
)

# Misc tools

bazel_dep(name = "pigz", version = "2.8")  # (parallel) gzip

# Python dependencies

bazel_dep(name = "rules_python", version = "0.35.0")

python_version = "3.12"

python = use_extension("@rules_python//python/extensions:python.bzl", "python")
python.toolchain(python_version = python_version)

pip = use_extension("@rules_python//python/extensions:pip.bzl", "pip")
pip.parse(
    hub_name = "python_deps",
    python_version = python_version,
    requirements_lock = "//:requirements.txt",
)
use_repo(pip, "python_deps")

# Protobuf dependencies
bazel_dep(
    name = "protobuf",
    version = "28.2",
    # We need to give the repository an explicit name that rules_closure
    # can find
    repo_name = "com_google_protobuf",
)

# Closure (JS framework) dependencies

bazel_dep(name = "rules_java", version = "7.11.1")

# Go dependencies

bazel_dep(name = "rules_go", version = "0.50.1")
bazel_dep(name = "gazelle", version = "0.38.0")

go_deps = use_extension("@gazelle//:extensions.bzl", "go_deps")
go_deps.from_file(go_mod = "//:go.mod")

# All direct go deps
go_deps.module(
    path = "github.com/fatih/color",
    sum = "h1:8LOYc1KYPPmyKMuN8QV2DNRWNbLo6LZ0iLs8+mlH53w=",
    version = "v1.13.0",
)
go_deps.module(
    path = "github.com/spf13/cobra",
    sum = "h1:o94oiPyS4KD1mPy2fmcYYHHfCxLqYjJOhGsCHFZtEzA=",
    version = "v1.6.1",
)
use_repo(
    go_deps,
    "com_github_fatih_color",
    "com_github_google_go_cmp",
    "com_github_schollz_closestmatch",
    "com_github_spf13_cobra",
    "com_github_stretchr_testify",
)

# Docker/OCI & archive rules with image definitions
# Mirror image to GHCR if image is in DockerHub:
#   1st PR: add it to the list .github/workflows/container-mirror-images.json
#   2nd PR: add it below

bazel_dep(name = "rules_pkg", version = "1.0.1")
bazel_dep(name = "rules_oci", version = "2.0.0")

oci = use_extension("@rules_oci//oci:extensions.bzl", "oci")

# file server used in tests
oci.pull(
    name = "static-file-server",
    image = "ghcr.io/dfinity/halverneus/static-file-server@sha256:9e46688910b1cf9328c3b55784f08a63c53e70a276ccaf76bfdaaf2fbd0019fa",
    platforms = [
        "linux/amd64",
    ],
)
use_repo(oci, "static-file-server", "static-file-server_linux_amd64")

# bitcoin container used in test
oci.pull(
    name = "bitcoind",
    image = "ghcr.io/dfinity/kylemanna/bitcoind@sha256:17c7dd21690f3be34630db7389d2f0bff14649e27a964afef03806a6d631e0f1",
    platforms = [
        "linux/amd64",
    ],
)
use_repo(oci, "bitcoind", "bitcoind_linux_amd64")

# foundry container used in test
oci.pull(
    name = "foundry",
    image = "ghcr.io/foundry-rs/foundry@sha256:d2d6a8064db8659ab4d835bd36ee4ba19a781cbe62a9729a261d7cedf3774cdd",
    platforms = [
        "linux/amd64",
    ],
)
use_repo(oci, "foundry", "foundry_linux_amd64")

# nginx-proxy container used in test
oci.pull(
    name = "nginx-proxy",
    image = "ghcr.io/dfinity/nginxproxy/nginx-proxy@sha256:c9ba1ba8a93223305a8bce2ae09024060797698121cd01a48e5cd7462b22faa1",
    platforms = [
        "linux/amd64",
    ],
)
use_repo(oci, "nginx-proxy", "nginx-proxy_linux_amd64")

# Used by tests
oci.pull(
    name = "jaeger",
    image = "ghcr.io/dfinity/jaegertracing/all-in-one@sha256:836e9b69c88afbedf7683ea7162e179de63b1f981662e83f5ebb68badadc710f",
    platforms = [
        "linux/amd64",
    ],
)
use_repo(oci, "jaeger", "jaeger_linux_amd64")

# Used by tests
oci.pull(
    name = "minica",
    image = "ghcr.io/dfinity/ryantk/minica@sha256:c67e2c1885d438b5927176295d41aaab8a72dd9e1272ba85054bfc78191d05b0",
    platforms = ["linux/amd64"],
)
use_repo(oci, "minica", "minica_linux_amd64")

# used by rosetta image
oci.pull(
    name = "rust_base",
    image = "gcr.io/distroless/cc-debian11@sha256:8e94f031353596c3fc9db6a2499bcc82dacc40cb71e0703476f9fad41677efdf",
    platforms = ["linux/amd64"],
)
use_repo(oci, "rust_base", "rust_base_linux_amd64")

# used in various places as base
oci.pull(
    name = "ubuntu_base",
    image = "ghcr.io/dfinity/ubuntu@sha256:965fbcae990b0467ed5657caceaec165018ef44a4d2d46c7cdea80a9dff0d1ea",
    platforms = ["linux/amd64"],
)
use_repo(oci, "ubuntu_base", "ubuntu_base_linux_amd64")

# used by boundary node tests
oci.pull(
    name = "coredns",
    image = "ghcr.io/dfinity/coredns/coredns@sha256:be7652ce0b43b1339f3d14d9b14af9f588578011092c1f7893bd55432d83a378",
    platforms = ["linux/amd64"],
)
use_repo(oci, "coredns", "coredns_linux_amd64")

# used by custom domains tests
oci.pull(
    name = "pebble",
    image = "ghcr.io/dfinity/letsencrypt/pebble@sha256:fc5a537bf8fbc7cc63aa24ec3142283aa9b6ba54529f86eb8ff31fbde7c5b258",
    platforms = ["linux/amd64"],
)
use_repo(oci, "pebble", "pebble_linux_amd64")
oci.pull(
    name = "python3",
    image = "ghcr.io/dfinity/library/python@sha256:0a56f24afa1fc7f518aa690cb8c7be661225e40b157d9bb8c6ef402164d9faa7",
    platforms = ["linux/amd64"],
)
use_repo(oci, "python3", "python3_linux_amd64")
oci.pull(
    name = "alpine_openssl",
    image = "ghcr.io/dfinity/alpine/openssl@sha256:cf89651f07a33d2faf4499f72e6f8b0ee2542cd40735d51c7e75b8965c17af0e",
    platforms = ["linux/amd64"],
)
use_repo(oci, "alpine_openssl", "alpine_openssl_linux_amd64")

# Ubuntu snapshots

bazel_dep(name = "rules_distroless", version = "0.3.8")

apt = use_extension("@rules_distroless//apt:extensions.bzl", "apt")

## Packageset based on an Ubuntu focal snapshot, see manifest file
## for details
## To update, comment out the `lock` field below and run:
##   bazel run @focal//:lock
apt.install(
    name = "focal",
    lock = "//bazel:focal.lock.json",
    manifest = "//bazel:focal.yaml",
)
use_repo(apt, "focal")

# Packageset based on an Ubuntu noble snapshot, see manifest file
# for details
# To update, comment out the `lock` field below and run:
#   bazel run @noble//:lock
apt.install(
    name = "noble",
    lock = "//bazel:noble.lock.json",
    manifest = "//bazel:noble.yaml",
)
use_repo(apt, "noble")

# Haskell toolchain for spec_compliance tests

bazel_dep(
    name = "rules_haskell",
    version = "1.0",
)

# patched to work around https://github.com/tweag/rules_haskell/issues/2254
archive_override(
    module_name = "rules_haskell",
    integrity = "sha384-bL1ZOn6DZpfsl4+a3PA9T4OAOJnioHXUhoRR9jChk4oy9ykbMAjCBpZ+AxRdRu7V",
    patch_strip = 1,
    patches = ["//bazel:rules_haskell.patch"],
    strip_prefix = "rules_haskell-1.0",
    urls = ["https://github.com/tweag/rules_haskell/releases/download/v1.0/rules_haskell-1.0.tar.gz"],
)

haskell_toolchains = use_extension(
    "@rules_haskell//extensions:haskell_toolchains.bzl",
    "haskell_toolchains",
)
haskell_toolchains.bindists(version = "9.6.6")

rules_haskell_dependencies = use_extension(
    "@rules_haskell//extensions:rules_haskell_dependencies.bzl",
    "rules_haskell_dependencies",
)
use_repo(
    rules_haskell_dependencies,
    "Cabal",
)

# Stack snapshot. To update, run
# bazel run @stackage-unpinned//:pin
stack_snapshot = use_extension(
    "@rules_haskell//extensions:stack_snapshot.bzl",
    "stack_snapshot",
)
use_repo(
    stack_snapshot,
    "stackage",
    "stackage-unpinned",
)
stack_snapshot.stack_snapshot_json(label = "//:stackage_snapshot.json")
stack_snapshot.snapshot(name = "lts-22.30")

[
    stack_snapshot.package(
        name = pkg,
    )
    for pkg in [
        "QuickCheck",
        "aeson",
        "array",
        "asn1-encoding",
        "asn1-types",
        "async",
        "atomic-write",
        "base",
        "base16",
        "base32",
        "base64-bytestring",
        "binary",
        "bytes",
        "bytestring",
        "case-insensitive",
        "cborg",
        "cereal",
        "conduit",
        "constraints",
        "containers",
        "crypton-connection",
        "crypton-x509",
        "crypton-x509-store",
        "crypton-x509-validation",
        "cryptonite",
        "data-default-class",
        "deepseq",
        "digest",
        "directory",
        "dlist",
        "ed25519",
        "either",
        "entropy",
        "file-embed",
        "filepath",
        "hashable",
        "hex-text",
        "hspec",
        "http-client",
        "http-client-tls",
        "http-types",
        "leb128-cereal",
        "megaparsec",
        "memory",
        "mtl",
        "murmur3",
        "network",
        "network-uri",
        "optparse-applicative",
        "parallel",
        "parser-combinators",
        "prettyprinter",
        "primitive",
        "process",
        "quickcheck-io",
        "random",
        "row-types",
        "safe",
        "scientific",
        "secp256k1-haskell",
        "serialise",
        "split",
        "splitmix",
        "string-conversions",
        "tasty",
        "tasty-ant-xml",
        "tasty-html",
        "tasty-hunit",
        "tasty-quickcheck",
        "tasty-rerun",
        "template-haskell",
        "temporary",
        "text",
        "time",
        "tls",
        "transformers",
        "uglymemo",
        "unordered-containers",
        "utf8-string",
        "vector",
        "wai",
        "wai-cors",
        "wai-extra",
        "warp",
        "wide-word",
        "word8",
        "zlib",
    ]
]

stack_snapshot.package(
    name = "attoparsec",
    components =
        [
            # attoparsec contains an internal library which is not exposed publicly,
            # but required to build the public library, hence the declaration of
            # those 2 components, as well as the explicit declaration of the
            # dependency between them.
            "lib",
            "lib:attoparsec-internal",
        ],
    components_dependencies = {
        "lib:attoparsec": ["lib:attoparsec-internal"],
    },
)

# Kubernetes helper

kubeconfig_ext = use_extension("//rs/tests:kubeconfig_extension.bzl", "kubeconfig_extension")
use_repo(kubeconfig_ext, "kubeconfig")

# Single files & archives that are not bazel modules

http_archive = use_repo_rule("@bazel_tools//tools/build_defs/repo:http.bzl", "http_archive")

http_file = use_repo_rule("@bazel_tools//tools/build_defs/repo:http.bzl", "http_file")

http_jar = use_repo_rule("@bazel_tools//tools/build_defs/repo:http.bzl", "http_jar")

# TLA+ tools
http_jar(
    name = "tlaplus_community_modules",
    sha256 = "109e0828d192c33703d5cbc50b5b6e128acd816565616e27b3855949c7baba9c",
    url = "https://github.com/tlaplus/CommunityModules/releases/download/202302091937/CommunityModules-202302091937.jar",
)

http_jar(
    name = "tlaplus_community_modules_deps",
    sha256 = "762c4bdc25a0cb67043411c7f4f062cc2c038631c9c569539df880e0e78d5cf4",
    url = "https://github.com/tlaplus/CommunityModules/releases/download/202302091937/CommunityModules-deps-202302091937.jar",
)

# Apalache model checker for TLA+
http_archive(
    name = "tla_apalache",
    build_file_content = """
package(default_visibility = ["//visibility:public"])

exports_files([ "bin/apalache-mc" ])
    """,
    sha256 = "173a683707c2a639c955328746461cad39e4b8a5adff95e156ce3bf376ba293b",
    strip_prefix = "apalache-0.44.11",
    url = "https://github.com/apalache-mc/apalache/releases/download/v0.44.11/apalache-0.44.11.tgz",
)

# Official WebAssembly test suite.
# To be used for testing libraries that handle canister Wasm code.
http_archive(
    name = "wasm_spec_testsuite",
    build_file_content = """
# Exports the various test suites that we use

filegroup(
    name = "base_wast_files",
    srcs = glob(["*.wast"]),
    visibility = ["//visibility:public"]
)
filegroup(
    name = "multi_memory_wast_files",
    srcs = glob(["proposals/multi-memory/*.wast"]),
    visibility = ["//visibility:public"]
)
filegroup(
    name = "memory64_wast_files",
    srcs = glob(["proposals/memory64/*.wast"]),
    visibility = ["//visibility:public"]
)

     """,
    sha256 = "9afc0e7c250b5f0dcf32e9a95860b99a392ab78a653fcf3705778e8a9357f3c4",
    strip_prefix = "testsuite-4f77306bb63151631d84f58dedf67958eb9911b9",
    url = "https://github.com/WebAssembly/testsuite/archive/4f77306bb63151631d84f58dedf67958eb9911b9.tar.gz",
)

# Asset canister

http_file(
    name = "asset_canister",
    downloaded_file_path = "assetstorage.wasm.gz",
    sha256 = "1286960c50eb7a773cfb5fdd77cc238588f39e21f189cc3eb0f35199a99b9c7e",
    url = "https://github.com/dfinity/sdk/raw/0.14.2/src/distributed/assetstorage.wasm.gz",
)

# Asset canister that certifies long assets chunk-wise

http_file(
    name = "long_asset_canister",
    downloaded_file_path = "http_gateway_canister_custom_assets.wasm.gz",
    sha256 = "eedcbf986c67fd4ebe3042094604a9a5703e825e56433e2509a6a4d0384ccf95",
    url = "https://github.com/dfinity/http-gateway/raw/refs/heads/main/examples/http-gateway/canister/http_gateway_canister_custom_assets.wasm.gz",
)

# Old version of wallet canister

http_file(
    name = "wallet_canister_0.7.2",
    downloaded_file_path = "wallet.wasm",
    sha256 = "1404b28b1c66491689b59e184a9de3c2be0dbdd75d952f29113b516742b7f898",
    url = "https://github.com/dfinity/sdk/raw/0.7.2/src/distributed/wallet.wasm",
)

# Bitcoin canister

http_file(
    name = "btc_canister",
    downloaded_file_path = "ic-btc-canister.wasm.gz",
    sha256 = "f18d28cbebf49cbd2b6a3dba8f6da1399b95714c7cf100d3fb31ba9c33941daa",
    url = "https://github.com/dfinity/bitcoin-canister/releases/download/release%2F2024-07-28/ic-btc-canister.wasm.gz",
)

# Bitcoin Adapter Mainnet Data for Integration Test

# The files have been generated by syncing bitcoind client, followed
# by requesting all the desired data using a bash script, such as:
#
# declare -a headers=()
# for h in {0..800000}
# do
#     hash=$(bitcoin-cli getblockhash $h)
#     header=$(bitcoin-cli getblockheader $hash | jq '{version, prev_blockhash:.previousblockhash, merkle_root:.merkleroot, time, bits, nonce}')
#     headers+=("$header")
# done
# echo "[" $(IFS=,; echo "${headers[*]}") "]"

# Contains the first 800_000 headers of the Bitcoin mainnet blockchain.
http_file(
    name = "bitcoin_adapter_mainnet_headers",
    downloaded_file_path = "mainnet_headers_800k.json.gz",
    sha256 = "fb58cd3c0e2efe298eeb96751ae2276e938b39e2f1d9760ea47a9f3a8288d214",
    url = "https://download.dfinity.systems/testdata/mainnet_headers_800k.json.gz",
)

# Contains blocks 350_990 to 350_999 (inclusive) of the Bitcoin mainnet blockchain.
http_file(
    name = "bitcoin_adapter_mainnet_blocks",
    downloaded_file_path = "blocks.json.gz",
    sha256 = "4ba1e7d0b4a2fea5692bb4c79a4c9e077325312a50facef13256ba8d45bc8f2a",
    url = "https://download.dfinity.systems/testdata/blocks.json.gz",
)

# Contains the first 800_000 headers of the Bitcoin testnet blockchain.
http_file(
    name = "bitcoin_adapter_testnet_headers",
    downloaded_file_path = "testnet_headers.json.gz",
    sha256 = "c01542d816d9631a7e59210aea29c1d46ed805b0bcbfd9e067d8d53a5e5919c8",
    url = "https://download.dfinity.systems/testdata/testnet_headers.json.gz",
)

# Contains blocks 350_990 to 350_999 (inclusive) of the Bitcoin testnet blockchain.
http_file(
    name = "bitcoin_adapter_testnet_blocks",
    downloaded_file_path = "testnet_blocks.json.gz",
    sha256 = "ae57b5b58d8a1e89545c0caedeb114d0dd179e0c5fd4a44e43321b2cdbac74fb",
    url = "https://download.dfinity.systems/testdata/testnet_blocks.json.gz",
)

# Internet Identity canister (test build)

http_file(
    name = "ii_dev_canister",
    downloaded_file_path = "internet_identity_dev.wasm.gz",
    sha256 = "2357d822cd451f25c0edab3e45db52ab140a2ac8c4b0170201c78acc5bc11779",
    url = "https://github.com/dfinity/internet-identity/releases/download/release-2024-05-13/internet_identity_dev.wasm.gz",
)

# NNS frontend dapp canister

http_file(
    name = "nns_dapp_canister",
    downloaded_file_path = "nns_dapp_canister.wasm.gz",
    sha256 = "f4c5df6fdb8ee3aa043419ed4e4cc1fafdb07b4fde1c7faeb2a6730dfa04127f",
    url = "https://github.com/dfinity/nns-dapp/releases/download/proposal-129618/nns-dapp_test.wasm.gz",
)

# SNS aggregator canister

http_file(
    name = "sns_aggregator",
    downloaded_file_path = "sns_aggregator_dev.wasm.gz",
    sha256 = "8a18ab37807605fe912080b4a072fc7735b4657e9d22b3867c345250c6e77d91",
    url = "https://github.com/dfinity/nns-dapp/releases/download/proposal-129618/sns_aggregator_dev.wasm.gz",
)

# Cycles Ledger canister

http_file(
    name = "cycles-ledger.wasm.gz",
    sha256 = "d2aacbd214f20d752fd1696c2e36d7eceaafe07b932b3ae9e7e5564d1bda0178",
    url = "https://github.com/dfinity/cycles-ledger/releases/download/cycles-ledger-v1.0.3/cycles-ledger.wasm.gz",
)

# Subnet Rental Canister

http_file(
    name = "subnet_rental_canister",
    downloaded_file_path = "subnet_rental_canister.wasm",
    sha256 = "c4d4db8618a6ce9c24672f57cd88572a2a66ae78cbf1315fe96ae96e598c3fbf",
    url = "https://github.com/dfinity/subnet-rental-canister/releases/download/0.1.0/subnet_rental_canister.wasm",
)

# Financial Integration artifacts for upgrade testing

# ic-icrc1-ledger releases without ICRC-3
http_file(
    name = "ic-icrc1-ledger-wo-icrc-3.wasm.gz",
    sha256 = "dc42ffd30d6616068b2dd10023ab0ff8d49b0cbce7582c4673c18caa7412dd3a",
    url = "https://download.dfinity.systems/ic/300dc603a92b5f70dae79229793c902f346af3cc/canisters/ic-icrc1-ledger.wasm.gz",
)

http_file(
    name = "ic-icrc1-ledger-wo-icrc-3-u256.wasm.gz",
    sha256 = "8730fd2aa3b9fe67468fc5e853436f618d0b16be34ff30d7e6492eac55f78d90",
    url = "https://download.dfinity.systems/ic/300dc603a92b5f70dae79229793c902f346af3cc/canisters/ic-icrc1-ledger-u256.wasm.gz",
)

# XC artifacts for testing

# EVM RPC canister

http_file(
    name = "evm_rpc.wasm.gz",
    sha256 = "d3d5f1ba715b5d67718bff088a75a498e83dcaa5c8b7c375c772ce6391aa5d9a",
    url = "https://github.com/internet-computer-protocol/evm-rpc-canister/releases/download/v2.3.0/evm_rpc.wasm.gz",
)

http_archive(
    name = "haskell-candid",
    sha256 = "bd9d67c3f719ac4cfb5ba339b52dd8ee985b11029a53e97b3cd555334f28d1e3",
    strip_prefix = "haskell-candid-b4ebdea36ad0b7cbf6f69ddbbfffc73434ecb222",
    urls = ["https://github.com/nomeata/haskell-candid/archive/b4ebdea36ad0b7cbf6f69ddbbfffc73434ecb222.tar.gz"],
)

http_archive(
    name = "miracl-core",
    build_file_content = """
load("@rules_cc//cc:defs.bzl", "cc_library")
load("@bazel_skylib//rules:run_binary.bzl", "run_binary")
py_binary(
    name = "generate",
    srcs = ["c/config64.py"],
    main = "c/config64.py",
    data = [],
    deps = [],
)
run_binary(
    name = "cbits",
    srcs = glob(["c/*.c", "c/*.h"]),
    outs = [
      "aes.c",
      "big_384_58.c",
      "bls_BLS12381.c",
      "ecp2_BLS12381.c",
      "ecp_BLS12381.c",
      "fp12_BLS12381.c",
      "fp2_BLS12381.c",
      "fp4_BLS12381.c",
      "fp_BLS12381.c",
      "gcm.c",
      "hash.c",
      "hmac.c",
      "newhope.c",
      "oct.c",
      "pair_BLS12381.c",
      "randapi.c",
      "rand.c",
      "rom_curve_BLS12381.c",
      "rom_field_BLS12381.c",
      "share.c",
      "arch.h",
      "big_384_58.h",
      "bls_BLS12381.h",
      "config_big_384_58.h",
      "config_curve_BLS12381.h",
      "config_field_BLS12381.h",
      "core.h",
      "ecdh_BLS12381.h",
      "ecp2_BLS12381.h",
      "ecp_BLS12381.h",
      "fp12_BLS12381.h",
      "fp2_BLS12381.h",
      "fp4_BLS12381.h",
      "fp_BLS12381.h",
      "hpke_BLS12381.h",
      "mpin_BLS12381.h",
      "newhope.h",
      "pair_BLS12381.h",
      "randapi.h",
      "x509.h",
    ],
    args = ["--options=31", "--path=$(location c/arch.h)", "--output-path=$(location arch.h)"],
    target_compatible_with = ["@platforms//os:linux"],
    tool = ":generate",
    visibility = ["//visibility:public"],
)
cc_library(
    name = "lib",
    srcs = [
      ":aes.c",
      ":big_384_58.c",
      ":bls_BLS12381.c",
      ":ecp2_BLS12381.c",
      ":ecp_BLS12381.c",
      ":fp12_BLS12381.c",
      ":fp2_BLS12381.c",
      ":fp4_BLS12381.c",
      ":fp_BLS12381.c",
      ":gcm.c",
      ":hash.c",
      ":hmac.c",
      ":newhope.c",
      ":oct.c",
      ":pair_BLS12381.c",
      ":randapi.c",
      ":rand.c",
      ":rom_curve_BLS12381.c",
      ":rom_field_BLS12381.c",
      ":share.c",
    ],
    hdrs = [
      ":arch.h",
      ":big_384_58.h",
      ":bls_BLS12381.h",
      ":config_big_384_58.h",
      ":config_curve_BLS12381.h",
      ":config_field_BLS12381.h",
      ":core.h",
      ":ecdh_BLS12381.h",
      ":ecp2_BLS12381.h",
      ":ecp_BLS12381.h",
      ":fp12_BLS12381.h",
      ":fp2_BLS12381.h",
      ":fp4_BLS12381.h",
      ":fp_BLS12381.h",
      ":hpke_BLS12381.h",
      ":mpin_BLS12381.h",
      ":newhope.h",
      ":pair_BLS12381.h",
      ":randapi.h",
      ":x509.h",
    ],
    includes = [":cbits"],
    visibility = ["//visibility:public"],
    target_compatible_with = ["@platforms//os:linux"],
)""",
    patch_args = ["-p1"],
    patches = ["//hs/spec_compliance:miracl-core.patch"],
    sha256 = "b93a14c35f56eca8dddaab95dea94294d51ca680a7d6bb1c1f048e1cd71550cd",
    strip_prefix = "core-ec77b2817a0e360b1893affe4cfa44d19391efc7",
    urls = ["https://github.com/miracl/core/archive/ec77b2817a0e360b1893affe4cfa44d19391efc7.tar.gz"],
)

http_archive(
    name = "bitcoin_core_linux_x86",
    build_file_content = """
package(default_visibility = ["//visibility:public"])
filegroup(
    name = "bitcoind",
    srcs = ["bin/bitcoind"],
)
""",
    sha256 = "2a6974c5486f528793c79d42694b5987401e4a43c97f62b1383abf35bcee44a8",
    strip_prefix = "bitcoin-27.0",
    urls = [
        "https://bitcoin.org/bin/bitcoin-core-27.0/bitcoin-27.0-x86_64-linux-gnu.tar.gz",
        "https://bitcoincore.org/bin/bitcoin-core-27.0/bitcoin-27.0-x86_64-linux-gnu.tar.gz",
    ],
)

http_archive(
    name = "bitcoin_core_darwin_x86",
    build_file_content = """
package(default_visibility = ["//visibility:public"])
filegroup(
    name = "bitcoind",
    srcs = ["bin/bitcoind"],
)
""",
    sha256 = "e1efd8c4605b2aabc876da93b6eee2bedd868ce7d1f02b0220c1001f903b3e2c",
    strip_prefix = "bitcoin-27.0",
    urls = [
        "https://bitcoin.org/bin/bitcoin-core-27.0/bitcoin-27.0-x86_64-apple-darwin.tar.gz",
        "https://bitcoincore.org/bin/bitcoin-core-27.0/bitcoin-27.0-x86_64-apple-darwin.tar.gz",
    ],
)

http_archive(
    name = "bitcoin_core_darwin_arm64",
    build_file_content = """
package(default_visibility = ["//visibility:public"])
filegroup(
    name = "bitcoind",
    srcs = ["bin/bitcoind"],
)
""",
    sha256 = "1d9d9b837297a73fc7a3b1cfed376644e3fa25c4e1672fbc143d5946cb52431d",
    strip_prefix = "bitcoin-27.0",
    urls = [
        "https://bitcoin.org/bin/bitcoin-core-27.0/bitcoin-27.0-arm64-apple-darwin.tar.gz",
        "https://bitcoincore.org/bin/bitcoin-core-27.0/bitcoin-27.0-arm64-apple-darwin.tar.gz",
    ],
)

http_file(
    name = "bitcoin_example_canister",
    downloaded_file_path = "basic_bitcoin.wasm.gz",
    sha256 = "2a428e8d35518ce22002e498f7d618a9eeeddf57371f965e92cf480dd3cbd046",
    url = "https://github.com/dfinity/examples/releases/download/rust-basic-bitcoin-24-09-16/basic_bitcoin.wasm.gz",
)

http_file(
    name = "pocket-ic-mainnet-gz",
    # Calculate this hash using:
    # git checkout $revision
    # ci/container/container-run.sh
    # bazel build //publish/binaries:pocket-ic.gz
    # sha256sum bazel-bin/publish/binaries/pocket-ic.gz
    sha256 = "0935ee6ece312719aae4eabddec2dfc6af34d5edbddf4d3af53bccd1b3636044",
    url = "https://download.dfinity.systems/ic/172f8c78653c93ad101af75b94251439b4ccf098/binaries/x86_64-linux/pocket-ic.gz",
)

# Management canister candid interface

http_file(
    name = "management_canister_did",
    downloaded_file_path = "ic.did",
    sha256 = "0e92d8b9c2cf3d3fca166b76b2d3b8a2464d9b2b61117d8b2f63222b388d8dd1",
    url = "https://raw.githubusercontent.com/dfinity/portal/78c93aa37ef17dc67484079d1a4bf58a10a63106/docs/references/_attachments/ic.did",
)

# Mozilla CA certificate store in PEM format
http_file(
    name = "mozilla_root_ca_store",
    downloaded_file_path = "cacert.pem",
    sha256 = "bb1782d281fe60d4a2dcf41bc229abe3e46c280212597d4abcc25bddf667739b",
    url = "https://curl.se/ca/cacert-2024-11-26.pem",
)

mainnet_versions = use_repo_rule("//bazel:mainnet-versions.bzl", "mainnet_versions")

mainnet_versions(
    name = "mainnet_versions",
<<<<<<< HEAD
    path = "//:mainnet-subnet-revisions.json",
)

# Set up hermetic cc toolchains for binaries and canisters
toolchains = use_extension("@hermetic_cc_toolchain//toolchain:ext.bzl", "toolchains")
# The use_hermetic_cc setting is added to each toolchain to allow us to opt out
# in favor of system toolchains, when needed.
toolchains.extra_settings(settings = ["//bazel:use_hermetic_cc"])
use_repo(toolchains, "zig_sdk")

register_toolchains(
    # Linux toolchains
    "@zig_sdk//toolchain:linux_amd64_gnu.2.28",

    # macOS toolchains
    "@zig_sdk//toolchain:darwin_amd64",
    "@zig_sdk//toolchain:darwin_arm64",

    # wasm toolchains
    "@zig_sdk//toolchain:none_wasm",

    # These toolchains are only registered locally.
    dev_dependency = True,
=======
    path = "//:mainnet-icos-revisions.json",
>>>>>>> 4516d9fb
)<|MERGE_RESOLUTION|>--- conflicted
+++ resolved
@@ -838,8 +838,7 @@
 
 mainnet_versions(
     name = "mainnet_versions",
-<<<<<<< HEAD
-    path = "//:mainnet-subnet-revisions.json",
+    path = "//:mainnet-icos-revisions.json",
 )
 
 # Set up hermetic cc toolchains for binaries and canisters
@@ -862,7 +861,4 @@
 
     # These toolchains are only registered locally.
     dev_dependency = True,
-=======
-    path = "//:mainnet-icos-revisions.json",
->>>>>>> 4516d9fb
 )