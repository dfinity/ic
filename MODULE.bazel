# Bazel modules for the IC build.
# NOTE: Some dependencies are still listed in the WORKSPACE file. See WORKSPACE
# for details.

module(
    name = "ic",
)

# General Bazel helpers

bazel_dep(name = "bazel_skylib", version = "1.7.1")
bazel_dep(name = "aspect_bazel_lib", version = "2.9.0")

# CC dependencies (for C libs like miracl-core, etc)
bazel_dep(name = "rules_cc", version = "0.0.13")
<<<<<<< HEAD
bazel_dep(name = "platforms", version = "0.0.11")
bazel_dep(name = "hermetic_cc_toolchain", version = "3.1.1")
archive_override(
    module_name = "hermetic_cc_toolchain",
    integrity = "sha256-kHdFv5FVX3foI0wLlTNx5srFunFdHPEv9kFJbdG86dE=",
    patch_strip = 1,
    patches = ["//bazel:hermetic_cc_toolchain.patch"],
    urls = ["https://github.com/uber/hermetic_cc_toolchain/releases/download/v3.1.1/hermetic_cc_toolchain-v3.1.1.tar.gz"],
)
=======
bazel_dep(name = "platforms", version = "0.0.10")
>>>>>>> d5c581e6

# configure/make dependencies
bazel_dep(name = "rules_foreign_cc", version = "0.14.0")

register_toolchains(
    "@rules_foreign_cc//toolchains:preinstalled_pkgconfig_toolchain",
    "@rules_foreign_cc//toolchains:preinstalled_make_toolchain",
)

# Use HEAD to include this commit which is needed for preinstalled toolchains to work
# https://github.com/bazel-contrib/rules_foreign_cc/commit/d03f7ae79ddda0ad228b17048b9e2dc0efcc8e95
#
# Use a patch to work around determinism issues in make & pkgconfig toolchains
# https://github.com/bazel-contrib/rules_foreign_cc/issues/1313
archive_override(
    module_name = "rules_foreign_cc",
    integrity = "sha384-bTtlZejENu+3rnOsCg1nmSZJl54++7nB0zgzWT+jtZJ1QyMRwkV4ieOaeORQTdjY",
    patch_strip = 1,
    patches = ["//bazel:rules_foreign_cc.patch"],
    strip_prefix = "rules_foreign_cc-77d4483fadbb1b7bcace18ed8e8e87e8791050f6",
    urls = ["https://github.com/bazelbuild/rules_foreign_cc/archive/77d4483fadbb1b7bcace18ed8e8e87e8791050f6.tar.gz"],
)

# Misc tools

bazel_dep(name = "pigz", version = "2.8")  # (parallel) gzip

# Python dependencies

bazel_dep(name = "rules_python", version = "0.35.0")

python_version = "3.12"

python = use_extension("@rules_python//python/extensions:python.bzl", "python")
python.toolchain(python_version = python_version)

pip = use_extension("@rules_python//python/extensions:pip.bzl", "pip")
pip.parse(
    hub_name = "python_deps",
    python_version = python_version,
    requirements_lock = "//:requirements.txt",
)
use_repo(pip, "python_deps")

# Protobuf dependencies
bazel_dep(
    name = "protobuf",
    version = "28.2",
    # We need to give the repository an explicit name that rules_closure
    # can find
    repo_name = "com_google_protobuf",
)

# Closure (JS framework) dependencies

bazel_dep(name = "rules_java", version = "7.11.1")

# Go dependencies

bazel_dep(name = "rules_go", version = "0.50.1")
bazel_dep(name = "gazelle", version = "0.38.0")

go_deps = use_extension("@gazelle//:extensions.bzl", "go_deps")
go_deps.from_file(go_mod = "//:go.mod")

# All direct go deps
go_deps.module(
    path = "github.com/fatih/color",
    sum = "h1:8LOYc1KYPPmyKMuN8QV2DNRWNbLo6LZ0iLs8+mlH53w=",
    version = "v1.13.0",
)
go_deps.module(
    path = "github.com/spf13/cobra",
    sum = "h1:o94oiPyS4KD1mPy2fmcYYHHfCxLqYjJOhGsCHFZtEzA=",
    version = "v1.6.1",
)
use_repo(
    go_deps,
    "com_github_fatih_color",
    "com_github_google_go_cmp",
    "com_github_schollz_closestmatch",
    "com_github_spf13_cobra",
    "com_github_stretchr_testify",
)

# Docker/OCI & archive rules with image definitions
# Mirror image to GHCR if image is in DockerHub:
#   1st PR: add it to the list .github/workflows/container-mirror-images.json
#   2nd PR: add it below

bazel_dep(name = "rules_pkg", version = "1.0.1")
bazel_dep(name = "rules_oci", version = "2.0.0")

oci = use_extension("@rules_oci//oci:extensions.bzl", "oci")

# file server used in tests
oci.pull(
    name = "static-file-server",
    image = "ghcr.io/dfinity/halverneus/static-file-server@sha256:9e46688910b1cf9328c3b55784f08a63c53e70a276ccaf76bfdaaf2fbd0019fa",
    platforms = [
        "linux/amd64",
    ],
)
use_repo(oci, "static-file-server", "static-file-server_linux_amd64")

# bitcoin container used in test
oci.pull(
    name = "bitcoind",
    image = "ghcr.io/dfinity/kylemanna/bitcoind@sha256:17c7dd21690f3be34630db7389d2f0bff14649e27a964afef03806a6d631e0f1",
    platforms = [
        "linux/amd64",
    ],
)
use_repo(oci, "bitcoind", "bitcoind_linux_amd64")

# foundry container used in test
oci.pull(
    name = "foundry",
    image = "ghcr.io/foundry-rs/foundry@sha256:d2d6a8064db8659ab4d835bd36ee4ba19a781cbe62a9729a261d7cedf3774cdd",
    platforms = [
        "linux/amd64",
    ],
)
use_repo(oci, "foundry", "foundry_linux_amd64")

# nginx-proxy container used in test
oci.pull(
    name = "nginx-proxy",
    image = "ghcr.io/dfinity/nginxproxy/nginx-proxy@sha256:c9ba1ba8a93223305a8bce2ae09024060797698121cd01a48e5cd7462b22faa1",
    platforms = [
        "linux/amd64",
    ],
)
use_repo(oci, "nginx-proxy", "nginx-proxy_linux_amd64")

# Used by tests
oci.pull(
    name = "jaeger",
    image = "ghcr.io/dfinity/jaegertracing/all-in-one@sha256:836e9b69c88afbedf7683ea7162e179de63b1f981662e83f5ebb68badadc710f",
    platforms = [
        "linux/amd64",
    ],
)
use_repo(oci, "jaeger", "jaeger_linux_amd64")

# Used by tests
oci.pull(
    name = "minica",
    image = "ghcr.io/dfinity/ryantk/minica@sha256:c67e2c1885d438b5927176295d41aaab8a72dd9e1272ba85054bfc78191d05b0",
    platforms = ["linux/amd64"],
)
use_repo(oci, "minica", "minica_linux_amd64")

# used by rosetta image
oci.pull(
    name = "rust_base",
    image = "gcr.io/distroless/cc-debian11@sha256:8e94f031353596c3fc9db6a2499bcc82dacc40cb71e0703476f9fad41677efdf",
    platforms = ["linux/amd64"],
)
use_repo(oci, "rust_base", "rust_base_linux_amd64")

# used in various places as base
oci.pull(
    name = "ubuntu_base",
    image = "ghcr.io/dfinity/ubuntu@sha256:965fbcae990b0467ed5657caceaec165018ef44a4d2d46c7cdea80a9dff0d1ea",
    platforms = ["linux/amd64"],
)
use_repo(oci, "ubuntu_base", "ubuntu_base_linux_amd64")

# used by boundary node tests
oci.pull(
    name = "coredns",
    image = "ghcr.io/dfinity/coredns/coredns@sha256:be7652ce0b43b1339f3d14d9b14af9f588578011092c1f7893bd55432d83a378",
    platforms = ["linux/amd64"],
)
use_repo(oci, "coredns", "coredns_linux_amd64")

# used by custom domains tests
oci.pull(
    name = "pebble",
    image = "ghcr.io/dfinity/letsencrypt/pebble@sha256:fc5a537bf8fbc7cc63aa24ec3142283aa9b6ba54529f86eb8ff31fbde7c5b258",
    platforms = ["linux/amd64"],
)
use_repo(oci, "pebble", "pebble_linux_amd64")
oci.pull(
    name = "python3",
    image = "ghcr.io/dfinity/library/python@sha256:0a56f24afa1fc7f518aa690cb8c7be661225e40b157d9bb8c6ef402164d9faa7",
    platforms = ["linux/amd64"],
)
use_repo(oci, "python3", "python3_linux_amd64")
oci.pull(
    name = "alpine_openssl",
    image = "ghcr.io/dfinity/alpine/openssl@sha256:cf89651f07a33d2faf4499f72e6f8b0ee2542cd40735d51c7e75b8965c17af0e",
    platforms = ["linux/amd64"],
)
use_repo(oci, "alpine_openssl", "alpine_openssl_linux_amd64")

# Ubuntu snapshots

bazel_dep(name = "rules_distroless", version = "0.3.8")

apt = use_extension("@rules_distroless//apt:extensions.bzl", "apt")

## Packageset based on an Ubuntu focal snapshot, see manifest file
## for details
## To update, comment out the `lock` field below and run:
##   bazel run @focal//:lock
apt.install(
    name = "focal",
    lock = "//bazel:focal.lock.json",
    manifest = "//bazel:focal.yaml",
)
use_repo(apt, "focal")

# Packageset based on an Ubuntu noble snapshot, see manifest file
# for details
# To update, comment out the `lock` field below and run:
#   bazel run @noble//:lock
apt.install(
    name = "noble",
    lock = "//bazel:noble.lock.json",
    manifest = "//bazel:noble.yaml",
)
use_repo(apt, "noble")

# Haskell toolchain for spec_compliance tests

bazel_dep(
    name = "rules_haskell",
    version = "1.0",
)

# patched to work around https://github.com/tweag/rules_haskell/issues/2254
archive_override(
    module_name = "rules_haskell",
    integrity = "sha384-bL1ZOn6DZpfsl4+a3PA9T4OAOJnioHXUhoRR9jChk4oy9ykbMAjCBpZ+AxRdRu7V",
    patch_strip = 1,
    patches = ["//bazel:rules_haskell.patch"],
    strip_prefix = "rules_haskell-1.0",
    urls = ["https://github.com/tweag/rules_haskell/releases/download/v1.0/rules_haskell-1.0.tar.gz"],
)

haskell_toolchains = use_extension(
    "@rules_haskell//extensions:haskell_toolchains.bzl",
    "haskell_toolchains",
)
haskell_toolchains.bindists(version = "9.6.6")

rules_haskell_dependencies = use_extension(
    "@rules_haskell//extensions:rules_haskell_dependencies.bzl",
    "rules_haskell_dependencies",
)
use_repo(
    rules_haskell_dependencies,
    "Cabal",
)

# Stack snapshot. To update, run
# bazel run @stackage-unpinned//:pin
stack_snapshot = use_extension(
    "@rules_haskell//extensions:stack_snapshot.bzl",
    "stack_snapshot",
)
use_repo(
    stack_snapshot,
    "stackage",
    "stackage-unpinned",
)
stack_snapshot.stack_snapshot_json(label = "//:stackage_snapshot.json")
stack_snapshot.snapshot(name = "lts-22.30")

[
    stack_snapshot.package(
        name = pkg,
    )
    for pkg in [
        "QuickCheck",
        "aeson",
        "array",
        "asn1-encoding",
        "asn1-types",
        "async",
        "atomic-write",
        "base",
        "base16",
        "base32",
        "base64-bytestring",
        "binary",
        "bytes",
        "bytestring",
        "case-insensitive",
        "cborg",
        "cereal",
        "conduit",
        "constraints",
        "containers",
        "crypton-connection",
        "crypton-x509",
        "crypton-x509-store",
        "crypton-x509-validation",
        "cryptonite",
        "data-default-class",
        "deepseq",
        "digest",
        "directory",
        "dlist",
        "ed25519",
        "either",
        "entropy",
        "file-embed",
        "filepath",
        "hashable",
        "hex-text",
        "hspec",
        "http-client",
        "http-client-tls",
        "http-types",
        "leb128-cereal",
        "megaparsec",
        "memory",
        "mtl",
        "murmur3",
        "network",
        "network-uri",
        "optparse-applicative",
        "parallel",
        "parser-combinators",
        "prettyprinter",
        "primitive",
        "process",
        "quickcheck-io",
        "random",
        "row-types",
        "safe",
        "scientific",
        "secp256k1-haskell",
        "serialise",
        "split",
        "splitmix",
        "string-conversions",
        "tasty",
        "tasty-ant-xml",
        "tasty-html",
        "tasty-hunit",
        "tasty-quickcheck",
        "tasty-rerun",
        "template-haskell",
        "temporary",
        "text",
        "time",
        "tls",
        "transformers",
        "uglymemo",
        "unordered-containers",
        "utf8-string",
        "vector",
        "wai",
        "wai-cors",
        "wai-extra",
        "warp",
        "wide-word",
        "word8",
        "zlib",
    ]
]

stack_snapshot.package(
    name = "attoparsec",
    components =
        [
            # attoparsec contains an internal library which is not exposed publicly,
            # but required to build the public library, hence the declaration of
            # those 2 components, as well as the explicit declaration of the
            # dependency between them.
            "lib",
            "lib:attoparsec-internal",
        ],
    components_dependencies = {
        "lib:attoparsec": ["lib:attoparsec-internal"],
    },
)

# Kubernetes helper

kubeconfig_ext = use_extension("//rs/tests:kubeconfig_extension.bzl", "kubeconfig_extension")
use_repo(kubeconfig_ext, "kubeconfig")

# Single files & archives that are not bazel modules

http_archive = use_repo_rule("@bazel_tools//tools/build_defs/repo:http.bzl", "http_archive")

http_file = use_repo_rule("@bazel_tools//tools/build_defs/repo:http.bzl", "http_file")

http_jar = use_repo_rule("@bazel_tools//tools/build_defs/repo:http.bzl", "http_jar")

# TLA+ tools
http_jar(
    name = "tlaplus_community_modules",
    sha256 = "109e0828d192c33703d5cbc50b5b6e128acd816565616e27b3855949c7baba9c",
    url = "https://github.com/tlaplus/CommunityModules/releases/download/202302091937/CommunityModules-202302091937.jar",
)

http_jar(
    name = "tlaplus_community_modules_deps",
    sha256 = "762c4bdc25a0cb67043411c7f4f062cc2c038631c9c569539df880e0e78d5cf4",
    url = "https://github.com/tlaplus/CommunityModules/releases/download/202302091937/CommunityModules-deps-202302091937.jar",
)

# Apalache model checker for TLA+
http_archive(
    name = "tla_apalache",
    build_file_content = """
package(default_visibility = ["//visibility:public"])

exports_files([ "bin/apalache-mc" ])
    """,
    sha256 = "173a683707c2a639c955328746461cad39e4b8a5adff95e156ce3bf376ba293b",
    strip_prefix = "apalache-0.44.11",
    url = "https://github.com/apalache-mc/apalache/releases/download/v0.44.11/apalache-0.44.11.tgz",
)

# Official WebAssembly test suite.
# To be used for testing libraries that handle canister Wasm code.
http_archive(
    name = "wasm_spec_testsuite",
    build_file_content = """
# Exports the various test suites that we use

filegroup(
    name = "base_wast_files",
    srcs = glob(["*.wast"]),
    visibility = ["//visibility:public"]
)
filegroup(
    name = "multi_memory_wast_files",
    srcs = glob(["proposals/multi-memory/*.wast"]),
    visibility = ["//visibility:public"]
)
filegroup(
    name = "memory64_wast_files",
    srcs = glob(["proposals/memory64/*.wast"]),
    visibility = ["//visibility:public"]
)

     """,
    sha256 = "9afc0e7c250b5f0dcf32e9a95860b99a392ab78a653fcf3705778e8a9357f3c4",
    strip_prefix = "testsuite-4f77306bb63151631d84f58dedf67958eb9911b9",
    url = "https://github.com/WebAssembly/testsuite/archive/4f77306bb63151631d84f58dedf67958eb9911b9.tar.gz",
)

# Asset canister

http_file(
    name = "asset_canister",
    downloaded_file_path = "assetstorage.wasm.gz",
    sha256 = "1286960c50eb7a773cfb5fdd77cc238588f39e21f189cc3eb0f35199a99b9c7e",
    url = "https://github.com/dfinity/sdk/raw/0.14.2/src/distributed/assetstorage.wasm.gz",
)

# Asset canister that certifies long assets chunk-wise

http_file(
    name = "long_asset_canister",
    downloaded_file_path = "http_gateway_canister_custom_assets.wasm.gz",
    sha256 = "eedcbf986c67fd4ebe3042094604a9a5703e825e56433e2509a6a4d0384ccf95",
    url = "https://github.com/dfinity/http-gateway/raw/refs/heads/main/examples/http-gateway/canister/http_gateway_canister_custom_assets.wasm.gz",
)

# Old version of wallet canister

http_file(
    name = "wallet_canister_0.7.2",
    downloaded_file_path = "wallet.wasm",
    sha256 = "1404b28b1c66491689b59e184a9de3c2be0dbdd75d952f29113b516742b7f898",
    url = "https://github.com/dfinity/sdk/raw/0.7.2/src/distributed/wallet.wasm",
)

# Bitcoin canister

http_file(
    name = "btc_canister",
    downloaded_file_path = "ic-btc-canister.wasm.gz",
    sha256 = "f18d28cbebf49cbd2b6a3dba8f6da1399b95714c7cf100d3fb31ba9c33941daa",
    url = "https://github.com/dfinity/bitcoin-canister/releases/download/release%2F2024-07-28/ic-btc-canister.wasm.gz",
)

# Bitcoin Adapter Mainnet Data for Integration Test

# The files have been generated by syncing bitcoind client, followed
# by requesting all the desired data using a bash script, such as:
#
# declare -a headers=()
# for h in {0..800000}
# do
#     hash=$(bitcoin-cli getblockhash $h)
#     header=$(bitcoin-cli getblockheader $hash | jq '{version, prev_blockhash:.previousblockhash, merkle_root:.merkleroot, time, bits, nonce}')
#     headers+=("$header")
# done
# echo "[" $(IFS=,; echo "${headers[*]}") "]"

# Contains the first 800_000 headers of the Bitcoin mainnet blockchain.
http_file(
    name = "bitcoin_adapter_mainnet_headers",
    downloaded_file_path = "mainnet_headers_800k.json.gz",
    sha256 = "fb58cd3c0e2efe298eeb96751ae2276e938b39e2f1d9760ea47a9f3a8288d214",
    url = "https://download.dfinity.systems/testdata/mainnet_headers_800k.json.gz",
)

# Contains blocks 350_990 to 350_999 (inclusive) of the Bitcoin mainnet blockchain.
http_file(
    name = "bitcoin_adapter_mainnet_blocks",
    downloaded_file_path = "blocks.json.gz",
    sha256 = "4ba1e7d0b4a2fea5692bb4c79a4c9e077325312a50facef13256ba8d45bc8f2a",
    url = "https://download.dfinity.systems/testdata/blocks.json.gz",
)

# Contains the first 800_000 headers of the Bitcoin testnet blockchain.
http_file(
    name = "bitcoin_adapter_testnet_headers",
    downloaded_file_path = "testnet_headers.json.gz",
    sha256 = "c01542d816d9631a7e59210aea29c1d46ed805b0bcbfd9e067d8d53a5e5919c8",
    url = "https://download.dfinity.systems/testdata/testnet_headers.json.gz",
)

# Contains blocks 350_990 to 350_999 (inclusive) of the Bitcoin testnet blockchain.
http_file(
    name = "bitcoin_adapter_testnet_blocks",
    downloaded_file_path = "testnet_blocks.json.gz",
    sha256 = "ae57b5b58d8a1e89545c0caedeb114d0dd179e0c5fd4a44e43321b2cdbac74fb",
    url = "https://download.dfinity.systems/testdata/testnet_blocks.json.gz",
)

# Internet Identity canister (test build)

http_file(
    name = "ii_dev_canister",
    downloaded_file_path = "internet_identity_dev.wasm.gz",
    sha256 = "2357d822cd451f25c0edab3e45db52ab140a2ac8c4b0170201c78acc5bc11779",
    url = "https://github.com/dfinity/internet-identity/releases/download/release-2024-05-13/internet_identity_dev.wasm.gz",
)

# NNS frontend dapp canister

http_file(
    name = "nns_dapp_canister",
    downloaded_file_path = "nns_dapp_canister.wasm.gz",
    sha256 = "f4c5df6fdb8ee3aa043419ed4e4cc1fafdb07b4fde1c7faeb2a6730dfa04127f",
    url = "https://github.com/dfinity/nns-dapp/releases/download/proposal-129618/nns-dapp_test.wasm.gz",
)

# SNS aggregator canister

http_file(
    name = "sns_aggregator",
    downloaded_file_path = "sns_aggregator_dev.wasm.gz",
    sha256 = "8a18ab37807605fe912080b4a072fc7735b4657e9d22b3867c345250c6e77d91",
    url = "https://github.com/dfinity/nns-dapp/releases/download/proposal-129618/sns_aggregator_dev.wasm.gz",
)

# Cycles Ledger canister

http_file(
    name = "cycles-ledger.wasm.gz",
    sha256 = "d2aacbd214f20d752fd1696c2e36d7eceaafe07b932b3ae9e7e5564d1bda0178",
    url = "https://github.com/dfinity/cycles-ledger/releases/download/cycles-ledger-v1.0.3/cycles-ledger.wasm.gz",
)

# Subnet Rental Canister

http_file(
    name = "subnet_rental_canister",
    downloaded_file_path = "subnet_rental_canister.wasm",
    sha256 = "c4d4db8618a6ce9c24672f57cd88572a2a66ae78cbf1315fe96ae96e598c3fbf",
    url = "https://github.com/dfinity/subnet-rental-canister/releases/download/0.1.0/subnet_rental_canister.wasm",
)

# Financial Integration artifacts for upgrade testing

# ic-icrc1-ledger releases without ICRC-3
http_file(
    name = "ic-icrc1-ledger-wo-icrc-3.wasm.gz",
    sha256 = "dc42ffd30d6616068b2dd10023ab0ff8d49b0cbce7582c4673c18caa7412dd3a",
    url = "https://download.dfinity.systems/ic/300dc603a92b5f70dae79229793c902f346af3cc/canisters/ic-icrc1-ledger.wasm.gz",
)

http_file(
    name = "ic-icrc1-ledger-wo-icrc-3-u256.wasm.gz",
    sha256 = "8730fd2aa3b9fe67468fc5e853436f618d0b16be34ff30d7e6492eac55f78d90",
    url = "https://download.dfinity.systems/ic/300dc603a92b5f70dae79229793c902f346af3cc/canisters/ic-icrc1-ledger-u256.wasm.gz",
)

# XC artifacts for testing

# EVM RPC canister

http_file(
    name = "evm_rpc.wasm.gz",
    sha256 = "d3d5f1ba715b5d67718bff088a75a498e83dcaa5c8b7c375c772ce6391aa5d9a",
    url = "https://github.com/internet-computer-protocol/evm-rpc-canister/releases/download/v2.3.0/evm_rpc.wasm.gz",
)

http_archive(
    name = "haskell-candid",
    sha256 = "bd9d67c3f719ac4cfb5ba339b52dd8ee985b11029a53e97b3cd555334f28d1e3",
    strip_prefix = "haskell-candid-b4ebdea36ad0b7cbf6f69ddbbfffc73434ecb222",
    urls = ["https://github.com/nomeata/haskell-candid/archive/b4ebdea36ad0b7cbf6f69ddbbfffc73434ecb222.tar.gz"],
)

http_archive(
    name = "miracl-core",
    build_file_content = """
load("@rules_cc//cc:defs.bzl", "cc_library")
load("@bazel_skylib//rules:run_binary.bzl", "run_binary")
py_binary(
    name = "generate",
    srcs = ["c/config64.py"],
    main = "c/config64.py",
    data = [],
    deps = [],
)
run_binary(
    name = "cbits",
    srcs = glob(["c/*.c", "c/*.h"]),
    outs = [
      "aes.c",
      "big_384_58.c",
      "bls_BLS12381.c",
      "ecp2_BLS12381.c",
      "ecp_BLS12381.c",
      "fp12_BLS12381.c",
      "fp2_BLS12381.c",
      "fp4_BLS12381.c",
      "fp_BLS12381.c",
      "gcm.c",
      "hash.c",
      "hmac.c",
      "newhope.c",
      "oct.c",
      "pair_BLS12381.c",
      "randapi.c",
      "rand.c",
      "rom_curve_BLS12381.c",
      "rom_field_BLS12381.c",
      "share.c",
      "arch.h",
      "big_384_58.h",
      "bls_BLS12381.h",
      "config_big_384_58.h",
      "config_curve_BLS12381.h",
      "config_field_BLS12381.h",
      "core.h",
      "ecdh_BLS12381.h",
      "ecp2_BLS12381.h",
      "ecp_BLS12381.h",
      "fp12_BLS12381.h",
      "fp2_BLS12381.h",
      "fp4_BLS12381.h",
      "fp_BLS12381.h",
      "hpke_BLS12381.h",
      "mpin_BLS12381.h",
      "newhope.h",
      "pair_BLS12381.h",
      "randapi.h",
      "x509.h",
    ],
    args = ["--options=31", "--path=$(location c/arch.h)", "--output-path=$(location arch.h)"],
    target_compatible_with = ["@platforms//os:linux"],
    tool = ":generate",
    visibility = ["//visibility:public"],
)
cc_library(
    name = "lib",
    srcs = [
      ":aes.c",
      ":big_384_58.c",
      ":bls_BLS12381.c",
      ":ecp2_BLS12381.c",
      ":ecp_BLS12381.c",
      ":fp12_BLS12381.c",
      ":fp2_BLS12381.c",
      ":fp4_BLS12381.c",
      ":fp_BLS12381.c",
      ":gcm.c",
      ":hash.c",
      ":hmac.c",
      ":newhope.c",
      ":oct.c",
      ":pair_BLS12381.c",
      ":randapi.c",
      ":rand.c",
      ":rom_curve_BLS12381.c",
      ":rom_field_BLS12381.c",
      ":share.c",
    ],
    hdrs = [
      ":arch.h",
      ":big_384_58.h",
      ":bls_BLS12381.h",
      ":config_big_384_58.h",
      ":config_curve_BLS12381.h",
      ":config_field_BLS12381.h",
      ":core.h",
      ":ecdh_BLS12381.h",
      ":ecp2_BLS12381.h",
      ":ecp_BLS12381.h",
      ":fp12_BLS12381.h",
      ":fp2_BLS12381.h",
      ":fp4_BLS12381.h",
      ":fp_BLS12381.h",
      ":hpke_BLS12381.h",
      ":mpin_BLS12381.h",
      ":newhope.h",
      ":pair_BLS12381.h",
      ":randapi.h",
      ":x509.h",
    ],
    includes = [":cbits"],
    visibility = ["//visibility:public"],
    target_compatible_with = ["@platforms//os:linux"],
)""",
    patch_args = ["-p1"],
    patches = ["//hs/spec_compliance:miracl-core.patch"],
    sha256 = "b93a14c35f56eca8dddaab95dea94294d51ca680a7d6bb1c1f048e1cd71550cd",
    strip_prefix = "core-ec77b2817a0e360b1893affe4cfa44d19391efc7",
    urls = ["https://github.com/miracl/core/archive/ec77b2817a0e360b1893affe4cfa44d19391efc7.tar.gz"],
)

http_archive(
    name = "bitcoin_core_linux_x86",
    build_file_content = """
package(default_visibility = ["//visibility:public"])
filegroup(
    name = "bitcoind",
    srcs = ["bin/bitcoind"],
)
""",
    sha256 = "2a6974c5486f528793c79d42694b5987401e4a43c97f62b1383abf35bcee44a8",
    strip_prefix = "bitcoin-27.0",
    urls = [
        "https://bitcoin.org/bin/bitcoin-core-27.0/bitcoin-27.0-x86_64-linux-gnu.tar.gz",
        "https://bitcoincore.org/bin/bitcoin-core-27.0/bitcoin-27.0-x86_64-linux-gnu.tar.gz",
    ],
)

http_archive(
    name = "bitcoin_core_darwin_x86",
    build_file_content = """
package(default_visibility = ["//visibility:public"])
filegroup(
    name = "bitcoind",
    srcs = ["bin/bitcoind"],
)
""",
    sha256 = "e1efd8c4605b2aabc876da93b6eee2bedd868ce7d1f02b0220c1001f903b3e2c",
    strip_prefix = "bitcoin-27.0",
    urls = [
        "https://bitcoin.org/bin/bitcoin-core-27.0/bitcoin-27.0-x86_64-apple-darwin.tar.gz",
        "https://bitcoincore.org/bin/bitcoin-core-27.0/bitcoin-27.0-x86_64-apple-darwin.tar.gz",
    ],
)

http_archive(
    name = "bitcoin_core_darwin_arm64",
    build_file_content = """
package(default_visibility = ["//visibility:public"])
filegroup(
    name = "bitcoind",
    srcs = ["bin/bitcoind"],
)
""",
    sha256 = "1d9d9b837297a73fc7a3b1cfed376644e3fa25c4e1672fbc143d5946cb52431d",
    strip_prefix = "bitcoin-27.0",
    urls = [
        "https://bitcoin.org/bin/bitcoin-core-27.0/bitcoin-27.0-arm64-apple-darwin.tar.gz",
        "https://bitcoincore.org/bin/bitcoin-core-27.0/bitcoin-27.0-arm64-apple-darwin.tar.gz",
    ],
)

http_file(
    name = "bitcoin_example_canister",
    downloaded_file_path = "basic_bitcoin.wasm.gz",
    sha256 = "2a428e8d35518ce22002e498f7d618a9eeeddf57371f965e92cf480dd3cbd046",
    url = "https://github.com/dfinity/examples/releases/download/rust-basic-bitcoin-24-09-16/basic_bitcoin.wasm.gz",
)

http_file(
    name = "pocket-ic-mainnet-gz",
    # Calculate this hash using:
    # git checkout $revision
    # ci/container/container-run.sh
    # bazel build //publish/binaries:pocket-ic.gz
    # sha256sum bazel-bin/publish/binaries/pocket-ic.gz
    sha256 = "0935ee6ece312719aae4eabddec2dfc6af34d5edbddf4d3af53bccd1b3636044",
    url = "https://download.dfinity.systems/ic/172f8c78653c93ad101af75b94251439b4ccf098/binaries/x86_64-linux/pocket-ic.gz",
)

# Management canister candid interface

http_file(
    name = "management_canister_did",
    downloaded_file_path = "ic.did",
    sha256 = "0e92d8b9c2cf3d3fca166b76b2d3b8a2464d9b2b61117d8b2f63222b388d8dd1",
    url = "https://raw.githubusercontent.com/dfinity/portal/78c93aa37ef17dc67484079d1a4bf58a10a63106/docs/references/_attachments/ic.did",
)

# Mozilla CA certificate store in PEM format
http_file(
    name = "mozilla_root_ca_store",
    downloaded_file_path = "cacert.pem",
    sha256 = "bb1782d281fe60d4a2dcf41bc229abe3e46c280212597d4abcc25bddf667739b",
    url = "https://curl.se/ca/cacert-2024-11-26.pem",
)

mainnet_icos_versions = use_repo_rule("//bazel:mainnet-icos-versions.bzl", "mainnet_icos_versions")

mainnet_icos_versions(
    name = "mainnet_icos_versions",
    path = "//:mainnet-icos-revisions.json",
)<|MERGE_RESOLUTION|>--- conflicted
+++ resolved
@@ -13,19 +13,7 @@
 
 # CC dependencies (for C libs like miracl-core, etc)
 bazel_dep(name = "rules_cc", version = "0.0.13")
-<<<<<<< HEAD
-bazel_dep(name = "platforms", version = "0.0.11")
-bazel_dep(name = "hermetic_cc_toolchain", version = "3.1.1")
-archive_override(
-    module_name = "hermetic_cc_toolchain",
-    integrity = "sha256-kHdFv5FVX3foI0wLlTNx5srFunFdHPEv9kFJbdG86dE=",
-    patch_strip = 1,
-    patches = ["//bazel:hermetic_cc_toolchain.patch"],
-    urls = ["https://github.com/uber/hermetic_cc_toolchain/releases/download/v3.1.1/hermetic_cc_toolchain-v3.1.1.tar.gz"],
-)
-=======
 bazel_dep(name = "platforms", version = "0.0.10")
->>>>>>> d5c581e6
 
 # configure/make dependencies
 bazel_dep(name = "rules_foreign_cc", version = "0.14.0")
