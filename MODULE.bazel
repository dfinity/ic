--- conflicted
+++ resolved
@@ -11,10 +11,6 @@
 bazel_dep(name = "aspect_bazel_lib", version = "2.9.0")
 
 # CC dependencies (for C libs like miracl-core, etc)
-<<<<<<< HEAD
-bazel_dep(name = "rules_cc", version = "0.1.1")
-bazel_dep(name = "platforms", version = "0.0.11")
-=======
 bazel_dep(name = "rules_cc", version = "0.0.13")
 bazel_dep(name = "platforms", version = "0.0.10")
 bazel_dep(name = "hermetic_cc_toolchain", version = "3.1.1")
@@ -25,7 +21,6 @@
     patches = ["//bazel:hermetic_cc_toolchain.patch"],
     urls = ["https://github.com/uber/hermetic_cc_toolchain/releases/download/v3.1.1/hermetic_cc_toolchain-v3.1.1.tar.gz"],
 )
->>>>>>> 810dddeb
 
 # configure/make dependencies
 bazel_dep(name = "rules_foreign_cc", version = "0.14.0")
